/**
 * Copyright (c) Meta Platforms, Inc. and affiliates.
 *
 * This source code is licensed under the MIT license found in the
 * LICENSE file in the root directory of this source tree.
 *
<<<<<<< HEAD
 * @generated SignedSource<<957f487d2cd37f26a293985c5af94260>>
=======
 * @generated SignedSource<<8964bcac7c1b7a1e262cdad8d4ce7047>>
>>>>>>> e6af7951
 * @flow strict
 */

/**
 * IMPORTANT: Do NOT modify this file directly.
 *
 * To change the definition of the flags, edit
 *   packages/react-native/scripts/featureflags/ReactNativeFeatureFlags.config.js.
 *
 * To regenerate this code, run the following script from the repo root:
 *   yarn featureflags --update
 */

import {
  type Getter,
  type OverridesFor,
  createJavaScriptFlagGetter,
  createNativeFlagGetter,
  setOverrides,
} from './ReactNativeFeatureFlagsBase';

export type ReactNativeFeatureFlagsJsOnly = $ReadOnly<{
  jsOnlyTestFlag: Getter<boolean>,
  animatedShouldDebounceQueueFlush: Getter<boolean>,
  animatedShouldUseSingleOp: Getter<boolean>,
  avoidStateUpdateInAnimatedPropsMemo: Getter<boolean>,
  disableInteractionManager: Getter<boolean>,
  enableAccessToHostTreeInFabric: Getter<boolean>,
  enableAnimatedClearImmediateFix: Getter<boolean>,
  enableDOMDocumentAPI: Getter<boolean>,
  fixVirtualizeListCollapseWindowSize: Getter<boolean>,
  isLayoutAnimationEnabled: Getter<boolean>,
  scheduleAnimatedCleanupInMicrotask: Getter<boolean>,
  shouldUseAnimatedObjectForTransform: Getter<boolean>,
  shouldUseRemoveClippedSubviewsAsDefaultOnIOS: Getter<boolean>,
  shouldUseSetNativePropsInFabric: Getter<boolean>,
  useRefsForTextInputState: Getter<boolean>,
}>;

export type ReactNativeFeatureFlagsJsOnlyOverrides = OverridesFor<ReactNativeFeatureFlagsJsOnly>;

export type ReactNativeFeatureFlags = $ReadOnly<{
  ...ReactNativeFeatureFlagsJsOnly,
  commonTestFlag: Getter<boolean>,
  commonTestFlagWithoutNativeImplementation: Getter<boolean>,
  disableMountItemReorderingAndroid: Getter<boolean>,
  enableAccumulatedUpdatesInRawPropsAndroid: Getter<boolean>,
  enableBridgelessArchitecture: Getter<boolean>,
  enableCppPropsIteratorSetter: Getter<boolean>,
  enableEagerRootViewAttachment: Getter<boolean>,
  enableFabricLogs: Getter<boolean>,
  enableFabricRenderer: Getter<boolean>,
  enableIOSViewClipToPaddingBox: Getter<boolean>,
  enableImagePrefetchingAndroid: Getter<boolean>,
  enableJSRuntimeGCOnMemoryPressureOnIOS: Getter<boolean>,
  enableLayoutAnimationsOnAndroid: Getter<boolean>,
  enableLayoutAnimationsOnIOS: Getter<boolean>,
  enableLineHeightCenteringOnIOS: Getter<boolean>,
  enableLongTaskAPI: Getter<boolean>,
  enableNativeCSSParsing: Getter<boolean>,
  enableNewBackgroundAndBorderDrawables: Getter<boolean>,
  enablePreciseSchedulingForPremountItemsOnAndroid: Getter<boolean>,
  enablePropsUpdateReconciliationAndroid: Getter<boolean>,
  enableReportEventPaintTime: Getter<boolean>,
  enableSynchronousStateUpdates: Getter<boolean>,
  enableUIConsistency: Getter<boolean>,
  enableViewCulling: Getter<boolean>,
  enableViewRecycling: Getter<boolean>,
  enableViewRecyclingForText: Getter<boolean>,
  enableViewRecyclingForView: Getter<boolean>,
  excludeYogaFromRawProps: Getter<boolean>,
  fixDifferentiatorEmittingUpdatesWithWrongParentTag: Getter<boolean>,
  fixMappingOfEventPrioritiesBetweenFabricAndReact: Getter<boolean>,
  fixMountingCoordinatorReportedPendingTransactionsOnAndroid: Getter<boolean>,
  fuseboxEnabledRelease: Getter<boolean>,
  fuseboxNetworkInspectionEnabled: Getter<boolean>,
  lazyAnimationCallbacks: Getter<boolean>,
  throwExceptionInsteadOfDeadlockOnTurboModuleSetupDuringSyncRenderIOS: Getter<boolean>,
  traceTurboModulePromiseRejectionsOnAndroid: Getter<boolean>,
  useAlwaysAvailableJSErrorHandling: Getter<boolean>,
  useEditTextStockAndroidFocusBehavior: Getter<boolean>,
  useFabricInterop: Getter<boolean>,
  useNativeViewConfigsInBridgelessMode: Getter<boolean>,
  useOptimizedEventBatchingOnAndroid: Getter<boolean>,
  useRawPropsJsiValue: Getter<boolean>,
  useTurboModuleInterop: Getter<boolean>,
  useTurboModules: Getter<boolean>,
}>;

/**
 * JS-only flag for testing. Do NOT modify.
 */
export const jsOnlyTestFlag: Getter<boolean> = createJavaScriptFlagGetter('jsOnlyTestFlag', false);

/**
 * Enables an experimental flush-queue debouncing in Animated.js.
 */
export const animatedShouldDebounceQueueFlush: Getter<boolean> = createJavaScriptFlagGetter('animatedShouldDebounceQueueFlush', false);

/**
 * Enables an experimental mega-operation for Animated.js that replaces many calls to native with a single call into native, to reduce JSI/JNI traffic.
 */
export const animatedShouldUseSingleOp: Getter<boolean> = createJavaScriptFlagGetter('animatedShouldUseSingleOp', false);

/**
 * Changes `useAnimatedPropsMemo` to avoid state updates to invalidate the cached `AnimatedProps`.
 */
export const avoidStateUpdateInAnimatedPropsMemo: Getter<boolean> = createJavaScriptFlagGetter('avoidStateUpdateInAnimatedPropsMemo', false);

/**
 * Disables InteractionManager and replaces its scheduler with `setImmediate`.
 */
export const disableInteractionManager: Getter<boolean> = createJavaScriptFlagGetter('disableInteractionManager', false);

/**
 * Enables access to the host tree in Fabric using DOM-compatible APIs.
 */
export const enableAccessToHostTreeInFabric: Getter<boolean> = createJavaScriptFlagGetter('enableAccessToHostTreeInFabric', false);

/**
 * Enables an experimental to use the proper clearIntermediate instead of calling the wrong clearTimeout and canceling another timer.
 */
export const enableAnimatedClearImmediateFix: Getter<boolean> = createJavaScriptFlagGetter('enableAnimatedClearImmediateFix', true);

/**
 * Enables the DOM Document API, exposing instaces of document through `getRootNode` and `ownerDocument`, and providing access to the `documentElement` representing the root node. This flag will be short-lived, only to test the Document API specifically, and then it will be collapsed into the enableAccessToHostTreeInFabric flag.
 */
export const enableDOMDocumentAPI: Getter<boolean> = createJavaScriptFlagGetter('enableDOMDocumentAPI', false);

/**
 * Fixing an edge case where the current window size is not properly calculated with fast scrolling. Window size collapsed to 1 element even if windowSize more than the current amount of elements
 */
export const fixVirtualizeListCollapseWindowSize: Getter<boolean> = createJavaScriptFlagGetter('fixVirtualizeListCollapseWindowSize', false);

/**
 * Function used to enable / disabled Layout Animations in React Native.
 */
export const isLayoutAnimationEnabled: Getter<boolean> = createJavaScriptFlagGetter('isLayoutAnimationEnabled', true);

/**
 * Changes the cleanup of`AnimatedProps` to occur in a microtask instead of synchronously during effect cleanup (for unmount) or subsequent mounts (for updates).
 */
export const scheduleAnimatedCleanupInMicrotask: Getter<boolean> = createJavaScriptFlagGetter('scheduleAnimatedCleanupInMicrotask', false);

/**
 * Enables use of AnimatedObject for animating transform values.
 */
export const shouldUseAnimatedObjectForTransform: Getter<boolean> = createJavaScriptFlagGetter('shouldUseAnimatedObjectForTransform', false);

/**
 * removeClippedSubviews prop will be used as the default in FlatList on iOS to match Android
 */
export const shouldUseRemoveClippedSubviewsAsDefaultOnIOS: Getter<boolean> = createJavaScriptFlagGetter('shouldUseRemoveClippedSubviewsAsDefaultOnIOS', false);

/**
 * Enables use of setNativeProps in JS driven animations.
 */
export const shouldUseSetNativePropsInFabric: Getter<boolean> = createJavaScriptFlagGetter('shouldUseSetNativePropsInFabric', true);

/**
 * Enable a variant of TextInput that moves some state to refs to avoid unnecessary re-renders
 */
export const useRefsForTextInputState: Getter<boolean> = createJavaScriptFlagGetter('useRefsForTextInputState', false);

/**
 * Common flag for testing. Do NOT modify.
 */
export const commonTestFlag: Getter<boolean> = createNativeFlagGetter('commonTestFlag', false);
/**
 * Common flag for testing (without native implementation). Do NOT modify.
 */
export const commonTestFlagWithoutNativeImplementation: Getter<boolean> = createNativeFlagGetter('commonTestFlagWithoutNativeImplementation', false);
/**
 * Prevent FabricMountingManager from reordering mountitems, which may lead to invalid state on the UI thread
 */
export const disableMountItemReorderingAndroid: Getter<boolean> = createNativeFlagGetter('disableMountItemReorderingAndroid', false);
/**
 * When enabled, Andoid will accumulate updates in rawProps to reduce the number of mounting instructions for cascading rerenders.
 */
export const enableAccumulatedUpdatesInRawPropsAndroid: Getter<boolean> = createNativeFlagGetter('enableAccumulatedUpdatesInRawPropsAndroid', false);
/**
 * Feature flag to enable the new bridgeless architecture. Note: Enabling this will force enable the following flags: `useTurboModules` & `enableFabricRenderer.
 */
export const enableBridgelessArchitecture: Getter<boolean> = createNativeFlagGetter('enableBridgelessArchitecture', false);
/**
 * Enable prop iterator setter-style construction of Props in C++ (this flag is not used in Java).
 */
export const enableCppPropsIteratorSetter: Getter<boolean> = createNativeFlagGetter('enableCppPropsIteratorSetter', false);
/**
 * Feature flag to configure eager attachment of the root view/initialisation of the JS code.
 */
export const enableEagerRootViewAttachment: Getter<boolean> = createNativeFlagGetter('enableEagerRootViewAttachment', false);
/**
 * This feature flag enables logs for Fabric.
 */
export const enableFabricLogs: Getter<boolean> = createNativeFlagGetter('enableFabricLogs', false);
/**
 * Enables the use of the Fabric renderer in the whole app.
 */
export const enableFabricRenderer: Getter<boolean> = createNativeFlagGetter('enableFabricRenderer', false);
/**
 * iOS Views will clip to their padding box vs border box
 */
export const enableIOSViewClipToPaddingBox: Getter<boolean> = createNativeFlagGetter('enableIOSViewClipToPaddingBox', false);
/**
 * When enabled, Andoid will build and initiate image prefetch requests on ImageShadowNode::layout
 */
export const enableImagePrefetchingAndroid: Getter<boolean> = createNativeFlagGetter('enableImagePrefetchingAndroid', false);
/**
 * Trigger JS runtime GC on memory pressure event on iOS
 */
export const enableJSRuntimeGCOnMemoryPressureOnIOS: Getter<boolean> = createNativeFlagGetter('enableJSRuntimeGCOnMemoryPressureOnIOS', false);
/**
 * When enabled, LayoutAnimations API will animate state changes on Android.
 */
export const enableLayoutAnimationsOnAndroid: Getter<boolean> = createNativeFlagGetter('enableLayoutAnimationsOnAndroid', false);
/**
 * When enabled, LayoutAnimations API will animate state changes on iOS.
 */
export const enableLayoutAnimationsOnIOS: Getter<boolean> = createNativeFlagGetter('enableLayoutAnimationsOnIOS', true);
/**
 * When enabled, custom line height calculation will be centered from top to bottom.
 */
export const enableLineHeightCenteringOnIOS: Getter<boolean> = createNativeFlagGetter('enableLineHeightCenteringOnIOS', false);
/**
 * Enables the reporting of long tasks through `PerformanceObserver`. Only works if the event loop is enabled.
 */
export const enableLongTaskAPI: Getter<boolean> = createNativeFlagGetter('enableLongTaskAPI', false);
/**
 * Parse CSS strings using the Fabric CSS parser instead of ViewConfig processing
 */
export const enableNativeCSSParsing: Getter<boolean> = createNativeFlagGetter('enableNativeCSSParsing', false);
/**
 * Use BackgroundDrawable and BorderDrawable instead of CSSBackgroundDrawable
 */
export const enableNewBackgroundAndBorderDrawables: Getter<boolean> = createNativeFlagGetter('enableNewBackgroundAndBorderDrawables', false);
/**
 * Moves execution of pre-mount items to outside the choregrapher in the main thread, so we can estimate idle time more precisely (Android only).
 */
export const enablePreciseSchedulingForPremountItemsOnAndroid: Getter<boolean> = createNativeFlagGetter('enablePreciseSchedulingForPremountItemsOnAndroid', false);
/**
 * When enabled, Android will receive prop updates based on the differences between the last rendered shadow node and the last committed shadow node.
 */
export const enablePropsUpdateReconciliationAndroid: Getter<boolean> = createNativeFlagGetter('enablePropsUpdateReconciliationAndroid', false);
/**
 * Report paint time inside the Event Timing API implementation (PerformanceObserver).
 */
export const enableReportEventPaintTime: Getter<boolean> = createNativeFlagGetter('enableReportEventPaintTime', false);
/**
 * Dispatches state updates synchronously in Fabric (e.g.: updates the scroll position in the shadow tree synchronously from the main thread).
 */
export const enableSynchronousStateUpdates: Getter<boolean> = createNativeFlagGetter('enableSynchronousStateUpdates', false);
/**
 * Ensures that JavaScript always has a consistent view of the state of the UI (e.g.: commits done in other threads are not immediately propagated to JS during its execution).
 */
export const enableUIConsistency: Getter<boolean> = createNativeFlagGetter('enableUIConsistency', false);
/**
 * Enables View Culling: as soon as a view goes off screen, it can be reused anywhere in the UI and pieced together with other items to create new UI elements.
 */
export const enableViewCulling: Getter<boolean> = createNativeFlagGetter('enableViewCulling', false);
/**
 * Enables View Recycling. When enabled, individual ViewManagers must still opt-in.
 */
export const enableViewRecycling: Getter<boolean> = createNativeFlagGetter('enableViewRecycling', false);
/**
 * Enables View Recycling for <Text> via ReactTextView/ReactTextViewManager.
 */
export const enableViewRecyclingForText: Getter<boolean> = createNativeFlagGetter('enableViewRecyclingForText', true);
/**
 * Enables View Recycling for <View> via ReactViewGroup/ReactViewManager.
 */
export const enableViewRecyclingForView: Getter<boolean> = createNativeFlagGetter('enableViewRecyclingForView', true);
/**
 * When enabled, rawProps in Props will not include Yoga specific props.
 */
export const excludeYogaFromRawProps: Getter<boolean> = createNativeFlagGetter('excludeYogaFromRawProps', false);
/**
 * Fixes a bug in Differentiator where parent views may be referenced before they're created
 */
export const fixDifferentiatorEmittingUpdatesWithWrongParentTag: Getter<boolean> = createNativeFlagGetter('fixDifferentiatorEmittingUpdatesWithWrongParentTag', true);
/**
 * Uses the default event priority instead of the discreet event priority by default when dispatching events from Fabric to React.
 */
export const fixMappingOfEventPrioritiesBetweenFabricAndReact: Getter<boolean> = createNativeFlagGetter('fixMappingOfEventPrioritiesBetweenFabricAndReact', false);
/**
 * Fixes a limitation on Android where the mounting coordinator would report there are no pending transactions but some of them were actually not processed due to the use of the push model.
 */
export const fixMountingCoordinatorReportedPendingTransactionsOnAndroid: Getter<boolean> = createNativeFlagGetter('fixMountingCoordinatorReportedPendingTransactionsOnAndroid', false);
/**
 * Flag determining if the React Native DevTools (Fusebox) CDP backend should be enabled in release builds. This flag is global and should not be changed across React Host lifetimes.
 */
export const fuseboxEnabledRelease: Getter<boolean> = createNativeFlagGetter('fuseboxEnabledRelease', false);
/**
 * Enable network inspection support in the React Native DevTools CDP backend. This flag is global and should not be changed across React Host lifetimes.
 */
export const fuseboxNetworkInspectionEnabled: Getter<boolean> = createNativeFlagGetter('fuseboxNetworkInspectionEnabled', false);
/**
 * Only enqueue Choreographer calls if there is an ongoing animation, instead of enqueueing every frame.
 */
export const lazyAnimationCallbacks: Getter<boolean> = createNativeFlagGetter('lazyAnimationCallbacks', false);
/**
 * Throw an exception instead of deadlocking when a TurboModule that requires main queue setup is initialized during a synchronous render on iOS.
 */
export const throwExceptionInsteadOfDeadlockOnTurboModuleSetupDuringSyncRenderIOS: Getter<boolean> = createNativeFlagGetter('throwExceptionInsteadOfDeadlockOnTurboModuleSetupDuringSyncRenderIOS', false);
/**
 * Enables storing js caller stack when creating promise in native module. This is useful in case of Promise rejection and tracing the cause.
 */
export const traceTurboModulePromiseRejectionsOnAndroid: Getter<boolean> = createNativeFlagGetter('traceTurboModulePromiseRejectionsOnAndroid', false);
/**
 * In Bridgeless mode, use the always available javascript error reporting pipeline.
 */
export const useAlwaysAvailableJSErrorHandling: Getter<boolean> = createNativeFlagGetter('useAlwaysAvailableJSErrorHandling', false);
/**
 * If true, focusing in ReactEditText will mainly use stock Android requestFocus() behavior. If false it will use legacy custom focus behavior.
 */
export const useEditTextStockAndroidFocusBehavior: Getter<boolean> = createNativeFlagGetter('useEditTextStockAndroidFocusBehavior', true);
/**
 * Should this application enable the Fabric Interop Layer for Android? If yes, the application will behave so that it can accept non-Fabric components and render them on Fabric. This toggle is controlling extra logic such as custom event dispatching that are needed for the Fabric Interop Layer to work correctly.
 */
export const useFabricInterop: Getter<boolean> = createNativeFlagGetter('useFabricInterop', false);
/**
 * When enabled, the native view configs are used in bridgeless mode.
 */
export const useNativeViewConfigsInBridgelessMode: Getter<boolean> = createNativeFlagGetter('useNativeViewConfigsInBridgelessMode', false);
/**
 * Uses an optimized mechanism for event batching on Android that does not need to wait for a Choreographer frame callback.
 */
export const useOptimizedEventBatchingOnAndroid: Getter<boolean> = createNativeFlagGetter('useOptimizedEventBatchingOnAndroid', false);
/**
 * Instead of using folly::dynamic as internal representation in RawProps and RawValue, use jsi::Value
 */
export const useRawPropsJsiValue: Getter<boolean> = createNativeFlagGetter('useRawPropsJsiValue', false);
/**
 * In Bridgeless mode, should legacy NativeModules use the TurboModule system?
 */
export const useTurboModuleInterop: Getter<boolean> = createNativeFlagGetter('useTurboModuleInterop', false);
/**
 * When enabled, NativeModules will be executed by using the TurboModule system
 */
export const useTurboModules: Getter<boolean> = createNativeFlagGetter('useTurboModules', false);

/**
 * Overrides the feature flags with the provided methods.
 * NOTE: Only JS-only flags can be overridden from JavaScript using this API.
 */
export const override = setOverrides;<|MERGE_RESOLUTION|>--- conflicted
+++ resolved
@@ -4,11 +4,7 @@
  * This source code is licensed under the MIT license found in the
  * LICENSE file in the root directory of this source tree.
  *
-<<<<<<< HEAD
- * @generated SignedSource<<957f487d2cd37f26a293985c5af94260>>
-=======
  * @generated SignedSource<<8964bcac7c1b7a1e262cdad8d4ce7047>>
->>>>>>> e6af7951
  * @flow strict
  */
 
