--- conflicted
+++ resolved
@@ -4,11 +4,7 @@
  * This source code is licensed under the MIT license found in the
  * LICENSE file in the root directory of this source tree.
  *
-<<<<<<< HEAD
- * @generated SignedSource<<dc772bc730922d7dbbc594a9b8a6e568>>
-=======
- * @generated SignedSource<<3fdb80ad17786b737c1ab000f6c88277>>
->>>>>>> 1a9adfba
+ * @generated SignedSource<<0cd3b3d5d9d1aaf075ebbf99b5c8a77b>>
  * @flow strict
  */
 
