/**
 * Copyright (c) Meta Platforms, Inc. and affiliates.
 *
 * This source code is licensed under the MIT license found in the
 * LICENSE file in the root directory of this source tree.
 *
<<<<<<< HEAD
 * @generated SignedSource<<535f2aa1a4e5d51a9d0943460e1f3c5e>>
=======
 * @generated SignedSource<<ceb682684f8c9df33a3f432033ab266a>>
>>>>>>> f402ed17
 * @flow strict
 */

/**
 * IMPORTANT: Do NOT modify this file directly.
 *
 * To change the definition of the flags, edit
 *   packages/react-native/scripts/featureflags/ReactNativeFeatureFlags.config.js.
 *
 * To regenerate this code, run the following script from the repo root:
 *   yarn featureflags --update
 */

import {
  type Getter,
  type OverridesFor,
  createJavaScriptFlagGetter,
  createNativeFlagGetter,
  setOverrides,
} from './ReactNativeFeatureFlagsBase';

export type ReactNativeFeatureFlagsJsOnly = {
  jsOnlyTestFlag: Getter<boolean>,
  animatedShouldDebounceQueueFlush: Getter<boolean>,
  animatedShouldUseSingleOp: Getter<boolean>,
  disableInteractionManager: Getter<boolean>,
  disableInteractionManagerInBatchinator: Getter<boolean>,
  enableAccessToHostTreeInFabric: Getter<boolean>,
  enableAnimatedAllowlist: Getter<boolean>,
  enableAnimatedClearImmediateFix: Getter<boolean>,
  enableAnimatedPropsMemo: Getter<boolean>,
  fixVirtualizeListCollapseWindowSize: Getter<boolean>,
  isLayoutAnimationEnabled: Getter<boolean>,
  shouldSkipStateUpdatesForLoopingAnimations: Getter<boolean>,
  shouldUseAnimatedObjectForTransform: Getter<boolean>,
  shouldUseRemoveClippedSubviewsAsDefaultOnIOS: Getter<boolean>,
  shouldUseSetNativePropsInFabric: Getter<boolean>,
  useInsertionEffectsForAnimations: Getter<boolean>,
  useRefsForTextInputState: Getter<boolean>,
};

export type ReactNativeFeatureFlagsJsOnlyOverrides = OverridesFor<ReactNativeFeatureFlagsJsOnly>;

export type ReactNativeFeatureFlags = {
  ...ReactNativeFeatureFlagsJsOnly,
  commonTestFlag: Getter<boolean>,
  commonTestFlagWithoutNativeImplementation: Getter<boolean>,
  completeReactInstanceCreationOnBgThreadOnAndroid: Getter<boolean>,
  disableEventLoopOnBridgeless: Getter<boolean>,
  disableMountItemReorderingAndroid: Getter<boolean>,
  enableAlignItemsBaselineOnFabricIOS: Getter<boolean>,
  enableAndroidLineHeightCentering: Getter<boolean>,
  enableBridgelessArchitecture: Getter<boolean>,
  enableCppPropsIteratorSetter: Getter<boolean>,
  enableDeletionOfUnmountedViews: Getter<boolean>,
  enableEagerRootViewAttachment: Getter<boolean>,
  enableEventEmitterRetentionDuringGesturesOnAndroid: Getter<boolean>,
  enableFabricLogs: Getter<boolean>,
  enableFabricRenderer: Getter<boolean>,
  enableFabricRendererExclusively: Getter<boolean>,
  enableFixForViewCommandRace: Getter<boolean>,
  enableGranularShadowTreeStateReconciliation: Getter<boolean>,
  enableIOSViewClipToPaddingBox: Getter<boolean>,
  enableImagePrefetchingAndroid: Getter<boolean>,
  enableLayoutAnimationsOnAndroid: Getter<boolean>,
  enableLayoutAnimationsOnIOS: Getter<boolean>,
  enableLongTaskAPI: Getter<boolean>,
  enableNewBackgroundAndBorderDrawables: Getter<boolean>,
  enablePreciseSchedulingForPremountItemsOnAndroid: Getter<boolean>,
  enablePropsUpdateReconciliationAndroid: Getter<boolean>,
  enableReportEventPaintTime: Getter<boolean>,
  enableSynchronousStateUpdates: Getter<boolean>,
  enableUIConsistency: Getter<boolean>,
  enableViewRecycling: Getter<boolean>,
  excludeYogaFromRawProps: Getter<boolean>,
  fixDifferentiatorEmittingUpdatesWithWrongParentTag: Getter<boolean>,
  fixMappingOfEventPrioritiesBetweenFabricAndReact: Getter<boolean>,
  fixMountingCoordinatorReportedPendingTransactionsOnAndroid: Getter<boolean>,
  fuseboxEnabledDebug: Getter<boolean>,
  fuseboxEnabledRelease: Getter<boolean>,
  initEagerTurboModulesOnNativeModulesQueueAndroid: Getter<boolean>,
  lazyAnimationCallbacks: Getter<boolean>,
  loadVectorDrawablesOnImages: Getter<boolean>,
  traceTurboModulePromiseRejectionsOnAndroid: Getter<boolean>,
  useAlwaysAvailableJSErrorHandling: Getter<boolean>,
  useFabricInterop: Getter<boolean>,
  useImmediateExecutorInAndroidBridgeless: Getter<boolean>,
  useNativeViewConfigsInBridgelessMode: Getter<boolean>,
  useOptimisedViewPreallocationOnAndroid: Getter<boolean>,
  useOptimizedEventBatchingOnAndroid: Getter<boolean>,
  useRawPropsJsiValue: Getter<boolean>,
  useRuntimeShadowNodeReferenceUpdate: Getter<boolean>,
  useTurboModuleInterop: Getter<boolean>,
  useTurboModules: Getter<boolean>,
}

/**
 * JS-only flag for testing. Do NOT modify.
 */
export const jsOnlyTestFlag: Getter<boolean> = createJavaScriptFlagGetter('jsOnlyTestFlag', false);

/**
 * Enables an experimental flush-queue debouncing in Animated.js.
 */
export const animatedShouldDebounceQueueFlush: Getter<boolean> = createJavaScriptFlagGetter('animatedShouldDebounceQueueFlush', false);

/**
 * Enables an experimental mega-operation for Animated.js that replaces many calls to native with a single call into native, to reduce JSI/JNI traffic.
 */
export const animatedShouldUseSingleOp: Getter<boolean> = createJavaScriptFlagGetter('animatedShouldUseSingleOp', false);

/**
 * Disables InteractionManager and replaces its scheduler with `setImmediate`.
 */
export const disableInteractionManager: Getter<boolean> = createJavaScriptFlagGetter('disableInteractionManager', false);

/**
 * Skips InteractionManager in `Batchinator` and invokes callbacks synchronously.
 */
export const disableInteractionManagerInBatchinator: Getter<boolean> = createJavaScriptFlagGetter('disableInteractionManagerInBatchinator', false);

/**
 * Enables access to the host tree in Fabric using DOM-compatible APIs.
 */
export const enableAccessToHostTreeInFabric: Getter<boolean> = createJavaScriptFlagGetter('enableAccessToHostTreeInFabric', false);

/**
 * Enables Animated to skip non-allowlisted props and styles.
 */
export const enableAnimatedAllowlist: Getter<boolean> = createJavaScriptFlagGetter('enableAnimatedAllowlist', true);

/**
 * Enables an experimental to use the proper clearIntermediate instead of calling the wrong clearTimeout and canceling another timer.
 */
export const enableAnimatedClearImmediateFix: Getter<boolean> = createJavaScriptFlagGetter('enableAnimatedClearImmediateFix', true);

/**
 * Enables Animated to analyze props to minimize invalidating `AnimatedProps`.
 */
export const enableAnimatedPropsMemo: Getter<boolean> = createJavaScriptFlagGetter('enableAnimatedPropsMemo', true);

/**
 * Fixing an edge case where the current window size is not properly calculated with fast scrolling. Window size collapsed to 1 element even if windowSize more than the current amount of elements
 */
export const fixVirtualizeListCollapseWindowSize: Getter<boolean> = createJavaScriptFlagGetter('fixVirtualizeListCollapseWindowSize', false);

/**
 * Function used to enable / disabled Layout Animations in React Native.
 */
export const isLayoutAnimationEnabled: Getter<boolean> = createJavaScriptFlagGetter('isLayoutAnimationEnabled', true);

/**
 * If the animation is within Animated.loop, we do not send state updates to React.
 */
export const shouldSkipStateUpdatesForLoopingAnimations: Getter<boolean> = createJavaScriptFlagGetter('shouldSkipStateUpdatesForLoopingAnimations', false);

/**
 * Enables use of AnimatedObject for animating transform values.
 */
export const shouldUseAnimatedObjectForTransform: Getter<boolean> = createJavaScriptFlagGetter('shouldUseAnimatedObjectForTransform', false);

/**
 * removeClippedSubviews prop will be used as the default in FlatList on iOS to match Android
 */
export const shouldUseRemoveClippedSubviewsAsDefaultOnIOS: Getter<boolean> = createJavaScriptFlagGetter('shouldUseRemoveClippedSubviewsAsDefaultOnIOS', false);

/**
 * Enables use of setNativeProps in JS driven animations.
 */
export const shouldUseSetNativePropsInFabric: Getter<boolean> = createJavaScriptFlagGetter('shouldUseSetNativePropsInFabric', true);

/**
 * Changes construction of the animation graph to `useInsertionEffect` instead of `useLayoutEffect`.
 */
export const useInsertionEffectsForAnimations: Getter<boolean> = createJavaScriptFlagGetter('useInsertionEffectsForAnimations', true);

/**
 * Enable a variant of TextInput that moves some state to refs to avoid unnecessary re-renders
 */
export const useRefsForTextInputState: Getter<boolean> = createJavaScriptFlagGetter('useRefsForTextInputState', false);

/**
 * Common flag for testing. Do NOT modify.
 */
export const commonTestFlag: Getter<boolean> = createNativeFlagGetter('commonTestFlag', false);
/**
 * Common flag for testing (without native implementation). Do NOT modify.
 */
export const commonTestFlagWithoutNativeImplementation: Getter<boolean> = createNativeFlagGetter('commonTestFlagWithoutNativeImplementation', false);
/**
 * Do not wait for a main-thread dispatch to complete init to start executing work on the JS thread on Android
 */
export const completeReactInstanceCreationOnBgThreadOnAndroid: Getter<boolean> = createNativeFlagGetter('completeReactInstanceCreationOnBgThreadOnAndroid', true);
/**
 * The bridgeless architecture enables the event loop by default. This feature flag allows us to force disabling it in specific instances.
 */
export const disableEventLoopOnBridgeless: Getter<boolean> = createNativeFlagGetter('disableEventLoopOnBridgeless', false);
/**
 * Prevent FabricMountingManager from reordering mountitems, which may lead to invalid state on the UI thread
 */
export const disableMountItemReorderingAndroid: Getter<boolean> = createNativeFlagGetter('disableMountItemReorderingAndroid', false);
/**
 * Kill-switch to turn off support for aling-items:baseline on Fabric iOS.
 */
export const enableAlignItemsBaselineOnFabricIOS: Getter<boolean> = createNativeFlagGetter('enableAlignItemsBaselineOnFabricIOS', true);
/**
 * When enabled, custom line height calculation will be centered from top to bottom.
 */
export const enableAndroidLineHeightCentering: Getter<boolean> = createNativeFlagGetter('enableAndroidLineHeightCentering', true);
/**
 * Feature flag to enable the new bridgeless architecture. Note: Enabling this will force enable the following flags: `useTurboModules` & `enableFabricRenderer.
 */
export const enableBridgelessArchitecture: Getter<boolean> = createNativeFlagGetter('enableBridgelessArchitecture', false);
/**
 * Enable prop iterator setter-style construction of Props in C++ (this flag is not used in Java).
 */
export const enableCppPropsIteratorSetter: Getter<boolean> = createNativeFlagGetter('enableCppPropsIteratorSetter', false);
/**
 * Deletes views that were pre-allocated but never mounted on the screen.
 */
export const enableDeletionOfUnmountedViews: Getter<boolean> = createNativeFlagGetter('enableDeletionOfUnmountedViews', false);
/**
 * Feature flag to configure eager attachment of the root view/initialisation of the JS code.
 */
export const enableEagerRootViewAttachment: Getter<boolean> = createNativeFlagGetter('enableEagerRootViewAttachment', false);
/**
 * Enables the retention of EventEmitterWrapper on Android till the touch gesture is over to fix a bug on pressable (#44610)
 */
export const enableEventEmitterRetentionDuringGesturesOnAndroid: Getter<boolean> = createNativeFlagGetter('enableEventEmitterRetentionDuringGesturesOnAndroid', false);
/**
 * This feature flag enables logs for Fabric.
 */
export const enableFabricLogs: Getter<boolean> = createNativeFlagGetter('enableFabricLogs', false);
/**
 * Enables the use of the Fabric renderer in the whole app.
 */
export const enableFabricRenderer: Getter<boolean> = createNativeFlagGetter('enableFabricRenderer', false);
/**
 * When the app is completely migrated to Fabric, set this flag to true to disable parts of Paper infrastructure that are not needed anymore but consume memory and CPU. Specifically, UIViewOperationQueue and EventDispatcherImpl will no longer work as they will not subscribe to ReactChoreographer for updates.
 */
export const enableFabricRendererExclusively: Getter<boolean> = createNativeFlagGetter('enableFabricRendererExclusively', false);
/**
 * Synchronise the view command dispatching with mounting of new transaction
 */
export const enableFixForViewCommandRace: Getter<boolean> = createNativeFlagGetter('enableFixForViewCommandRace', false);
/**
 * When enabled, the renderer would only fail commits when they propagate state and the last commit that updated state changed before committing.
 */
export const enableGranularShadowTreeStateReconciliation: Getter<boolean> = createNativeFlagGetter('enableGranularShadowTreeStateReconciliation', false);
/**
 * iOS Views will clip to their padding box vs border box
 */
export const enableIOSViewClipToPaddingBox: Getter<boolean> = createNativeFlagGetter('enableIOSViewClipToPaddingBox', false);
/**
 * When enabled, Andoid will build and initiate image prefetch requests on ImageShadowNode::layout
 */
export const enableImagePrefetchingAndroid: Getter<boolean> = createNativeFlagGetter('enableImagePrefetchingAndroid', false);
/**
 * When enabled, LayoutAnimations API will animate state changes on Android.
 */
export const enableLayoutAnimationsOnAndroid: Getter<boolean> = createNativeFlagGetter('enableLayoutAnimationsOnAndroid', false);
/**
 * When enabled, LayoutAnimations API will animate state changes on iOS.
 */
export const enableLayoutAnimationsOnIOS: Getter<boolean> = createNativeFlagGetter('enableLayoutAnimationsOnIOS', true);
/**
 * Enables the reporting of long tasks through `PerformanceObserver`. Only works if the event loop is enabled.
 */
export const enableLongTaskAPI: Getter<boolean> = createNativeFlagGetter('enableLongTaskAPI', false);
/**
 * Use BackgroundDrawable and BorderDrawable instead of CSSBackgroundDrawable
 */
export const enableNewBackgroundAndBorderDrawables: Getter<boolean> = createNativeFlagGetter('enableNewBackgroundAndBorderDrawables', false);
/**
 * Moves execution of pre-mount items to outside the choregrapher in the main thread, so we can estimate idle time more precisely (Android only).
 */
export const enablePreciseSchedulingForPremountItemsOnAndroid: Getter<boolean> = createNativeFlagGetter('enablePreciseSchedulingForPremountItemsOnAndroid', false);
/**
 * When enabled, Android will receive prop updates based on the differences between the last rendered shadow node and the last committed shadow node.
 */
export const enablePropsUpdateReconciliationAndroid: Getter<boolean> = createNativeFlagGetter('enablePropsUpdateReconciliationAndroid', false);
/**
 * Report paint time inside the Event Timing API implementation (PerformanceObserver).
 */
export const enableReportEventPaintTime: Getter<boolean> = createNativeFlagGetter('enableReportEventPaintTime', false);
/**
 * Dispatches state updates synchronously in Fabric (e.g.: updates the scroll position in the shadow tree synchronously from the main thread).
 */
export const enableSynchronousStateUpdates: Getter<boolean> = createNativeFlagGetter('enableSynchronousStateUpdates', false);
/**
 * Ensures that JavaScript always has a consistent view of the state of the UI (e.g.: commits done in other threads are not immediately propagated to JS during its execution).
 */
export const enableUIConsistency: Getter<boolean> = createNativeFlagGetter('enableUIConsistency', false);
/**
 * Enables View Recycling. When enabled, individual ViewManagers must still opt-in.
 */
export const enableViewRecycling: Getter<boolean> = createNativeFlagGetter('enableViewRecycling', false);
/**
 * When enabled, rawProps in Props will not include Yoga specific props.
 */
export const excludeYogaFromRawProps: Getter<boolean> = createNativeFlagGetter('excludeYogaFromRawProps', false);
/**
 * Fixes a bug in Differentiator where parent views may be referenced before they're created
 */
export const fixDifferentiatorEmittingUpdatesWithWrongParentTag: Getter<boolean> = createNativeFlagGetter('fixDifferentiatorEmittingUpdatesWithWrongParentTag', true);
/**
 * Uses the default event priority instead of the discreet event priority by default when dispatching events from Fabric to React.
 */
export const fixMappingOfEventPrioritiesBetweenFabricAndReact: Getter<boolean> = createNativeFlagGetter('fixMappingOfEventPrioritiesBetweenFabricAndReact', false);
/**
 * Fixes a limitation on Android where the mounting coordinator would report there are no pending transactions but some of them were actually not processed due to the use of the push model.
 */
export const fixMountingCoordinatorReportedPendingTransactionsOnAndroid: Getter<boolean> = createNativeFlagGetter('fixMountingCoordinatorReportedPendingTransactionsOnAndroid', false);
/**
 * Flag determining if the React Native DevTools (Fusebox) CDP backend should be enabled in debug builds. This flag is global and should not be changed across React Host lifetimes.
 */
export const fuseboxEnabledDebug: Getter<boolean> = createNativeFlagGetter('fuseboxEnabledDebug', true);
/**
 * Flag determining if the React Native DevTools (Fusebox) CDP backend should be enabled in release builds. This flag is global and should not be changed across React Host lifetimes.
 */
export const fuseboxEnabledRelease: Getter<boolean> = createNativeFlagGetter('fuseboxEnabledRelease', false);
/**
 * Construct modules that requires eager init on the dedicate native modules thread
 */
export const initEagerTurboModulesOnNativeModulesQueueAndroid: Getter<boolean> = createNativeFlagGetter('initEagerTurboModulesOnNativeModulesQueueAndroid', true);
/**
 * Only enqueue Choreographer calls if there is an ongoing animation, instead of enqueueing every frame.
 */
export const lazyAnimationCallbacks: Getter<boolean> = createNativeFlagGetter('lazyAnimationCallbacks', false);
/**
 * Adds support for loading vector drawable assets in the Image component (only on Android)
 */
export const loadVectorDrawablesOnImages: Getter<boolean> = createNativeFlagGetter('loadVectorDrawablesOnImages', false);
/**
 * Enables storing js caller stack when creating promise in native module. This is useful in case of Promise rejection and tracing the cause.
 */
export const traceTurboModulePromiseRejectionsOnAndroid: Getter<boolean> = createNativeFlagGetter('traceTurboModulePromiseRejectionsOnAndroid', false);
/**
 * In Bridgeless mode, use the always available javascript error reporting pipeline.
 */
export const useAlwaysAvailableJSErrorHandling: Getter<boolean> = createNativeFlagGetter('useAlwaysAvailableJSErrorHandling', false);
/**
 * Should this application enable the Fabric Interop Layer for Android? If yes, the application will behave so that it can accept non-Fabric components and render them on Fabric. This toggle is controlling extra logic such as custom event dispatching that are needed for the Fabric Interop Layer to work correctly.
 */
export const useFabricInterop: Getter<boolean> = createNativeFlagGetter('useFabricInterop', false);
/**
 * Invoke callbacks immediately on the ReactInstance rather than going through a background thread for synchronization
 */
export const useImmediateExecutorInAndroidBridgeless: Getter<boolean> = createNativeFlagGetter('useImmediateExecutorInAndroidBridgeless', true);
/**
 * When enabled, the native view configs are used in bridgeless mode.
 */
export const useNativeViewConfigsInBridgelessMode: Getter<boolean> = createNativeFlagGetter('useNativeViewConfigsInBridgelessMode', false);
/**
 * Moves more of the work in view preallocation to the main thread to free up JS thread.
 */
export const useOptimisedViewPreallocationOnAndroid: Getter<boolean> = createNativeFlagGetter('useOptimisedViewPreallocationOnAndroid', false);
/**
 * Uses an optimized mechanism for event batching on Android that does not need to wait for a Choreographer frame callback.
 */
export const useOptimizedEventBatchingOnAndroid: Getter<boolean> = createNativeFlagGetter('useOptimizedEventBatchingOnAndroid', false);
/**
 * Instead of using folly::dynamic as internal representation in RawProps and RawValue, use jsi::Value
 */
export const useRawPropsJsiValue: Getter<boolean> = createNativeFlagGetter('useRawPropsJsiValue', false);
/**
 * When enabled, cloning shadow nodes within react native will update the reference held by the current JS fiber tree.
 */
export const useRuntimeShadowNodeReferenceUpdate: Getter<boolean> = createNativeFlagGetter('useRuntimeShadowNodeReferenceUpdate', false);
/**
 * In Bridgeless mode, should legacy NativeModules use the TurboModule system?
 */
export const useTurboModuleInterop: Getter<boolean> = createNativeFlagGetter('useTurboModuleInterop', false);
/**
 * When enabled, NativeModules will be executed by using the TurboModule system
 */
export const useTurboModules: Getter<boolean> = createNativeFlagGetter('useTurboModules', false);

/**
 * Overrides the feature flags with the provided methods.
 * NOTE: Only JS-only flags can be overridden from JavaScript using this API.
 */
export const override = setOverrides;<|MERGE_RESOLUTION|>--- conflicted
+++ resolved
@@ -4,11 +4,7 @@
  * This source code is licensed under the MIT license found in the
  * LICENSE file in the root directory of this source tree.
  *
-<<<<<<< HEAD
- * @generated SignedSource<<535f2aa1a4e5d51a9d0943460e1f3c5e>>
-=======
  * @generated SignedSource<<ceb682684f8c9df33a3f432033ab266a>>
->>>>>>> f402ed17
  * @flow strict
  */
 
