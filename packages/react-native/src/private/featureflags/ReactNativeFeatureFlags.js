--- conflicted
+++ resolved
@@ -4,11 +4,7 @@
  * This source code is licensed under the MIT license found in the
  * LICENSE file in the root directory of this source tree.
  *
-<<<<<<< HEAD
- * @generated SignedSource<<eae1ab77b3d6b8614b53c8c3d2e5081e>>
-=======
- * @generated SignedSource<<5f8a62b797980987ce7f415fa00c0965>>
->>>>>>> 10d8c0df
+ * @generated SignedSource<<c5409bebf989881699e66c4f6a4e1cfe>>
  * @flow strict
  */
 
