/**
 * Copyright (c) Meta Platforms, Inc. and affiliates.
 *
 * This source code is licensed under the MIT license found in the
 * LICENSE file in the root directory of this source tree.
 *
<<<<<<< HEAD
 * @generated SignedSource<<c5409bebf989881699e66c4f6a4e1cfe>>
=======
 * @generated SignedSource<<1c91049b99046065031ca8b826ab20a6>>
>>>>>>> 5697d923
 * @flow strict
 */

/**
 * IMPORTANT: Do NOT modify this file directly.
 *
 * To change the definition of the flags, edit
 *   packages/react-native/scripts/featureflags/ReactNativeFeatureFlags.config.js.
 *
 * To regenerate this code, run the following script from the repo root:
 *   yarn featureflags-update
 */

import {
  type Getter,
  type OverridesFor,
  createJavaScriptFlagGetter,
  createNativeFlagGetter,
  setOverrides,
} from './ReactNativeFeatureFlagsBase';

export type ReactNativeFeatureFlagsJsOnly = {
  jsOnlyTestFlag: Getter<boolean>,
  animatedShouldDebounceQueueFlush: Getter<boolean>,
  animatedShouldUseSingleOp: Getter<boolean>,
  enableAccessToHostTreeInFabric: Getter<boolean>,
  enableAnimatedAllowlist: Getter<boolean>,
  enableAnimatedClearImmediateFix: Getter<boolean>,
  enableAnimatedPropsMemo: Getter<boolean>,
  enableOptimisedVirtualizedCells: Getter<boolean>,
  isLayoutAnimationEnabled: Getter<boolean>,
  scheduleAnimatedEndCallbackInMicrotask: Getter<boolean>,
  shouldSkipStateUpdatesForLoopingAnimations: Getter<boolean>,
  shouldUseAnimatedObjectForTransform: Getter<boolean>,
  shouldUseRemoveClippedSubviewsAsDefaultOnIOS: Getter<boolean>,
  shouldUseSetNativePropsInFabric: Getter<boolean>,
  shouldUseSetNativePropsInNativeAnimationsInFabric: Getter<boolean>,
  useInsertionEffectsForAnimations: Getter<boolean>,
  useRefsForTextInputState: Getter<boolean>,
};

export type ReactNativeFeatureFlagsJsOnlyOverrides = OverridesFor<ReactNativeFeatureFlagsJsOnly>;

export type ReactNativeFeatureFlags = {
  ...ReactNativeFeatureFlagsJsOnly,
  commonTestFlag: Getter<boolean>,
  commonTestFlagWithoutNativeImplementation: Getter<boolean>,
  allowRecursiveCommitsWithSynchronousMountOnAndroid: Getter<boolean>,
  batchRenderingUpdatesInEventLoop: Getter<boolean>,
  completeReactInstanceCreationOnBgThreadOnAndroid: Getter<boolean>,
  disableEventLoopOnBridgeless: Getter<boolean>,
  enableAlignItemsBaselineOnFabricIOS: Getter<boolean>,
  enableBridgelessArchitecture: Getter<boolean>,
  enableCleanTextInputYogaNode: Getter<boolean>,
  enableDeletionOfUnmountedViews: Getter<boolean>,
  enableEagerRootViewAttachment: Getter<boolean>,
  enableEventEmitterRetentionDuringGesturesOnAndroid: Getter<boolean>,
  enableFabricLogs: Getter<boolean>,
  enableFabricRenderer: Getter<boolean>,
  enableFabricRendererExclusively: Getter<boolean>,
  enableGranularShadowTreeStateReconciliation: Getter<boolean>,
  enableIOSViewClipToPaddingBox: Getter<boolean>,
  enableLayoutAnimationsOnAndroid: Getter<boolean>,
  enableLayoutAnimationsOnIOS: Getter<boolean>,
  enableLineHeightCenteringOnAndroid: Getter<boolean>,
  enableLineHeightCenteringOnIOS: Getter<boolean>,
  enableLongTaskAPI: Getter<boolean>,
  enableMicrotasks: Getter<boolean>,
  enablePreciseSchedulingForPremountItemsOnAndroid: Getter<boolean>,
  enablePropsUpdateReconciliationAndroid: Getter<boolean>,
  enableReportEventPaintTime: Getter<boolean>,
  enableSynchronousStateUpdates: Getter<boolean>,
  enableTextPreallocationOptimisation: Getter<boolean>,
  enableUIConsistency: Getter<boolean>,
  enableViewRecycling: Getter<boolean>,
  excludeYogaFromRawProps: Getter<boolean>,
  fixMappingOfEventPrioritiesBetweenFabricAndReact: Getter<boolean>,
  fixMountingCoordinatorReportedPendingTransactionsOnAndroid: Getter<boolean>,
  forceBatchingMountItemsOnAndroid: Getter<boolean>,
  fuseboxEnabledDebug: Getter<boolean>,
  fuseboxEnabledRelease: Getter<boolean>,
  initEagerTurboModulesOnNativeModulesQueueAndroid: Getter<boolean>,
  lazyAnimationCallbacks: Getter<boolean>,
  loadVectorDrawablesOnImages: Getter<boolean>,
  setAndroidLayoutDirection: Getter<boolean>,
  traceTurboModulePromiseRejectionsOnAndroid: Getter<boolean>,
  useFabricInterop: Getter<boolean>,
  useImmediateExecutorInAndroidBridgeless: Getter<boolean>,
  useModernRuntimeScheduler: Getter<boolean>,
  useNativeViewConfigsInBridgelessMode: Getter<boolean>,
  useOptimisedViewPreallocationOnAndroid: Getter<boolean>,
  useOptimizedEventBatchingOnAndroid: Getter<boolean>,
  useRuntimeShadowNodeReferenceUpdate: Getter<boolean>,
  useTurboModuleInterop: Getter<boolean>,
  useTurboModules: Getter<boolean>,
}

/**
 * JS-only flag for testing. Do NOT modify.
 */
export const jsOnlyTestFlag: Getter<boolean> = createJavaScriptFlagGetter('jsOnlyTestFlag', false);

/**
 * Enables an experimental flush-queue debouncing in Animated.js.
 */
export const animatedShouldDebounceQueueFlush: Getter<boolean> = createJavaScriptFlagGetter('animatedShouldDebounceQueueFlush', false);

/**
 * Enables an experimental mega-operation for Animated.js that replaces many calls to native with a single call into native, to reduce JSI/JNI traffic.
 */
export const animatedShouldUseSingleOp: Getter<boolean> = createJavaScriptFlagGetter('animatedShouldUseSingleOp', false);

/**
 * Enables access to the host tree in Fabric using DOM-compatible APIs.
 */
export const enableAccessToHostTreeInFabric: Getter<boolean> = createJavaScriptFlagGetter('enableAccessToHostTreeInFabric', false);

/**
 * Enables Animated to skip non-allowlisted props and styles.
 */
export const enableAnimatedAllowlist: Getter<boolean> = createJavaScriptFlagGetter('enableAnimatedAllowlist', false);

/**
 * Enables an experimental to use the proper clearIntermediate instead of calling the wrong clearTimeout and canceling another timer.
 */
export const enableAnimatedClearImmediateFix: Getter<boolean> = createJavaScriptFlagGetter('enableAnimatedClearImmediateFix', true);

/**
 * Enables Animated to analyze props to minimize invalidating `AnimatedProps`.
 */
export const enableAnimatedPropsMemo: Getter<boolean> = createJavaScriptFlagGetter('enableAnimatedPropsMemo', false);

/**
 * Removing unnecessary rerenders Virtualized cells after any rerenders of Virualized list. Works with strict=true option
 */
export const enableOptimisedVirtualizedCells: Getter<boolean> = createJavaScriptFlagGetter('enableOptimisedVirtualizedCells', false);

/**
 * Function used to enable / disabled Layout Animations in React Native.
 */
export const isLayoutAnimationEnabled: Getter<boolean> = createJavaScriptFlagGetter('isLayoutAnimationEnabled', true);

/**
 * Changes the completion callback supplied via `Animation#start` to be scheduled in a microtask instead of synchronously executed.
 */
export const scheduleAnimatedEndCallbackInMicrotask: Getter<boolean> = createJavaScriptFlagGetter('scheduleAnimatedEndCallbackInMicrotask', false);

/**
 * If the animation is within Animated.loop, we do not send state updates to React.
 */
export const shouldSkipStateUpdatesForLoopingAnimations: Getter<boolean> = createJavaScriptFlagGetter('shouldSkipStateUpdatesForLoopingAnimations', false);

/**
 * Enables use of AnimatedObject for animating transform values.
 */
export const shouldUseAnimatedObjectForTransform: Getter<boolean> = createJavaScriptFlagGetter('shouldUseAnimatedObjectForTransform', false);

/**
 * removeClippedSubviews prop will be used as the default in FlatList on iOS to match Android
 */
export const shouldUseRemoveClippedSubviewsAsDefaultOnIOS: Getter<boolean> = createJavaScriptFlagGetter('shouldUseRemoveClippedSubviewsAsDefaultOnIOS', false);

/**
 * Enables use of setNativeProps in JS driven animations.
 */
export const shouldUseSetNativePropsInFabric: Getter<boolean> = createJavaScriptFlagGetter('shouldUseSetNativePropsInFabric', true);

/**
 * Enables use of setNativeProps in Native driven animations in Fabric.
 */
export const shouldUseSetNativePropsInNativeAnimationsInFabric: Getter<boolean> = createJavaScriptFlagGetter('shouldUseSetNativePropsInNativeAnimationsInFabric', false);

/**
 * Changes construction of the animation graph to `useInsertionEffect` instead of `useLayoutEffect`.
 */
export const useInsertionEffectsForAnimations: Getter<boolean> = createJavaScriptFlagGetter('useInsertionEffectsForAnimations', false);

/**
 * Enable a variant of TextInput that moves some state to refs to avoid unnecessary re-renders
 */
export const useRefsForTextInputState: Getter<boolean> = createJavaScriptFlagGetter('useRefsForTextInputState', false);

/**
 * Common flag for testing. Do NOT modify.
 */
export const commonTestFlag: Getter<boolean> = createNativeFlagGetter('commonTestFlag', false);
/**
 * Common flag for testing (without native implementation). Do NOT modify.
 */
export const commonTestFlagWithoutNativeImplementation: Getter<boolean> = createNativeFlagGetter('commonTestFlagWithoutNativeImplementation', false);
/**
 * Adds support for recursively processing commits that mount synchronously (Android only).
 */
export const allowRecursiveCommitsWithSynchronousMountOnAndroid: Getter<boolean> = createNativeFlagGetter('allowRecursiveCommitsWithSynchronousMountOnAndroid', false);
/**
 * When enabled, the RuntimeScheduler processing the event loop will batch all rendering updates and dispatch them together at the end of each iteration of the loop.
 */
export const batchRenderingUpdatesInEventLoop: Getter<boolean> = createNativeFlagGetter('batchRenderingUpdatesInEventLoop', false);
/**
 * Do not wait for a main-thread dispatch to complete init to start executing work on the JS thread on Android
 */
export const completeReactInstanceCreationOnBgThreadOnAndroid: Getter<boolean> = createNativeFlagGetter('completeReactInstanceCreationOnBgThreadOnAndroid', false);
/**
 * The bridgeless architecture enables the event loop by default. This feature flag allows us to force disabling it in specific instances.
 */
export const disableEventLoopOnBridgeless: Getter<boolean> = createNativeFlagGetter('disableEventLoopOnBridgeless', false);
/**
 * Kill-switch to turn off support for aling-items:baseline on Fabric iOS.
 */
export const enableAlignItemsBaselineOnFabricIOS: Getter<boolean> = createNativeFlagGetter('enableAlignItemsBaselineOnFabricIOS', true);
/**
 * Feature flag to enable the new bridgeless architecture. Note: Enabling this will force enable the following flags: `useTurboModules` & `enableFabricRenderer.
 */
export const enableBridgelessArchitecture: Getter<boolean> = createNativeFlagGetter('enableBridgelessArchitecture', false);
/**
 * Clean yoga node when <TextInput /> does not change.
 */
export const enableCleanTextInputYogaNode: Getter<boolean> = createNativeFlagGetter('enableCleanTextInputYogaNode', false);
/**
 * Deletes views that were pre-allocated but never mounted on the screen.
 */
export const enableDeletionOfUnmountedViews: Getter<boolean> = createNativeFlagGetter('enableDeletionOfUnmountedViews', false);
/**
 * Feature flag to configure eager attachment of the root view/initialisation of the JS code.
 */
export const enableEagerRootViewAttachment: Getter<boolean> = createNativeFlagGetter('enableEagerRootViewAttachment', false);
/**
 * Enables the retention of EventEmitterWrapper on Android till the touch gesture is over to fix a bug on pressable (#44610)
 */
export const enableEventEmitterRetentionDuringGesturesOnAndroid: Getter<boolean> = createNativeFlagGetter('enableEventEmitterRetentionDuringGesturesOnAndroid', false);
/**
 * This feature flag enables logs for Fabric.
 */
export const enableFabricLogs: Getter<boolean> = createNativeFlagGetter('enableFabricLogs', false);
/**
 * Enables the use of the Fabric renderer in the whole app.
 */
export const enableFabricRenderer: Getter<boolean> = createNativeFlagGetter('enableFabricRenderer', false);
/**
 * When the app is completely migrated to Fabric, set this flag to true to disable parts of Paper infrastructure that are not needed anymore but consume memory and CPU. Specifically, UIViewOperationQueue and EventDispatcherImpl will no longer work as they will not subscribe to ReactChoreographer for updates.
 */
export const enableFabricRendererExclusively: Getter<boolean> = createNativeFlagGetter('enableFabricRendererExclusively', false);
/**
 * When enabled, the renderer would only fail commits when they propagate state and the last commit that updated state changed before committing.
 */
export const enableGranularShadowTreeStateReconciliation: Getter<boolean> = createNativeFlagGetter('enableGranularShadowTreeStateReconciliation', false);
/**
 * iOS Views will clip to their padding box vs border box
 */
export const enableIOSViewClipToPaddingBox: Getter<boolean> = createNativeFlagGetter('enableIOSViewClipToPaddingBox', false);
/**
 * When enabled, LayoutAnimations API will animate state changes on Android.
 */
export const enableLayoutAnimationsOnAndroid: Getter<boolean> = createNativeFlagGetter('enableLayoutAnimationsOnAndroid', false);
/**
 * When enabled, LayoutAnimations API will animate state changes on iOS.
 */
export const enableLayoutAnimationsOnIOS: Getter<boolean> = createNativeFlagGetter('enableLayoutAnimationsOnIOS', true);
/**
 * When enabled, custom line height calculation will be centered from top to bottom.
 */
export const enableLineHeightCenteringOnAndroid: Getter<boolean> = createNativeFlagGetter('enableLineHeightCenteringOnAndroid', false);
/**
 * When enabled, custom line height calculation will be centered from top to bottom.
 */
export const enableLineHeightCenteringOnIOS: Getter<boolean> = createNativeFlagGetter('enableLineHeightCenteringOnIOS', false);
/**
 * Enables the reporting of long tasks through `PerformanceObserver`. Only works if the event loop is enabled.
 */
export const enableLongTaskAPI: Getter<boolean> = createNativeFlagGetter('enableLongTaskAPI', false);
/**
 * Enables the use of microtasks in Hermes (scheduling) and RuntimeScheduler (execution).
 */
export const enableMicrotasks: Getter<boolean> = createNativeFlagGetter('enableMicrotasks', false);
/**
 * Moves execution of pre-mount items to outside the choregrapher in the main thread, so we can estimate idle time more precisely (Android only).
 */
export const enablePreciseSchedulingForPremountItemsOnAndroid: Getter<boolean> = createNativeFlagGetter('enablePreciseSchedulingForPremountItemsOnAndroid', false);
/**
 * When enabled, Android will receive prop updates based on the differences between the last rendered shadow node and the last committed shadow node.
 */
export const enablePropsUpdateReconciliationAndroid: Getter<boolean> = createNativeFlagGetter('enablePropsUpdateReconciliationAndroid', false);
/**
 * Report paint time inside the Event Timing API implementation (PerformanceObserver).
 */
export const enableReportEventPaintTime: Getter<boolean> = createNativeFlagGetter('enableReportEventPaintTime', false);
/**
 * Dispatches state updates synchronously in Fabric (e.g.: updates the scroll position in the shadow tree synchronously from the main thread).
 */
export const enableSynchronousStateUpdates: Getter<boolean> = createNativeFlagGetter('enableSynchronousStateUpdates', false);
/**
 * Text preallocation optimisation where unnecessary work is removed.
 */
export const enableTextPreallocationOptimisation: Getter<boolean> = createNativeFlagGetter('enableTextPreallocationOptimisation', false);
/**
 * Ensures that JavaScript always has a consistent view of the state of the UI (e.g.: commits done in other threads are not immediately propagated to JS during its execution).
 */
export const enableUIConsistency: Getter<boolean> = createNativeFlagGetter('enableUIConsistency', false);
/**
 * Enables View Recycling. When enabled, individual ViewManagers must still opt-in.
 */
export const enableViewRecycling: Getter<boolean> = createNativeFlagGetter('enableViewRecycling', false);
/**
 * When enabled, rawProps in Props will not include Yoga specific props.
 */
export const excludeYogaFromRawProps: Getter<boolean> = createNativeFlagGetter('excludeYogaFromRawProps', false);
/**
 * Uses the default event priority instead of the discreet event priority by default when dispatching events from Fabric to React.
 */
export const fixMappingOfEventPrioritiesBetweenFabricAndReact: Getter<boolean> = createNativeFlagGetter('fixMappingOfEventPrioritiesBetweenFabricAndReact', false);
/**
 * Fixes a limitation on Android where the mounting coordinator would report there are no pending transactions but some of them were actually not processed due to the use of the push model.
 */
export const fixMountingCoordinatorReportedPendingTransactionsOnAndroid: Getter<boolean> = createNativeFlagGetter('fixMountingCoordinatorReportedPendingTransactionsOnAndroid', false);
/**
 * Forces the mounting layer on Android to always batch mount items instead of dispatching them immediately. This might fix some crashes related to synchronous state updates, where some views dispatch state updates during mount.
 */
export const forceBatchingMountItemsOnAndroid: Getter<boolean> = createNativeFlagGetter('forceBatchingMountItemsOnAndroid', false);
/**
 * Flag determining if the React Native DevTools (Fusebox) CDP backend should be enabled in debug builds. This flag is global and should not be changed across React Host lifetimes.
 */
export const fuseboxEnabledDebug: Getter<boolean> = createNativeFlagGetter('fuseboxEnabledDebug', true);
/**
 * Flag determining if the React Native DevTools (Fusebox) CDP backend should be enabled in release builds. This flag is global and should not be changed across React Host lifetimes.
 */
export const fuseboxEnabledRelease: Getter<boolean> = createNativeFlagGetter('fuseboxEnabledRelease', false);
/**
 * Construct modules that requires eager init on the dedicate native modules thread
 */
export const initEagerTurboModulesOnNativeModulesQueueAndroid: Getter<boolean> = createNativeFlagGetter('initEagerTurboModulesOnNativeModulesQueueAndroid', false);
/**
 * Only enqueue Choreographer calls if there is an ongoing animation, instead of enqueueing every frame.
 */
export const lazyAnimationCallbacks: Getter<boolean> = createNativeFlagGetter('lazyAnimationCallbacks', false);
/**
 * Adds support for loading vector drawable assets in the Image component (only on Android)
 */
export const loadVectorDrawablesOnImages: Getter<boolean> = createNativeFlagGetter('loadVectorDrawablesOnImages', false);
/**
 * Propagate layout direction to Android views.
 */
export const setAndroidLayoutDirection: Getter<boolean> = createNativeFlagGetter('setAndroidLayoutDirection', true);
/**
 * Enables storing js caller stack when creating promise in native module. This is useful in case of Promise rejection and tracing the cause.
 */
export const traceTurboModulePromiseRejectionsOnAndroid: Getter<boolean> = createNativeFlagGetter('traceTurboModulePromiseRejectionsOnAndroid', false);
/**
 * Should this application enable the Fabric Interop Layer for Android? If yes, the application will behave so that it can accept non-Fabric components and render them on Fabric. This toggle is controlling extra logic such as custom event dispatching that are needed for the Fabric Interop Layer to work correctly.
 */
export const useFabricInterop: Getter<boolean> = createNativeFlagGetter('useFabricInterop', false);
/**
 * Invoke callbacks immediately on the ReactInstance rather than going through a background thread for synchronization
 */
export const useImmediateExecutorInAndroidBridgeless: Getter<boolean> = createNativeFlagGetter('useImmediateExecutorInAndroidBridgeless', false);
/**
 * When enabled, it uses the modern fork of RuntimeScheduler that allows scheduling tasks with priorities from any thread.
 */
export const useModernRuntimeScheduler: Getter<boolean> = createNativeFlagGetter('useModernRuntimeScheduler', false);
/**
 * When enabled, the native view configs are used in bridgeless mode.
 */
export const useNativeViewConfigsInBridgelessMode: Getter<boolean> = createNativeFlagGetter('useNativeViewConfigsInBridgelessMode', false);
/**
 * Moves more of the work in view preallocation to the main thread to free up JS thread.
 */
export const useOptimisedViewPreallocationOnAndroid: Getter<boolean> = createNativeFlagGetter('useOptimisedViewPreallocationOnAndroid', false);
/**
 * Uses an optimized mechanism for event batching on Android that does not need to wait for a Choreographer frame callback.
 */
export const useOptimizedEventBatchingOnAndroid: Getter<boolean> = createNativeFlagGetter('useOptimizedEventBatchingOnAndroid', false);
/**
 * When enabled, cloning shadow nodes within react native will update the reference held by the current JS fiber tree.
 */
export const useRuntimeShadowNodeReferenceUpdate: Getter<boolean> = createNativeFlagGetter('useRuntimeShadowNodeReferenceUpdate', false);
/**
 * In Bridgeless mode, should legacy NativeModules use the TurboModule system?
 */
export const useTurboModuleInterop: Getter<boolean> = createNativeFlagGetter('useTurboModuleInterop', false);
/**
 * When enabled, NativeModules will be executed by using the TurboModule system
 */
export const useTurboModules: Getter<boolean> = createNativeFlagGetter('useTurboModules', false);

/**
 * Overrides the feature flags with the provided methods.
 * NOTE: Only JS-only flags can be overridden from JavaScript using this API.
 */
export const override = setOverrides;<|MERGE_RESOLUTION|>--- conflicted
+++ resolved
@@ -4,11 +4,7 @@
  * This source code is licensed under the MIT license found in the
  * LICENSE file in the root directory of this source tree.
  *
-<<<<<<< HEAD
- * @generated SignedSource<<c5409bebf989881699e66c4f6a4e1cfe>>
-=======
- * @generated SignedSource<<1c91049b99046065031ca8b826ab20a6>>
->>>>>>> 5697d923
+ * @generated SignedSource<<7720626925990b68193207bb1ce18c4b>>
  * @flow strict
  */
 
