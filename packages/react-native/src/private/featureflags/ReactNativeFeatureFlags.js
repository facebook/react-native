/**
 * Copyright (c) Meta Platforms, Inc. and affiliates.
 *
 * This source code is licensed under the MIT license found in the
 * LICENSE file in the root directory of this source tree.
 *
<<<<<<< HEAD
 * @generated SignedSource<<29751f6542220bc60e5745155fa8940b>>
=======
 * @generated SignedSource<<096ac17a630f7b29d3a029c704dbd8db>>
>>>>>>> bd133b5d
 * @flow strict
 */

/**
 * IMPORTANT: Do NOT modify this file directly.
 *
 * To change the definition of the flags, edit
 *   packages/react-native/scripts/featureflags/ReactNativeFeatureFlags.config.js.
 *
 * To regenerate this code, run the following script from the repo root:
 *   yarn featureflags-update
 */

import {
  type Getter,
  type OverridesFor,
  createJavaScriptFlagGetter,
  createNativeFlagGetter,
  setOverrides,
} from './ReactNativeFeatureFlagsBase';

export type ReactNativeFeatureFlagsJsOnly = {
  jsOnlyTestFlag: Getter<boolean>,
  animatedShouldDebounceQueueFlush: Getter<boolean>,
  animatedShouldUseSingleOp: Getter<boolean>,
  enableAccessToHostTreeInFabric: Getter<boolean>,
  enableAnimatedAllowlist: Getter<boolean>,
  enableAnimatedClearImmediateFix: Getter<boolean>,
  enableAnimatedPropsMemo: Getter<boolean>,
  enableOptimisedVirtualizedCells: Getter<boolean>,
  isLayoutAnimationEnabled: Getter<boolean>,
  scheduleAnimatedEndCallbackInMicrotask: Getter<boolean>,
  shouldSkipStateUpdatesForLoopingAnimations: Getter<boolean>,
  shouldUseAnimatedObjectForTransform: Getter<boolean>,
  shouldUseRemoveClippedSubviewsAsDefaultOnIOS: Getter<boolean>,
  shouldUseSetNativePropsInFabric: Getter<boolean>,
  shouldUseSetNativePropsInNativeAnimationsInFabric: Getter<boolean>,
  useInsertionEffectsForAnimations: Getter<boolean>,
  useRefsForTextInputState: Getter<boolean>,
};

export type ReactNativeFeatureFlagsJsOnlyOverrides = OverridesFor<ReactNativeFeatureFlagsJsOnly>;

export type ReactNativeFeatureFlags = {
  ...ReactNativeFeatureFlagsJsOnly,
  commonTestFlag: Getter<boolean>,
  commonTestFlagWithoutNativeImplementation: Getter<boolean>,
  allowRecursiveCommitsWithSynchronousMountOnAndroid: Getter<boolean>,
  batchRenderingUpdatesInEventLoop: Getter<boolean>,
  completeReactInstanceCreationOnBgThreadOnAndroid: Getter<boolean>,
  disableEventLoopOnBridgeless: Getter<boolean>,
  disableMountItemReorderingAndroid: Getter<boolean>,
  enableAlignItemsBaselineOnFabricIOS: Getter<boolean>,
  enableBridgelessArchitecture: Getter<boolean>,
  enableCleanTextInputYogaNode: Getter<boolean>,
  enableCppPropsIteratorSetter: Getter<boolean>,
  enableDeletionOfUnmountedViews: Getter<boolean>,
  enableEagerRootViewAttachment: Getter<boolean>,
  enableEventEmitterRetentionDuringGesturesOnAndroid: Getter<boolean>,
  enableFabricLogs: Getter<boolean>,
  enableFabricRenderer: Getter<boolean>,
  enableFabricRendererExclusively: Getter<boolean>,
  enableGranularShadowTreeStateReconciliation: Getter<boolean>,
  enableIOSViewClipToPaddingBox: Getter<boolean>,
  enableLayoutAnimationsOnAndroid: Getter<boolean>,
  enableLayoutAnimationsOnIOS: Getter<boolean>,
  enableLineHeightCenteringOnAndroid: Getter<boolean>,
  enableLineHeightCenteringOnIOS: Getter<boolean>,
  enableLongTaskAPI: Getter<boolean>,
  enableMicrotasks: Getter<boolean>,
  enableNewBackgroundAndBorderDrawables: Getter<boolean>,
  enablePreciseSchedulingForPremountItemsOnAndroid: Getter<boolean>,
  enablePropsUpdateReconciliationAndroid: Getter<boolean>,
  enableReportEventPaintTime: Getter<boolean>,
  enableSynchronousStateUpdates: Getter<boolean>,
  enableTextPreallocationOptimisation: Getter<boolean>,
  enableUIConsistency: Getter<boolean>,
  enableViewRecycling: Getter<boolean>,
  excludeYogaFromRawProps: Getter<boolean>,
  fixMappingOfEventPrioritiesBetweenFabricAndReact: Getter<boolean>,
  fixMountingCoordinatorReportedPendingTransactionsOnAndroid: Getter<boolean>,
  forceBatchingMountItemsOnAndroid: Getter<boolean>,
  fuseboxEnabledDebug: Getter<boolean>,
  fuseboxEnabledRelease: Getter<boolean>,
  initEagerTurboModulesOnNativeModulesQueueAndroid: Getter<boolean>,
  lazyAnimationCallbacks: Getter<boolean>,
  loadVectorDrawablesOnImages: Getter<boolean>,
  setAndroidLayoutDirection: Getter<boolean>,
  traceTurboModulePromiseRejectionsOnAndroid: Getter<boolean>,
  useFabricInterop: Getter<boolean>,
  useImmediateExecutorInAndroidBridgeless: Getter<boolean>,
  useModernRuntimeScheduler: Getter<boolean>,
  useNativeViewConfigsInBridgelessMode: Getter<boolean>,
  useOptimisedViewPreallocationOnAndroid: Getter<boolean>,
  useOptimizedEventBatchingOnAndroid: Getter<boolean>,
  useRuntimeShadowNodeReferenceUpdate: Getter<boolean>,
  useTurboModuleInterop: Getter<boolean>,
  useTurboModules: Getter<boolean>,
}

/**
 * JS-only flag for testing. Do NOT modify.
 */
export const jsOnlyTestFlag: Getter<boolean> = createJavaScriptFlagGetter('jsOnlyTestFlag', false);

/**
 * Enables an experimental flush-queue debouncing in Animated.js.
 */
export const animatedShouldDebounceQueueFlush: Getter<boolean> = createJavaScriptFlagGetter('animatedShouldDebounceQueueFlush', false);

/**
 * Enables an experimental mega-operation for Animated.js that replaces many calls to native with a single call into native, to reduce JSI/JNI traffic.
 */
export const animatedShouldUseSingleOp: Getter<boolean> = createJavaScriptFlagGetter('animatedShouldUseSingleOp', false);

/**
 * Enables access to the host tree in Fabric using DOM-compatible APIs.
 */
export const enableAccessToHostTreeInFabric: Getter<boolean> = createJavaScriptFlagGetter('enableAccessToHostTreeInFabric', false);

/**
 * Enables Animated to skip non-allowlisted props and styles.
 */
export const enableAnimatedAllowlist: Getter<boolean> = createJavaScriptFlagGetter('enableAnimatedAllowlist', false);

/**
 * Enables an experimental to use the proper clearIntermediate instead of calling the wrong clearTimeout and canceling another timer.
 */
export const enableAnimatedClearImmediateFix: Getter<boolean> = createJavaScriptFlagGetter('enableAnimatedClearImmediateFix', true);

/**
 * Enables Animated to analyze props to minimize invalidating `AnimatedProps`.
 */
export const enableAnimatedPropsMemo: Getter<boolean> = createJavaScriptFlagGetter('enableAnimatedPropsMemo', false);

/**
 * Removing unnecessary rerenders Virtualized cells after any rerenders of Virualized list. Works with strict=true option
 */
export const enableOptimisedVirtualizedCells: Getter<boolean> = createJavaScriptFlagGetter('enableOptimisedVirtualizedCells', false);

/**
 * Function used to enable / disabled Layout Animations in React Native.
 */
export const isLayoutAnimationEnabled: Getter<boolean> = createJavaScriptFlagGetter('isLayoutAnimationEnabled', true);

/**
 * Changes the completion callback supplied via `Animation#start` to be scheduled in a microtask instead of synchronously executed.
 */
export const scheduleAnimatedEndCallbackInMicrotask: Getter<boolean> = createJavaScriptFlagGetter('scheduleAnimatedEndCallbackInMicrotask', false);

/**
 * If the animation is within Animated.loop, we do not send state updates to React.
 */
export const shouldSkipStateUpdatesForLoopingAnimations: Getter<boolean> = createJavaScriptFlagGetter('shouldSkipStateUpdatesForLoopingAnimations', false);

/**
 * Enables use of AnimatedObject for animating transform values.
 */
export const shouldUseAnimatedObjectForTransform: Getter<boolean> = createJavaScriptFlagGetter('shouldUseAnimatedObjectForTransform', false);

/**
 * removeClippedSubviews prop will be used as the default in FlatList on iOS to match Android
 */
export const shouldUseRemoveClippedSubviewsAsDefaultOnIOS: Getter<boolean> = createJavaScriptFlagGetter('shouldUseRemoveClippedSubviewsAsDefaultOnIOS', false);

/**
 * Enables use of setNativeProps in JS driven animations.
 */
export const shouldUseSetNativePropsInFabric: Getter<boolean> = createJavaScriptFlagGetter('shouldUseSetNativePropsInFabric', true);

/**
 * Enables use of setNativeProps in Native driven animations in Fabric.
 */
export const shouldUseSetNativePropsInNativeAnimationsInFabric: Getter<boolean> = createJavaScriptFlagGetter('shouldUseSetNativePropsInNativeAnimationsInFabric', false);

/**
 * Changes construction of the animation graph to `useInsertionEffect` instead of `useLayoutEffect`.
 */
export const useInsertionEffectsForAnimations: Getter<boolean> = createJavaScriptFlagGetter('useInsertionEffectsForAnimations', false);

/**
 * Enable a variant of TextInput that moves some state to refs to avoid unnecessary re-renders
 */
export const useRefsForTextInputState: Getter<boolean> = createJavaScriptFlagGetter('useRefsForTextInputState', false);

/**
 * Common flag for testing. Do NOT modify.
 */
export const commonTestFlag: Getter<boolean> = createNativeFlagGetter('commonTestFlag', false);
/**
 * Common flag for testing (without native implementation). Do NOT modify.
 */
export const commonTestFlagWithoutNativeImplementation: Getter<boolean> = createNativeFlagGetter('commonTestFlagWithoutNativeImplementation', false);
/**
 * Adds support for recursively processing commits that mount synchronously (Android only).
 */
export const allowRecursiveCommitsWithSynchronousMountOnAndroid: Getter<boolean> = createNativeFlagGetter('allowRecursiveCommitsWithSynchronousMountOnAndroid', false);
/**
 * When enabled, the RuntimeScheduler processing the event loop will batch all rendering updates and dispatch them together at the end of each iteration of the loop.
 */
export const batchRenderingUpdatesInEventLoop: Getter<boolean> = createNativeFlagGetter('batchRenderingUpdatesInEventLoop', false);
/**
 * Do not wait for a main-thread dispatch to complete init to start executing work on the JS thread on Android
 */
export const completeReactInstanceCreationOnBgThreadOnAndroid: Getter<boolean> = createNativeFlagGetter('completeReactInstanceCreationOnBgThreadOnAndroid', false);
/**
 * The bridgeless architecture enables the event loop by default. This feature flag allows us to force disabling it in specific instances.
 */
export const disableEventLoopOnBridgeless: Getter<boolean> = createNativeFlagGetter('disableEventLoopOnBridgeless', false);
/**
 * Prevent FabricMountingManager from reordering mountitems, which may lead to invalid state on the UI thread
 */
export const disableMountItemReorderingAndroid: Getter<boolean> = createNativeFlagGetter('disableMountItemReorderingAndroid', false);
/**
 * Kill-switch to turn off support for aling-items:baseline on Fabric iOS.
 */
export const enableAlignItemsBaselineOnFabricIOS: Getter<boolean> = createNativeFlagGetter('enableAlignItemsBaselineOnFabricIOS', true);
/**
 * Feature flag to enable the new bridgeless architecture. Note: Enabling this will force enable the following flags: `useTurboModules` & `enableFabricRenderer.
 */
export const enableBridgelessArchitecture: Getter<boolean> = createNativeFlagGetter('enableBridgelessArchitecture', false);
/**
 * Clean yoga node when <TextInput /> does not change.
 */
export const enableCleanTextInputYogaNode: Getter<boolean> = createNativeFlagGetter('enableCleanTextInputYogaNode', false);
/**
 * Enable prop iterator setter-style construction of Props in C++ (this flag is not used in Java).
 */
export const enableCppPropsIteratorSetter: Getter<boolean> = createNativeFlagGetter('enableCppPropsIteratorSetter', false);
/**
 * Deletes views that were pre-allocated but never mounted on the screen.
 */
export const enableDeletionOfUnmountedViews: Getter<boolean> = createNativeFlagGetter('enableDeletionOfUnmountedViews', false);
/**
 * Feature flag to configure eager attachment of the root view/initialisation of the JS code.
 */
export const enableEagerRootViewAttachment: Getter<boolean> = createNativeFlagGetter('enableEagerRootViewAttachment', false);
/**
 * Enables the retention of EventEmitterWrapper on Android till the touch gesture is over to fix a bug on pressable (#44610)
 */
export const enableEventEmitterRetentionDuringGesturesOnAndroid: Getter<boolean> = createNativeFlagGetter('enableEventEmitterRetentionDuringGesturesOnAndroid', false);
/**
 * This feature flag enables logs for Fabric.
 */
export const enableFabricLogs: Getter<boolean> = createNativeFlagGetter('enableFabricLogs', false);
/**
 * Enables the use of the Fabric renderer in the whole app.
 */
export const enableFabricRenderer: Getter<boolean> = createNativeFlagGetter('enableFabricRenderer', false);
/**
 * When the app is completely migrated to Fabric, set this flag to true to disable parts of Paper infrastructure that are not needed anymore but consume memory and CPU. Specifically, UIViewOperationQueue and EventDispatcherImpl will no longer work as they will not subscribe to ReactChoreographer for updates.
 */
export const enableFabricRendererExclusively: Getter<boolean> = createNativeFlagGetter('enableFabricRendererExclusively', false);
/**
 * When enabled, the renderer would only fail commits when they propagate state and the last commit that updated state changed before committing.
 */
export const enableGranularShadowTreeStateReconciliation: Getter<boolean> = createNativeFlagGetter('enableGranularShadowTreeStateReconciliation', false);
/**
 * iOS Views will clip to their padding box vs border box
 */
export const enableIOSViewClipToPaddingBox: Getter<boolean> = createNativeFlagGetter('enableIOSViewClipToPaddingBox', false);
/**
 * When enabled, LayoutAnimations API will animate state changes on Android.
 */
export const enableLayoutAnimationsOnAndroid: Getter<boolean> = createNativeFlagGetter('enableLayoutAnimationsOnAndroid', false);
/**
 * When enabled, LayoutAnimations API will animate state changes on iOS.
 */
export const enableLayoutAnimationsOnIOS: Getter<boolean> = createNativeFlagGetter('enableLayoutAnimationsOnIOS', true);
/**
 * When enabled, custom line height calculation will be centered from top to bottom.
 */
export const enableLineHeightCenteringOnAndroid: Getter<boolean> = createNativeFlagGetter('enableLineHeightCenteringOnAndroid', false);
/**
 * When enabled, custom line height calculation will be centered from top to bottom.
 */
export const enableLineHeightCenteringOnIOS: Getter<boolean> = createNativeFlagGetter('enableLineHeightCenteringOnIOS', false);
/**
 * Enables the reporting of long tasks through `PerformanceObserver`. Only works if the event loop is enabled.
 */
export const enableLongTaskAPI: Getter<boolean> = createNativeFlagGetter('enableLongTaskAPI', false);
/**
 * Enables the use of microtasks in Hermes (scheduling) and RuntimeScheduler (execution).
 */
export const enableMicrotasks: Getter<boolean> = createNativeFlagGetter('enableMicrotasks', false);
/**
 * Use BackgroundDrawable and BorderDrawable instead of CSSBackgroundDrawable
 */
export const enableNewBackgroundAndBorderDrawables: Getter<boolean> = createNativeFlagGetter('enableNewBackgroundAndBorderDrawables', false);
/**
 * Moves execution of pre-mount items to outside the choregrapher in the main thread, so we can estimate idle time more precisely (Android only).
 */
export const enablePreciseSchedulingForPremountItemsOnAndroid: Getter<boolean> = createNativeFlagGetter('enablePreciseSchedulingForPremountItemsOnAndroid', false);
/**
 * When enabled, Android will receive prop updates based on the differences between the last rendered shadow node and the last committed shadow node.
 */
export const enablePropsUpdateReconciliationAndroid: Getter<boolean> = createNativeFlagGetter('enablePropsUpdateReconciliationAndroid', false);
/**
 * Report paint time inside the Event Timing API implementation (PerformanceObserver).
 */
export const enableReportEventPaintTime: Getter<boolean> = createNativeFlagGetter('enableReportEventPaintTime', false);
/**
 * Dispatches state updates synchronously in Fabric (e.g.: updates the scroll position in the shadow tree synchronously from the main thread).
 */
export const enableSynchronousStateUpdates: Getter<boolean> = createNativeFlagGetter('enableSynchronousStateUpdates', false);
/**
 * Text preallocation optimisation where unnecessary work is removed.
 */
export const enableTextPreallocationOptimisation: Getter<boolean> = createNativeFlagGetter('enableTextPreallocationOptimisation', false);
/**
 * Ensures that JavaScript always has a consistent view of the state of the UI (e.g.: commits done in other threads are not immediately propagated to JS during its execution).
 */
export const enableUIConsistency: Getter<boolean> = createNativeFlagGetter('enableUIConsistency', false);
/**
 * Enables View Recycling. When enabled, individual ViewManagers must still opt-in.
 */
export const enableViewRecycling: Getter<boolean> = createNativeFlagGetter('enableViewRecycling', false);
/**
 * When enabled, rawProps in Props will not include Yoga specific props.
 */
export const excludeYogaFromRawProps: Getter<boolean> = createNativeFlagGetter('excludeYogaFromRawProps', false);
/**
 * Uses the default event priority instead of the discreet event priority by default when dispatching events from Fabric to React.
 */
export const fixMappingOfEventPrioritiesBetweenFabricAndReact: Getter<boolean> = createNativeFlagGetter('fixMappingOfEventPrioritiesBetweenFabricAndReact', false);
/**
 * Fixes a limitation on Android where the mounting coordinator would report there are no pending transactions but some of them were actually not processed due to the use of the push model.
 */
export const fixMountingCoordinatorReportedPendingTransactionsOnAndroid: Getter<boolean> = createNativeFlagGetter('fixMountingCoordinatorReportedPendingTransactionsOnAndroid', false);
/**
 * Forces the mounting layer on Android to always batch mount items instead of dispatching them immediately. This might fix some crashes related to synchronous state updates, where some views dispatch state updates during mount.
 */
export const forceBatchingMountItemsOnAndroid: Getter<boolean> = createNativeFlagGetter('forceBatchingMountItemsOnAndroid', false);
/**
 * Flag determining if the React Native DevTools (Fusebox) CDP backend should be enabled in debug builds. This flag is global and should not be changed across React Host lifetimes.
 */
export const fuseboxEnabledDebug: Getter<boolean> = createNativeFlagGetter('fuseboxEnabledDebug', true);
/**
 * Flag determining if the React Native DevTools (Fusebox) CDP backend should be enabled in release builds. This flag is global and should not be changed across React Host lifetimes.
 */
export const fuseboxEnabledRelease: Getter<boolean> = createNativeFlagGetter('fuseboxEnabledRelease', false);
/**
 * Construct modules that requires eager init on the dedicate native modules thread
 */
export const initEagerTurboModulesOnNativeModulesQueueAndroid: Getter<boolean> = createNativeFlagGetter('initEagerTurboModulesOnNativeModulesQueueAndroid', false);
/**
 * Only enqueue Choreographer calls if there is an ongoing animation, instead of enqueueing every frame.
 */
export const lazyAnimationCallbacks: Getter<boolean> = createNativeFlagGetter('lazyAnimationCallbacks', false);
/**
 * Adds support for loading vector drawable assets in the Image component (only on Android)
 */
export const loadVectorDrawablesOnImages: Getter<boolean> = createNativeFlagGetter('loadVectorDrawablesOnImages', false);
/**
 * Propagate layout direction to Android views.
 */
export const setAndroidLayoutDirection: Getter<boolean> = createNativeFlagGetter('setAndroidLayoutDirection', true);
/**
 * Enables storing js caller stack when creating promise in native module. This is useful in case of Promise rejection and tracing the cause.
 */
export const traceTurboModulePromiseRejectionsOnAndroid: Getter<boolean> = createNativeFlagGetter('traceTurboModulePromiseRejectionsOnAndroid', false);
/**
 * Should this application enable the Fabric Interop Layer for Android? If yes, the application will behave so that it can accept non-Fabric components and render them on Fabric. This toggle is controlling extra logic such as custom event dispatching that are needed for the Fabric Interop Layer to work correctly.
 */
export const useFabricInterop: Getter<boolean> = createNativeFlagGetter('useFabricInterop', false);
/**
 * Invoke callbacks immediately on the ReactInstance rather than going through a background thread for synchronization
 */
export const useImmediateExecutorInAndroidBridgeless: Getter<boolean> = createNativeFlagGetter('useImmediateExecutorInAndroidBridgeless', false);
/**
 * When enabled, it uses the modern fork of RuntimeScheduler that allows scheduling tasks with priorities from any thread.
 */
export const useModernRuntimeScheduler: Getter<boolean> = createNativeFlagGetter('useModernRuntimeScheduler', false);
/**
 * When enabled, the native view configs are used in bridgeless mode.
 */
export const useNativeViewConfigsInBridgelessMode: Getter<boolean> = createNativeFlagGetter('useNativeViewConfigsInBridgelessMode', false);
/**
 * Moves more of the work in view preallocation to the main thread to free up JS thread.
 */
export const useOptimisedViewPreallocationOnAndroid: Getter<boolean> = createNativeFlagGetter('useOptimisedViewPreallocationOnAndroid', false);
/**
 * Uses an optimized mechanism for event batching on Android that does not need to wait for a Choreographer frame callback.
 */
export const useOptimizedEventBatchingOnAndroid: Getter<boolean> = createNativeFlagGetter('useOptimizedEventBatchingOnAndroid', false);
/**
 * When enabled, cloning shadow nodes within react native will update the reference held by the current JS fiber tree.
 */
export const useRuntimeShadowNodeReferenceUpdate: Getter<boolean> = createNativeFlagGetter('useRuntimeShadowNodeReferenceUpdate', false);
/**
 * In Bridgeless mode, should legacy NativeModules use the TurboModule system?
 */
export const useTurboModuleInterop: Getter<boolean> = createNativeFlagGetter('useTurboModuleInterop', false);
/**
 * When enabled, NativeModules will be executed by using the TurboModule system
 */
export const useTurboModules: Getter<boolean> = createNativeFlagGetter('useTurboModules', false);

/**
 * Overrides the feature flags with the provided methods.
 * NOTE: Only JS-only flags can be overridden from JavaScript using this API.
 */
export const override = setOverrides;<|MERGE_RESOLUTION|>--- conflicted
+++ resolved
@@ -4,11 +4,7 @@
  * This source code is licensed under the MIT license found in the
  * LICENSE file in the root directory of this source tree.
  *
-<<<<<<< HEAD
- * @generated SignedSource<<29751f6542220bc60e5745155fa8940b>>
-=======
  * @generated SignedSource<<096ac17a630f7b29d3a029c704dbd8db>>
->>>>>>> bd133b5d
  * @flow strict
  */
 
