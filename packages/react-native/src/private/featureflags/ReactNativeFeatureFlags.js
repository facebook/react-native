/**
 * Copyright (c) Meta Platforms, Inc. and affiliates.
 *
 * This source code is licensed under the MIT license found in the
 * LICENSE file in the root directory of this source tree.
 *
<<<<<<< HEAD
 * @generated SignedSource<<947faa8f1582b10c7033487daeeb5f9e>>
=======
 * @generated SignedSource<<adb29ea8a9fe70bb16af9a46d394c68d>>
>>>>>>> 3bb86b0e
 * @flow strict
 */

/**
 * IMPORTANT: Do NOT modify this file directly.
 *
 * To change the definition of the flags, edit
 *   packages/react-native/scripts/featureflags/ReactNativeFeatureFlags.config.js.
 *
 * To regenerate this code, run the following script from the repo root:
 *   yarn featureflags --update
 */

import {
  type Getter,
  type OverridesFor,
  createJavaScriptFlagGetter,
  createNativeFlagGetter,
  setOverrides,
} from './ReactNativeFeatureFlagsBase';

export type ReactNativeFeatureFlagsJsOnly = $ReadOnly<{
  jsOnlyTestFlag: Getter<boolean>,
  animatedShouldDebounceQueueFlush: Getter<boolean>,
  animatedShouldUseSingleOp: Getter<boolean>,
  avoidAnimatedRefInvalidation: Getter<boolean>,
  avoidStateUpdateInAnimatedPropsMemo: Getter<boolean>,
  disableInteractionManager: Getter<boolean>,
  enableAccessToHostTreeInFabric: Getter<boolean>,
  fixVirtualizeListCollapseWindowSize: Getter<boolean>,
  isLayoutAnimationEnabled: Getter<boolean>,
  scheduleAnimatedCleanupInMicrotask: Getter<boolean>,
  shouldUseAnimatedObjectForTransform: Getter<boolean>,
  shouldUseRemoveClippedSubviewsAsDefaultOnIOS: Getter<boolean>,
  shouldUseSetNativePropsInFabric: Getter<boolean>,
}>;

export type ReactNativeFeatureFlagsJsOnlyOverrides = OverridesFor<ReactNativeFeatureFlagsJsOnly>;

export type ReactNativeFeatureFlags = $ReadOnly<{
  ...ReactNativeFeatureFlagsJsOnly,
  commonTestFlag: Getter<boolean>,
  commonTestFlagWithoutNativeImplementation: Getter<boolean>,
  animatedShouldSignalBatch: Getter<boolean>,
  disableMountItemReorderingAndroid: Getter<boolean>,
  enableAccumulatedUpdatesInRawPropsAndroid: Getter<boolean>,
  enableBridgelessArchitecture: Getter<boolean>,
  enableCppPropsIteratorSetter: Getter<boolean>,
  enableEagerRootViewAttachment: Getter<boolean>,
  enableFabricLogs: Getter<boolean>,
  enableFabricRenderer: Getter<boolean>,
  enableIOSViewClipToPaddingBox: Getter<boolean>,
  enableImagePrefetchingAndroid: Getter<boolean>,
  enableJSRuntimeGCOnMemoryPressureOnIOS: Getter<boolean>,
  enableLayoutAnimationsOnAndroid: Getter<boolean>,
  enableLayoutAnimationsOnIOS: Getter<boolean>,
  enableLineHeightCenteringOnIOS: Getter<boolean>,
  enableLongTaskAPI: Getter<boolean>,
  enableMainQueueModulesOnIOS: Getter<boolean>,
  enableNativeCSSParsing: Getter<boolean>,
  enableNewBackgroundAndBorderDrawables: Getter<boolean>,
  enablePropsUpdateReconciliationAndroid: Getter<boolean>,
  enableReportEventPaintTime: Getter<boolean>,
  enableSynchronousStateUpdates: Getter<boolean>,
  enableUIConsistency: Getter<boolean>,
  enableViewCulling: Getter<boolean>,
  enableViewRecycling: Getter<boolean>,
  enableViewRecyclingForText: Getter<boolean>,
  enableViewRecyclingForView: Getter<boolean>,
  fixMappingOfEventPrioritiesBetweenFabricAndReact: Getter<boolean>,
  fixMountingCoordinatorReportedPendingTransactionsOnAndroid: Getter<boolean>,
  fuseboxEnabledRelease: Getter<boolean>,
  fuseboxNetworkInspectionEnabled: Getter<boolean>,
  removeTurboModuleManagerDelegateMutex: Getter<boolean>,
  throwExceptionInsteadOfDeadlockOnTurboModuleSetupDuringSyncRenderIOS: Getter<boolean>,
  traceTurboModulePromiseRejectionsOnAndroid: Getter<boolean>,
  useAlwaysAvailableJSErrorHandling: Getter<boolean>,
  useEditTextStockAndroidFocusBehavior: Getter<boolean>,
  useFabricInterop: Getter<boolean>,
  useNativeViewConfigsInBridgelessMode: Getter<boolean>,
  useOptimizedEventBatchingOnAndroid: Getter<boolean>,
  useRawPropsJsiValue: Getter<boolean>,
  useTurboModuleInterop: Getter<boolean>,
  useTurboModules: Getter<boolean>,
}>;

/**
 * JS-only flag for testing. Do NOT modify.
 */
export const jsOnlyTestFlag: Getter<boolean> = createJavaScriptFlagGetter('jsOnlyTestFlag', false);

/**
 * Enables an experimental flush-queue debouncing in Animated.js.
 */
export const animatedShouldDebounceQueueFlush: Getter<boolean> = createJavaScriptFlagGetter('animatedShouldDebounceQueueFlush', false);

/**
 * Enables an experimental mega-operation for Animated.js that replaces many calls to native with a single call into native, to reduce JSI/JNI traffic.
 */
export const animatedShouldUseSingleOp: Getter<boolean> = createJavaScriptFlagGetter('animatedShouldUseSingleOp', false);

/**
 * Changes `useAnimatedProps` to avoid invalidating the callback ref whenever `props` changes.
 */
export const avoidAnimatedRefInvalidation: Getter<boolean> = createJavaScriptFlagGetter('avoidAnimatedRefInvalidation', false);

/**
 * Changes `useAnimatedPropsMemo` to avoid state updates to invalidate the cached `AnimatedProps`.
 */
export const avoidStateUpdateInAnimatedPropsMemo: Getter<boolean> = createJavaScriptFlagGetter('avoidStateUpdateInAnimatedPropsMemo', false);

/**
 * Disables InteractionManager and replaces its scheduler with `setImmediate`.
 */
export const disableInteractionManager: Getter<boolean> = createJavaScriptFlagGetter('disableInteractionManager', false);

/**
 * Enables access to the host tree in Fabric using DOM-compatible APIs.
 */
export const enableAccessToHostTreeInFabric: Getter<boolean> = createJavaScriptFlagGetter('enableAccessToHostTreeInFabric', false);

/**
 * Fixing an edge case where the current window size is not properly calculated with fast scrolling. Window size collapsed to 1 element even if windowSize more than the current amount of elements
 */
export const fixVirtualizeListCollapseWindowSize: Getter<boolean> = createJavaScriptFlagGetter('fixVirtualizeListCollapseWindowSize', false);

/**
 * Function used to enable / disabled Layout Animations in React Native.
 */
export const isLayoutAnimationEnabled: Getter<boolean> = createJavaScriptFlagGetter('isLayoutAnimationEnabled', true);

/**
 * Changes the cleanup of`AnimatedProps` to occur in a microtask instead of synchronously during effect cleanup (for unmount) or subsequent mounts (for updates).
 */
export const scheduleAnimatedCleanupInMicrotask: Getter<boolean> = createJavaScriptFlagGetter('scheduleAnimatedCleanupInMicrotask', false);

/**
 * Enables use of AnimatedObject for animating transform values.
 */
export const shouldUseAnimatedObjectForTransform: Getter<boolean> = createJavaScriptFlagGetter('shouldUseAnimatedObjectForTransform', false);

/**
 * removeClippedSubviews prop will be used as the default in FlatList on iOS to match Android
 */
export const shouldUseRemoveClippedSubviewsAsDefaultOnIOS: Getter<boolean> = createJavaScriptFlagGetter('shouldUseRemoveClippedSubviewsAsDefaultOnIOS', false);

/**
 * Enables use of setNativeProps in JS driven animations.
 */
export const shouldUseSetNativePropsInFabric: Getter<boolean> = createJavaScriptFlagGetter('shouldUseSetNativePropsInFabric', true);

/**
 * Common flag for testing. Do NOT modify.
 */
export const commonTestFlag: Getter<boolean> = createNativeFlagGetter('commonTestFlag', false);
/**
 * Common flag for testing (without native implementation). Do NOT modify.
 */
export const commonTestFlagWithoutNativeImplementation: Getter<boolean> = createNativeFlagGetter('commonTestFlagWithoutNativeImplementation', false);
/**
 * Enables start- and finishOperationBatch on any platform.
 */
export const animatedShouldSignalBatch: Getter<boolean> = createNativeFlagGetter('animatedShouldSignalBatch', false);
/**
 * Prevent FabricMountingManager from reordering mountItems, which may lead to invalid state on the UI thread
 */
export const disableMountItemReorderingAndroid: Getter<boolean> = createNativeFlagGetter('disableMountItemReorderingAndroid', false);
/**
 * When enabled, Android will accumulate updates in rawProps to reduce the number of mounting instructions for cascading re-renders.
 */
export const enableAccumulatedUpdatesInRawPropsAndroid: Getter<boolean> = createNativeFlagGetter('enableAccumulatedUpdatesInRawPropsAndroid', false);
/**
 * Feature flag to enable the new bridgeless architecture. Note: Enabling this will force enable the following flags: `useTurboModules` & `enableFabricRenderer`.
 */
export const enableBridgelessArchitecture: Getter<boolean> = createNativeFlagGetter('enableBridgelessArchitecture', false);
/**
 * Enable prop iterator setter-style construction of Props in C++ (this flag is not used in Java).
 */
export const enableCppPropsIteratorSetter: Getter<boolean> = createNativeFlagGetter('enableCppPropsIteratorSetter', false);
/**
 * Feature flag to configure eager attachment of the root view/initialisation of the JS code.
 */
export const enableEagerRootViewAttachment: Getter<boolean> = createNativeFlagGetter('enableEagerRootViewAttachment', false);
/**
 * This feature flag enables logs for Fabric.
 */
export const enableFabricLogs: Getter<boolean> = createNativeFlagGetter('enableFabricLogs', false);
/**
 * Enables the use of the Fabric renderer in the whole app.
 */
export const enableFabricRenderer: Getter<boolean> = createNativeFlagGetter('enableFabricRenderer', false);
/**
 * iOS Views will clip to their padding box vs border box
 */
export const enableIOSViewClipToPaddingBox: Getter<boolean> = createNativeFlagGetter('enableIOSViewClipToPaddingBox', false);
/**
 * When enabled, Android will build and initiate image prefetch requests on ImageShadowNode::layout
 */
export const enableImagePrefetchingAndroid: Getter<boolean> = createNativeFlagGetter('enableImagePrefetchingAndroid', false);
/**
 * Trigger JS runtime GC on memory pressure event on iOS
 */
export const enableJSRuntimeGCOnMemoryPressureOnIOS: Getter<boolean> = createNativeFlagGetter('enableJSRuntimeGCOnMemoryPressureOnIOS', false);
/**
 * When enabled, LayoutAnimations API will animate state changes on Android.
 */
export const enableLayoutAnimationsOnAndroid: Getter<boolean> = createNativeFlagGetter('enableLayoutAnimationsOnAndroid', false);
/**
 * When enabled, LayoutAnimations API will animate state changes on iOS.
 */
export const enableLayoutAnimationsOnIOS: Getter<boolean> = createNativeFlagGetter('enableLayoutAnimationsOnIOS', true);
/**
 * When enabled, custom line height calculation will be centered from top to bottom.
 */
export const enableLineHeightCenteringOnIOS: Getter<boolean> = createNativeFlagGetter('enableLineHeightCenteringOnIOS', false);
/**
 * Enables the reporting of long tasks through `PerformanceObserver`. Only works if the event loop is enabled.
 */
export const enableLongTaskAPI: Getter<boolean> = createNativeFlagGetter('enableLongTaskAPI', false);
/**
 * Makes modules requiring main queue setup initialize on the main thread, during React Native init.
 */
export const enableMainQueueModulesOnIOS: Getter<boolean> = createNativeFlagGetter('enableMainQueueModulesOnIOS', false);
/**
 * Parse CSS strings using the Fabric CSS parser instead of ViewConfig processing
 */
export const enableNativeCSSParsing: Getter<boolean> = createNativeFlagGetter('enableNativeCSSParsing', false);
/**
 * Use BackgroundDrawable and BorderDrawable instead of CSSBackgroundDrawable
 */
export const enableNewBackgroundAndBorderDrawables: Getter<boolean> = createNativeFlagGetter('enableNewBackgroundAndBorderDrawables', false);
/**
 * When enabled, Android will receive prop updates based on the differences between the last rendered shadow node and the last committed shadow node.
 */
export const enablePropsUpdateReconciliationAndroid: Getter<boolean> = createNativeFlagGetter('enablePropsUpdateReconciliationAndroid', false);
/**
 * Report paint time inside the Event Timing API implementation (PerformanceObserver).
 */
export const enableReportEventPaintTime: Getter<boolean> = createNativeFlagGetter('enableReportEventPaintTime', false);
/**
 * Dispatches state updates synchronously in Fabric (e.g.: updates the scroll position in the shadow tree synchronously from the main thread).
 */
export const enableSynchronousStateUpdates: Getter<boolean> = createNativeFlagGetter('enableSynchronousStateUpdates', false);
/**
 * Ensures that JavaScript always has a consistent view of the state of the UI (e.g.: commits done in other threads are not immediately propagated to JS during its execution).
 */
export const enableUIConsistency: Getter<boolean> = createNativeFlagGetter('enableUIConsistency', false);
/**
 * Enables View Culling: as soon as a view goes off screen, it can be reused anywhere in the UI and pieced together with other items to create new UI elements.
 */
export const enableViewCulling: Getter<boolean> = createNativeFlagGetter('enableViewCulling', false);
/**
 * Enables View Recycling. When enabled, individual ViewManagers must still opt-in.
 */
export const enableViewRecycling: Getter<boolean> = createNativeFlagGetter('enableViewRecycling', false);
/**
 * Enables View Recycling for <Text> via ReactTextView/ReactTextViewManager.
 */
export const enableViewRecyclingForText: Getter<boolean> = createNativeFlagGetter('enableViewRecyclingForText', true);
/**
 * Enables View Recycling for <View> via ReactViewGroup/ReactViewManager.
 */
export const enableViewRecyclingForView: Getter<boolean> = createNativeFlagGetter('enableViewRecyclingForView', true);
/**
 * Uses the default event priority instead of the discreet event priority by default when dispatching events from Fabric to React.
 */
export const fixMappingOfEventPrioritiesBetweenFabricAndReact: Getter<boolean> = createNativeFlagGetter('fixMappingOfEventPrioritiesBetweenFabricAndReact', false);
/**
 * Fixes a limitation on Android where the mounting coordinator would report there are no pending transactions but some of them were actually not processed due to the use of the push model.
 */
export const fixMountingCoordinatorReportedPendingTransactionsOnAndroid: Getter<boolean> = createNativeFlagGetter('fixMountingCoordinatorReportedPendingTransactionsOnAndroid', false);
/**
 * Flag determining if the React Native DevTools (Fusebox) CDP backend should be enabled in release builds. This flag is global and should not be changed across React Host lifetimes.
 */
export const fuseboxEnabledRelease: Getter<boolean> = createNativeFlagGetter('fuseboxEnabledRelease', false);
/**
 * Enable network inspection support in the React Native DevTools CDP backend. Requires `enableBridgelessArchitecture`. This flag is global and should not be changed across React Host lifetimes.
 */
export const fuseboxNetworkInspectionEnabled: Getter<boolean> = createNativeFlagGetter('fuseboxNetworkInspectionEnabled', false);
/**
 * When enabled, mutex _turboModuleManagerDelegateMutex in RCTTurboModuleManager will not be used
 */
export const removeTurboModuleManagerDelegateMutex: Getter<boolean> = createNativeFlagGetter('removeTurboModuleManagerDelegateMutex', false);
/**
 * Throw an exception instead of deadlocking when a TurboModule that requires main queue setup is initialized during a synchronous render on iOS.
 */
export const throwExceptionInsteadOfDeadlockOnTurboModuleSetupDuringSyncRenderIOS: Getter<boolean> = createNativeFlagGetter('throwExceptionInsteadOfDeadlockOnTurboModuleSetupDuringSyncRenderIOS', false);
/**
 * Enables storing js caller stack when creating promise in native module. This is useful in case of Promise rejection and tracing the cause.
 */
export const traceTurboModulePromiseRejectionsOnAndroid: Getter<boolean> = createNativeFlagGetter('traceTurboModulePromiseRejectionsOnAndroid', false);
/**
 * In Bridgeless mode, use the always available javascript error reporting pipeline.
 */
export const useAlwaysAvailableJSErrorHandling: Getter<boolean> = createNativeFlagGetter('useAlwaysAvailableJSErrorHandling', false);
/**
 * If true, focusing in ReactEditText will mainly use stock Android requestFocus() behavior. If false it will use legacy custom focus behavior.
 */
export const useEditTextStockAndroidFocusBehavior: Getter<boolean> = createNativeFlagGetter('useEditTextStockAndroidFocusBehavior', true);
/**
 * Should this application enable the Fabric Interop Layer for Android? If yes, the application will behave so that it can accept non-Fabric components and render them on Fabric. This toggle is controlling extra logic such as custom event dispatching that are needed for the Fabric Interop Layer to work correctly.
 */
export const useFabricInterop: Getter<boolean> = createNativeFlagGetter('useFabricInterop', false);
/**
 * When enabled, the native view configs are used in bridgeless mode.
 */
export const useNativeViewConfigsInBridgelessMode: Getter<boolean> = createNativeFlagGetter('useNativeViewConfigsInBridgelessMode', false);
/**
 * Uses an optimized mechanism for event batching on Android that does not need to wait for a Choreographer frame callback.
 */
export const useOptimizedEventBatchingOnAndroid: Getter<boolean> = createNativeFlagGetter('useOptimizedEventBatchingOnAndroid', false);
/**
 * Instead of using folly::dynamic as internal representation in RawProps and RawValue, use jsi::Value
 */
export const useRawPropsJsiValue: Getter<boolean> = createNativeFlagGetter('useRawPropsJsiValue', false);
/**
 * In Bridgeless mode, should legacy NativeModules use the TurboModule system?
 */
export const useTurboModuleInterop: Getter<boolean> = createNativeFlagGetter('useTurboModuleInterop', false);
/**
 * When enabled, NativeModules will be executed by using the TurboModule system
 */
export const useTurboModules: Getter<boolean> = createNativeFlagGetter('useTurboModules', false);

/**
 * Overrides the feature flags with the provided methods.
 * NOTE: Only JS-only flags can be overridden from JavaScript using this API.
 */
export const override = setOverrides;<|MERGE_RESOLUTION|>--- conflicted
+++ resolved
@@ -4,11 +4,7 @@
  * This source code is licensed under the MIT license found in the
  * LICENSE file in the root directory of this source tree.
  *
-<<<<<<< HEAD
- * @generated SignedSource<<947faa8f1582b10c7033487daeeb5f9e>>
-=======
- * @generated SignedSource<<adb29ea8a9fe70bb16af9a46d394c68d>>
->>>>>>> 3bb86b0e
+ * @generated SignedSource<<e72c765bb9ff6ee55c73b8a56d3ba982>>
  * @flow strict
  */
 
