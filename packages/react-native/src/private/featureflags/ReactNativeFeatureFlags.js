/**
 * Copyright (c) Meta Platforms, Inc. and affiliates.
 *
 * This source code is licensed under the MIT license found in the
 * LICENSE file in the root directory of this source tree.
 *
<<<<<<< HEAD
 * @generated SignedSource<<28e95997f6c1b3b3ffcf140995f31b19>>
=======
 * @generated SignedSource<<a35c5b22c0f20cb50ceaf56a856c9c8f>>
>>>>>>> 23eb06f6
 * @flow strict
 */

/**
 * IMPORTANT: Do NOT modify this file directly.
 *
 * To change the definition of the flags, edit
 *   packages/react-native/scripts/featureflags/ReactNativeFeatureFlags.config.js.
 *
 * To regenerate this code, run the following script from the repo root:
 *   yarn featureflags --update
 */

import {
  type Getter,
  type OverridesFor,
  createJavaScriptFlagGetter,
  createNativeFlagGetter,
  setOverrides,
} from './ReactNativeFeatureFlagsBase';

export type ReactNativeFeatureFlagsJsOnly = $ReadOnly<{
  jsOnlyTestFlag: Getter<boolean>,
  animatedShouldDebounceQueueFlush: Getter<boolean>,
  animatedShouldUseSingleOp: Getter<boolean>,
  disableInteractionManager: Getter<boolean>,
  disableInteractionManagerInBatchinator: Getter<boolean>,
  enableAccessToHostTreeInFabric: Getter<boolean>,
  enableAnimatedAllowlist: Getter<boolean>,
  enableAnimatedClearImmediateFix: Getter<boolean>,
  enableAnimatedPropsMemo: Getter<boolean>,
  fixVirtualizeListCollapseWindowSize: Getter<boolean>,
  isLayoutAnimationEnabled: Getter<boolean>,
  shouldSkipStateUpdatesForLoopingAnimations: Getter<boolean>,
  shouldUseAnimatedObjectForTransform: Getter<boolean>,
  shouldUseRemoveClippedSubviewsAsDefaultOnIOS: Getter<boolean>,
  shouldUseSetNativePropsInFabric: Getter<boolean>,
  useInsertionEffectsForAnimations: Getter<boolean>,
  useRefsForTextInputState: Getter<boolean>,
}>;

export type ReactNativeFeatureFlagsJsOnlyOverrides = OverridesFor<ReactNativeFeatureFlagsJsOnly>;

export type ReactNativeFeatureFlags = $ReadOnly<{
  ...ReactNativeFeatureFlagsJsOnly,
  commonTestFlag: Getter<boolean>,
  commonTestFlagWithoutNativeImplementation: Getter<boolean>,
  completeReactInstanceCreationOnBgThreadOnAndroid: Getter<boolean>,
  disableEventLoopOnBridgeless: Getter<boolean>,
  disableMountItemReorderingAndroid: Getter<boolean>,
  enableAccumulatedUpdatesInRawPropsAndroid: Getter<boolean>,
  enableAlignItemsBaselineOnFabricIOS: Getter<boolean>,
  enableAndroidLineHeightCentering: Getter<boolean>,
  enableBridgelessArchitecture: Getter<boolean>,
  enableCppPropsIteratorSetter: Getter<boolean>,
  enableDeletionOfUnmountedViews: Getter<boolean>,
  enableEagerRootViewAttachment: Getter<boolean>,
  enableEventEmitterRetentionDuringGesturesOnAndroid: Getter<boolean>,
  enableFabricLogs: Getter<boolean>,
  enableFabricRenderer: Getter<boolean>,
  enableFixForViewCommandRace: Getter<boolean>,
  enableGranularShadowTreeStateReconciliation: Getter<boolean>,
  enableIOSViewClipToPaddingBox: Getter<boolean>,
  enableImagePrefetchingAndroid: Getter<boolean>,
  enableLayoutAnimationsOnAndroid: Getter<boolean>,
  enableLayoutAnimationsOnIOS: Getter<boolean>,
  enableLineHeightCenteringOnIOS: Getter<boolean>,
  enableLongTaskAPI: Getter<boolean>,
  enableNewBackgroundAndBorderDrawables: Getter<boolean>,
  enablePreciseSchedulingForPremountItemsOnAndroid: Getter<boolean>,
  enablePropsUpdateReconciliationAndroid: Getter<boolean>,
  enableReportEventPaintTime: Getter<boolean>,
  enableSynchronousStateUpdates: Getter<boolean>,
  enableUIConsistency: Getter<boolean>,
  enableViewRecycling: Getter<boolean>,
  excludeYogaFromRawProps: Getter<boolean>,
  fixDifferentiatorEmittingUpdatesWithWrongParentTag: Getter<boolean>,
  fixMappingOfEventPrioritiesBetweenFabricAndReact: Getter<boolean>,
  fixMountingCoordinatorReportedPendingTransactionsOnAndroid: Getter<boolean>,
  fuseboxEnabledDebug: Getter<boolean>,
  fuseboxEnabledRelease: Getter<boolean>,
  initEagerTurboModulesOnNativeModulesQueueAndroid: Getter<boolean>,
  lazyAnimationCallbacks: Getter<boolean>,
  loadVectorDrawablesOnImages: Getter<boolean>,
  traceTurboModulePromiseRejectionsOnAndroid: Getter<boolean>,
  useAlwaysAvailableJSErrorHandling: Getter<boolean>,
  useFabricInterop: Getter<boolean>,
  useImmediateExecutorInAndroidBridgeless: Getter<boolean>,
  useNativeViewConfigsInBridgelessMode: Getter<boolean>,
  useOptimisedViewPreallocationOnAndroid: Getter<boolean>,
  useOptimizedEventBatchingOnAndroid: Getter<boolean>,
  useRawPropsJsiValue: Getter<boolean>,
  useRuntimeShadowNodeReferenceUpdate: Getter<boolean>,
  useTurboModuleInterop: Getter<boolean>,
  useTurboModules: Getter<boolean>,
}>;

/**
 * JS-only flag for testing. Do NOT modify.
 */
export const jsOnlyTestFlag: Getter<boolean> = createJavaScriptFlagGetter('jsOnlyTestFlag', false);

/**
 * Enables an experimental flush-queue debouncing in Animated.js.
 */
export const animatedShouldDebounceQueueFlush: Getter<boolean> = createJavaScriptFlagGetter('animatedShouldDebounceQueueFlush', false);

/**
 * Enables an experimental mega-operation for Animated.js that replaces many calls to native with a single call into native, to reduce JSI/JNI traffic.
 */
export const animatedShouldUseSingleOp: Getter<boolean> = createJavaScriptFlagGetter('animatedShouldUseSingleOp', false);

/**
 * Disables InteractionManager and replaces its scheduler with `setImmediate`.
 */
export const disableInteractionManager: Getter<boolean> = createJavaScriptFlagGetter('disableInteractionManager', false);

/**
 * Skips InteractionManager in `Batchinator` and invokes callbacks synchronously.
 */
export const disableInteractionManagerInBatchinator: Getter<boolean> = createJavaScriptFlagGetter('disableInteractionManagerInBatchinator', false);

/**
 * Enables access to the host tree in Fabric using DOM-compatible APIs.
 */
export const enableAccessToHostTreeInFabric: Getter<boolean> = createJavaScriptFlagGetter('enableAccessToHostTreeInFabric', false);

/**
 * Enables Animated to skip non-allowlisted props and styles.
 */
export const enableAnimatedAllowlist: Getter<boolean> = createJavaScriptFlagGetter('enableAnimatedAllowlist', true);

/**
 * Enables an experimental to use the proper clearIntermediate instead of calling the wrong clearTimeout and canceling another timer.
 */
export const enableAnimatedClearImmediateFix: Getter<boolean> = createJavaScriptFlagGetter('enableAnimatedClearImmediateFix', true);

/**
 * Enables Animated to analyze props to minimize invalidating `AnimatedProps`.
 */
export const enableAnimatedPropsMemo: Getter<boolean> = createJavaScriptFlagGetter('enableAnimatedPropsMemo', true);

/**
 * Fixing an edge case where the current window size is not properly calculated with fast scrolling. Window size collapsed to 1 element even if windowSize more than the current amount of elements
 */
export const fixVirtualizeListCollapseWindowSize: Getter<boolean> = createJavaScriptFlagGetter('fixVirtualizeListCollapseWindowSize', false);

/**
 * Function used to enable / disabled Layout Animations in React Native.
 */
export const isLayoutAnimationEnabled: Getter<boolean> = createJavaScriptFlagGetter('isLayoutAnimationEnabled', true);

/**
 * If the animation is within Animated.loop, we do not send state updates to React.
 */
export const shouldSkipStateUpdatesForLoopingAnimations: Getter<boolean> = createJavaScriptFlagGetter('shouldSkipStateUpdatesForLoopingAnimations', true);

/**
 * Enables use of AnimatedObject for animating transform values.
 */
export const shouldUseAnimatedObjectForTransform: Getter<boolean> = createJavaScriptFlagGetter('shouldUseAnimatedObjectForTransform', false);

/**
 * removeClippedSubviews prop will be used as the default in FlatList on iOS to match Android
 */
export const shouldUseRemoveClippedSubviewsAsDefaultOnIOS: Getter<boolean> = createJavaScriptFlagGetter('shouldUseRemoveClippedSubviewsAsDefaultOnIOS', false);

/**
 * Enables use of setNativeProps in JS driven animations.
 */
export const shouldUseSetNativePropsInFabric: Getter<boolean> = createJavaScriptFlagGetter('shouldUseSetNativePropsInFabric', true);

/**
 * Changes construction of the animation graph to `useInsertionEffect` instead of `useLayoutEffect`.
 */
export const useInsertionEffectsForAnimations: Getter<boolean> = createJavaScriptFlagGetter('useInsertionEffectsForAnimations', true);

/**
 * Enable a variant of TextInput that moves some state to refs to avoid unnecessary re-renders
 */
export const useRefsForTextInputState: Getter<boolean> = createJavaScriptFlagGetter('useRefsForTextInputState', false);

/**
 * Common flag for testing. Do NOT modify.
 */
export const commonTestFlag: Getter<boolean> = createNativeFlagGetter('commonTestFlag', false);
/**
 * Common flag for testing (without native implementation). Do NOT modify.
 */
export const commonTestFlagWithoutNativeImplementation: Getter<boolean> = createNativeFlagGetter('commonTestFlagWithoutNativeImplementation', false);
/**
 * Do not wait for a main-thread dispatch to complete init to start executing work on the JS thread on Android
 */
export const completeReactInstanceCreationOnBgThreadOnAndroid: Getter<boolean> = createNativeFlagGetter('completeReactInstanceCreationOnBgThreadOnAndroid', true);
/**
 * The bridgeless architecture enables the event loop by default. This feature flag allows us to force disabling it in specific instances.
 */
export const disableEventLoopOnBridgeless: Getter<boolean> = createNativeFlagGetter('disableEventLoopOnBridgeless', false);
/**
 * Prevent FabricMountingManager from reordering mountitems, which may lead to invalid state on the UI thread
 */
export const disableMountItemReorderingAndroid: Getter<boolean> = createNativeFlagGetter('disableMountItemReorderingAndroid', false);
/**
 * When enabled, Andoid will accumulate updates in rawProps to reduce the number of mounting instructions for cascading rerenders.
 */
export const enableAccumulatedUpdatesInRawPropsAndroid: Getter<boolean> = createNativeFlagGetter('enableAccumulatedUpdatesInRawPropsAndroid', false);
/**
 * Kill-switch to turn off support for aling-items:baseline on Fabric iOS.
 */
export const enableAlignItemsBaselineOnFabricIOS: Getter<boolean> = createNativeFlagGetter('enableAlignItemsBaselineOnFabricIOS', true);
/**
 * When enabled, custom line height calculation will be centered from top to bottom.
 */
export const enableAndroidLineHeightCentering: Getter<boolean> = createNativeFlagGetter('enableAndroidLineHeightCentering', true);
/**
 * Feature flag to enable the new bridgeless architecture. Note: Enabling this will force enable the following flags: `useTurboModules` & `enableFabricRenderer.
 */
export const enableBridgelessArchitecture: Getter<boolean> = createNativeFlagGetter('enableBridgelessArchitecture', false);
/**
 * Enable prop iterator setter-style construction of Props in C++ (this flag is not used in Java).
 */
export const enableCppPropsIteratorSetter: Getter<boolean> = createNativeFlagGetter('enableCppPropsIteratorSetter', false);
/**
 * Deletes views that were pre-allocated but never mounted on the screen.
 */
export const enableDeletionOfUnmountedViews: Getter<boolean> = createNativeFlagGetter('enableDeletionOfUnmountedViews', false);
/**
 * Feature flag to configure eager attachment of the root view/initialisation of the JS code.
 */
export const enableEagerRootViewAttachment: Getter<boolean> = createNativeFlagGetter('enableEagerRootViewAttachment', false);
/**
 * Enables the retention of EventEmitterWrapper on Android till the touch gesture is over to fix a bug on pressable (#44610)
 */
export const enableEventEmitterRetentionDuringGesturesOnAndroid: Getter<boolean> = createNativeFlagGetter('enableEventEmitterRetentionDuringGesturesOnAndroid', false);
/**
 * This feature flag enables logs for Fabric.
 */
export const enableFabricLogs: Getter<boolean> = createNativeFlagGetter('enableFabricLogs', false);
/**
 * Enables the use of the Fabric renderer in the whole app.
 */
export const enableFabricRenderer: Getter<boolean> = createNativeFlagGetter('enableFabricRenderer', false);
/**
 * Synchronise the view command dispatching with mounting of new transaction
 */
export const enableFixForViewCommandRace: Getter<boolean> = createNativeFlagGetter('enableFixForViewCommandRace', false);
/**
 * When enabled, the renderer would only fail commits when they propagate state and the last commit that updated state changed before committing.
 */
export const enableGranularShadowTreeStateReconciliation: Getter<boolean> = createNativeFlagGetter('enableGranularShadowTreeStateReconciliation', false);
/**
 * iOS Views will clip to their padding box vs border box
 */
export const enableIOSViewClipToPaddingBox: Getter<boolean> = createNativeFlagGetter('enableIOSViewClipToPaddingBox', false);
/**
 * When enabled, Andoid will build and initiate image prefetch requests on ImageShadowNode::layout
 */
export const enableImagePrefetchingAndroid: Getter<boolean> = createNativeFlagGetter('enableImagePrefetchingAndroid', false);
/**
 * When enabled, LayoutAnimations API will animate state changes on Android.
 */
export const enableLayoutAnimationsOnAndroid: Getter<boolean> = createNativeFlagGetter('enableLayoutAnimationsOnAndroid', false);
/**
 * When enabled, LayoutAnimations API will animate state changes on iOS.
 */
export const enableLayoutAnimationsOnIOS: Getter<boolean> = createNativeFlagGetter('enableLayoutAnimationsOnIOS', true);
/**
 * When enabled, custom line height calculation will be centered from top to bottom.
 */
export const enableLineHeightCenteringOnIOS: Getter<boolean> = createNativeFlagGetter('enableLineHeightCenteringOnIOS', false);
/**
 * Enables the reporting of long tasks through `PerformanceObserver`. Only works if the event loop is enabled.
 */
export const enableLongTaskAPI: Getter<boolean> = createNativeFlagGetter('enableLongTaskAPI', false);
/**
 * Use BackgroundDrawable and BorderDrawable instead of CSSBackgroundDrawable
 */
export const enableNewBackgroundAndBorderDrawables: Getter<boolean> = createNativeFlagGetter('enableNewBackgroundAndBorderDrawables', false);
/**
 * Moves execution of pre-mount items to outside the choregrapher in the main thread, so we can estimate idle time more precisely (Android only).
 */
export const enablePreciseSchedulingForPremountItemsOnAndroid: Getter<boolean> = createNativeFlagGetter('enablePreciseSchedulingForPremountItemsOnAndroid', false);
/**
 * When enabled, Android will receive prop updates based on the differences between the last rendered shadow node and the last committed shadow node.
 */
export const enablePropsUpdateReconciliationAndroid: Getter<boolean> = createNativeFlagGetter('enablePropsUpdateReconciliationAndroid', false);
/**
 * Report paint time inside the Event Timing API implementation (PerformanceObserver).
 */
export const enableReportEventPaintTime: Getter<boolean> = createNativeFlagGetter('enableReportEventPaintTime', false);
/**
 * Dispatches state updates synchronously in Fabric (e.g.: updates the scroll position in the shadow tree synchronously from the main thread).
 */
export const enableSynchronousStateUpdates: Getter<boolean> = createNativeFlagGetter('enableSynchronousStateUpdates', false);
/**
 * Ensures that JavaScript always has a consistent view of the state of the UI (e.g.: commits done in other threads are not immediately propagated to JS during its execution).
 */
export const enableUIConsistency: Getter<boolean> = createNativeFlagGetter('enableUIConsistency', false);
/**
 * Enables View Recycling. When enabled, individual ViewManagers must still opt-in.
 */
export const enableViewRecycling: Getter<boolean> = createNativeFlagGetter('enableViewRecycling', false);
/**
 * When enabled, rawProps in Props will not include Yoga specific props.
 */
export const excludeYogaFromRawProps: Getter<boolean> = createNativeFlagGetter('excludeYogaFromRawProps', false);
/**
 * Fixes a bug in Differentiator where parent views may be referenced before they're created
 */
export const fixDifferentiatorEmittingUpdatesWithWrongParentTag: Getter<boolean> = createNativeFlagGetter('fixDifferentiatorEmittingUpdatesWithWrongParentTag', true);
/**
 * Uses the default event priority instead of the discreet event priority by default when dispatching events from Fabric to React.
 */
export const fixMappingOfEventPrioritiesBetweenFabricAndReact: Getter<boolean> = createNativeFlagGetter('fixMappingOfEventPrioritiesBetweenFabricAndReact', false);
/**
 * Fixes a limitation on Android where the mounting coordinator would report there are no pending transactions but some of them were actually not processed due to the use of the push model.
 */
export const fixMountingCoordinatorReportedPendingTransactionsOnAndroid: Getter<boolean> = createNativeFlagGetter('fixMountingCoordinatorReportedPendingTransactionsOnAndroid', false);
/**
 * Flag determining if the React Native DevTools (Fusebox) CDP backend should be enabled in debug builds. This flag is global and should not be changed across React Host lifetimes.
 */
export const fuseboxEnabledDebug: Getter<boolean> = createNativeFlagGetter('fuseboxEnabledDebug', true);
/**
 * Flag determining if the React Native DevTools (Fusebox) CDP backend should be enabled in release builds. This flag is global and should not be changed across React Host lifetimes.
 */
export const fuseboxEnabledRelease: Getter<boolean> = createNativeFlagGetter('fuseboxEnabledRelease', false);
/**
 * Construct modules that requires eager init on the dedicate native modules thread
 */
export const initEagerTurboModulesOnNativeModulesQueueAndroid: Getter<boolean> = createNativeFlagGetter('initEagerTurboModulesOnNativeModulesQueueAndroid', true);
/**
 * Only enqueue Choreographer calls if there is an ongoing animation, instead of enqueueing every frame.
 */
export const lazyAnimationCallbacks: Getter<boolean> = createNativeFlagGetter('lazyAnimationCallbacks', false);
/**
 * Adds support for loading vector drawable assets in the Image component (only on Android)
 */
export const loadVectorDrawablesOnImages: Getter<boolean> = createNativeFlagGetter('loadVectorDrawablesOnImages', false);
/**
 * Enables storing js caller stack when creating promise in native module. This is useful in case of Promise rejection and tracing the cause.
 */
export const traceTurboModulePromiseRejectionsOnAndroid: Getter<boolean> = createNativeFlagGetter('traceTurboModulePromiseRejectionsOnAndroid', false);
/**
 * In Bridgeless mode, use the always available javascript error reporting pipeline.
 */
export const useAlwaysAvailableJSErrorHandling: Getter<boolean> = createNativeFlagGetter('useAlwaysAvailableJSErrorHandling', false);
/**
 * Should this application enable the Fabric Interop Layer for Android? If yes, the application will behave so that it can accept non-Fabric components and render them on Fabric. This toggle is controlling extra logic such as custom event dispatching that are needed for the Fabric Interop Layer to work correctly.
 */
export const useFabricInterop: Getter<boolean> = createNativeFlagGetter('useFabricInterop', false);
/**
 * Invoke callbacks immediately on the ReactInstance rather than going through a background thread for synchronization
 */
export const useImmediateExecutorInAndroidBridgeless: Getter<boolean> = createNativeFlagGetter('useImmediateExecutorInAndroidBridgeless', true);
/**
 * When enabled, the native view configs are used in bridgeless mode.
 */
export const useNativeViewConfigsInBridgelessMode: Getter<boolean> = createNativeFlagGetter('useNativeViewConfigsInBridgelessMode', false);
/**
 * Moves more of the work in view preallocation to the main thread to free up JS thread.
 */
export const useOptimisedViewPreallocationOnAndroid: Getter<boolean> = createNativeFlagGetter('useOptimisedViewPreallocationOnAndroid', false);
/**
 * Uses an optimized mechanism for event batching on Android that does not need to wait for a Choreographer frame callback.
 */
export const useOptimizedEventBatchingOnAndroid: Getter<boolean> = createNativeFlagGetter('useOptimizedEventBatchingOnAndroid', false);
/**
 * Instead of using folly::dynamic as internal representation in RawProps and RawValue, use jsi::Value
 */
export const useRawPropsJsiValue: Getter<boolean> = createNativeFlagGetter('useRawPropsJsiValue', false);
/**
 * When enabled, cloning shadow nodes within react native will update the reference held by the current JS fiber tree.
 */
export const useRuntimeShadowNodeReferenceUpdate: Getter<boolean> = createNativeFlagGetter('useRuntimeShadowNodeReferenceUpdate', true);
/**
 * In Bridgeless mode, should legacy NativeModules use the TurboModule system?
 */
export const useTurboModuleInterop: Getter<boolean> = createNativeFlagGetter('useTurboModuleInterop', false);
/**
 * When enabled, NativeModules will be executed by using the TurboModule system
 */
export const useTurboModules: Getter<boolean> = createNativeFlagGetter('useTurboModules', false);

/**
 * Overrides the feature flags with the provided methods.
 * NOTE: Only JS-only flags can be overridden from JavaScript using this API.
 */
export const override = setOverrides;<|MERGE_RESOLUTION|>--- conflicted
+++ resolved
@@ -4,11 +4,7 @@
  * This source code is licensed under the MIT license found in the
  * LICENSE file in the root directory of this source tree.
  *
-<<<<<<< HEAD
- * @generated SignedSource<<28e95997f6c1b3b3ffcf140995f31b19>>
-=======
- * @generated SignedSource<<a35c5b22c0f20cb50ceaf56a856c9c8f>>
->>>>>>> 23eb06f6
+ * @generated SignedSource<<14515ef1b547b112d7abff6c1a934fef>>
  * @flow strict
  */
 
