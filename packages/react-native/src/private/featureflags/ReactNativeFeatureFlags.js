--- conflicted
+++ resolved
@@ -4,11 +4,7 @@
  * This source code is licensed under the MIT license found in the
  * LICENSE file in the root directory of this source tree.
  *
-<<<<<<< HEAD
- * @generated SignedSource<<0fcce70503da6bc18f90507d620c2cc2>>
-=======
- * @generated SignedSource<<b7909873b5a9f72390db3a451f719b83>>
->>>>>>> 198adb47
+ * @generated SignedSource<<b1141643f02ea69fffda3b66888835e2>>
  * @flow strict
  */
 
