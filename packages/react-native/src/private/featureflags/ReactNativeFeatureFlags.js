--- conflicted
+++ resolved
@@ -4,11 +4,7 @@
  * This source code is licensed under the MIT license found in the
  * LICENSE file in the root directory of this source tree.
  *
-<<<<<<< HEAD
- * @generated SignedSource<<264cb37ea298ea5c0b15330a00e11c98>>
-=======
- * @generated SignedSource<<24a5d3213cbc7cd101d34e059ba5c8c4>>
->>>>>>> 5936f29d
+ * @generated SignedSource<<7a99ee2b4eae123000834a55c6f3251e>>
  * @flow strict
  * @noformat
  */
