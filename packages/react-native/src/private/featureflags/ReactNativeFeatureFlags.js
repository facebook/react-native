--- conflicted
+++ resolved
@@ -4,11 +4,7 @@
  * This source code is licensed under the MIT license found in the
  * LICENSE file in the root directory of this source tree.
  *
-<<<<<<< HEAD
- * @generated SignedSource<<d333a07d7f69906e8f4f4bb08d2f9aa2>>
-=======
- * @generated SignedSource<<1f567a382688ca9876d17e9ce8d428ff>>
->>>>>>> 0d3791ca
+ * @generated SignedSource<<d66b7da460818c90cb61d3650786fd2d>>
  * @flow strict
  * @noformat
  */
