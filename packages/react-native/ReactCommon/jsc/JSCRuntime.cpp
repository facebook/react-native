/*
 * Copyright (c) Meta Platforms, Inc. and affiliates.
 *
 * This source code is licensed under the MIT license found in the
 * LICENSE file in the root directory of this source tree.
 */

#include "JSCRuntime.h"

#include <JavaScriptCore/JavaScript.h>
#include <jsi/jsilib.h>
#include <array>
#include <atomic>
#include <condition_variable>
#include <cstdlib>
#include <mutex>
#include <queue>
#include <sstream>
#include <thread>

namespace facebook {
namespace jsc {

namespace detail {
class ArgsConverter;
} // namespace detail

class JSCRuntime;

struct Lock {
  void lock(const jsc::JSCRuntime&) const {}
  void unlock(const jsc::JSCRuntime&) const {}
};

class JSCRuntime : public jsi::Runtime {
 public:
  // Creates new context in new context group
  JSCRuntime();
  // Retains ctx
  JSCRuntime(JSGlobalContextRef ctx);
  ~JSCRuntime();

  std::shared_ptr<const jsi::PreparedJavaScript> prepareJavaScript(
      const std::shared_ptr<const jsi::Buffer>& buffer,
      std::string sourceURL) override;

  jsi::Value evaluatePreparedJavaScript(
      const std::shared_ptr<const jsi::PreparedJavaScript>& js) override;

  jsi::Value evaluateJavaScript(
      const std::shared_ptr<const jsi::Buffer>& buffer,
      const std::string& sourceURL) override;

  bool drainMicrotasks(int maxMicrotasksHint = -1) override;

  jsi::Object global() override;

  std::string description() override;

  bool isInspectable() override;

  void setDescription(const std::string& desc);

  // Please don't use the following two functions, only exposed for
  // integration efforts.
  JSGlobalContextRef getContext() {
    return ctx_;
  }

  // JSValueRef->JSValue (needs make.*Value so it must be member function)
  jsi::Value createValue(JSValueRef value) const;

  // Value->JSValueRef (similar to above)
  JSValueRef valueRef(const jsi::Value& value);

 protected:
  friend class detail::ArgsConverter;
  class JSCSymbolValue final : public PointerValue {
#ifndef NDEBUG
    JSCSymbolValue(
        JSGlobalContextRef ctx,
        const std::atomic<bool>& ctxInvalid,
        JSValueRef sym,
        std::atomic<intptr_t>& counter);
#else
    JSCSymbolValue(
        JSGlobalContextRef ctx,
        const std::atomic<bool>& ctxInvalid,
        JSValueRef sym);
#endif
    void invalidate() override;

    JSGlobalContextRef ctx_;
    const std::atomic<bool>& ctxInvalid_;
    // There is no C type in the JSC API to represent Symbol, so this stored
    // a JSValueRef which contains the Symbol.
    JSValueRef sym_;
#ifndef NDEBUG
    std::atomic<intptr_t>& counter_;
#endif
   protected:
    friend class JSCRuntime;
  };

  class JSCStringValue final : public PointerValue {
#ifndef NDEBUG
    JSCStringValue(JSStringRef str, std::atomic<intptr_t>& counter);
#else
    JSCStringValue(JSStringRef str);
#endif
    void invalidate() override;

    JSStringRef str_;
#ifndef NDEBUG
    std::atomic<intptr_t>& counter_;
#endif
   protected:
    friend class JSCRuntime;
  };

  class JSCObjectValue final : public PointerValue {
    JSCObjectValue(
        JSGlobalContextRef ctx,
        const std::atomic<bool>& ctxInvalid,
        JSObjectRef obj
#ifndef NDEBUG
        ,
        std::atomic<intptr_t>& counter
#endif
    );

    void invalidate() override;

    JSGlobalContextRef ctx_;
    const std::atomic<bool>& ctxInvalid_;
    JSObjectRef obj_;
#ifndef NDEBUG
    std::atomic<intptr_t>& counter_;
#endif
   protected:
    friend class JSCRuntime;
  };

  PointerValue* cloneSymbol(const Runtime::PointerValue* pv) override;
  PointerValue* cloneBigInt(const Runtime::PointerValue* pv) override;
  PointerValue* cloneString(const Runtime::PointerValue* pv) override;
  PointerValue* cloneObject(const Runtime::PointerValue* pv) override;
  PointerValue* clonePropNameID(const Runtime::PointerValue* pv) override;

  jsi::PropNameID createPropNameIDFromAscii(const char* str, size_t length)
      override;
  jsi::PropNameID createPropNameIDFromUtf8(const uint8_t* utf8, size_t length)
      override;
  jsi::PropNameID createPropNameIDFromString(const jsi::String& str) override;
  jsi::PropNameID createPropNameIDFromSymbol(const jsi::Symbol& sym) override;
  std::string utf8(const jsi::PropNameID&) override;
  bool compare(const jsi::PropNameID&, const jsi::PropNameID&) override;

  std::string symbolToString(const jsi::Symbol&) override;

  jsi::BigInt createBigIntFromInt64(int64_t) override;
  jsi::BigInt createBigIntFromUint64(uint64_t) override;
  bool bigintIsInt64(const jsi::BigInt&) override;
  bool bigintIsUint64(const jsi::BigInt&) override;
  uint64_t truncate(const jsi::BigInt&) override;
  jsi::String bigintToString(const jsi::BigInt&, int) override;

  jsi::String createStringFromAscii(const char* str, size_t length) override;
  jsi::String createStringFromUtf8(const uint8_t* utf8, size_t length) override;
  std::string utf8(const jsi::String&) override;

  jsi::Object createObject() override;
  jsi::Object createObject(std::shared_ptr<jsi::HostObject> ho) override;
  virtual std::shared_ptr<jsi::HostObject> getHostObject(
      const jsi::Object&) override;
  jsi::HostFunctionType& getHostFunction(const jsi::Function&) override;

  bool hasNativeState(const jsi::Object&) override;
  std::shared_ptr<jsi::NativeState> getNativeState(const jsi::Object&) override;
  void setNativeState(const jsi::Object&, std::shared_ptr<jsi::NativeState>)
      override;

  jsi::Value getProperty(const jsi::Object&, const jsi::String& name) override;
  jsi::Value getProperty(const jsi::Object&, const jsi::PropNameID& name)
      override;
  bool hasProperty(const jsi::Object&, const jsi::String& name) override;
  bool hasProperty(const jsi::Object&, const jsi::PropNameID& name) override;
  void setPropertyValue(
      const jsi::Object&,
      const jsi::String& name,
      const jsi::Value& value) override;
  void setPropertyValue(
      const jsi::Object&,
      const jsi::PropNameID& name,
      const jsi::Value& value) override;
  bool isArray(const jsi::Object&) const override;
  bool isArrayBuffer(const jsi::Object&) const override;
  bool isFunction(const jsi::Object&) const override;
  bool isHostObject(const jsi::Object&) const override;
  bool isHostFunction(const jsi::Function&) const override;
  jsi::Array getPropertyNames(const jsi::Object&) override;

  // TODO: revisit this implementation
  jsi::WeakObject createWeakObject(const jsi::Object&) override;
  jsi::Value lockWeakObject(const jsi::WeakObject&) override;

  jsi::Array createArray(size_t length) override;
  jsi::ArrayBuffer createArrayBuffer(
      std::shared_ptr<jsi::MutableBuffer> buffer) override;
  size_t size(const jsi::Array&) override;
  size_t size(const jsi::ArrayBuffer&) override;
  uint8_t* data(const jsi::ArrayBuffer&) override;
  jsi::Value getValueAtIndex(const jsi::Array&, size_t i) override;
  void setValueAtIndexImpl(const jsi::Array&, size_t i, const jsi::Value& value)
      override;

  jsi::Function createFunctionFromHostFunction(
      const jsi::PropNameID& name,
      unsigned int paramCount,
      jsi::HostFunctionType func) override;
  jsi::Value call(
      const jsi::Function&,
      const jsi::Value& jsThis,
      const jsi::Value* args,
      size_t count) override;
  jsi::Value callAsConstructor(
      const jsi::Function&,
      const jsi::Value* args,
      size_t count) override;

  bool strictEquals(const jsi::Symbol& a, const jsi::Symbol& b) const override;
  bool strictEquals(const jsi::BigInt& a, const jsi::BigInt& b) const override;
  bool strictEquals(const jsi::String& a, const jsi::String& b) const override;
  bool strictEquals(const jsi::Object& a, const jsi::Object& b) const override;
  bool instanceOf(const jsi::Object& o, const jsi::Function& f) override;

 private:
  // Basically convenience casts
  static JSValueRef symbolRef(const jsi::Symbol& str);
  static JSStringRef stringRef(const jsi::String& str);
  static JSStringRef stringRef(const jsi::PropNameID& sym);
  static JSObjectRef objectRef(const jsi::Object& obj);

#ifdef RN_FABRIC_ENABLED
  static JSObjectRef objectRef(const jsi::WeakObject& obj);
#endif

  // Factory methods for creating String/Object
  jsi::Symbol createSymbol(JSValueRef symbolRef) const;
  jsi::String createString(JSStringRef stringRef) const;
  jsi::PropNameID createPropNameID(JSStringRef stringRef);
  jsi::Object createObject(JSObjectRef objectRef) const;

  // Used by factory methods and clone methods
  jsi::Runtime::PointerValue* makeSymbolValue(JSValueRef sym) const;
  jsi::Runtime::PointerValue* makeStringValue(JSStringRef str) const;
  jsi::Runtime::PointerValue* makeObjectValue(JSObjectRef obj) const;

  void checkException(JSValueRef exc);
  void checkException(JSValueRef res, JSValueRef exc);
  void checkException(JSValueRef exc, const char* msg);
  void checkException(JSValueRef res, JSValueRef exc, const char* msg);

  JSGlobalContextRef ctx_;
  std::atomic<bool> ctxInvalid_;
  std::string desc_;
#ifndef NDEBUG
  mutable std::atomic<intptr_t> objectCounter_;
  mutable std::atomic<intptr_t> symbolCounter_;
  mutable std::atomic<intptr_t> stringCounter_;
#endif
};

#ifndef __has_builtin
#define __has_builtin(x) 0
#endif

#if __has_builtin(__builtin_expect) || defined(__GNUC__)
#define JSC_LIKELY(EXPR) __builtin_expect((bool)(EXPR), true)
#define JSC_UNLIKELY(EXPR) __builtin_expect((bool)(EXPR), false)
#else
#define JSC_LIKELY(EXPR) (EXPR)
#define JSC_UNLIKELY(EXPR) (EXPR)
#endif

#define JSC_ASSERT(x)          \
  do {                         \
    if (JSC_UNLIKELY(!!(x))) { \
      abort();                 \
    }                          \
  } while (0)

#if defined(__IPHONE_OS_VERSION_MIN_REQUIRED)
<<<<<<< HEAD
// This takes care of watch and tvos (due to backwards compatibility in
// Availability.h
#if __IPHONE_OS_VERSION_MIN_REQUIRED >= __IPHONE_9_0
#define _JSC_FAST_IS_ARRAY
#endif
#if __IPHONE_OS_VERSION_MIN_REQUIRED < __IPHONE_10_0
#define _JSC_NO_ARRAY_BUFFERS
#endif
#if __IPHONE_OS_VERSION_MAX_ALLOWED >= 160400
#define _JSC_HAS_INSPECTABLE
#endif
#endif
#if defined(__MAC_OS_X_VERSION_MIN_REQUIRED)
#if __MAC_OS_X_VERSION_MIN_REQUIRED >= __MAC_10_11
// Only one of these should be set for a build.  If somehow that's not
// true, this will be a compile-time error and it can be resolved when
// we understand why.
#define _JSC_FAST_IS_ARRAY
#endif
#if __MAC_OS_X_VERSION_MIN_REQUIRED < __MAC_10_12
#define _JSC_NO_ARRAY_BUFFERS
=======
#if __IPHONE_OS_VERSION_MAX_ALLOWED >= 160400
#define _JSC_HAS_INSPECTABLE
>>>>>>> ea85b313
#endif
#endif

// JSStringRef utilities
namespace {
std::string JSStringToSTLString(JSStringRef str) {
  // Small string optimization: Avoid one heap allocation for strings that fit
  // in stackBuffer.size() bytes of UTF-8 (including the null terminator).
  std::array<char, 20> stackBuffer;
  std::unique_ptr<char[]> heapBuffer;
  char* buffer;
  // NOTE: By definition, maxBytes >= 1 since the null terminator is included.
  size_t maxBytes = JSStringGetMaximumUTF8CStringSize(str);
  if (maxBytes <= stackBuffer.size()) {
    buffer = stackBuffer.data();
  } else {
    heapBuffer = std::make_unique<char[]>(maxBytes);
    buffer = heapBuffer.get();
  }
  size_t actualBytes = JSStringGetUTF8CString(str, buffer, maxBytes);
  if (!actualBytes) {
    // Happens if maxBytes == 0 (never the case here) or if str contains
    // invalid UTF-16 data, since JSStringGetUTF8CString attempts a strict
    // conversion.
    // When converting an invalid string, JSStringGetUTF8CString writes a null
    // terminator before returning. So we can reliably treat our buffer as a C
    // string and return the truncated data to our caller. This is slightly
    // slower than if we knew the length (like below) but better than crashing.
    // TODO(T62295565): Perform a non-strict, best effort conversion of the
    // full string instead, like we did before the JSI migration.
    return std::string(buffer);
  }
  return std::string(buffer, actualBytes - 1);
}

JSStringRef getLengthString() {
  static JSStringRef length = JSStringCreateWithUTF8CString("length");
  return length;
}

JSStringRef getNameString() {
  static JSStringRef name = JSStringCreateWithUTF8CString("name");
  return name;
}

JSStringRef getFunctionString() {
  static JSStringRef func = JSStringCreateWithUTF8CString("Function");
  return func;
}
} // namespace

// std::string utility
namespace {
std::string to_string(void* value) {
  std::ostringstream ss;
  ss << value;
  return ss.str();
}
} // namespace

JSCRuntime::JSCRuntime()
    : JSCRuntime(JSGlobalContextCreateInGroup(nullptr, nullptr)) {
  JSGlobalContextRelease(ctx_);
}

JSCRuntime::JSCRuntime(JSGlobalContextRef ctx)
    : ctx_(JSGlobalContextRetain(ctx)),
      ctxInvalid_(false)
#ifndef NDEBUG
      ,
      objectCounter_(0),
      stringCounter_(0)
#endif
{
#ifndef NDEBUG
#ifdef _JSC_HAS_INSPECTABLE
  if (__builtin_available(macOS 13.3, iOS 16.4, tvOS 16.4, *)) {
    JSGlobalContextSetInspectable(ctx_, true);
  }
#endif
#endif
}

JSCRuntime::~JSCRuntime() {
  // On shutting down and cleaning up: when JSC is actually torn down,
  // it calls JSC::Heap::lastChanceToFinalize internally which
  // finalizes anything left over.  But at this point,
  // JSValueUnprotect() can no longer be called.  We use an
  // atomic<bool> to avoid unsafe unprotects happening after shutdown
  // has started.
  ctxInvalid_ = true;
  JSGlobalContextRelease(ctx_);
#ifndef NDEBUG
  assert(
      objectCounter_ == 0 && "JSCRuntime destroyed with a dangling API object");
  assert(
      stringCounter_ == 0 && "JSCRuntime destroyed with a dangling API string");
#endif
}

std::shared_ptr<const jsi::PreparedJavaScript> JSCRuntime::prepareJavaScript(
    const std::shared_ptr<const jsi::Buffer>& buffer,
    std::string sourceURL) {
  return std::make_shared<jsi::SourceJavaScriptPreparation>(
      buffer, std::move(sourceURL));
}

jsi::Value JSCRuntime::evaluatePreparedJavaScript(
    const std::shared_ptr<const jsi::PreparedJavaScript>& js) {
  assert(
      dynamic_cast<const jsi::SourceJavaScriptPreparation*>(js.get()) &&
      "preparedJavaScript must be a SourceJavaScriptPreparation");
  auto sourceJs =
      std::static_pointer_cast<const jsi::SourceJavaScriptPreparation>(js);
  return evaluateJavaScript(sourceJs, sourceJs->sourceURL());
}

jsi::Value JSCRuntime::evaluateJavaScript(
    const std::shared_ptr<const jsi::Buffer>& buffer,
    const std::string& sourceURL) {
  std::string tmp(
      reinterpret_cast<const char*>(buffer->data()), buffer->size());
  JSStringRef sourceRef = JSStringCreateWithUTF8CString(tmp.c_str());
  JSStringRef sourceURLRef = nullptr;
  if (!sourceURL.empty()) {
    sourceURLRef = JSStringCreateWithUTF8CString(sourceURL.c_str());
  }
  JSValueRef exc = nullptr;
  JSValueRef res =
      JSEvaluateScript(ctx_, sourceRef, nullptr, sourceURLRef, 0, &exc);
  JSStringRelease(sourceRef);
  if (sourceURLRef) {
    JSStringRelease(sourceURLRef);
  }
  checkException(res, exc);
  return createValue(res);
}

bool JSCRuntime::drainMicrotasks(int maxMicrotasksHint) {
  return true;
}

jsi::Object JSCRuntime::global() {
  return createObject(JSContextGetGlobalObject(ctx_));
}

std::string JSCRuntime::description() {
  if (desc_.empty()) {
    desc_ = std::string("<JSCRuntime@") + to_string(this) + ">";
  }
  return desc_;
}

bool JSCRuntime::isInspectable() {
  return false;
}

namespace {

bool smellsLikeES6Symbol(JSGlobalContextRef ctx, JSValueRef ref) {
  // Since iOS 13, JSValueGetType will return kJSTypeSymbol
  // Before: Empirically, an es6 Symbol is not an object, but its type is
  // object.  This makes no sense, but we'll run with it.
  // https://github.com/WebKit/webkit/blob/master/Source/JavaScriptCore/API/JSValueRef.cpp#L79-L82

  JSType type = JSValueGetType(ctx, ref);

  if (type == /* kJSTypeSymbol */ 6) {
    return true;
  }

  return (!JSValueIsObject(ctx, ref) && type == kJSTypeObject);
}

} // namespace

JSCRuntime::JSCSymbolValue::JSCSymbolValue(
    JSGlobalContextRef ctx,
    const std::atomic<bool>& ctxInvalid,
    JSValueRef sym
#ifndef NDEBUG
    ,
    std::atomic<intptr_t>& counter
#endif
    )
    : ctx_(ctx),
      ctxInvalid_(ctxInvalid),
      sym_(sym)
#ifndef NDEBUG
      ,
      counter_(counter)
#endif
{
  assert(smellsLikeES6Symbol(ctx_, sym_));
  JSValueProtect(ctx_, sym_);
#ifndef NDEBUG
  counter_ += 1;
#endif
}

void JSCRuntime::JSCSymbolValue::invalidate() {
#ifndef NDEBUG
  counter_ -= 1;
#endif

  if (!ctxInvalid_) {
    JSValueUnprotect(ctx_, sym_);
  }
  delete this;
}

#ifndef NDEBUG
JSCRuntime::JSCStringValue::JSCStringValue(
    JSStringRef str,
    std::atomic<intptr_t>& counter)
    : str_(JSStringRetain(str)), counter_(counter) {
  // Since std::atomic returns a copy instead of a reference when calling
  // operator+= we must do this explicitly in the constructor
  counter_ += 1;
}
#else
JSCRuntime::JSCStringValue::JSCStringValue(JSStringRef str)
    : str_(JSStringRetain(str)) {}
#endif

void JSCRuntime::JSCStringValue::invalidate() {
  // These JSC{String,Object}Value objects are implicitly owned by the
  // {String,Object} objects, thus when a String/Object is destructed
  // the JSC{String,Object}Value should be released.
#ifndef NDEBUG
  counter_ -= 1;
#endif
  JSStringRelease(str_);
  // Angery reaccs only
  delete this;
}

JSCRuntime::JSCObjectValue::JSCObjectValue(
    JSGlobalContextRef ctx,
    const std::atomic<bool>& ctxInvalid,
    JSObjectRef obj
#ifndef NDEBUG
    ,
    std::atomic<intptr_t>& counter
#endif
    )
    : ctx_(ctx),
      ctxInvalid_(ctxInvalid),
      obj_(obj)
#ifndef NDEBUG
      ,
      counter_(counter)
#endif
{
  JSValueProtect(ctx_, obj_);
#ifndef NDEBUG
  counter_ += 1;
#endif
}

void JSCRuntime::JSCObjectValue::invalidate() {
#ifndef NDEBUG
  counter_ -= 1;
#endif
  // When shutting down the VM, if there is a HostObject which
  // contains or otherwise owns a jsi::Object, then the final GC will
  // finalize the HostObject, leading to a call to invalidate().  But
  // at that point, making calls to JSValueUnprotect will crash.
  // It is up to the application to make sure that any other calls to
  // invalidate() happen before VM destruction; see the comment on
  // jsi::Runtime.
  //
  // Another potential concern here is that in the non-shutdown case,
  // if a HostObject is GCd, JSValueUnprotect will be called from the
  // JSC finalizer.  The documentation warns against this: "You must
  // not call any function that may cause a garbage collection or an
  // allocation of a garbage collected object from within a
  // JSObjectFinalizeCallback. This includes all functions that have a
  // JSContextRef parameter." However, an audit of the source code for
  // JSValueUnprotect in late 2018 shows that it cannot cause
  // allocation or a GC, and further, this code has not changed in
  // about two years.  In the future, we may choose to reintroduce the
  // mechanism previously used here which uses a separate thread for
  // JSValueUnprotect, in order to conform to the documented API, but
  // use the "unsafe" synchronous version on iOS 11 and earlier.

  if (!ctxInvalid_) {
    JSValueUnprotect(ctx_, obj_);
  }
  delete this;
}

jsi::Runtime::PointerValue* JSCRuntime::cloneSymbol(
    const jsi::Runtime::PointerValue* pv) {
  if (!pv) {
    return nullptr;
  }
  const JSCSymbolValue* symbol = static_cast<const JSCSymbolValue*>(pv);
  return makeSymbolValue(symbol->sym_);
}

jsi::Runtime::PointerValue* JSCRuntime::cloneBigInt(
    const Runtime::PointerValue*) {
  throw std::logic_error("Not implemented");
}

jsi::Runtime::PointerValue* JSCRuntime::cloneString(
    const jsi::Runtime::PointerValue* pv) {
  if (!pv) {
    return nullptr;
  }
  const JSCStringValue* string = static_cast<const JSCStringValue*>(pv);
  return makeStringValue(string->str_);
}

jsi::Runtime::PointerValue* JSCRuntime::cloneObject(
    const jsi::Runtime::PointerValue* pv) {
  if (!pv) {
    return nullptr;
  }
  const JSCObjectValue* object = static_cast<const JSCObjectValue*>(pv);
  assert(
      object->ctx_ == ctx_ &&
      "Don't try to clone an object backed by a different Runtime");
  return makeObjectValue(object->obj_);
}

jsi::Runtime::PointerValue* JSCRuntime::clonePropNameID(
    const jsi::Runtime::PointerValue* pv) {
  if (!pv) {
    return nullptr;
  }
  const JSCStringValue* string = static_cast<const JSCStringValue*>(pv);
  return makeStringValue(string->str_);
}

jsi::PropNameID JSCRuntime::createPropNameIDFromAscii(
    const char* str,
    size_t length) {
  // For system JSC this must is identical to a string
  std::string tmp(str, length);
  JSStringRef strRef = JSStringCreateWithUTF8CString(tmp.c_str());
  auto res = createPropNameID(strRef);
  JSStringRelease(strRef);
  return res;
}

jsi::PropNameID JSCRuntime::createPropNameIDFromUtf8(
    const uint8_t* utf8,
    size_t length) {
  std::string tmp(reinterpret_cast<const char*>(utf8), length);
  JSStringRef strRef = JSStringCreateWithUTF8CString(tmp.c_str());
  auto res = createPropNameID(strRef);
  JSStringRelease(strRef);
  return res;
}

jsi::PropNameID JSCRuntime::createPropNameIDFromString(const jsi::String& str) {
  return createPropNameID(stringRef(str));
}

jsi::PropNameID JSCRuntime::createPropNameIDFromSymbol(const jsi::Symbol& sym) {
  // TODO: Support for symbols through the native API in JSC is very limited.
  // While we could construct a PropNameID here, we would not be able to get a
  // symbol property through the C++ API.
  throw std::logic_error("Not implemented");
}

std::string JSCRuntime::utf8(const jsi::PropNameID& sym) {
  return JSStringToSTLString(stringRef(sym));
}

bool JSCRuntime::compare(const jsi::PropNameID& a, const jsi::PropNameID& b) {
  return JSStringIsEqual(stringRef(a), stringRef(b));
}

std::string JSCRuntime::symbolToString(const jsi::Symbol& sym) {
  return jsi::Value(*this, sym).toString(*this).utf8(*this);
}

jsi::BigInt JSCRuntime::createBigIntFromInt64(int64_t) {
  throw std::logic_error("Not implemented");
}

jsi::BigInt JSCRuntime::createBigIntFromUint64(uint64_t) {
  throw std::logic_error("Not implemented");
}

bool JSCRuntime::bigintIsInt64(const jsi::BigInt&) {
  throw std::logic_error("Not implemented");
}

bool JSCRuntime::bigintIsUint64(const jsi::BigInt&) {
  throw std::logic_error("Not implemented");
}

uint64_t JSCRuntime::truncate(const jsi::BigInt&) {
  throw std::logic_error("Not implemented");
}

jsi::String JSCRuntime::bigintToString(const jsi::BigInt&, int) {
  throw std::logic_error("Not implemented");
}

jsi::String JSCRuntime::createStringFromAscii(const char* str, size_t length) {
  // Yes we end up double casting for semantic reasons (UTF8 contains ASCII,
  // not the other way around)
  return this->createStringFromUtf8(
      reinterpret_cast<const uint8_t*>(str), length);
}

jsi::String JSCRuntime::createStringFromUtf8(
    const uint8_t* str,
    size_t length) {
  std::string tmp(reinterpret_cast<const char*>(str), length);
  JSStringRef stringRef = JSStringCreateWithUTF8CString(tmp.c_str());
  auto result = createString(stringRef);
  JSStringRelease(stringRef);
  return result;
}

std::string JSCRuntime::utf8(const jsi::String& str) {
  return JSStringToSTLString(stringRef(str));
}

jsi::Object JSCRuntime::createObject() {
  return createObject(static_cast<JSObjectRef>(nullptr));
}

// HostObject details
namespace detail {
struct HostObjectProxyBase {
  HostObjectProxyBase(
      JSCRuntime& rt,
      const std::shared_ptr<jsi::HostObject>& sho)
      : runtime(rt), hostObject(sho) {}

  JSCRuntime& runtime;
  std::shared_ptr<jsi::HostObject> hostObject;
};
} // namespace detail

namespace {
std::once_flag hostObjectClassOnceFlag;
JSClassRef hostObjectClass{};
} // namespace

jsi::Object JSCRuntime::createObject(std::shared_ptr<jsi::HostObject> ho) {
  struct HostObjectProxy : public detail::HostObjectProxyBase {
    static JSValueRef getProperty(
        JSContextRef ctx,
        JSObjectRef object,
        JSStringRef propName,
        JSValueRef* exception) {
      auto proxy = static_cast<HostObjectProxy*>(JSObjectGetPrivate(object));
      auto& rt = proxy->runtime;
      jsi::PropNameID sym = rt.createPropNameID(propName);
      jsi::Value ret;
      try {
        ret = proxy->hostObject->get(rt, sym);
      } catch (const jsi::JSError& error) {
        *exception = rt.valueRef(error.value());
        return JSValueMakeUndefined(ctx);
      } catch (const std::exception& ex) {
        auto excValue =
            rt.global()
                .getPropertyAsFunction(rt, "Error")
                .call(
                    rt,
                    std::string("Exception in HostObject::get(propName:") +
                        JSStringToSTLString(propName) + std::string("): ") +
                        ex.what());
        *exception = rt.valueRef(excValue);
        return JSValueMakeUndefined(ctx);
      } catch (...) {
        auto excValue =
            rt.global()
                .getPropertyAsFunction(rt, "Error")
                .call(
                    rt,
                    std::string("Exception in HostObject::get(propName:") +
                        JSStringToSTLString(propName) +
                        std::string("): <unknown>"));
        *exception = rt.valueRef(excValue);
        return JSValueMakeUndefined(ctx);
      }
      return rt.valueRef(ret);
    }

#define JSC_UNUSED(x) (void)(x);

    static bool setProperty(
        JSContextRef ctx,
        JSObjectRef object,
        JSStringRef propName,
        JSValueRef value,
        JSValueRef* exception) {
      JSC_UNUSED(ctx);
      auto proxy = static_cast<HostObjectProxy*>(JSObjectGetPrivate(object));
      auto& rt = proxy->runtime;
      jsi::PropNameID sym = rt.createPropNameID(propName);
      try {
        proxy->hostObject->set(rt, sym, rt.createValue(value));
      } catch (const jsi::JSError& error) {
        *exception = rt.valueRef(error.value());
        return false;
      } catch (const std::exception& ex) {
        auto excValue =
            rt.global()
                .getPropertyAsFunction(rt, "Error")
                .call(
                    rt,
                    std::string("Exception in HostObject::set(propName:") +
                        JSStringToSTLString(propName) + std::string("): ") +
                        ex.what());
        *exception = rt.valueRef(excValue);
        return false;
      } catch (...) {
        auto excValue =
            rt.global()
                .getPropertyAsFunction(rt, "Error")
                .call(
                    rt,
                    std::string("Exception in HostObject::set(propName:") +
                        JSStringToSTLString(propName) +
                        std::string("): <unknown>"));
        *exception = rt.valueRef(excValue);
        return false;
      }
      return true;
    }

    // JSC does not provide means to communicate errors from this callback,
    // so the error handling strategy is very brutal - we'll just crash
    // due to noexcept.
    static void getPropertyNames(
        JSContextRef ctx,
        JSObjectRef object,
        JSPropertyNameAccumulatorRef propertyNames) noexcept {
      JSC_UNUSED(ctx);
      auto proxy = static_cast<HostObjectProxy*>(JSObjectGetPrivate(object));
      auto& rt = proxy->runtime;
      auto names = proxy->hostObject->getPropertyNames(rt);
      for (auto& name : names) {
        JSPropertyNameAccumulatorAddName(propertyNames, stringRef(name));
      }
    }

#undef JSC_UNUSED

    static void finalize(JSObjectRef obj) {
      auto hostObject = static_cast<HostObjectProxy*>(JSObjectGetPrivate(obj));
      JSObjectSetPrivate(obj, nullptr);
      delete hostObject;
    }

    using HostObjectProxyBase::HostObjectProxyBase;
  };

  std::call_once(hostObjectClassOnceFlag, []() {
    JSClassDefinition hostObjectClassDef = kJSClassDefinitionEmpty;
    hostObjectClassDef.version = 0;
    hostObjectClassDef.attributes = kJSClassAttributeNoAutomaticPrototype;
    hostObjectClassDef.finalize = HostObjectProxy::finalize;
    hostObjectClassDef.getProperty = HostObjectProxy::getProperty;
    hostObjectClassDef.setProperty = HostObjectProxy::setProperty;
    hostObjectClassDef.getPropertyNames = HostObjectProxy::getPropertyNames;
    hostObjectClass = JSClassCreate(&hostObjectClassDef);
  });

  JSObjectRef obj =
      JSObjectMake(ctx_, hostObjectClass, new HostObjectProxy(*this, ho));
  return createObject(obj);
}

std::shared_ptr<jsi::HostObject> JSCRuntime::getHostObject(
    const jsi::Object& obj) {
  // We are guaranteed at this point to have isHostObject(obj) == true
  // so the private data should be HostObjectMetadata
  JSObjectRef object = objectRef(obj);
  auto metadata =
      static_cast<detail::HostObjectProxyBase*>(JSObjectGetPrivate(object));
  assert(metadata);
  return metadata->hostObject;
}

bool JSCRuntime::hasNativeState(const jsi::Object&) {
  throw std::logic_error("Not implemented");
}

std::shared_ptr<jsi::NativeState> JSCRuntime::getNativeState(
    const jsi::Object&) {
  throw std::logic_error("Not implemented");
}

void JSCRuntime::setNativeState(
    const jsi::Object&,
    std::shared_ptr<jsi::NativeState>) {
  throw std::logic_error("Not implemented");
}

jsi::Value JSCRuntime::getProperty(
    const jsi::Object& obj,
    const jsi::String& name) {
  JSObjectRef objRef = objectRef(obj);
  JSValueRef exc = nullptr;
  JSValueRef res = JSObjectGetProperty(ctx_, objRef, stringRef(name), &exc);
  checkException(exc);
  return createValue(res);
}

jsi::Value JSCRuntime::getProperty(
    const jsi::Object& obj,
    const jsi::PropNameID& name) {
  JSObjectRef objRef = objectRef(obj);
  JSValueRef exc = nullptr;
  JSValueRef res = JSObjectGetProperty(ctx_, objRef, stringRef(name), &exc);
  checkException(exc);
  return createValue(res);
}

bool JSCRuntime::hasProperty(const jsi::Object& obj, const jsi::String& name) {
  JSObjectRef objRef = objectRef(obj);
  return JSObjectHasProperty(ctx_, objRef, stringRef(name));
}

bool JSCRuntime::hasProperty(
    const jsi::Object& obj,
    const jsi::PropNameID& name) {
  JSObjectRef objRef = objectRef(obj);
  return JSObjectHasProperty(ctx_, objRef, stringRef(name));
}

void JSCRuntime::setPropertyValue(
    const jsi::Object& object,
    const jsi::PropNameID& name,
    const jsi::Value& value) {
  JSValueRef exc = nullptr;
  JSObjectSetProperty(
      ctx_,
      objectRef(object),
      stringRef(name),
      valueRef(value),
      kJSPropertyAttributeNone,
      &exc);
  checkException(exc);
}

void JSCRuntime::setPropertyValue(
    const jsi::Object& object,
    const jsi::String& name,
    const jsi::Value& value) {
  JSValueRef exc = nullptr;
  JSObjectSetProperty(
      ctx_,
      objectRef(object),
      stringRef(name),
      valueRef(value),
      kJSPropertyAttributeNone,
      &exc);
  checkException(exc);
}

bool JSCRuntime::isArray(const jsi::Object& obj) const {
  return JSValueIsArray(ctx_, objectRef(obj));
}

bool JSCRuntime::isArrayBuffer(const jsi::Object& obj) const {
  auto typedArrayType = JSValueGetTypedArrayType(ctx_, objectRef(obj), nullptr);
  return typedArrayType == kJSTypedArrayTypeArrayBuffer;
}

uint8_t* JSCRuntime::data(const jsi::ArrayBuffer& obj) {
  return static_cast<uint8_t*>(
      JSObjectGetArrayBufferBytesPtr(ctx_, objectRef(obj), nullptr));
}

size_t JSCRuntime::size(const jsi::ArrayBuffer& obj) {
  return JSObjectGetArrayBufferByteLength(ctx_, objectRef(obj), nullptr);
}

bool JSCRuntime::isFunction(const jsi::Object& obj) const {
  return JSObjectIsFunction(ctx_, objectRef(obj));
}

bool JSCRuntime::isHostObject(const jsi::Object& obj) const {
  auto cls = hostObjectClass;
  return cls != nullptr && JSValueIsObjectOfClass(ctx_, objectRef(obj), cls);
}

// Very expensive
jsi::Array JSCRuntime::getPropertyNames(const jsi::Object& obj) {
  JSPropertyNameArrayRef names =
      JSObjectCopyPropertyNames(ctx_, objectRef(obj));
  size_t len = JSPropertyNameArrayGetCount(names);
  // Would be better if we could create an array with explicit elements
  auto result = createArray(len);
  for (size_t i = 0; i < len; i++) {
    JSStringRef str = JSPropertyNameArrayGetNameAtIndex(names, i);
    result.setValueAtIndex(*this, i, createString(str));
  }
  JSPropertyNameArrayRelease(names);
  return result;
}

jsi::WeakObject JSCRuntime::createWeakObject(const jsi::Object& obj) {
#ifdef RN_FABRIC_ENABLED
  // TODO: revisit this implementation
  JSObjectRef objRef = objectRef(obj);
  return make<jsi::WeakObject>(makeObjectValue(objRef));
#else
  throw std::logic_error("Not implemented");
#endif
}

jsi::Value JSCRuntime::lockWeakObject(const jsi::WeakObject& obj) {
#ifdef RN_FABRIC_ENABLED
  // TODO: revisit this implementation
  JSObjectRef objRef = objectRef(obj);
  return jsi::Value(createObject(objRef));
#else
  throw std::logic_error("Not implemented");
#endif
}

jsi::Array JSCRuntime::createArray(size_t length) {
  JSValueRef exc = nullptr;
  JSObjectRef obj = JSObjectMakeArray(ctx_, 0, nullptr, &exc);
  checkException(obj, exc);
  JSObjectSetProperty(
      ctx_,
      obj,
      getLengthString(),
      JSValueMakeNumber(ctx_, static_cast<double>(length)),
      0,
      &exc);
  checkException(exc);
  return createObject(obj).getArray(*this);
}

jsi::ArrayBuffer JSCRuntime::createArrayBuffer(
    std::shared_ptr<jsi::MutableBuffer> buffer) {
  throw std::logic_error("Not implemented");
}

size_t JSCRuntime::size(const jsi::Array& arr) {
  return static_cast<size_t>(
      getProperty(arr, createPropNameID(getLengthString())).getNumber());
}

jsi::Value JSCRuntime::getValueAtIndex(const jsi::Array& arr, size_t i) {
  JSValueRef exc = nullptr;
  auto res = JSObjectGetPropertyAtIndex(ctx_, objectRef(arr), (int)i, &exc);
  checkException(exc);
  return createValue(res);
}

void JSCRuntime::setValueAtIndexImpl(
    const jsi::Array& arr,
    size_t i,
    const jsi::Value& value) {
  JSValueRef exc = nullptr;
  JSObjectSetPropertyAtIndex(
      ctx_, objectRef(arr), (int)i, valueRef(value), &exc);
  checkException(exc);
}

namespace {
std::once_flag hostFunctionClassOnceFlag;
JSClassRef hostFunctionClass{};

class HostFunctionProxy {
 public:
  HostFunctionProxy(jsi::HostFunctionType hostFunction)
      : hostFunction_(hostFunction) {}

  jsi::HostFunctionType& getHostFunction() {
    return hostFunction_;
  }

 protected:
  jsi::HostFunctionType hostFunction_;
};
} // namespace

jsi::Function JSCRuntime::createFunctionFromHostFunction(
    const jsi::PropNameID& name,
    unsigned int paramCount,
    jsi::HostFunctionType func) {
  class HostFunctionMetadata : public HostFunctionProxy {
   public:
    static void initialize(JSContextRef ctx, JSObjectRef object) {
      // We need to set up the prototype chain properly here. In theory we
      // could set func.prototype.prototype = Function.prototype to get the
      // same result. Not sure which approach is better.
      HostFunctionMetadata* metadata =
          static_cast<HostFunctionMetadata*>(JSObjectGetPrivate(object));

      JSValueRef exc = nullptr;
      JSObjectSetProperty(
          ctx,
          object,
          getLengthString(),
          JSValueMakeNumber(ctx, metadata->argCount),
          kJSPropertyAttributeReadOnly | kJSPropertyAttributeDontEnum |
              kJSPropertyAttributeDontDelete,
          &exc);
      if (exc) {
        // Silently fail to set length
        exc = nullptr;
      }

      JSStringRef name = nullptr;
      std::swap(metadata->name, name);
      JSObjectSetProperty(
          ctx,
          object,
          getNameString(),
          JSValueMakeString(ctx, name),
          kJSPropertyAttributeReadOnly | kJSPropertyAttributeDontEnum |
              kJSPropertyAttributeDontDelete,
          &exc);
      JSStringRelease(name);
      if (exc) {
        // Silently fail to set name
        exc = nullptr;
      }

      JSObjectRef global = JSContextGetGlobalObject(ctx);
      JSValueRef value =
          JSObjectGetProperty(ctx, global, getFunctionString(), &exc);
      // If we don't have Function then something bad is going on.
      if (JSC_UNLIKELY(exc)) {
        abort();
      }
      JSObjectRef funcCtor = JSValueToObject(ctx, value, &exc);
      if (!funcCtor) {
        // We can't do anything if Function is not an object
        return;
      }
      JSValueRef funcProto = JSObjectGetPrototype(ctx, funcCtor);
      JSObjectSetPrototype(ctx, object, funcProto);
    }

    static JSValueRef makeError(JSCRuntime& rt, const std::string& desc) {
      jsi::Value value =
          rt.global().getPropertyAsFunction(rt, "Error").call(rt, desc);
      return rt.valueRef(value);
    }

    static JSValueRef call(
        JSContextRef ctx,
        JSObjectRef function,
        JSObjectRef thisObject,
        size_t argumentCount,
        const JSValueRef arguments[],
        JSValueRef* exception) {
      HostFunctionMetadata* metadata =
          static_cast<HostFunctionMetadata*>(JSObjectGetPrivate(function));
      JSCRuntime& rt = *(metadata->runtime);
      const unsigned maxStackArgCount = 8;
      jsi::Value stackArgs[maxStackArgCount];
      std::unique_ptr<jsi::Value[]> heapArgs;
      jsi::Value* args;
      if (argumentCount > maxStackArgCount) {
        heapArgs = std::make_unique<jsi::Value[]>(argumentCount);
        for (size_t i = 0; i < argumentCount; i++) {
          heapArgs[i] = rt.createValue(arguments[i]);
        }
        args = heapArgs.get();
      } else {
        for (size_t i = 0; i < argumentCount; i++) {
          stackArgs[i] = rt.createValue(arguments[i]);
        }
        args = stackArgs;
      }
      JSValueRef res;
      jsi::Value thisVal(rt.createObject(thisObject));
      try {
        res = rt.valueRef(
            metadata->hostFunction_(rt, thisVal, args, argumentCount));
      } catch (const jsi::JSError& error) {
        *exception = rt.valueRef(error.value());
        res = JSValueMakeUndefined(ctx);
      } catch (const std::exception& ex) {
        std::string exceptionString("Exception in HostFunction: ");
        exceptionString += ex.what();
        *exception = makeError(rt, exceptionString);
        res = JSValueMakeUndefined(ctx);
      } catch (const std::string& ex) {
        std::string exceptionString("Exception in HostFunction: ");
        exceptionString += ex;
        *exception = makeError(rt, exceptionString);
        res = JSValueMakeUndefined(ctx);
      } catch (...) {
        std::string exceptionString("Exception in HostFunction: <unknown>");
        *exception = makeError(rt, exceptionString);
        res = JSValueMakeUndefined(ctx);
      }
      return res;
    }

    static void finalize(JSObjectRef object) {
      HostFunctionMetadata* metadata =
          static_cast<HostFunctionMetadata*>(JSObjectGetPrivate(object));
      JSObjectSetPrivate(object, nullptr);
      delete metadata;
    }

    HostFunctionMetadata(
        JSCRuntime* rt,
        jsi::HostFunctionType hf,
        unsigned ac,
        JSStringRef n)
        : HostFunctionProxy(hf),
          runtime(rt),
          argCount(ac),
          name(JSStringRetain(n)) {}

    JSCRuntime* runtime;
    unsigned argCount;
    JSStringRef name;
  };

  std::call_once(hostFunctionClassOnceFlag, []() {
    JSClassDefinition functionClass = kJSClassDefinitionEmpty;
    functionClass.version = 0;
    functionClass.attributes = kJSClassAttributeNoAutomaticPrototype;
    functionClass.initialize = HostFunctionMetadata::initialize;
    functionClass.finalize = HostFunctionMetadata::finalize;
    functionClass.callAsFunction = HostFunctionMetadata::call;

    hostFunctionClass = JSClassCreate(&functionClass);
  });

  JSObjectRef funcRef = JSObjectMake(
      ctx_,
      hostFunctionClass,
      new HostFunctionMetadata(this, func, paramCount, stringRef(name)));
  return createObject(funcRef).getFunction(*this);
}

namespace detail {

class ArgsConverter {
 public:
  ArgsConverter(JSCRuntime& rt, const jsi::Value* args, size_t count) {
    JSValueRef* destination = inline_;
    if (count > maxStackArgs) {
      outOfLine_ = std::make_unique<JSValueRef[]>(count);
      destination = outOfLine_.get();
    }

    for (size_t i = 0; i < count; ++i) {
      destination[i] = rt.valueRef(args[i]);
    }
  }

  operator JSValueRef*() {
    return outOfLine_ ? outOfLine_.get() : inline_;
  }

 private:
  constexpr static unsigned maxStackArgs = 8;
  JSValueRef inline_[maxStackArgs];
  std::unique_ptr<JSValueRef[]> outOfLine_;
};
} // namespace detail

bool JSCRuntime::isHostFunction(const jsi::Function& obj) const {
  auto cls = hostFunctionClass;
  return cls != nullptr && JSValueIsObjectOfClass(ctx_, objectRef(obj), cls);
}

jsi::HostFunctionType& JSCRuntime::getHostFunction(const jsi::Function& obj) {
  // We know that isHostFunction(obj) is true here, so its safe to proceed
  auto proxy =
      static_cast<HostFunctionProxy*>(JSObjectGetPrivate(objectRef(obj)));
  return proxy->getHostFunction();
}

jsi::Value JSCRuntime::call(
    const jsi::Function& f,
    const jsi::Value& jsThis,
    const jsi::Value* args,
    size_t count) {
  JSValueRef exc = nullptr;
  auto res = JSObjectCallAsFunction(
      ctx_,
      objectRef(f),
      jsThis.isUndefined() ? nullptr : objectRef(jsThis.getObject(*this)),
      count,
      detail::ArgsConverter(*this, args, count),
      &exc);
  checkException(exc);
  return createValue(res);
}

jsi::Value JSCRuntime::callAsConstructor(
    const jsi::Function& f,
    const jsi::Value* args,
    size_t count) {
  JSValueRef exc = nullptr;
  auto res = JSObjectCallAsConstructor(
      ctx_,
      objectRef(f),
      count,
      detail::ArgsConverter(*this, args, count),
      &exc);
  checkException(exc);
  return createValue(res);
}

bool JSCRuntime::strictEquals(const jsi::Symbol& a, const jsi::Symbol& b)
    const {
  JSValueRef exc = nullptr;
  bool ret = JSValueIsEqual(ctx_, symbolRef(a), symbolRef(b), &exc);
  const_cast<JSCRuntime*>(this)->checkException(exc);
  return ret;
}

bool JSCRuntime::strictEquals(const jsi::BigInt& a, const jsi::BigInt& b)
    const {
  throw std::logic_error("Not implemented");
}

bool JSCRuntime::strictEquals(const jsi::String& a, const jsi::String& b)
    const {
  return JSStringIsEqual(stringRef(a), stringRef(b));
}

bool JSCRuntime::strictEquals(const jsi::Object& a, const jsi::Object& b)
    const {
  return objectRef(a) == objectRef(b);
}

bool JSCRuntime::instanceOf(const jsi::Object& o, const jsi::Function& f) {
  JSValueRef exc = nullptr;
  bool res =
      JSValueIsInstanceOfConstructor(ctx_, objectRef(o), objectRef(f), &exc);
  checkException(exc);
  return res;
}

jsi::Runtime::PointerValue* JSCRuntime::makeSymbolValue(
    JSValueRef symbolRef) const {
#ifndef NDEBUG
  return new JSCSymbolValue(ctx_, ctxInvalid_, symbolRef, symbolCounter_);
#else
  return new JSCSymbolValue(ctx_, ctxInvalid_, symbolRef);
#endif
}

namespace {
JSStringRef getEmptyString() {
  static JSStringRef empty = JSStringCreateWithUTF8CString("");
  return empty;
}
} // namespace

jsi::Runtime::PointerValue* JSCRuntime::makeStringValue(
    JSStringRef stringRef) const {
  if (!stringRef) {
    stringRef = getEmptyString();
  }
#ifndef NDEBUG
  return new JSCStringValue(stringRef, stringCounter_);
#else
  return new JSCStringValue(stringRef);
#endif
}

jsi::Symbol JSCRuntime::createSymbol(JSValueRef sym) const {
  return make<jsi::Symbol>(makeSymbolValue(sym));
}

jsi::String JSCRuntime::createString(JSStringRef str) const {
  return make<jsi::String>(makeStringValue(str));
}

jsi::PropNameID JSCRuntime::createPropNameID(JSStringRef str) {
  return make<jsi::PropNameID>(makeStringValue(str));
}

jsi::Runtime::PointerValue* JSCRuntime::makeObjectValue(
    JSObjectRef objectRef) const {
  if (!objectRef) {
    objectRef = JSObjectMake(ctx_, nullptr, nullptr);
  }
#ifndef NDEBUG
  return new JSCObjectValue(ctx_, ctxInvalid_, objectRef, objectCounter_);
#else
  return new JSCObjectValue(ctx_, ctxInvalid_, objectRef);
#endif
}

jsi::Object JSCRuntime::createObject(JSObjectRef obj) const {
  return make<jsi::Object>(makeObjectValue(obj));
}

jsi::Value JSCRuntime::createValue(JSValueRef value) const {
  JSType type = JSValueGetType(ctx_, value);

  switch (type) {
    case kJSTypeNumber:
      return jsi::Value(JSValueToNumber(ctx_, value, nullptr));
    case kJSTypeBoolean:
      return jsi::Value(JSValueToBoolean(ctx_, value));
    case kJSTypeNull:
      return jsi::Value(nullptr);
    case kJSTypeUndefined:
      return jsi::Value();
    case kJSTypeString: {
      JSStringRef str = JSValueToStringCopy(ctx_, value, nullptr);
      auto result = jsi::Value(createString(str));
      JSStringRelease(str);
      return result;
    }
    case kJSTypeObject: {
      JSObjectRef objRef = JSValueToObject(ctx_, value, nullptr);
      return jsi::Value(createObject(objRef));
    }
      // TODO: Uncomment this when all supported JSC versions have this symbol
      //    case kJSTypeSymbol:
    default: {
      if (smellsLikeES6Symbol(ctx_, value)) {
        return jsi::Value(createSymbol(value));
      } else {
        // WHAT ARE YOU
        abort();
      }
    }
  }
}

JSValueRef JSCRuntime::valueRef(const jsi::Value& value) {
  // I would rather switch on value.kind_
  if (value.isUndefined()) {
    return JSValueMakeUndefined(ctx_);
  } else if (value.isNull()) {
    return JSValueMakeNull(ctx_);
  } else if (value.isBool()) {
    return JSValueMakeBoolean(ctx_, value.getBool());
  } else if (value.isNumber()) {
    return JSValueMakeNumber(ctx_, value.getNumber());
  } else if (value.isSymbol()) {
    return symbolRef(value.getSymbol(*this));
  } else if (value.isString()) {
    return JSValueMakeString(ctx_, stringRef(value.getString(*this)));
  } else if (value.isObject()) {
    return objectRef(value.getObject(*this));
  } else {
    // What are you?
    abort();
  }
}

JSValueRef JSCRuntime::symbolRef(const jsi::Symbol& sym) {
  return static_cast<const JSCSymbolValue*>(getPointerValue(sym))->sym_;
}

JSStringRef JSCRuntime::stringRef(const jsi::String& str) {
  return static_cast<const JSCStringValue*>(getPointerValue(str))->str_;
}

JSStringRef JSCRuntime::stringRef(const jsi::PropNameID& sym) {
  return static_cast<const JSCStringValue*>(getPointerValue(sym))->str_;
}

JSObjectRef JSCRuntime::objectRef(const jsi::Object& obj) {
  return static_cast<const JSCObjectValue*>(getPointerValue(obj))->obj_;
}

#ifdef RN_FABRIC_ENABLED
JSObjectRef JSCRuntime::objectRef(const jsi::WeakObject& obj) {
  // TODO: revisit this implementation
  return static_cast<const JSCObjectValue*>(getPointerValue(obj))->obj_;
}
#endif

void JSCRuntime::checkException(JSValueRef exc) {
  if (JSC_UNLIKELY(exc)) {
    throw jsi::JSError(*this, createValue(exc));
  }
}

void JSCRuntime::checkException(JSValueRef res, JSValueRef exc) {
  if (JSC_UNLIKELY(!res)) {
    throw jsi::JSError(*this, createValue(exc));
  }
}

void JSCRuntime::checkException(JSValueRef exc, const char* msg) {
  if (JSC_UNLIKELY(exc)) {
    throw jsi::JSError(std::string(msg), *this, createValue(exc));
  }
}

void JSCRuntime::checkException(
    JSValueRef res,
    JSValueRef exc,
    const char* msg) {
  if (JSC_UNLIKELY(!res)) {
    throw jsi::JSError(std::string(msg), *this, createValue(exc));
  }
}

std::unique_ptr<jsi::Runtime> makeJSCRuntime() {
  return std::make_unique<JSCRuntime>();
}

} // namespace jsc
} // namespace facebook<|MERGE_RESOLUTION|>--- conflicted
+++ resolved
@@ -291,32 +291,8 @@
   } while (0)
 
 #if defined(__IPHONE_OS_VERSION_MIN_REQUIRED)
-<<<<<<< HEAD
-// This takes care of watch and tvos (due to backwards compatibility in
-// Availability.h
-#if __IPHONE_OS_VERSION_MIN_REQUIRED >= __IPHONE_9_0
-#define _JSC_FAST_IS_ARRAY
-#endif
-#if __IPHONE_OS_VERSION_MIN_REQUIRED < __IPHONE_10_0
-#define _JSC_NO_ARRAY_BUFFERS
-#endif
 #if __IPHONE_OS_VERSION_MAX_ALLOWED >= 160400
 #define _JSC_HAS_INSPECTABLE
-#endif
-#endif
-#if defined(__MAC_OS_X_VERSION_MIN_REQUIRED)
-#if __MAC_OS_X_VERSION_MIN_REQUIRED >= __MAC_10_11
-// Only one of these should be set for a build.  If somehow that's not
-// true, this will be a compile-time error and it can be resolved when
-// we understand why.
-#define _JSC_FAST_IS_ARRAY
-#endif
-#if __MAC_OS_X_VERSION_MIN_REQUIRED < __MAC_10_12
-#define _JSC_NO_ARRAY_BUFFERS
-=======
-#if __IPHONE_OS_VERSION_MAX_ALLOWED >= 160400
-#define _JSC_HAS_INSPECTABLE
->>>>>>> ea85b313
 #endif
 #endif
 
