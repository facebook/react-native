--- conflicted
+++ resolved
@@ -27,11 +27,7 @@
   s.homepage               = "https://reactnative.dev/"
   s.license                = package["license"]
   s.author                 = "Meta Platforms, Inc. and its affiliates"
-<<<<<<< HEAD
-  s.platforms              = { :ios => "12.4", :osx => "10.15" } # [macOS]
-=======
   s.platforms              = min_supported_versions
->>>>>>> ea85b313
   s.source                 = source
   s.source_files         = "jsireact/*.{cpp,h}"
   s.compiler_flags         = folly_compiler_flags + ' ' + boost_compiler_flags
