/*
 * Copyright (c) Meta Platforms, Inc. and affiliates.
 *
 * This source code is licensed under the MIT license found in the
 * LICENSE file in the root directory of this source tree.
 */

#pragma once

#include <cassert>
#include <cstring>
#include <exception>
#include <functional>
#include <memory>
#include <string>
#include <vector>

#ifndef JSI_EXPORT
#ifdef _MSC_VER
#ifdef CREATE_SHARED_LIBRARY
#define JSI_EXPORT __declspec(dllexport)
#else
#define JSI_EXPORT
#endif // CREATE_SHARED_LIBRARY
#else // _MSC_VER
#define JSI_EXPORT __attribute__((visibility("default")))
#endif // _MSC_VER
#endif // !defined(JSI_EXPORT)

class FBJSRuntime;
namespace facebook {
namespace jsi {

/// Base class for buffers of data or bytecode that need to be passed to the
/// runtime. The buffer is expected to be fully immutable, so the result of
/// size(), data(), and the contents of the pointer returned by data() must not
/// change after construction.
class JSI_EXPORT Buffer {
 public:
  virtual ~Buffer();
  virtual size_t size() const = 0;
  virtual const uint8_t* data() const = 0;
};

class JSI_EXPORT StringBuffer : public Buffer {
 public:
  StringBuffer(std::string s) : s_(std::move(s)) {}
  size_t size() const override {
    return s_.size();
  }
  const uint8_t* data() const override {
    return reinterpret_cast<const uint8_t*>(s_.data());
  }

 private:
  std::string s_;
};

/// Base class for buffers of data that need to be passed to the runtime. The
/// result of size() and data() must not change after construction. However, the
/// region pointed to by data() may be modified by the user or the runtime. The
/// user must ensure that access to the contents of the buffer is properly
/// synchronised.
class JSI_EXPORT MutableBuffer {
 public:
  virtual ~MutableBuffer();
  virtual size_t size() const = 0;
  virtual uint8_t* data() = 0;
};

/// PreparedJavaScript is a base class representing JavaScript which is in a
/// form optimized for execution, in a runtime-specific way. Construct one via
/// jsi::Runtime::prepareJavaScript().
/// ** This is an experimental API that is subject to change. **
class JSI_EXPORT PreparedJavaScript {
 protected:
  PreparedJavaScript() = default;

 public:
  virtual ~PreparedJavaScript() = 0;
};

class Runtime;
class Pointer;
class PropNameID;
class Symbol;
class BigInt;
class String;
class Object;
class WeakObject;
class Array;
class ArrayBuffer;
class Function;
class Value;
class Instrumentation;
class Scope;
class JSIException;
class JSError;

/// A function which has this type can be registered as a function
/// callable from JavaScript using Function::createFromHostFunction().
/// When the function is called, args will point to the arguments, and
/// count will indicate how many arguments are passed.  The function
/// can return a Value to the caller, or throw an exception.  If a C++
/// exception is thrown, a JS Error will be created and thrown into
/// JS; if the C++ exception extends std::exception, the Error's
/// message will be whatever what() returns. Note that it is undefined whether
/// HostFunctions may or may not be called in strict mode; that is `thisVal`
/// can be any value - it will not necessarily be coerced to an object or
/// or set to the global object.
using HostFunctionType = std::function<
    Value(Runtime& rt, const Value& thisVal, const Value* args, size_t count)>;

/// An object which implements this interface can be registered as an
/// Object with the JS runtime.
class JSI_EXPORT HostObject {
 public:
  // The C++ object's dtor will be called when the GC finalizes this
  // object.  (This may be as late as when the Runtime is shut down.)
  // You have no control over which thread it is called on.  This will
  // be called from inside the GC, so it is unsafe to do any VM
  // operations which require a Runtime&.  Derived classes' dtors
  // should also avoid doing anything expensive.  Calling the dtor on
  // a jsi object is explicitly ok.  If you want to do JS operations,
  // or any nontrivial work, you should add it to a work queue, and
  // manage it externally.
  virtual ~HostObject();

  // When JS wants a property with a given name from the HostObject,
  // it will call this method.  If it throws an exception, the call
  // will throw a JS \c Error object. By default this returns undefined.
  // \return the value for the property.
  virtual Value get(Runtime&, const PropNameID& name);

  // When JS wants to set a property with a given name on the HostObject,
  // it will call this method. If it throws an exception, the call will
  // throw a JS \c Error object. By default this throws a type error exception
  // mimicking the behavior of a frozen object in strict mode.
  virtual void set(Runtime&, const PropNameID& name, const Value& value);

  // When JS wants a list of property names for the HostObject, it will
  // call this method. If it throws an exception, the call will throw a
  // JS \c Error object. The default implementation returns empty vector.
  virtual std::vector<PropNameID> getPropertyNames(Runtime& rt);
};

/// Native state (and destructor) that can be attached to any JS object
/// using setNativeState.
class JSI_EXPORT NativeState {
 public:
  virtual ~NativeState();
};

/// Represents a JS runtime.  Movable, but not copyable.  Note that
/// this object may not be thread-aware, but cannot be used safely from
/// multiple threads at once.  The application is responsible for
/// ensuring that it is used safely.  This could mean using the
/// Runtime from a single thread, using a mutex, doing all work on a
/// serial queue, etc.  This restriction applies to the methods of
/// this class, and any method in the API which take a Runtime& as an
/// argument.  Destructors (all but ~Scope), operators, or other methods
/// which do not take Runtime& as an argument are safe to call from any
/// thread, but it is still forbidden to make write operations on a single
/// instance of any class from more than one thread.  In addition, to
/// make shutdown safe, destruction of objects associated with the Runtime
/// must be destroyed before the Runtime is destroyed, or from the
/// destructor of a managed HostObject or HostFunction.  Informally, this
/// means that the main source of unsafe behavior is to hold a jsi object
/// in a non-Runtime-managed object, and not clean it up before the Runtime
/// is shut down.  If your lifecycle is such that avoiding this is hard,
/// you will probably need to do use your own locks.
class JSI_EXPORT Runtime {
 public:
  virtual ~Runtime();

  /// Evaluates the given JavaScript \c buffer.  \c sourceURL is used
  /// to annotate the stack trace if there is an exception.  The
  /// contents may be utf8-encoded JS source code, or binary bytecode
  /// whose format is specific to the implementation.  If the input
  /// format is unknown, or evaluation causes an error, a JSIException
  /// will be thrown.
  /// Note this function should ONLY be used when there isn't another means
  /// through the JSI API. For example, it will be much slower to use this to
  /// call a global function than using the JSI APIs to read the function
  /// property from the global object and then calling it explicitly.
  virtual Value evaluateJavaScript(
      const std::shared_ptr<const Buffer>& buffer,
      const std::string& sourceURL) = 0;

  /// Prepares to evaluate the given JavaScript \c buffer by processing it into
  /// a form optimized for execution. This may include pre-parsing, compiling,
  /// etc. If the input is invalid (for example, cannot be parsed), a
  /// JSIException will be thrown. The resulting object is tied to the
  /// particular concrete type of Runtime from which it was created. It may be
  /// used (via evaluatePreparedJavaScript) in any Runtime of the same concrete
  /// type.
  /// The PreparedJavaScript object may be passed to multiple VM instances, so
  /// they can all share and benefit from the prepared script.
  /// As with evaluateJavaScript(), using JavaScript code should be avoided
  /// when the JSI API is sufficient.
  virtual std::shared_ptr<const PreparedJavaScript> prepareJavaScript(
      const std::shared_ptr<const Buffer>& buffer,
      std::string sourceURL) = 0;

  /// Evaluates a PreparedJavaScript. If evaluation causes an error, a
  /// JSIException will be thrown.
  /// As with evaluateJavaScript(), using JavaScript code should be avoided
  /// when the JSI API is sufficient.
  virtual Value evaluatePreparedJavaScript(
      const std::shared_ptr<const PreparedJavaScript>& js) = 0;

  /// Drain the JavaScript VM internal Microtask (a.k.a. Job in ECMA262) queue.
  ///
  /// \param maxMicrotasksHint a hint to tell an implementation that it should
  /// make a best effort not execute more than the given number. It's default
  /// to -1 for infinity (unbounded execution).
  /// \return true if the queue is drained or false if there is more work to do.
  ///
  /// When there were exceptions thrown from the execution of microtasks,
  /// implementations shall discard the exceptional jobs. An implementation may
  /// \throw a \c JSError object to signal the hosts to handle. In that case, an
  /// implementation may or may not suspend the draining.
  ///
  /// Hosts may call this function again to resume the draining if it was
  /// suspended due to either exceptions or the \p maxMicrotasksHint bound.
  /// E.g. a host may repetitively invoke this function until the queue is
  /// drained to implement the "microtask checkpoint" defined in WHATWG HTML
  /// event loop: https://html.spec.whatwg.org/C#perform-a-microtask-checkpoint.
  ///
  /// Note that error propagation is only a concern if a host needs to implement
  /// `queueMicrotask`, a recent API that allows enqueueing arbitrary functions
  /// (hence may throw) as microtasks. Exceptions from ECMA-262 Promise Jobs are
  /// handled internally to VMs and are never propagated to hosts.
  ///
  /// This API offers some queue management to hosts at its best effort due to
  /// different behaviors and limitations imposed by different VMs and APIs. By
  /// the time this is written, An implementation may swallow exceptions (JSC),
  /// may not pause (V8), and may not support bounded executions.
  virtual bool drainMicrotasks(int maxMicrotasksHint = -1) = 0;

  /// \return the global object
  virtual Object global() = 0;

  /// \return a short printable description of the instance.  It should
  /// at least include some human-readable indication of the runtime
  /// implementation.  This should only be used by logging, debugging,
  /// and other developer-facing callers.
  virtual std::string description() = 0;

  /// \return whether or not the underlying runtime supports debugging via the
  /// Chrome remote debugging protocol.
  ///
  /// NOTE: the API for determining whether a runtime is debuggable and
  /// registering a runtime with the debugger is still in flux, so please don't
  /// use this API unless you know what you're doing.
  virtual bool isInspectable() = 0;

  /// \return an interface to extract metrics from this \c Runtime.  The default
  /// implementation of this function returns an \c Instrumentation instance
  /// which returns no metrics.
  virtual Instrumentation& instrumentation();

 protected:
  friend class Pointer;
  friend class PropNameID;
  friend class Symbol;
  friend class BigInt;
  friend class String;
  friend class Object;
  friend class WeakObject;
  friend class Array;
  friend class ArrayBuffer;
  friend class Function;
  friend class Value;
  friend class Scope;
  friend class JSError;

  // Potential optimization: avoid the cloneFoo() virtual dispatch,
  // and instead just fix the number of fields, and copy them, since
  // in practice they are trivially copyable.  Sufficient use of
  // rvalue arguments/methods would also reduce the number of clones.

  struct PointerValue {
    virtual void invalidate() = 0;

   protected:
    virtual ~PointerValue() = default;
  };

  virtual PointerValue* cloneSymbol(const Runtime::PointerValue* pv) = 0;
  virtual PointerValue* cloneBigInt(const Runtime::PointerValue* pv) = 0;
  virtual PointerValue* cloneString(const Runtime::PointerValue* pv) = 0;
  virtual PointerValue* cloneObject(const Runtime::PointerValue* pv) = 0;
  virtual PointerValue* clonePropNameID(const Runtime::PointerValue* pv) = 0;

  virtual PropNameID createPropNameIDFromAscii(
      const char* str,
      size_t length) = 0;
  virtual PropNameID createPropNameIDFromUtf8(
      const uint8_t* utf8,
      size_t length) = 0;
  virtual PropNameID createPropNameIDFromString(const String& str) = 0;
  virtual PropNameID createPropNameIDFromSymbol(const Symbol& sym) = 0;
  virtual std::string utf8(const PropNameID&) = 0;
  virtual bool compare(const PropNameID&, const PropNameID&) = 0;

  virtual std::string symbolToString(const Symbol&) = 0;

  virtual BigInt createBigIntFromInt64(int64_t) = 0;
  virtual BigInt createBigIntFromUint64(uint64_t) = 0;
  virtual bool bigintIsInt64(const BigInt&) = 0;
  virtual bool bigintIsUint64(const BigInt&) = 0;
  virtual uint64_t truncate(const BigInt&) = 0;
  virtual String bigintToString(const BigInt&, int) = 0;

  virtual String createStringFromAscii(const char* str, size_t length) = 0;
  virtual String createStringFromUtf8(const uint8_t* utf8, size_t length) = 0;
  virtual std::string utf8(const String&) = 0;

  // \return a \c Value created from a utf8-encoded JSON string. The default
  // implementation creates a \c String and invokes JSON.parse.
  virtual Value createValueFromJsonUtf8(const uint8_t* json, size_t length);

  virtual Object createObject() = 0;
  virtual Object createObject(std::shared_ptr<HostObject> ho) = 0;
  virtual std::shared_ptr<HostObject> getHostObject(const jsi::Object&) = 0;
  virtual HostFunctionType& getHostFunction(const jsi::Function&) = 0;

  virtual bool hasNativeState(const jsi::Object&) = 0;
  virtual std::shared_ptr<NativeState> getNativeState(const jsi::Object&) = 0;
  virtual void setNativeState(
      const jsi::Object&,
      std::shared_ptr<NativeState> state) = 0;

  virtual Value getProperty(const Object&, const PropNameID& name) = 0;
  virtual Value getProperty(const Object&, const String& name) = 0;
  virtual bool hasProperty(const Object&, const PropNameID& name) = 0;
  virtual bool hasProperty(const Object&, const String& name) = 0;
  virtual void setPropertyValue(
      const Object&,
      const PropNameID& name,
      const Value& value) = 0;
  virtual void
  setPropertyValue(const Object&, const String& name, const Value& value) = 0;

  virtual bool isArray(const Object&) const = 0;
  virtual bool isArrayBuffer(const Object&) const = 0;
  virtual bool isFunction(const Object&) const = 0;
  virtual bool isHostObject(const jsi::Object&) const = 0;
  virtual bool isHostFunction(const jsi::Function&) const = 0;
  virtual Array getPropertyNames(const Object&) = 0;

  virtual WeakObject createWeakObject(const Object&) = 0;
  virtual Value lockWeakObject(const WeakObject&) = 0;

  virtual Array createArray(size_t length) = 0;
  virtual ArrayBuffer createArrayBuffer(
      std::shared_ptr<MutableBuffer> buffer) = 0;
  virtual size_t size(const Array&) = 0;
  virtual size_t size(const ArrayBuffer&) = 0;
  virtual uint8_t* data(const ArrayBuffer&) = 0;
  virtual Value getValueAtIndex(const Array&, size_t i) = 0;
  virtual void
  setValueAtIndexImpl(const Array&, size_t i, const Value& value) = 0;

  virtual Function createFunctionFromHostFunction(
      const PropNameID& name,
      unsigned int paramCount,
      HostFunctionType func) = 0;
  virtual Value call(
      const Function&,
      const Value& jsThis,
      const Value* args,
      size_t count) = 0;
  virtual Value
  callAsConstructor(const Function&, const Value* args, size_t count) = 0;

  // Private data for managing scopes.
  struct ScopeState;
  virtual ScopeState* pushScope();
  virtual void popScope(ScopeState*);

  virtual bool strictEquals(const Symbol& a, const Symbol& b) const = 0;
  virtual bool strictEquals(const BigInt& a, const BigInt& b) const = 0;
  virtual bool strictEquals(const String& a, const String& b) const = 0;
  virtual bool strictEquals(const Object& a, const Object& b) const = 0;

  virtual bool instanceOf(const Object& o, const Function& f) = 0;

  // These exist so derived classes can access the private parts of
  // Value, Symbol, String, and Object, which are all friends of Runtime.
  template <typename T>
  static T make(PointerValue* pv);
  static PointerValue* getPointerValue(Pointer& pointer);
  static const PointerValue* getPointerValue(const Pointer& pointer);
  static const PointerValue* getPointerValue(const Value& value);

  friend class ::FBJSRuntime;
  template <typename Plain, typename Base>
  friend class RuntimeDecorator;
};

// Base class for pointer-storing types.
class JSI_EXPORT Pointer {
 protected:
  explicit Pointer(Pointer&& other) : ptr_(other.ptr_) {
    other.ptr_ = nullptr;
  }

  ~Pointer() {
    if (ptr_) {
      ptr_->invalidate();
    }
  }

  Pointer& operator=(Pointer&& other);

  friend class Runtime;
  friend class Value;

  explicit Pointer(Runtime::PointerValue* ptr) : ptr_(ptr) {}

  typename Runtime::PointerValue* ptr_;
};

/// Represents something that can be a JS property key.  Movable, not copyable.
class JSI_EXPORT PropNameID : public Pointer {
 public:
  using Pointer::Pointer;

  PropNameID(Runtime& runtime, const PropNameID& other)
      : Pointer(runtime.clonePropNameID(other.ptr_)) {}

  PropNameID(PropNameID&& other) = default;
  PropNameID& operator=(PropNameID&& other) = default;

  /// Create a JS property name id from ascii values.  The data is
  /// copied.
  static PropNameID forAscii(Runtime& runtime, const char* str, size_t length) {
    return runtime.createPropNameIDFromAscii(str, length);
  }

  /// Create a property name id from a nul-terminated C ascii name.  The data is
  /// copied.
  static PropNameID forAscii(Runtime& runtime, const char* str) {
    return forAscii(runtime, str, strlen(str));
  }

  /// Create a PropNameID from a C++ string. The string is copied.
  static PropNameID forAscii(Runtime& runtime, const std::string& str) {
    return forAscii(runtime, str.c_str(), str.size());
  }

  /// Create a PropNameID from utf8 values.  The data is copied.
  /// Results are undefined if \p utf8 contains invalid code points.
  static PropNameID
  forUtf8(Runtime& runtime, const uint8_t* utf8, size_t length) {
    return runtime.createPropNameIDFromUtf8(utf8, length);
  }

  /// Create a PropNameID from utf8-encoded octets stored in a
  /// std::string.  The string data is transformed and copied.
  /// Results are undefined if \p utf8 contains invalid code points.
  static PropNameID forUtf8(Runtime& runtime, const std::string& utf8) {
    return runtime.createPropNameIDFromUtf8(
        reinterpret_cast<const uint8_t*>(utf8.data()), utf8.size());
  }

  /// Create a PropNameID from a JS string.
  static PropNameID forString(Runtime& runtime, const jsi::String& str) {
    return runtime.createPropNameIDFromString(str);
  }

  /// Create a PropNameID from a JS symbol.
  static PropNameID forSymbol(Runtime& runtime, const jsi::Symbol& sym) {
    return runtime.createPropNameIDFromSymbol(sym);
  }

  // Creates a vector of PropNameIDs constructed from given arguments.
  template <typename... Args>
  static std::vector<PropNameID> names(Runtime& runtime, Args&&... args);

  // Creates a vector of given PropNameIDs.
  template <size_t N>
  static std::vector<PropNameID> names(PropNameID(&&propertyNames)[N]);

  /// Copies the data in a PropNameID as utf8 into a C++ string.
  std::string utf8(Runtime& runtime) const {
    return runtime.utf8(*this);
  }

  static bool compare(
      Runtime& runtime,
      const jsi::PropNameID& a,
      const jsi::PropNameID& b) {
    return runtime.compare(a, b);
  }

  friend class Runtime;
  friend class Value;
};

/// Represents a JS Symbol (es6).  Movable, not copyable.
/// TODO T40778724: this is a limited implementation sufficient for
/// the debugger not to crash when a Symbol is a property in an Object
/// or element in an array.  Complete support for creating will come
/// later.
class JSI_EXPORT Symbol : public Pointer {
 public:
  using Pointer::Pointer;

  Symbol(Symbol&& other) = default;
  Symbol& operator=(Symbol&& other) = default;

  /// \return whether a and b refer to the same symbol.
  static bool strictEquals(Runtime& runtime, const Symbol& a, const Symbol& b) {
    return runtime.strictEquals(a, b);
  }

  /// Converts a Symbol into a C++ string as JS .toString would.  The output
  /// will look like \c Symbol(description) .
  std::string toString(Runtime& runtime) const {
    return runtime.symbolToString(*this);
  }

  friend class Runtime;
  friend class Value;
};

/// Represents a JS BigInt.  Movable, not copyable.
class JSI_EXPORT BigInt : public Pointer {
 public:
  using Pointer::Pointer;

  BigInt(BigInt&& other) = default;
  BigInt& operator=(BigInt&& other) = default;

  /// Create a BigInt representing the signed 64-bit \p value.
  static BigInt fromInt64(Runtime& runtime, int64_t value) {
    return runtime.createBigIntFromInt64(value);
  }

  /// Create a BigInt representing the unsigned 64-bit \p value.
  static BigInt fromUint64(Runtime& runtime, uint64_t value) {
    return runtime.createBigIntFromUint64(value);
  }

  /// \return whether a === b.
  static bool strictEquals(Runtime& runtime, const BigInt& a, const BigInt& b) {
    return runtime.strictEquals(a, b);
  }

  /// \returns This bigint truncated to a signed 64-bit integer.
  int64_t getInt64(Runtime& runtime) const {
    return runtime.truncate(*this);
  }

  /// \returns Whether this bigint can be losslessly converted to int64_t.
  bool isInt64(Runtime& runtime) const {
    return runtime.bigintIsInt64(*this);
  }

  /// \returns This bigint truncated to a signed 64-bit integer. Throws a
  /// JSIException if the truncation is lossy.
  int64_t asInt64(Runtime& runtime) const;

  /// \returns This bigint truncated to an unsigned 64-bit integer.
  uint64_t getUint64(Runtime& runtime) const {
    return runtime.truncate(*this);
  }

  /// \returns Whether this bigint can be losslessly converted to uint64_t.
  bool isUint64(Runtime& runtime) const {
    return runtime.bigintIsUint64(*this);
  }

  /// \returns This bigint truncated to an unsigned 64-bit integer. Throws a
  /// JSIException if the truncation is lossy.
  uint64_t asUint64(Runtime& runtime) const;

  /// \returns this BigInt converted to a String in base \p radix. Throws a
  /// JSIException if radix is not in the [2, 36] range.
  inline String toString(Runtime& runtime, int radix = 10) const;

  friend class Runtime;
  friend class Value;
};

/// Represents a JS String.  Movable, not copyable.
class JSI_EXPORT String : public Pointer {
 public:
  using Pointer::Pointer;

  String(String&& other) = default;
  String& operator=(String&& other) = default;

  /// Create a JS string from ascii values.  The string data is
  /// copied.
  static String
  createFromAscii(Runtime& runtime, const char* str, size_t length) {
    return runtime.createStringFromAscii(str, length);
  }

  /// Create a JS string from a nul-terminated C ascii string.  The
  /// string data is copied.
  static String createFromAscii(Runtime& runtime, const char* str) {
    return createFromAscii(runtime, str, strlen(str));
  }

  /// Create a JS string from a C++ string.  The string data is
  /// copied.
  static String createFromAscii(Runtime& runtime, const std::string& str) {
    return createFromAscii(runtime, str.c_str(), str.size());
  }

  /// Create a JS string from utf8-encoded octets.  The string data is
  /// transformed and copied.  Results are undefined if \p utf8 contains invalid
  /// code points.
  static String
  createFromUtf8(Runtime& runtime, const uint8_t* utf8, size_t length) {
    return runtime.createStringFromUtf8(utf8, length);
  }

  /// Create a JS string from utf8-encoded octets stored in a
  /// std::string.  The string data is transformed and copied.  Results are
  /// undefined if \p utf8 contains invalid code points.
  static String createFromUtf8(Runtime& runtime, const std::string& utf8) {
    return runtime.createStringFromUtf8(
        reinterpret_cast<const uint8_t*>(utf8.data()), utf8.length());
  }

  /// \return whether a and b contain the same characters.
  static bool strictEquals(Runtime& runtime, const String& a, const String& b) {
    return runtime.strictEquals(a, b);
  }

  /// Copies the data in a JS string as utf8 into a C++ string.
  std::string utf8(Runtime& runtime) const {
    return runtime.utf8(*this);
  }

  friend class Runtime;
  friend class Value;
};

class Array;
class Function;

/// Represents a JS Object.  Movable, not copyable.
class JSI_EXPORT Object : public Pointer {
 public:
  using Pointer::Pointer;

  Object(Object&& other) = default;
  Object& operator=(Object&& other) = default;

  /// Creates a new Object instance, like '{}' in JS.
  Object(Runtime& runtime) : Object(runtime.createObject()) {}

  static Object createFromHostObject(
      Runtime& runtime,
      std::shared_ptr<HostObject> ho) {
    return runtime.createObject(ho);
  }

  /// \return whether this and \c obj are the same JSObject or not.
  static bool strictEquals(Runtime& runtime, const Object& a, const Object& b) {
    return runtime.strictEquals(a, b);
  }

  /// \return the result of `this instanceOf ctor` in JS.
  bool instanceOf(Runtime& rt, const Function& ctor) const {
    return rt.instanceOf(*this, ctor);
  }

  /// \return the property of the object with the given ascii name.
  /// If the name isn't a property on the object, returns the
  /// undefined value.
  Value getProperty(Runtime& runtime, const char* name) const;

  /// \return the property of the object with the String name.
  /// If the name isn't a property on the object, returns the
  /// undefined value.
  Value getProperty(Runtime& runtime, const String& name) const;

  /// \return the property of the object with the given JS PropNameID
  /// name.  If the name isn't a property on the object, returns the
  /// undefined value.
  Value getProperty(Runtime& runtime, const PropNameID& name) const;

  /// \return true if and only if the object has a property with the
  /// given ascii name.
  bool hasProperty(Runtime& runtime, const char* name) const;

  /// \return true if and only if the object has a property with the
  /// given String name.
  bool hasProperty(Runtime& runtime, const String& name) const;

  /// \return true if and only if the object has a property with the
  /// given PropNameID name.
  bool hasProperty(Runtime& runtime, const PropNameID& name) const;

  /// Sets the property value from a Value or anything which can be
  /// used to make one: nullptr_t, bool, double, int, const char*,
  /// String, or Object.
  template <typename T>
  void setProperty(Runtime& runtime, const char* name, T&& value) const;

  /// Sets the property value from a Value or anything which can be
  /// used to make one: nullptr_t, bool, double, int, const char*,
  /// String, or Object.
  template <typename T>
  void setProperty(Runtime& runtime, const String& name, T&& value) const;

  /// Sets the property value from a Value or anything which can be
  /// used to make one: nullptr_t, bool, double, int, const char*,
  /// String, or Object.
  template <typename T>
  void setProperty(Runtime& runtime, const PropNameID& name, T&& value) const;

  /// \return true iff JS \c Array.isArray() would return \c true.  If
  /// so, then \c getArray() will succeed.
  bool isArray(Runtime& runtime) const {
    return runtime.isArray(*this);
  }

  /// \return true iff the Object is an ArrayBuffer. If so, then \c
  /// getArrayBuffer() will succeed.
  bool isArrayBuffer(Runtime& runtime) const {
    return runtime.isArrayBuffer(*this);
  }

  /// \return true iff the Object is callable.  If so, then \c
  /// getFunction will succeed.
  bool isFunction(Runtime& runtime) const {
    return runtime.isFunction(*this);
  }

  /// \return true iff the Object was initialized with \c createFromHostObject
  /// and the HostObject passed is of type \c T. If returns \c true then
  /// \c getHostObject<T> will succeed.
  template <typename T = HostObject>
  bool isHostObject(Runtime& runtime) const;

  /// \return an Array instance which refers to the same underlying
  /// object.  If \c isArray() would return false, this will assert.
  Array getArray(Runtime& runtime) const&;

  /// \return an Array instance which refers to the same underlying
  /// object.  If \c isArray() would return false, this will assert.
  Array getArray(Runtime& runtime) &&;

  /// \return an Array instance which refers to the same underlying
  /// object.  If \c isArray() would return false, this will throw
  /// JSIException.
  Array asArray(Runtime& runtime) const&;

  /// \return an Array instance which refers to the same underlying
  /// object.  If \c isArray() would return false, this will throw
  /// JSIException.
  Array asArray(Runtime& runtime) &&;

  /// \return an ArrayBuffer instance which refers to the same underlying
  /// object.  If \c isArrayBuffer() would return false, this will assert.
  ArrayBuffer getArrayBuffer(Runtime& runtime) const&;

  /// \return an ArrayBuffer instance which refers to the same underlying
  /// object.  If \c isArrayBuffer() would return false, this will assert.
  ArrayBuffer getArrayBuffer(Runtime& runtime) &&;

  /// \return a Function instance which refers to the same underlying
  /// object.  If \c isFunction() would return false, this will assert.
  Function getFunction(Runtime& runtime) const&;

  /// \return a Function instance which refers to the same underlying
  /// object.  If \c isFunction() would return false, this will assert.
  Function getFunction(Runtime& runtime) &&;

  /// \return a Function instance which refers to the same underlying
  /// object.  If \c isFunction() would return false, this will throw
  /// JSIException.
  Function asFunction(Runtime& runtime) const&;

  /// \return a Function instance which refers to the same underlying
  /// object.  If \c isFunction() would return false, this will throw
  /// JSIException.
  Function asFunction(Runtime& runtime) &&;

  /// \return a shared_ptr<T> which refers to the same underlying
  /// \c HostObject that was used to create this object. If \c isHostObject<T>
  /// is false, this will assert. Note that this does a type check and will
  /// assert if the underlying HostObject isn't of type \c T
  template <typename T = HostObject>
  std::shared_ptr<T> getHostObject(Runtime& runtime) const;

  /// \return a shared_ptr<T> which refers to the same underlying
  /// \c HostObject that was used to create this object. If \c isHostObject<T>
  /// is false, this will throw.
  template <typename T = HostObject>
  std::shared_ptr<T> asHostObject(Runtime& runtime) const;

  /// \return whether this object has native state of type T previously set by
  /// \c setNativeState.
  template <typename T = NativeState>
  bool hasNativeState(Runtime& runtime) const;

  /// \return a shared_ptr to the state previously set by \c setNativeState.
  /// If \c hasNativeState<T> is false, this will assert. Note that this does a
  /// type check and will assert if the native state isn't of type \c T
  template <typename T = NativeState>
  std::shared_ptr<T> getNativeState(Runtime& runtime) const;

  /// Set the internal native state property of this object, overwriting any old
  /// value. Creates a new shared_ptr to the object managed by \p state, which
  /// will live until the value at this property becomes unreachable.
  ///
  /// Throws a type error if this object is a proxy or host object.
  void setNativeState(Runtime& runtime, std::shared_ptr<NativeState> state)
      const;

  /// \return same as \c getProperty(name).asObject(), except with
  /// a better exception message.
  Object getPropertyAsObject(Runtime& runtime, const char* name) const;

  /// \return similar to \c
  /// getProperty(name).getObject().getFunction(), except it will
  /// throw JSIException instead of asserting if the property is
  /// not an object, or the object is not callable.
  Function getPropertyAsFunction(Runtime& runtime, const char* name) const;

  /// \return an Array consisting of all enumerable property names in
  /// the object and its prototype chain.  All values in the return
  /// will be isString().  (This is probably not optimal, but it
  /// works.  I only need it in one place.)
  Array getPropertyNames(Runtime& runtime) const;

 protected:
  void setPropertyValue(
      Runtime& runtime,
      const String& name,
      const Value& value) const {
    return runtime.setPropertyValue(*this, name, value);
  }

  void setPropertyValue(
      Runtime& runtime,
      const PropNameID& name,
      const Value& value) const {
    return runtime.setPropertyValue(*this, name, value);
  }

  friend class Runtime;
  friend class Value;
};

/// Represents a weak reference to a JS Object.  If the only reference
/// to an Object are these, the object is eligible for GC.  Method
/// names are inspired by C++ weak_ptr.  Movable, not copyable.
class JSI_EXPORT WeakObject : public Pointer {
 public:
  using Pointer::Pointer;

  WeakObject(WeakObject&& other) = default;
  WeakObject& operator=(WeakObject&& other) = default;

  /// Create a WeakObject from an Object.
  WeakObject(Runtime& runtime, const Object& o)
      : WeakObject(runtime.createWeakObject(o)) {}

  /// \return a Value representing the underlying Object if it is still valid;
  /// otherwise returns \c undefined.  Note that this method has nothing to do
  /// with threads or concurrency.  The name is based on std::weak_ptr::lock()
  /// which serves a similar purpose.
  Value lock(Runtime& runtime) const;

  friend class Runtime;
};

/// Represents a JS Object which can be efficiently used as an array
/// with integral indices.
class JSI_EXPORT Array : public Object {
 public:
  Array(Array&&) = default;
  /// Creates a new Array instance, with \c length undefined elements.
  Array(Runtime& runtime, size_t length) : Array(runtime.createArray(length)) {}

  Array& operator=(Array&&) = default;

  /// \return the size of the Array, according to its length property.
  /// (C++ naming convention)
  size_t size(Runtime& runtime) const {
    return runtime.size(*this);
  }

  /// \return the size of the Array, according to its length property.
  /// (JS naming convention)
  size_t length(Runtime& runtime) const {
    return size(runtime);
  }

  /// \return the property of the array at index \c i.  If there is no
  /// such property, returns the undefined value.  If \c i is out of
  /// range [ 0..\c length ] throws a JSIException.
  Value getValueAtIndex(Runtime& runtime, size_t i) const;

  /// Sets the property of the array at index \c i.  The argument
  /// value behaves as with Object::setProperty().  If \c i is out of
  /// range [ 0..\c length ] throws a JSIException.
  template <typename T>
  void setValueAtIndex(Runtime& runtime, size_t i, T&& value) const;

  /// There is no current API for changing the size of an array once
  /// created.  We'll probably need that eventually.

  /// Creates a new Array instance from provided values
  template <typename... Args>
  static Array createWithElements(Runtime&, Args&&... args);

  /// Creates a new Array instance from initializer list.
  static Array createWithElements(
      Runtime& runtime,
      std::initializer_list<Value> elements);

 private:
  friend class Object;
  friend class Value;
  friend class Runtime;

  void setValueAtIndexImpl(Runtime& runtime, size_t i, const Value& value)
      const {
    return runtime.setValueAtIndexImpl(*this, i, value);
  }

  Array(Runtime::PointerValue* value) : Object(value) {}
};

/// Represents a JSArrayBuffer
class JSI_EXPORT ArrayBuffer : public Object {
 public:
  ArrayBuffer(ArrayBuffer&&) = default;
  ArrayBuffer& operator=(ArrayBuffer&&) = default;

  ArrayBuffer(Runtime& runtime, std::shared_ptr<MutableBuffer> buffer)
      : ArrayBuffer(runtime.createArrayBuffer(std::move(buffer))) {}

  /// \return the size of the ArrayBuffer storage. This is not affected by
  /// overriding the byteLength property.
  /// (C++ naming convention)
  size_t size(Runtime& runtime) const {
    return runtime.size(*this);
  }

  size_t length(Runtime& runtime) const {
    return runtime.size(*this);
  }

  uint8_t* data(Runtime& runtime) const {
    return runtime.data(*this);
  }

 private:
  friend class Object;
  friend class Value;
  friend class Runtime;

  ArrayBuffer(Runtime::PointerValue* value) : Object(value) {}
};

/// Represents a JS Object which is guaranteed to be Callable.
class JSI_EXPORT Function : public Object {
 public:
  Function(Function&&) = default;
  Function& operator=(Function&&) = default;

  /// Create a function which, when invoked, calls C++ code. If the
  /// function throws an exception, a JS Error will be created and
  /// thrown.
  /// \param name the name property for the function.
  /// \param paramCount the length property for the function, which
  /// may not be the number of arguments the function is passed.
  static Function createFromHostFunction(
      Runtime& runtime,
      const jsi::PropNameID& name,
      unsigned int paramCount,
      jsi::HostFunctionType func);

  /// Calls the function with \c count \c args.  The \c this value of the JS
  /// function will not be set by the C++ caller, similar to calling
  /// Function.prototype.apply(undefined, args) in JS.
  /// \b Note: as with Function.prototype.apply, \c this may not always be
  /// \c undefined in the function itself.  If the function is non-strict,
  /// \c this will be set to the global object.
  Value call(Runtime& runtime, const Value* args, size_t count) const;

  /// Calls the function with a \c std::initializer_list of Value
  /// arguments.  The \c this value of the JS function will not be set by the
  /// C++ caller, similar to calling Function.prototype.apply(undefined, args)
  /// in JS.
  /// \b Note: as with Function.prototype.apply, \c this may not always be
  /// \c undefined in the function itself.  If the function is non-strict,
  /// \c this will be set to the global object.
  Value call(Runtime& runtime, std::initializer_list<Value> args) const;

  /// Calls the function with any number of arguments similarly to
  /// Object::setProperty().  The \c this value of the JS function will not be
  /// set by the C++ caller, similar to calling
  /// Function.prototype.call(undefined, ...args) in JS.
  /// \b Note: as with Function.prototype.call, \c this may not always be
  /// \c undefined in the function itself.  If the function is non-strict,
  /// \c this will be set to the global object.
  template <typename... Args>
  Value call(Runtime& runtime, Args&&... args) const;

  /// Calls the function with \c count \c args and \c jsThis value passed
  /// as the \c this value.
  Value callWithThis(
      Runtime& Runtime,
      const Object& jsThis,
      const Value* args,
      size_t count) const;

  /// Calls the function with a \c std::initializer_list of Value
  /// arguments and \c jsThis passed as the \c this value.
  Value callWithThis(
      Runtime& runtime,
      const Object& jsThis,
      std::initializer_list<Value> args) const;

  /// Calls the function with any number of arguments similarly to
  /// Object::setProperty(), and with \c jsThis passed as the \c this value.
  template <typename... Args>
  Value callWithThis(Runtime& runtime, const Object& jsThis, Args&&... args)
      const;

  /// Calls the function as a constructor with \c count \c args. Equivalent
  /// to calling `new Func` where `Func` is the js function reqresented by
  /// this.
  Value callAsConstructor(Runtime& runtime, const Value* args, size_t count)
      const;

  /// Same as above `callAsConstructor`, except use an initializer_list to
  /// supply the arguments.
  Value callAsConstructor(Runtime& runtime, std::initializer_list<Value> args)
      const;

  /// Same as above `callAsConstructor`, but automatically converts/wraps
  /// any argument with a jsi Value.
  template <typename... Args>
  Value callAsConstructor(Runtime& runtime, Args&&... args) const;

  /// Returns whether this was created with Function::createFromHostFunction.
  /// If true then you can use getHostFunction to get the underlying
  /// HostFunctionType.
  bool isHostFunction(Runtime& runtime) const {
    return runtime.isHostFunction(*this);
  }

  /// Returns the underlying HostFunctionType iff isHostFunction returns true
  /// and asserts otherwise. You can use this to use std::function<>::target
  /// to get the object that was passed to create the HostFunctionType.
  ///
  /// Note: The reference returned is borrowed from the JS object underlying
  ///       \c this, and thus only lasts as long as the object underlying
  ///       \c this does.
  HostFunctionType& getHostFunction(Runtime& runtime) const {
    assert(isHostFunction(runtime));
    return runtime.getHostFunction(*this);
  }

 private:
  friend class Object;
  friend class Value;
  friend class Runtime;

  Function(Runtime::PointerValue* value) : Object(value) {}
};

/// Represents any JS Value (undefined, null, boolean, number, symbol,
/// string, or object).  Movable, or explicitly copyable (has no copy
/// ctor).
class JSI_EXPORT Value {
 public:
  /// Default ctor creates an \c undefined JS value.
  Value() : Value(UndefinedKind) {}

  /// Creates a \c null JS value.
  /* implicit */ Value(std::nullptr_t) : kind_(NullKind) {}

  /// Creates a boolean JS value.
  /* implicit */ Value(bool b) : Value(BooleanKind) {
    data_.boolean = b;
  }

  /// Creates a number JS value.
  /* implicit */ Value(double d) : Value(NumberKind) {
    data_.number = d;
  }

  /// Creates a number JS value.
  /* implicit */ Value(int i) : Value(NumberKind) {
    data_.number = i;
  }

  /// Moves a Symbol, String, or Object rvalue into a new JS value.
  template <
      typename T,
      typename = std::enable_if_t<
          std::is_base_of<Symbol, T>::value ||
          std::is_base_of<BigInt, T>::value ||
          std::is_base_of<String, T>::value ||
          std::is_base_of<Object, T>::value>>
  /* implicit */ Value(T&& other) : Value(kindOf(other)) {
<<<<<<< HEAD
    static_assert(
        std::is_base_of<Symbol, T>::value ||
            std::is_base_of<BigInt, T>::value ||
            std::is_base_of<String, T>::value ||
            std::is_base_of<Object, T>::value,
        "Value cannot be implicitly move-constructed from this type");
#ifndef __clang_analyzer__ // [macOS] Disable [bugprone-move-forwarding-reference] when running clang static analysis
=======
>>>>>>> ea85b313
    new (&data_.pointer) T(std::move(other));
#endif // __clang_analyzer__
  }

  /// Value("foo") will treat foo as a bool.  This makes doing that a
  /// compile error.
  template <typename T = void>
  Value(const char*) {
    static_assert(
        !std::is_same<void, T>::value,
        "Value cannot be constructed directly from const char*");
  }

  Value(Value&& value);

  /// Copies a Symbol lvalue into a new JS value.
  Value(Runtime& runtime, const Symbol& sym) : Value(SymbolKind) {
    new (&data_.pointer) Symbol(runtime.cloneSymbol(sym.ptr_));
  }

  /// Copies a BigInt lvalue into a new JS value.
  Value(Runtime& runtime, const BigInt& bigint) : Value(BigIntKind) {
    new (&data_.pointer) BigInt(runtime.cloneBigInt(bigint.ptr_));
  }

  /// Copies a String lvalue into a new JS value.
  Value(Runtime& runtime, const String& str) : Value(StringKind) {
    new (&data_.pointer) String(runtime.cloneString(str.ptr_));
  }

  /// Copies a Object lvalue into a new JS value.
  Value(Runtime& runtime, const Object& obj) : Value(ObjectKind) {
    new (&data_.pointer) Object(runtime.cloneObject(obj.ptr_));
  }

  /// Creates a JS value from another Value lvalue.
  Value(Runtime& runtime, const Value& value);

  /// Value(rt, "foo") will treat foo as a bool.  This makes doing
  /// that a compile error.
  template <typename T = void>
  Value(Runtime&, const char*) {
    static_assert(
        !std::is_same<T, void>::value,
        "Value cannot be constructed directly from const char*");
  }

  ~Value();
  // \return the undefined \c Value.
  static Value undefined() {
    return Value();
  }

  // \return the null \c Value.
  static Value null() {
    return Value(nullptr);
  }

  // \return a \c Value created from a utf8-encoded JSON string.
  static Value
  createFromJsonUtf8(Runtime& runtime, const uint8_t* json, size_t length) {
    return runtime.createValueFromJsonUtf8(json, length);
  }

  /// \return according to the Strict Equality Comparison algorithm, see:
  /// https://262.ecma-international.org/11.0/#sec-strict-equality-comparison
  static bool strictEquals(Runtime& runtime, const Value& a, const Value& b);

  Value& operator=(Value&& other) {
    this->~Value();
    new (this) Value(std::move(other));
    return *this;
  }

  bool isUndefined() const {
    return kind_ == UndefinedKind;
  }

  bool isNull() const {
    return kind_ == NullKind;
  }

  bool isBool() const {
    return kind_ == BooleanKind;
  }

  bool isNumber() const {
    return kind_ == NumberKind;
  }

  bool isString() const {
    return kind_ == StringKind;
  }

  bool isBigInt() const {
    return kind_ == BigIntKind;
  }

  bool isSymbol() const {
    return kind_ == SymbolKind;
  }

  bool isObject() const {
    return kind_ == ObjectKind;
  }

  /// \return the boolean value, or asserts if not a boolean.
  bool getBool() const {
    assert(isBool());
    return data_.boolean;
  }

  /// \return the boolean value, or throws JSIException if not a
  /// boolean.
  bool asBool() const;

  /// \return the number value, or asserts if not a number.
  double getNumber() const {
    assert(isNumber());
    return data_.number;
  }

  /// \return the number value, or throws JSIException if not a
  /// number.
  double asNumber() const;

  /// \return the Symbol value, or asserts if not a symbol.
  Symbol getSymbol(Runtime& runtime) const& {
    assert(isSymbol());
    return Symbol(runtime.cloneSymbol(data_.pointer.ptr_));
  }

  /// \return the Symbol value, or asserts if not a symbol.
  /// Can be used on rvalue references to avoid cloning more symbols.
  Symbol getSymbol(Runtime&) && {
    assert(isSymbol());
    auto ptr = data_.pointer.ptr_;
    data_.pointer.ptr_ = nullptr;
    return static_cast<Symbol>(ptr);
  }

  /// \return the Symbol value, or throws JSIException if not a
  /// symbol
  Symbol asSymbol(Runtime& runtime) const&;
  Symbol asSymbol(Runtime& runtime) &&;

  /// \return the BigInt value, or asserts if not a bigint.
  BigInt getBigInt(Runtime& runtime) const& {
    assert(isBigInt());
    return BigInt(runtime.cloneBigInt(data_.pointer.ptr_));
  }

  /// \return the BigInt value, or asserts if not a bigint.
  /// Can be used on rvalue references to avoid cloning more bigints.
  BigInt getBigInt(Runtime&) && {
    assert(isBigInt());
    auto ptr = data_.pointer.ptr_;
    data_.pointer.ptr_ = nullptr;
    return static_cast<BigInt>(ptr);
  }

  /// \return the BigInt value, or throws JSIException if not a
  /// bigint
  BigInt asBigInt(Runtime& runtime) const&;
  BigInt asBigInt(Runtime& runtime) &&;

  /// \return the String value, or asserts if not a string.
  String getString(Runtime& runtime) const& {
    assert(isString());
    return String(runtime.cloneString(data_.pointer.ptr_));
  }

  /// \return the String value, or asserts if not a string.
  /// Can be used on rvalue references to avoid cloning more strings.
  String getString(Runtime&) && {
    assert(isString());
    auto ptr = data_.pointer.ptr_;
    data_.pointer.ptr_ = nullptr;
    return static_cast<String>(ptr);
  }

  /// \return the String value, or throws JSIException if not a
  /// string.
  String asString(Runtime& runtime) const&;
  String asString(Runtime& runtime) &&;

  /// \return the Object value, or asserts if not an object.
  Object getObject(Runtime& runtime) const& {
    assert(isObject());
    return Object(runtime.cloneObject(data_.pointer.ptr_));
  }

  /// \return the Object value, or asserts if not an object.
  /// Can be used on rvalue references to avoid cloning more objects.
  Object getObject(Runtime&) && {
    assert(isObject());
    auto ptr = data_.pointer.ptr_;
    data_.pointer.ptr_ = nullptr;
    return static_cast<Object>(ptr);
  }

  /// \return the Object value, or throws JSIException if not an
  /// object.
  Object asObject(Runtime& runtime) const&;
  Object asObject(Runtime& runtime) &&;

  // \return a String like JS .toString() would do.
  String toString(Runtime& runtime) const;

 private:
  friend class Runtime;

  enum ValueKind {
    UndefinedKind,
    NullKind,
    BooleanKind,
    NumberKind,
    SymbolKind,
    BigIntKind,
    StringKind,
    ObjectKind,
    PointerKind = SymbolKind,
  };

  union Data {
    // Value's ctor and dtor will manage the lifecycle of the contained Data.
    Data() {
      static_assert(
          sizeof(Data) == sizeof(uint64_t),
          "Value data should fit in a 64-bit register");
    }
    ~Data() {}

    // scalars
    bool boolean;
    double number;
    // pointers
    Pointer pointer; // Symbol, String, Object, Array, Function
  };

  Value(ValueKind kind) : kind_(kind) {}

  constexpr static ValueKind kindOf(const Symbol&) {
    return SymbolKind;
  }
  constexpr static ValueKind kindOf(const BigInt&) {
    return BigIntKind;
  }
  constexpr static ValueKind kindOf(const String&) {
    return StringKind;
  }
  constexpr static ValueKind kindOf(const Object&) {
    return ObjectKind;
  }

  ValueKind kind_;
  Data data_;

  // In the future: Value becomes NaN-boxed. See T40538354.
};

/// Not movable and not copyable RAII marker advising the underlying
/// JavaScript VM to track resources allocated since creation until
/// destruction so that they can be recycled eagerly when the Scope
/// goes out of scope instead of floating in the air until the next
/// garbage collection or any other delayed release occurs.
///
/// This API should be treated only as advice, implementations can
/// choose to ignore the fact that Scopes are created or destroyed.
///
/// This class is an exception to the rule allowing destructors to be
/// called without proper synchronization (see Runtime documentation).
/// The whole point of this class is to enable all sorts of clean ups
/// when the destructor is called and this proper synchronization is
/// required at that time.
///
/// Instances of this class are intended to be created as automatic stack
/// variables in which case destructor calls don't require any additional
/// locking, provided that the lock (if any) is managed with RAII helpers.
class JSI_EXPORT Scope {
 public:
  explicit Scope(Runtime& rt) : rt_(rt), prv_(rt.pushScope()) {}
  ~Scope() {
    rt_.popScope(prv_);
  }

  Scope(const Scope&) = delete;
  Scope(Scope&&) = delete;

  Scope& operator=(const Scope&) = delete;
  Scope& operator=(Scope&&) = delete;

  template <typename F>
  static auto callInNewScope(Runtime& rt, F f) -> decltype(f()) {
    Scope s(rt);
    return f();
  }

 private:
  Runtime& rt_;
  Runtime::ScopeState* prv_;
};

/// Base class for jsi exceptions
class JSI_EXPORT JSIException : public std::exception {
 protected:
  JSIException() {}
  JSIException(std::string what) : what_(std::move(what)) {}

 public:
  JSIException(const JSIException&) = default;

  virtual const char* what() const noexcept override {
    return what_.c_str();
  }

  virtual ~JSIException() override;

 protected:
  std::string what_;
};

/// This exception will be thrown by API functions on errors not related to
/// JavaScript execution.
class JSI_EXPORT JSINativeException : public JSIException {
 public:
  JSINativeException(std::string what) : JSIException(std::move(what)) {}

  JSINativeException(const JSINativeException&) = default;

  virtual ~JSINativeException();
};

/// This exception will be thrown by API functions whenever a JS
/// operation causes an exception as described by the spec, or as
/// otherwise described.
class JSI_EXPORT JSError : public JSIException {
 public:
  /// Creates a JSError referring to provided \c value
  JSError(Runtime& r, Value&& value);

  /// Creates a JSError referring to new \c Error instance capturing current
  /// JavaScript stack. The error message property is set to given \c message.
  JSError(Runtime& rt, std::string message);

  /// Creates a JSError referring to new \c Error instance capturing current
  /// JavaScript stack. The error message property is set to given \c message.
  JSError(Runtime& rt, const char* message)
      : JSError(rt, std::string(message)) {}

  /// Creates a JSError referring to a JavaScript Object having message and
  /// stack properties set to provided values.
  JSError(Runtime& rt, std::string message, std::string stack);

  /// Creates a JSError referring to provided value and what string
  /// set to provided message.  This argument order is a bit weird,
  /// but necessary to avoid ambiguity with the above.
  JSError(std::string what, Runtime& rt, Value&& value);

  /// Creates a JSError referring to the provided value, message and stack. This
  /// constructor does not take a Runtime parameter, and therefore cannot result
  /// in recursively invoking the JSError constructor.
  JSError(Value&& value, std::string message, std::string stack);

  JSError(const JSError&) = default;

  virtual ~JSError();

  const std::string& getStack() const {
    return stack_;
  }

  const std::string& getMessage() const {
    return message_;
  }

  const jsi::Value& value() const {
    assert(value_);
    return *value_;
  }

 private:
  // This initializes the value_ member and does some other
  // validation, so it must be called by every branch through the
  // constructors.
  void setValue(Runtime& rt, Value&& value);

  // This needs to be on the heap, because throw requires the object
  // be copyable, and Value is not.
  std::shared_ptr<jsi::Value> value_;
  std::string message_;
  std::string stack_;
};

} // namespace jsi
} // namespace facebook

#include <jsi/jsi-inl.h><|MERGE_RESOLUTION|>--- conflicted
+++ resolved
@@ -1110,18 +1110,7 @@
           std::is_base_of<String, T>::value ||
           std::is_base_of<Object, T>::value>>
   /* implicit */ Value(T&& other) : Value(kindOf(other)) {
-<<<<<<< HEAD
-    static_assert(
-        std::is_base_of<Symbol, T>::value ||
-            std::is_base_of<BigInt, T>::value ||
-            std::is_base_of<String, T>::value ||
-            std::is_base_of<Object, T>::value,
-        "Value cannot be implicitly move-constructed from this type");
-#ifndef __clang_analyzer__ // [macOS] Disable [bugprone-move-forwarding-reference] when running clang static analysis
-=======
->>>>>>> ea85b313
     new (&data_.pointer) T(std::move(other));
-#endif // __clang_analyzer__
   }
 
   /// Value("foo") will treat foo as a bool.  This makes doing that a
