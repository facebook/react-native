/*
 * Copyright (c) Meta Platforms, Inc. and affiliates.
 *
 * This source code is licensed under the MIT license found in the
 * LICENSE file in the root directory of this source tree.
 *
<<<<<<< HEAD
 * @generated SignedSource<<bbe3eed10908152c70e1b02f7ee22884>>
=======
 * @generated SignedSource<<1bcf3e91c74400c90689e350fab7b4ce>>
>>>>>>> 7d2a7c93
 */

/**
 * IMPORTANT: Do NOT modify this file directly.
 *
 * To change the definition of the flags, edit
 *   packages/react-native/scripts/featureflags/ReactNativeFeatureFlags.config.js.
 *
 * To regenerate this code, run the following script from the repo root:
 *   yarn featureflags --update
 */

#pragma once

#include <react/featureflags/ReactNativeFeatureFlagsProvider.h>
#include <array>
#include <atomic>
#include <memory>
#include <optional>
#include <string>

namespace facebook::react {

class ReactNativeFeatureFlagsAccessor {
 public:
  ReactNativeFeatureFlagsAccessor();

  bool commonTestFlag();
  bool cdpInteractionMetricsEnabled();
  bool cxxNativeAnimatedEnabled();
  bool disableEarlyViewCommandExecution();
  bool disableImageViewPreallocationAndroid();
  bool disableMountItemReorderingAndroid();
  bool disableOldAndroidAttachmentMetricsWorkarounds();
  bool disableSubviewClippingAndroid();
  bool disableTextLayoutManagerCacheAndroid();
  bool disableViewPreallocationAndroid();
  bool enableAccessibilityOrder();
  bool enableAccumulatedUpdatesInRawPropsAndroid();
  bool enableAndroidAntialiasedBorderRadiusClipping();
  bool enableAndroidLinearText();
  bool enableAndroidTextMeasurementOptimizations();
  bool enableBridgelessArchitecture();
  bool enableCppPropsIteratorSetter();
  bool enableCustomFocusSearchOnClippedElementsAndroid();
  bool enableDestroyShadowTreeRevisionAsync();
  bool enableDoubleMeasurementFixAndroid();
  bool enableEagerMainQueueModulesOnIOS();
  bool enableEagerRootViewAttachment();
  bool enableExclusivePropsUpdateAndroid();
  bool enableFabricLogs();
  bool enableFabricRenderer();
  bool enableFontScaleChangesUpdatingLayout();
  bool enableIOSTextBaselineOffsetPerLine();
  bool enableIOSViewClipToPaddingBox();
  bool enableImagePrefetchingAndroid();
  bool enableImagePrefetchingJNIBatchingAndroid();
  bool enableImagePrefetchingOnUiThreadAndroid();
  bool enableImmediateUpdateModeForContentOffsetChanges();
  bool enableImperativeFocus();
  bool enableInteropViewManagerClassLookUpOptimizationIOS();
  bool enableIntersectionObserverByDefault();
  bool enableKeyEvents();
  bool enableLayoutAnimationsOnAndroid();
  bool enableLayoutAnimationsOnIOS();
  bool enableLineHeightCenteringOnIOS();
  bool enableMainQueueCoordinatorOnIOS();
  bool enableModuleArgumentNSNullConversionIOS();
  bool enableNativeCSSParsing();
  bool enableNetworkEventReporting();
  bool enablePreparedTextLayout();
  bool enablePropsUpdateReconciliationAndroid();
  bool enableSwiftUIBasedFilters();
  bool enableViewCulling();
  bool enableViewRecycling();
  bool enableViewRecyclingForImage();
  bool enableViewRecyclingForScrollView();
  bool enableViewRecyclingForText();
  bool enableViewRecyclingForView();
  bool enableVirtualViewContainerStateExperimental();
  bool enableVirtualViewDebugFeatures();
  bool enableVirtualViewRenderState();
  bool enableVirtualViewWindowFocusDetection();
  bool enableWebPerformanceAPIsByDefault();
  bool fixMappingOfEventPrioritiesBetweenFabricAndReact();
  bool fixTextClippingAndroid15useBoundsForWidth();
  bool fuseboxAssertSingleHostState();
  bool fuseboxEnabledRelease();
  bool fuseboxNetworkInspectionEnabled();
  bool hideOffscreenVirtualViewsOnIOS();
  bool overrideBySynchronousMountPropsAtMountingAndroid();
  bool perfIssuesEnabled();
  bool perfMonitorV2Enabled();
  double preparedTextCacheSize();
  bool preventShadowTreeCommitExhaustion();
  bool shouldPressibilityUseW3CPointerEventsForHover();
  bool shouldResetClickableWhenRecyclingView();
  bool shouldResetOnClickListenerWhenRecyclingView();
  bool shouldSetEnabledBasedOnAccessibilityState();
  bool shouldSetIsClickableByDefault();
  bool shouldTriggerResponderTransferOnScrollAndroid();
  bool skipActivityIdentityAssertionOnHostPause();
  bool traceTurboModulePromiseRejectionsOnAndroid();
  bool updateRuntimeShadowNodeReferencesOnCommit();
  bool useAlwaysAvailableJSErrorHandling();
  bool useFabricInterop();
  bool useNativeEqualsInNativeReadableArrayAndroid();
  bool useNativeTransformHelperAndroid();
  bool useNativeViewConfigsInBridgelessMode();
  bool useRawPropsJsiValue();
  bool useShadowNodeStateOnClone();
  bool useSharedAnimatedBackend();
  bool useTraitHiddenOnAndroid();
  bool useTurboModuleInterop();
  bool useTurboModules();
  double viewCullingOutsetRatio();
  double virtualViewHysteresisRatio();
  double virtualViewPrerenderRatio();

  void override(std::unique_ptr<ReactNativeFeatureFlagsProvider> provider);
  std::optional<std::string> getAccessedFeatureFlagNames() const;

 private:
  void markFlagAsAccessed(int position, const char* flagName);
  void ensureFlagsNotAccessed();

  std::unique_ptr<ReactNativeFeatureFlagsProvider> currentProvider_;
  bool wasOverridden_;

<<<<<<< HEAD
  std::array<std::atomic<const char*>, 68> accessedFeatureFlags_;
=======
  std::array<std::atomic<const char*>, 90> accessedFeatureFlags_;
>>>>>>> 7d2a7c93

  std::atomic<std::optional<bool>> commonTestFlag_;
  std::atomic<std::optional<bool>> cdpInteractionMetricsEnabled_;
  std::atomic<std::optional<bool>> cxxNativeAnimatedEnabled_;
  std::atomic<std::optional<bool>> disableEarlyViewCommandExecution_;
  std::atomic<std::optional<bool>> disableImageViewPreallocationAndroid_;
  std::atomic<std::optional<bool>> disableMountItemReorderingAndroid_;
  std::atomic<std::optional<bool>> disableOldAndroidAttachmentMetricsWorkarounds_;
  std::atomic<std::optional<bool>> disableSubviewClippingAndroid_;
  std::atomic<std::optional<bool>> disableTextLayoutManagerCacheAndroid_;
  std::atomic<std::optional<bool>> disableViewPreallocationAndroid_;
  std::atomic<std::optional<bool>> enableAccessibilityOrder_;
  std::atomic<std::optional<bool>> enableAccumulatedUpdatesInRawPropsAndroid_;
  std::atomic<std::optional<bool>> enableAndroidAntialiasedBorderRadiusClipping_;
  std::atomic<std::optional<bool>> enableAndroidLinearText_;
  std::atomic<std::optional<bool>> enableAndroidTextMeasurementOptimizations_;
  std::atomic<std::optional<bool>> enableBridgelessArchitecture_;
  std::atomic<std::optional<bool>> enableCppPropsIteratorSetter_;
  std::atomic<std::optional<bool>> enableCustomFocusSearchOnClippedElementsAndroid_;
  std::atomic<std::optional<bool>> enableDestroyShadowTreeRevisionAsync_;
  std::atomic<std::optional<bool>> enableDoubleMeasurementFixAndroid_;
  std::atomic<std::optional<bool>> enableEagerMainQueueModulesOnIOS_;
  std::atomic<std::optional<bool>> enableEagerRootViewAttachment_;
  std::atomic<std::optional<bool>> enableExclusivePropsUpdateAndroid_;
  std::atomic<std::optional<bool>> enableFabricLogs_;
  std::atomic<std::optional<bool>> enableFabricRenderer_;
  std::atomic<std::optional<bool>> enableFontScaleChangesUpdatingLayout_;
  std::atomic<std::optional<bool>> enableIOSTextBaselineOffsetPerLine_;
  std::atomic<std::optional<bool>> enableIOSViewClipToPaddingBox_;
  std::atomic<std::optional<bool>> enableImagePrefetchingAndroid_;
  std::atomic<std::optional<bool>> enableImagePrefetchingJNIBatchingAndroid_;
  std::atomic<std::optional<bool>> enableImagePrefetchingOnUiThreadAndroid_;
  std::atomic<std::optional<bool>> enableImmediateUpdateModeForContentOffsetChanges_;
  std::atomic<std::optional<bool>> enableImperativeFocus_;
  std::atomic<std::optional<bool>> enableInteropViewManagerClassLookUpOptimizationIOS_;
  std::atomic<std::optional<bool>> enableIntersectionObserverByDefault_;
  std::atomic<std::optional<bool>> enableKeyEvents_;
  std::atomic<std::optional<bool>> enableLayoutAnimationsOnAndroid_;
  std::atomic<std::optional<bool>> enableLayoutAnimationsOnIOS_;
  std::atomic<std::optional<bool>> enableLineHeightCenteringOnIOS_;
  std::atomic<std::optional<bool>> enableMainQueueCoordinatorOnIOS_;
  std::atomic<std::optional<bool>> enableModuleArgumentNSNullConversionIOS_;
  std::atomic<std::optional<bool>> enableNativeCSSParsing_;
  std::atomic<std::optional<bool>> enableNetworkEventReporting_;
  std::atomic<std::optional<bool>> enablePreparedTextLayout_;
  std::atomic<std::optional<bool>> enablePropsUpdateReconciliationAndroid_;
  std::atomic<std::optional<bool>> enableSwiftUIBasedFilters_;
  std::atomic<std::optional<bool>> enableViewCulling_;
  std::atomic<std::optional<bool>> enableViewRecycling_;
  std::atomic<std::optional<bool>> enableViewRecyclingForImage_;
  std::atomic<std::optional<bool>> enableViewRecyclingForScrollView_;
  std::atomic<std::optional<bool>> enableViewRecyclingForText_;
  std::atomic<std::optional<bool>> enableViewRecyclingForView_;
  std::atomic<std::optional<bool>> enableVirtualViewContainerStateExperimental_;
  std::atomic<std::optional<bool>> enableVirtualViewDebugFeatures_;
  std::atomic<std::optional<bool>> enableVirtualViewRenderState_;
  std::atomic<std::optional<bool>> enableVirtualViewWindowFocusDetection_;
  std::atomic<std::optional<bool>> enableWebPerformanceAPIsByDefault_;
  std::atomic<std::optional<bool>> fixMappingOfEventPrioritiesBetweenFabricAndReact_;
  std::atomic<std::optional<bool>> fixTextClippingAndroid15useBoundsForWidth_;
  std::atomic<std::optional<bool>> fuseboxAssertSingleHostState_;
  std::atomic<std::optional<bool>> fuseboxEnabledRelease_;
  std::atomic<std::optional<bool>> fuseboxNetworkInspectionEnabled_;
  std::atomic<std::optional<bool>> hideOffscreenVirtualViewsOnIOS_;
  std::atomic<std::optional<bool>> overrideBySynchronousMountPropsAtMountingAndroid_;
  std::atomic<std::optional<bool>> perfIssuesEnabled_;
  std::atomic<std::optional<bool>> perfMonitorV2Enabled_;
  std::atomic<std::optional<double>> preparedTextCacheSize_;
  std::atomic<std::optional<bool>> preventShadowTreeCommitExhaustion_;
  std::atomic<std::optional<bool>> shouldPressibilityUseW3CPointerEventsForHover_;
  std::atomic<std::optional<bool>> shouldResetClickableWhenRecyclingView_;
  std::atomic<std::optional<bool>> shouldResetOnClickListenerWhenRecyclingView_;
  std::atomic<std::optional<bool>> shouldSetEnabledBasedOnAccessibilityState_;
  std::atomic<std::optional<bool>> shouldSetIsClickableByDefault_;
  std::atomic<std::optional<bool>> shouldTriggerResponderTransferOnScrollAndroid_;
  std::atomic<std::optional<bool>> skipActivityIdentityAssertionOnHostPause_;
  std::atomic<std::optional<bool>> traceTurboModulePromiseRejectionsOnAndroid_;
  std::atomic<std::optional<bool>> updateRuntimeShadowNodeReferencesOnCommit_;
  std::atomic<std::optional<bool>> useAlwaysAvailableJSErrorHandling_;
  std::atomic<std::optional<bool>> useFabricInterop_;
  std::atomic<std::optional<bool>> useNativeEqualsInNativeReadableArrayAndroid_;
  std::atomic<std::optional<bool>> useNativeTransformHelperAndroid_;
  std::atomic<std::optional<bool>> useNativeViewConfigsInBridgelessMode_;
  std::atomic<std::optional<bool>> useRawPropsJsiValue_;
  std::atomic<std::optional<bool>> useShadowNodeStateOnClone_;
  std::atomic<std::optional<bool>> useSharedAnimatedBackend_;
  std::atomic<std::optional<bool>> useTraitHiddenOnAndroid_;
  std::atomic<std::optional<bool>> useTurboModuleInterop_;
  std::atomic<std::optional<bool>> useTurboModules_;
  std::atomic<std::optional<double>> viewCullingOutsetRatio_;
  std::atomic<std::optional<double>> virtualViewHysteresisRatio_;
  std::atomic<std::optional<double>> virtualViewPrerenderRatio_;
};

} // namespace facebook::react<|MERGE_RESOLUTION|>--- conflicted
+++ resolved
@@ -4,11 +4,7 @@
  * This source code is licensed under the MIT license found in the
  * LICENSE file in the root directory of this source tree.
  *
-<<<<<<< HEAD
  * @generated SignedSource<<bbe3eed10908152c70e1b02f7ee22884>>
-=======
- * @generated SignedSource<<1bcf3e91c74400c90689e350fab7b4ce>>
->>>>>>> 7d2a7c93
  */
 
 /**
@@ -138,11 +134,7 @@
   std::unique_ptr<ReactNativeFeatureFlagsProvider> currentProvider_;
   bool wasOverridden_;
 
-<<<<<<< HEAD
   std::array<std::atomic<const char*>, 68> accessedFeatureFlags_;
-=======
-  std::array<std::atomic<const char*>, 90> accessedFeatureFlags_;
->>>>>>> 7d2a7c93
 
   std::atomic<std::optional<bool>> commonTestFlag_;
   std::atomic<std::optional<bool>> cdpInteractionMetricsEnabled_;
