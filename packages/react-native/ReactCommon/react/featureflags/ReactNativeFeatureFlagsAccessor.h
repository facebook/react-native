/*
 * Copyright (c) Meta Platforms, Inc. and affiliates.
 *
 * This source code is licensed under the MIT license found in the
 * LICENSE file in the root directory of this source tree.
 *
<<<<<<< HEAD
 * @generated SignedSource<<e355280e2e1bb3c194c56a37f1d033f9>>
=======
 * @generated SignedSource<<29ce7fa71b300ff721db97d622c29e6a>>
>>>>>>> 40575f26
 */

/**
 * IMPORTANT: Do NOT modify this file directly.
 *
 * To change the definition of the flags, edit
 *   packages/react-native/scripts/featureflags/ReactNativeFeatureFlags.config.js.
 *
 * To regenerate this code, run the following script from the repo root:
 *   yarn featureflags --update
 */

#pragma once

#include <react/featureflags/ReactNativeFeatureFlagsProvider.h>
#include <array>
#include <atomic>
#include <memory>
#include <optional>
#include <string>

namespace facebook::react {

class ReactNativeFeatureFlagsAccessor {
 public:
  ReactNativeFeatureFlagsAccessor();

  bool commonTestFlag();
  bool disableMountItemReorderingAndroid();
  bool enableAccumulatedUpdatesInRawPropsAndroid();
  bool enableBridgelessArchitecture();
  bool enableCppPropsIteratorSetter();
  bool enableEagerRootViewAttachment();
  bool enableEventEmitterRetentionDuringGesturesOnAndroid();
  bool enableFabricLogs();
  bool enableFabricRenderer();
  bool enableFixForViewCommandRace();
  bool enableGranularShadowTreeStateReconciliation();
  bool enableIOSViewClipToPaddingBox();
  bool enableImagePrefetchingAndroid();
  bool enableJSRuntimeGCOnMemoryPressureOnIOS();
  bool enableLayoutAnimationsOnAndroid();
  bool enableLayoutAnimationsOnIOS();
  bool enableLineHeightCenteringOnIOS();
  bool enableLongTaskAPI();
  bool enableNewBackgroundAndBorderDrawables();
  bool enablePreciseSchedulingForPremountItemsOnAndroid();
  bool enablePropsUpdateReconciliationAndroid();
  bool enableReportEventPaintTime();
  bool enableSynchronousStateUpdates();
  bool enableUIConsistency();
  bool enableViewRecycling();
  bool excludeYogaFromRawProps();
  bool fixDifferentiatorEmittingUpdatesWithWrongParentTag();
  bool fixMappingOfEventPrioritiesBetweenFabricAndReact();
  bool fixMountingCoordinatorReportedPendingTransactionsOnAndroid();
  bool fuseboxEnabledRelease();
  bool lazyAnimationCallbacks();
  bool loadVectorDrawablesOnImages();
  bool traceTurboModulePromiseRejectionsOnAndroid();
  bool useAlwaysAvailableJSErrorHandling();
  bool useEditTextStockAndroidFocusBehavior();
  bool useFabricInterop();
  bool useNativeViewConfigsInBridgelessMode();
  bool useOptimizedEventBatchingOnAndroid();
  bool useRawPropsJsiValue();
  bool useRuntimeShadowNodeReferenceUpdate();
  bool useTurboModuleInterop();
  bool useTurboModules();

  void override(std::unique_ptr<ReactNativeFeatureFlagsProvider> provider);
  std::optional<std::string> getAccessedFeatureFlagNames() const;

 private:
  void markFlagAsAccessed(int position, const char* flagName);
  void ensureFlagsNotAccessed();

  std::unique_ptr<ReactNativeFeatureFlagsProvider> currentProvider_;
  bool wasOverridden_;

<<<<<<< HEAD
  std::array<std::atomic<const char*>, 47> accessedFeatureFlags_;
=======
  std::array<std::atomic<const char*>, 41> accessedFeatureFlags_;
>>>>>>> 40575f26

  std::atomic<std::optional<bool>> commonTestFlag_;
  std::atomic<std::optional<bool>> disableMountItemReorderingAndroid_;
  std::atomic<std::optional<bool>> enableAccumulatedUpdatesInRawPropsAndroid_;
  std::atomic<std::optional<bool>> enableBridgelessArchitecture_;
  std::atomic<std::optional<bool>> enableCppPropsIteratorSetter_;
  std::atomic<std::optional<bool>> enableEagerRootViewAttachment_;
  std::atomic<std::optional<bool>> enableEventEmitterRetentionDuringGesturesOnAndroid_;
  std::atomic<std::optional<bool>> enableFabricLogs_;
  std::atomic<std::optional<bool>> enableFabricRenderer_;
  std::atomic<std::optional<bool>> enableFixForViewCommandRace_;
  std::atomic<std::optional<bool>> enableGranularShadowTreeStateReconciliation_;
  std::atomic<std::optional<bool>> enableIOSViewClipToPaddingBox_;
  std::atomic<std::optional<bool>> enableImagePrefetchingAndroid_;
  std::atomic<std::optional<bool>> enableJSRuntimeGCOnMemoryPressureOnIOS_;
  std::atomic<std::optional<bool>> enableLayoutAnimationsOnAndroid_;
  std::atomic<std::optional<bool>> enableLayoutAnimationsOnIOS_;
  std::atomic<std::optional<bool>> enableLineHeightCenteringOnIOS_;
  std::atomic<std::optional<bool>> enableLongTaskAPI_;
  std::atomic<std::optional<bool>> enableNewBackgroundAndBorderDrawables_;
  std::atomic<std::optional<bool>> enablePreciseSchedulingForPremountItemsOnAndroid_;
  std::atomic<std::optional<bool>> enablePropsUpdateReconciliationAndroid_;
  std::atomic<std::optional<bool>> enableReportEventPaintTime_;
  std::atomic<std::optional<bool>> enableSynchronousStateUpdates_;
  std::atomic<std::optional<bool>> enableUIConsistency_;
  std::atomic<std::optional<bool>> enableViewRecycling_;
  std::atomic<std::optional<bool>> excludeYogaFromRawProps_;
  std::atomic<std::optional<bool>> fixDifferentiatorEmittingUpdatesWithWrongParentTag_;
  std::atomic<std::optional<bool>> fixMappingOfEventPrioritiesBetweenFabricAndReact_;
  std::atomic<std::optional<bool>> fixMountingCoordinatorReportedPendingTransactionsOnAndroid_;
  std::atomic<std::optional<bool>> fuseboxEnabledRelease_;
  std::atomic<std::optional<bool>> lazyAnimationCallbacks_;
  std::atomic<std::optional<bool>> loadVectorDrawablesOnImages_;
  std::atomic<std::optional<bool>> traceTurboModulePromiseRejectionsOnAndroid_;
  std::atomic<std::optional<bool>> useAlwaysAvailableJSErrorHandling_;
  std::atomic<std::optional<bool>> useEditTextStockAndroidFocusBehavior_;
  std::atomic<std::optional<bool>> useFabricInterop_;
  std::atomic<std::optional<bool>> useNativeViewConfigsInBridgelessMode_;
  std::atomic<std::optional<bool>> useOptimizedEventBatchingOnAndroid_;
  std::atomic<std::optional<bool>> useRawPropsJsiValue_;
  std::atomic<std::optional<bool>> useRuntimeShadowNodeReferenceUpdate_;
  std::atomic<std::optional<bool>> useTurboModuleInterop_;
  std::atomic<std::optional<bool>> useTurboModules_;
};

} // namespace facebook::react<|MERGE_RESOLUTION|>--- conflicted
+++ resolved
@@ -4,11 +4,7 @@
  * This source code is licensed under the MIT license found in the
  * LICENSE file in the root directory of this source tree.
  *
-<<<<<<< HEAD
- * @generated SignedSource<<e355280e2e1bb3c194c56a37f1d033f9>>
-=======
- * @generated SignedSource<<29ce7fa71b300ff721db97d622c29e6a>>
->>>>>>> 40575f26
+ * @generated SignedSource<<5363f20bfe9fd8f902dbf2e32f103673>>
  */
 
 /**
@@ -89,11 +85,7 @@
   std::unique_ptr<ReactNativeFeatureFlagsProvider> currentProvider_;
   bool wasOverridden_;
 
-<<<<<<< HEAD
-  std::array<std::atomic<const char*>, 47> accessedFeatureFlags_;
-=======
-  std::array<std::atomic<const char*>, 41> accessedFeatureFlags_;
->>>>>>> 40575f26
+  std::array<std::atomic<const char*>, 42> accessedFeatureFlags_;
 
   std::atomic<std::optional<bool>> commonTestFlag_;
   std::atomic<std::optional<bool>> disableMountItemReorderingAndroid_;
