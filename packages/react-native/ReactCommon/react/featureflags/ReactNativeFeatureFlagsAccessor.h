/*
 * Copyright (c) Meta Platforms, Inc. and affiliates.
 *
 * This source code is licensed under the MIT license found in the
 * LICENSE file in the root directory of this source tree.
 *
<<<<<<< HEAD
 * @generated SignedSource<<7b875c6b1b7120f664ab511a4b91c8d8>>
=======
 * @generated SignedSource<<0c9cfdad6a33dd4044a5945befb45522>>
>>>>>>> 60bc3c5a
 */

/**
 * IMPORTANT: Do NOT modify this file directly.
 *
 * To change the definition of the flags, edit
 *   packages/react-native/scripts/featureflags/ReactNativeFeatureFlags.config.js.
 *
 * To regenerate this code, run the following script from the repo root:
 *   yarn featureflags-update
 */

#pragma once

#include <react/featureflags/ReactNativeFeatureFlagsProvider.h>
#include <array>
#include <atomic>
#include <memory>
#include <optional>
#include <string>

namespace facebook::react {

class ReactNativeFeatureFlagsAccessor {
 public:
  ReactNativeFeatureFlagsAccessor();

  bool commonTestFlag();
  bool allowRecursiveCommitsWithSynchronousMountOnAndroid();
  bool batchRenderingUpdatesInEventLoop();
  bool completeReactInstanceCreationOnBgThreadOnAndroid();
  bool enableAlignItemsBaselineOnFabricIOS();
  bool enableBridgelessArchitecture();
  bool enableCleanTextInputYogaNode();
  bool enableDeletionOfUnmountedViews();
  bool enableEagerRootViewAttachment();
  bool enableEventEmitterRetentionDuringGesturesOnAndroid();
  bool enableFabricLogs();
  bool enableFabricRenderer();
  bool enableFabricRendererExclusively();
  bool enableGranularShadowTreeStateReconciliation();
  bool enableIOSViewClipToPaddingBox();
  bool enableLayoutAnimationsOnAndroid();
  bool enableLayoutAnimationsOnIOS();
  bool enableLineHeightCenteringOnAndroid();
  bool enableLineHeightCenteringOnIOS();
  bool enableLongTaskAPI();
  bool enableMicrotasks();
  bool enablePreciseSchedulingForPremountItemsOnAndroid();
  bool enablePropsUpdateReconciliationAndroid();
  bool enableReportEventPaintTime();
  bool enableSynchronousStateUpdates();
  bool enableTextPreallocationOptimisation();
  bool enableUIConsistency();
  bool enableViewRecycling();
  bool excludeYogaFromRawProps();
  bool fetchImagesInViewPreallocation();
  bool fixMappingOfEventPrioritiesBetweenFabricAndReact();
  bool fixMountingCoordinatorReportedPendingTransactionsOnAndroid();
  bool forceBatchingMountItemsOnAndroid();
  bool fuseboxEnabledDebug();
  bool fuseboxEnabledRelease();
  bool initEagerTurboModulesOnNativeModulesQueueAndroid();
  bool lazyAnimationCallbacks();
  bool loadVectorDrawablesOnImages();
  bool removeNestedCallsToDispatchMountItemsOnAndroid();
  bool setAndroidLayoutDirection();
  bool traceTurboModulePromiseRejectionsOnAndroid();
  bool useFabricInterop();
  bool useImmediateExecutorInAndroidBridgeless();
  bool useModernRuntimeScheduler();
  bool useNativeViewConfigsInBridgelessMode();
  bool useOptimisedViewPreallocationOnAndroid();
  bool useOptimizedEventBatchingOnAndroid();
  bool useRuntimeShadowNodeReferenceUpdate();
  bool useTurboModuleInterop();
  bool useTurboModules();

  void override(std::unique_ptr<ReactNativeFeatureFlagsProvider> provider);
  std::optional<std::string> getAccessedFeatureFlagNames() const;

 private:
  void markFlagAsAccessed(int position, const char* flagName);
  void ensureFlagsNotAccessed();

  std::unique_ptr<ReactNativeFeatureFlagsProvider> currentProvider_;
  bool wasOverridden_;

  std::array<std::atomic<const char*>, 50> accessedFeatureFlags_;

  std::atomic<std::optional<bool>> commonTestFlag_;
  std::atomic<std::optional<bool>> allowRecursiveCommitsWithSynchronousMountOnAndroid_;
  std::atomic<std::optional<bool>> batchRenderingUpdatesInEventLoop_;
  std::atomic<std::optional<bool>> completeReactInstanceCreationOnBgThreadOnAndroid_;
  std::atomic<std::optional<bool>> enableAlignItemsBaselineOnFabricIOS_;
  std::atomic<std::optional<bool>> enableBridgelessArchitecture_;
  std::atomic<std::optional<bool>> enableCleanTextInputYogaNode_;
  std::atomic<std::optional<bool>> enableDeletionOfUnmountedViews_;
  std::atomic<std::optional<bool>> enableEagerRootViewAttachment_;
  std::atomic<std::optional<bool>> enableEventEmitterRetentionDuringGesturesOnAndroid_;
  std::atomic<std::optional<bool>> enableFabricLogs_;
  std::atomic<std::optional<bool>> enableFabricRenderer_;
  std::atomic<std::optional<bool>> enableFabricRendererExclusively_;
  std::atomic<std::optional<bool>> enableGranularShadowTreeStateReconciliation_;
  std::atomic<std::optional<bool>> enableIOSViewClipToPaddingBox_;
  std::atomic<std::optional<bool>> enableLayoutAnimationsOnAndroid_;
  std::atomic<std::optional<bool>> enableLayoutAnimationsOnIOS_;
  std::atomic<std::optional<bool>> enableLineHeightCenteringOnAndroid_;
  std::atomic<std::optional<bool>> enableLineHeightCenteringOnIOS_;
  std::atomic<std::optional<bool>> enableLongTaskAPI_;
  std::atomic<std::optional<bool>> enableMicrotasks_;
  std::atomic<std::optional<bool>> enablePreciseSchedulingForPremountItemsOnAndroid_;
  std::atomic<std::optional<bool>> enablePropsUpdateReconciliationAndroid_;
  std::atomic<std::optional<bool>> enableReportEventPaintTime_;
  std::atomic<std::optional<bool>> enableSynchronousStateUpdates_;
  std::atomic<std::optional<bool>> enableTextPreallocationOptimisation_;
  std::atomic<std::optional<bool>> enableUIConsistency_;
  std::atomic<std::optional<bool>> enableViewRecycling_;
  std::atomic<std::optional<bool>> excludeYogaFromRawProps_;
  std::atomic<std::optional<bool>> fetchImagesInViewPreallocation_;
  std::atomic<std::optional<bool>> fixMappingOfEventPrioritiesBetweenFabricAndReact_;
  std::atomic<std::optional<bool>> fixMountingCoordinatorReportedPendingTransactionsOnAndroid_;
  std::atomic<std::optional<bool>> forceBatchingMountItemsOnAndroid_;
  std::atomic<std::optional<bool>> fuseboxEnabledDebug_;
  std::atomic<std::optional<bool>> fuseboxEnabledRelease_;
  std::atomic<std::optional<bool>> initEagerTurboModulesOnNativeModulesQueueAndroid_;
  std::atomic<std::optional<bool>> lazyAnimationCallbacks_;
  std::atomic<std::optional<bool>> loadVectorDrawablesOnImages_;
  std::atomic<std::optional<bool>> removeNestedCallsToDispatchMountItemsOnAndroid_;
  std::atomic<std::optional<bool>> setAndroidLayoutDirection_;
  std::atomic<std::optional<bool>> traceTurboModulePromiseRejectionsOnAndroid_;
  std::atomic<std::optional<bool>> useFabricInterop_;
  std::atomic<std::optional<bool>> useImmediateExecutorInAndroidBridgeless_;
  std::atomic<std::optional<bool>> useModernRuntimeScheduler_;
  std::atomic<std::optional<bool>> useNativeViewConfigsInBridgelessMode_;
  std::atomic<std::optional<bool>> useOptimisedViewPreallocationOnAndroid_;
  std::atomic<std::optional<bool>> useOptimizedEventBatchingOnAndroid_;
  std::atomic<std::optional<bool>> useRuntimeShadowNodeReferenceUpdate_;
  std::atomic<std::optional<bool>> useTurboModuleInterop_;
  std::atomic<std::optional<bool>> useTurboModules_;
};

} // namespace facebook::react<|MERGE_RESOLUTION|>--- conflicted
+++ resolved
@@ -4,11 +4,7 @@
  * This source code is licensed under the MIT license found in the
  * LICENSE file in the root directory of this source tree.
  *
-<<<<<<< HEAD
  * @generated SignedSource<<7b875c6b1b7120f664ab511a4b91c8d8>>
-=======
- * @generated SignedSource<<0c9cfdad6a33dd4044a5945befb45522>>
->>>>>>> 60bc3c5a
  */
 
 /**
