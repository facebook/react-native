--- conflicted
+++ resolved
@@ -4,11 +4,7 @@
  * This source code is licensed under the MIT license found in the
  * LICENSE file in the root directory of this source tree.
  *
-<<<<<<< HEAD
- * @generated SignedSource<<607f1424906777b68ecdaaa3a10537ad>>
-=======
- * @generated SignedSource<<6be37ce8729f305b92161c7263366c7b>>
->>>>>>> c832f94c
+ * @generated SignedSource<<e1de1b3f131593bf67c7ec2eeee083a3>>
  */
 
 /**
