/*
 * Copyright (c) Meta Platforms, Inc. and affiliates.
 *
 * This source code is licensed under the MIT license found in the
 * LICENSE file in the root directory of this source tree.
 *
<<<<<<< HEAD
 * @generated SignedSource<<0475f8a956182c197023fce2e38a6820>>
=======
 * @generated SignedSource<<f1eb31a7412bff743a5c581224d71e2a>>
>>>>>>> 830bc8c7
 */

/**
 * IMPORTANT: Do NOT modify this file directly.
 *
 * To change the definition of the flags, edit
 *   packages/react-native/scripts/featureflags/ReactNativeFeatureFlags.config.js.
 *
 * To regenerate this code, run the following script from the repo root:
 *   yarn featureflags --update
 */

#pragma once

#include <react/featureflags/ReactNativeFeatureFlagsProvider.h>
#include <array>
#include <atomic>
#include <memory>
#include <optional>
#include <string>

namespace facebook::react {

class ReactNativeFeatureFlagsAccessor {
 public:
  ReactNativeFeatureFlagsAccessor();

  bool commonTestFlag();
  bool cdpInteractionMetricsEnabled();
  bool cxxNativeAnimatedEnabled();
  bool cxxNativeAnimatedRemoveJsSync();
  bool disableFabricCommitInCXXAnimated();
  bool disableMountItemReorderingAndroid();
  bool disableOldAndroidAttachmentMetricsWorkarounds();
  bool disableTextLayoutManagerCacheAndroid();
  bool enableAccessibilityOrder();
  bool enableAccumulatedUpdatesInRawPropsAndroid();
  bool enableAndroidTextMeasurementOptimizations();
  bool enableBridgelessArchitecture();
  bool enableCppPropsIteratorSetter();
  bool enableCustomFocusSearchOnClippedElementsAndroid();
  bool enableDestroyShadowTreeRevisionAsync();
  bool enableDoubleMeasurementFixAndroid();
  bool enableEagerMainQueueModulesOnIOS();
  bool enableEagerRootViewAttachment();
  bool enableFabricLogs();
  bool enableFabricRenderer();
  bool enableFontScaleChangesUpdatingLayout();
  bool enableIOSTextBaselineOffsetPerLine();
  bool enableIOSViewClipToPaddingBox();
  bool enableImagePrefetchingAndroid();
  bool enableImmediateUpdateModeForContentOffsetChanges();
  bool enableInteropViewManagerClassLookUpOptimizationIOS();
  bool enableLayoutAnimationsOnAndroid();
  bool enableLayoutAnimationsOnIOS();
  bool enableMainQueueCoordinatorOnIOS();
  bool enableModuleArgumentNSNullConversionIOS();
  bool enableNativeCSSParsing();
  bool enableNetworkEventReporting();
  bool enableNewBackgroundAndBorderDrawables();
  bool enablePreparedTextLayout();
  bool enablePropsUpdateReconciliationAndroid();
  bool enableResourceTimingAPI();
  bool enableSwiftUIBasedFilters();
  bool enableViewCulling();
  bool enableViewRecycling();
  bool enableViewRecyclingForScrollView();
  bool enableViewRecyclingForText();
  bool enableViewRecyclingForView();
  bool enableVirtualViewDebugFeatures();
  bool enableVirtualViewRenderState();
  bool enableVirtualViewWindowFocusDetection();
  bool fixMappingOfEventPrioritiesBetweenFabricAndReact();
  bool fuseboxEnabledRelease();
  bool fuseboxNetworkInspectionEnabled();
  bool hideOffscreenVirtualViewsOnIOS();
  bool perfMonitorV2Enabled();
  double preparedTextCacheSize();
  bool preventShadowTreeCommitExhaustion();
  bool releaseImageDataWhenConsumed();
  bool shouldPressibilityUseW3CPointerEventsForHover();
  bool skipActivityIdentityAssertionOnHostPause();
  bool sweepActiveTouchOnChildNativeGesturesAndroid();
  bool traceTurboModulePromiseRejectionsOnAndroid();
  bool updateRuntimeShadowNodeReferencesOnCommit();
  bool useAlwaysAvailableJSErrorHandling();
  bool useFabricInterop();
  bool useNativeEqualsInNativeReadableArrayAndroid();
  bool useNativeTransformHelperAndroid();
  bool useNativeViewConfigsInBridgelessMode();
  bool useOptimizedEventBatchingOnAndroid();
  bool useRawPropsJsiValue();
  bool useShadowNodeStateOnClone();
  bool useTurboModuleInterop();
  bool useTurboModules();
  double virtualViewHysteresisRatio();
  double virtualViewPrerenderRatio();

  void override(std::unique_ptr<ReactNativeFeatureFlagsProvider> provider);
  std::optional<std::string> getAccessedFeatureFlagNames() const;

 private:
  void markFlagAsAccessed(int position, const char* flagName);
  void ensureFlagsNotAccessed();

  std::unique_ptr<ReactNativeFeatureFlagsProvider> currentProvider_;
  bool wasOverridden_;

  std::array<std::atomic<const char*>, 69> accessedFeatureFlags_;

  std::atomic<std::optional<bool>> commonTestFlag_;
  std::atomic<std::optional<bool>> cdpInteractionMetricsEnabled_;
  std::atomic<std::optional<bool>> cxxNativeAnimatedEnabled_;
  std::atomic<std::optional<bool>> cxxNativeAnimatedRemoveJsSync_;
  std::atomic<std::optional<bool>> disableFabricCommitInCXXAnimated_;
  std::atomic<std::optional<bool>> disableMountItemReorderingAndroid_;
  std::atomic<std::optional<bool>> disableOldAndroidAttachmentMetricsWorkarounds_;
  std::atomic<std::optional<bool>> disableTextLayoutManagerCacheAndroid_;
  std::atomic<std::optional<bool>> enableAccessibilityOrder_;
  std::atomic<std::optional<bool>> enableAccumulatedUpdatesInRawPropsAndroid_;
  std::atomic<std::optional<bool>> enableAndroidTextMeasurementOptimizations_;
  std::atomic<std::optional<bool>> enableBridgelessArchitecture_;
  std::atomic<std::optional<bool>> enableCppPropsIteratorSetter_;
  std::atomic<std::optional<bool>> enableCustomFocusSearchOnClippedElementsAndroid_;
  std::atomic<std::optional<bool>> enableDestroyShadowTreeRevisionAsync_;
  std::atomic<std::optional<bool>> enableDoubleMeasurementFixAndroid_;
  std::atomic<std::optional<bool>> enableEagerMainQueueModulesOnIOS_;
  std::atomic<std::optional<bool>> enableEagerRootViewAttachment_;
  std::atomic<std::optional<bool>> enableFabricLogs_;
  std::atomic<std::optional<bool>> enableFabricRenderer_;
  std::atomic<std::optional<bool>> enableFontScaleChangesUpdatingLayout_;
  std::atomic<std::optional<bool>> enableIOSTextBaselineOffsetPerLine_;
  std::atomic<std::optional<bool>> enableIOSViewClipToPaddingBox_;
  std::atomic<std::optional<bool>> enableImagePrefetchingAndroid_;
  std::atomic<std::optional<bool>> enableImmediateUpdateModeForContentOffsetChanges_;
  std::atomic<std::optional<bool>> enableInteropViewManagerClassLookUpOptimizationIOS_;
  std::atomic<std::optional<bool>> enableLayoutAnimationsOnAndroid_;
  std::atomic<std::optional<bool>> enableLayoutAnimationsOnIOS_;
  std::atomic<std::optional<bool>> enableMainQueueCoordinatorOnIOS_;
  std::atomic<std::optional<bool>> enableModuleArgumentNSNullConversionIOS_;
  std::atomic<std::optional<bool>> enableNativeCSSParsing_;
  std::atomic<std::optional<bool>> enableNetworkEventReporting_;
  std::atomic<std::optional<bool>> enableNewBackgroundAndBorderDrawables_;
  std::atomic<std::optional<bool>> enablePreparedTextLayout_;
  std::atomic<std::optional<bool>> enablePropsUpdateReconciliationAndroid_;
  std::atomic<std::optional<bool>> enableResourceTimingAPI_;
  std::atomic<std::optional<bool>> enableSwiftUIBasedFilters_;
  std::atomic<std::optional<bool>> enableViewCulling_;
  std::atomic<std::optional<bool>> enableViewRecycling_;
  std::atomic<std::optional<bool>> enableViewRecyclingForScrollView_;
  std::atomic<std::optional<bool>> enableViewRecyclingForText_;
  std::atomic<std::optional<bool>> enableViewRecyclingForView_;
  std::atomic<std::optional<bool>> enableVirtualViewDebugFeatures_;
  std::atomic<std::optional<bool>> enableVirtualViewRenderState_;
  std::atomic<std::optional<bool>> enableVirtualViewWindowFocusDetection_;
  std::atomic<std::optional<bool>> fixMappingOfEventPrioritiesBetweenFabricAndReact_;
  std::atomic<std::optional<bool>> fuseboxEnabledRelease_;
  std::atomic<std::optional<bool>> fuseboxNetworkInspectionEnabled_;
  std::atomic<std::optional<bool>> hideOffscreenVirtualViewsOnIOS_;
  std::atomic<std::optional<bool>> perfMonitorV2Enabled_;
  std::atomic<std::optional<double>> preparedTextCacheSize_;
  std::atomic<std::optional<bool>> preventShadowTreeCommitExhaustion_;
  std::atomic<std::optional<bool>> releaseImageDataWhenConsumed_;
  std::atomic<std::optional<bool>> shouldPressibilityUseW3CPointerEventsForHover_;
  std::atomic<std::optional<bool>> skipActivityIdentityAssertionOnHostPause_;
  std::atomic<std::optional<bool>> sweepActiveTouchOnChildNativeGesturesAndroid_;
  std::atomic<std::optional<bool>> traceTurboModulePromiseRejectionsOnAndroid_;
  std::atomic<std::optional<bool>> updateRuntimeShadowNodeReferencesOnCommit_;
  std::atomic<std::optional<bool>> useAlwaysAvailableJSErrorHandling_;
  std::atomic<std::optional<bool>> useFabricInterop_;
  std::atomic<std::optional<bool>> useNativeEqualsInNativeReadableArrayAndroid_;
  std::atomic<std::optional<bool>> useNativeTransformHelperAndroid_;
  std::atomic<std::optional<bool>> useNativeViewConfigsInBridgelessMode_;
  std::atomic<std::optional<bool>> useOptimizedEventBatchingOnAndroid_;
  std::atomic<std::optional<bool>> useRawPropsJsiValue_;
  std::atomic<std::optional<bool>> useShadowNodeStateOnClone_;
  std::atomic<std::optional<bool>> useTurboModuleInterop_;
  std::atomic<std::optional<bool>> useTurboModules_;
  std::atomic<std::optional<double>> virtualViewHysteresisRatio_;
  std::atomic<std::optional<double>> virtualViewPrerenderRatio_;
};

} // namespace facebook::react<|MERGE_RESOLUTION|>--- conflicted
+++ resolved
@@ -4,11 +4,7 @@
  * This source code is licensed under the MIT license found in the
  * LICENSE file in the root directory of this source tree.
  *
-<<<<<<< HEAD
- * @generated SignedSource<<0475f8a956182c197023fce2e38a6820>>
-=======
- * @generated SignedSource<<f1eb31a7412bff743a5c581224d71e2a>>
->>>>>>> 830bc8c7
+ * @generated SignedSource<<e54aa641ed1c8e9605eeea45c18956f2>>
  */
 
 /**
@@ -117,7 +113,7 @@
   std::unique_ptr<ReactNativeFeatureFlagsProvider> currentProvider_;
   bool wasOverridden_;
 
-  std::array<std::atomic<const char*>, 69> accessedFeatureFlags_;
+  std::array<std::atomic<const char*>, 70> accessedFeatureFlags_;
 
   std::atomic<std::optional<bool>> commonTestFlag_;
   std::atomic<std::optional<bool>> cdpInteractionMetricsEnabled_;
