--- conflicted
+++ resolved
@@ -4,11 +4,7 @@
  * This source code is licensed under the MIT license found in the
  * LICENSE file in the root directory of this source tree.
  *
-<<<<<<< HEAD
- * @generated SignedSource<<3aebf2012e35cd050764da5e4993a4a3>>
-=======
  * @generated SignedSource<<668083828fa10d5ad689ded390d782fb>>
->>>>>>> e6af7951
  */
 
 /**
@@ -90,11 +86,7 @@
   std::unique_ptr<ReactNativeFeatureFlagsProvider> currentProvider_;
   bool wasOverridden_;
 
-<<<<<<< HEAD
-  std::array<std::atomic<const char*>, 44> accessedFeatureFlags_;
-=======
   std::array<std::atomic<const char*>, 42> accessedFeatureFlags_;
->>>>>>> e6af7951
 
   std::atomic<std::optional<bool>> commonTestFlag_;
   std::atomic<std::optional<bool>> disableMountItemReorderingAndroid_;
