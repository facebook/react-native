--- conflicted
+++ resolved
@@ -4,11 +4,7 @@
  * This source code is licensed under the MIT license found in the
  * LICENSE file in the root directory of this source tree.
  *
-<<<<<<< HEAD
- * @generated SignedSource<<c18539711f13023ece7da60dd9e8a834>>
-=======
- * @generated SignedSource<<8423497c73f5315fdc3e8b4fa0bdc8c2>>
->>>>>>> 198adb47
+ * @generated SignedSource<<e355280e2e1bb3c194c56a37f1d033f9>>
  */
 
 /**
@@ -94,11 +90,7 @@
   std::unique_ptr<ReactNativeFeatureFlagsProvider> currentProvider_;
   bool wasOverridden_;
 
-<<<<<<< HEAD
-  std::array<std::atomic<const char*>, 48> accessedFeatureFlags_;
-=======
-  std::array<std::atomic<const char*>, 46> accessedFeatureFlags_;
->>>>>>> 198adb47
+  std::array<std::atomic<const char*>, 47> accessedFeatureFlags_;
 
   std::atomic<std::optional<bool>> commonTestFlag_;
   std::atomic<std::optional<bool>> completeReactInstanceCreationOnBgThreadOnAndroid_;
