/*
 * Copyright (c) Meta Platforms, Inc. and affiliates.
 *
 * This source code is licensed under the MIT license found in the
 * LICENSE file in the root directory of this source tree.
 *
<<<<<<< HEAD
 * @generated SignedSource<<5d816d8c00ad6f18c67a992082e2e01c>>
=======
 * @generated SignedSource<<13d834955b12d1660fa4f64d5454a136>>
>>>>>>> c0415adb
 */

/**
 * IMPORTANT: Do NOT modify this file directly.
 *
 * To change the definition of the flags, edit
 *   packages/react-native/scripts/featureflags/ReactNativeFeatureFlags.config.js.
 *
 * To regenerate this code, run the following script from the repo root:
 *   yarn featureflags --update
 */

#pragma once

#include <react/featureflags/ReactNativeFeatureFlagsProvider.h>
#include <array>
#include <atomic>
#include <memory>
#include <optional>
#include <string>

namespace facebook::react {

class ReactNativeFeatureFlagsAccessor {
 public:
  ReactNativeFeatureFlagsAccessor();

  bool commonTestFlag();
  bool disableMountItemReorderingAndroid();
  bool enableAccumulatedUpdatesInRawPropsAndroid();
  bool enableBridgelessArchitecture();
  bool enableCppPropsIteratorSetter();
  bool enableEagerRootViewAttachment();
  bool enableEventEmitterRetentionDuringGesturesOnAndroid();
  bool enableFabricLogs();
  bool enableFabricRenderer();
  bool enableFixForViewCommandRace();
  bool enableGranularShadowTreeStateReconciliation();
  bool enableIOSViewClipToPaddingBox();
  bool enableImagePrefetchingAndroid();
  bool enableJSRuntimeGCOnMemoryPressureOnIOS();
  bool enableLayoutAnimationsOnAndroid();
  bool enableLayoutAnimationsOnIOS();
  bool enableLineHeightCenteringOnIOS();
  bool enableLongTaskAPI();
  bool enableNewBackgroundAndBorderDrawables();
  bool enablePreciseSchedulingForPremountItemsOnAndroid();
  bool enablePropsUpdateReconciliationAndroid();
  bool enableReportEventPaintTime();
  bool enableSynchronousStateUpdates();
  bool enableUIConsistency();
  bool enableViewCulling();
  bool enableViewRecycling();
  bool enableViewRecyclingForText();
  bool enableViewRecyclingForView();
  bool excludeYogaFromRawProps();
  bool fixDifferentiatorEmittingUpdatesWithWrongParentTag();
  bool fixMappingOfEventPrioritiesBetweenFabricAndReact();
  bool fixMountingCoordinatorReportedPendingTransactionsOnAndroid();
  bool fuseboxEnabledRelease();
  bool fuseboxNetworkInspectionEnabled();
  bool lazyAnimationCallbacks();
  bool traceTurboModulePromiseRejectionsOnAndroid();
  bool useAlwaysAvailableJSErrorHandling();
  bool useEditTextStockAndroidFocusBehavior();
  bool useFabricInterop();
  bool useNativeViewConfigsInBridgelessMode();
  bool useOptimizedEventBatchingOnAndroid();
  bool useRawPropsJsiValue();
  bool useTurboModuleInterop();
  bool useTurboModules();

  void override(std::unique_ptr<ReactNativeFeatureFlagsProvider> provider);
  std::optional<std::string> getAccessedFeatureFlagNames() const;

 private:
  void markFlagAsAccessed(int position, const char* flagName);
  void ensureFlagsNotAccessed();

  std::unique_ptr<ReactNativeFeatureFlagsProvider> currentProvider_;
  bool wasOverridden_;

  std::array<std::atomic<const char*>, 43> accessedFeatureFlags_;

  std::atomic<std::optional<bool>> commonTestFlag_;
  std::atomic<std::optional<bool>> disableMountItemReorderingAndroid_;
  std::atomic<std::optional<bool>> enableAccumulatedUpdatesInRawPropsAndroid_;
  std::atomic<std::optional<bool>> enableBridgelessArchitecture_;
  std::atomic<std::optional<bool>> enableCppPropsIteratorSetter_;
  std::atomic<std::optional<bool>> enableEagerRootViewAttachment_;
  std::atomic<std::optional<bool>> enableEventEmitterRetentionDuringGesturesOnAndroid_;
  std::atomic<std::optional<bool>> enableFabricLogs_;
  std::atomic<std::optional<bool>> enableFabricRenderer_;
  std::atomic<std::optional<bool>> enableFixForViewCommandRace_;
  std::atomic<std::optional<bool>> enableGranularShadowTreeStateReconciliation_;
  std::atomic<std::optional<bool>> enableIOSViewClipToPaddingBox_;
  std::atomic<std::optional<bool>> enableImagePrefetchingAndroid_;
  std::atomic<std::optional<bool>> enableJSRuntimeGCOnMemoryPressureOnIOS_;
  std::atomic<std::optional<bool>> enableLayoutAnimationsOnAndroid_;
  std::atomic<std::optional<bool>> enableLayoutAnimationsOnIOS_;
  std::atomic<std::optional<bool>> enableLineHeightCenteringOnIOS_;
  std::atomic<std::optional<bool>> enableLongTaskAPI_;
  std::atomic<std::optional<bool>> enableNewBackgroundAndBorderDrawables_;
  std::atomic<std::optional<bool>> enablePreciseSchedulingForPremountItemsOnAndroid_;
  std::atomic<std::optional<bool>> enablePropsUpdateReconciliationAndroid_;
  std::atomic<std::optional<bool>> enableReportEventPaintTime_;
  std::atomic<std::optional<bool>> enableSynchronousStateUpdates_;
  std::atomic<std::optional<bool>> enableUIConsistency_;
  std::atomic<std::optional<bool>> enableViewCulling_;
  std::atomic<std::optional<bool>> enableViewRecycling_;
  std::atomic<std::optional<bool>> enableViewRecyclingForText_;
  std::atomic<std::optional<bool>> enableViewRecyclingForView_;
  std::atomic<std::optional<bool>> excludeYogaFromRawProps_;
  std::atomic<std::optional<bool>> fixDifferentiatorEmittingUpdatesWithWrongParentTag_;
  std::atomic<std::optional<bool>> fixMappingOfEventPrioritiesBetweenFabricAndReact_;
  std::atomic<std::optional<bool>> fixMountingCoordinatorReportedPendingTransactionsOnAndroid_;
  std::atomic<std::optional<bool>> fuseboxEnabledRelease_;
  std::atomic<std::optional<bool>> fuseboxNetworkInspectionEnabled_;
  std::atomic<std::optional<bool>> lazyAnimationCallbacks_;
  std::atomic<std::optional<bool>> traceTurboModulePromiseRejectionsOnAndroid_;
  std::atomic<std::optional<bool>> useAlwaysAvailableJSErrorHandling_;
  std::atomic<std::optional<bool>> useEditTextStockAndroidFocusBehavior_;
  std::atomic<std::optional<bool>> useFabricInterop_;
  std::atomic<std::optional<bool>> useNativeViewConfigsInBridgelessMode_;
  std::atomic<std::optional<bool>> useOptimizedEventBatchingOnAndroid_;
  std::atomic<std::optional<bool>> useRawPropsJsiValue_;
  std::atomic<std::optional<bool>> useTurboModuleInterop_;
  std::atomic<std::optional<bool>> useTurboModules_;
};

} // namespace facebook::react<|MERGE_RESOLUTION|>--- conflicted
+++ resolved
@@ -4,11 +4,7 @@
  * This source code is licensed under the MIT license found in the
  * LICENSE file in the root directory of this source tree.
  *
-<<<<<<< HEAD
- * @generated SignedSource<<5d816d8c00ad6f18c67a992082e2e01c>>
-=======
- * @generated SignedSource<<13d834955b12d1660fa4f64d5454a136>>
->>>>>>> c0415adb
+ * @generated SignedSource<<edaaec03b8baa8bbe3c0cf236cafe1ca>>
  */
 
 /**
@@ -91,7 +87,7 @@
   std::unique_ptr<ReactNativeFeatureFlagsProvider> currentProvider_;
   bool wasOverridden_;
 
-  std::array<std::atomic<const char*>, 43> accessedFeatureFlags_;
+  std::array<std::atomic<const char*>, 44> accessedFeatureFlags_;
 
   std::atomic<std::optional<bool>> commonTestFlag_;
   std::atomic<std::optional<bool>> disableMountItemReorderingAndroid_;
