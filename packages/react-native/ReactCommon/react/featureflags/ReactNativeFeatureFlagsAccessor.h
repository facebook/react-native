--- conflicted
+++ resolved
@@ -4,11 +4,7 @@
  * This source code is licensed under the MIT license found in the
  * LICENSE file in the root directory of this source tree.
  *
-<<<<<<< HEAD
- * @generated SignedSource<<7b875c6b1b7120f664ab511a4b91c8d8>>
-=======
- * @generated SignedSource<<c6952fdf8a3bd4fb7d5d8e4b3d4134ac>>
->>>>>>> 4df224ca
+ * @generated SignedSource<<8a51ea4d038abf17da8f113109d73989>>
  */
 
 /**
@@ -96,11 +92,7 @@
   std::unique_ptr<ReactNativeFeatureFlagsProvider> currentProvider_;
   bool wasOverridden_;
 
-<<<<<<< HEAD
-  std::array<std::atomic<const char*>, 50> accessedFeatureFlags_;
-=======
-  std::array<std::atomic<const char*>, 48> accessedFeatureFlags_;
->>>>>>> 4df224ca
+  std::array<std::atomic<const char*>, 49> accessedFeatureFlags_;
 
   std::atomic<std::optional<bool>> commonTestFlag_;
   std::atomic<std::optional<bool>> allowRecursiveCommitsWithSynchronousMountOnAndroid_;
