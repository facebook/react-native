/*
 * Copyright (c) Meta Platforms, Inc. and affiliates.
 *
 * This source code is licensed under the MIT license found in the
 * LICENSE file in the root directory of this source tree.
 *
<<<<<<< HEAD
 * @generated SignedSource<<96e544dbdc2aa47b84ac5d889b12251a>>
=======
 * @generated SignedSource<<2ca537faeb7f931631200fb71f5ab78e>>
>>>>>>> 32ce95cc
 */

/**
 * IMPORTANT: Do NOT modify this file directly.
 *
 * To change the definition of the flags, edit
 *   packages/react-native/scripts/featureflags/ReactNativeFeatureFlags.config.js.
 *
 * To regenerate this code, run the following script from the repo root:
 *   yarn featureflags --update
 */

#pragma once

#include <react/featureflags/ReactNativeFeatureFlagsProvider.h>
#include <array>
#include <atomic>
#include <memory>
#include <optional>
#include <string>

namespace facebook::react {

class ReactNativeFeatureFlagsAccessor {
 public:
  ReactNativeFeatureFlagsAccessor();

  bool commonTestFlag();
  bool animatedShouldSignalBatch();
  bool cxxNativeAnimatedEnabled();
  bool disableMainQueueSyncDispatchIOS();
  bool disableMountItemReorderingAndroid();
  bool enableAccessibilityOrder();
  bool enableAccumulatedUpdatesInRawPropsAndroid();
  bool enableBridgelessArchitecture();
  bool enableCppPropsIteratorSetter();
  bool enableCustomFocusSearchOnClippedElementsAndroid();
  bool enableDestroyShadowTreeRevisionAsync();
  bool enableDoubleMeasurementFixAndroid();
  bool enableEagerRootViewAttachment();
  bool enableFabricLogs();
  bool enableFabricRenderer();
  bool enableFixForParentTagDuringReparenting();
  bool enableFontScaleChangesUpdatingLayout();
  bool enableIOSViewClipToPaddingBox();
  bool enableJSRuntimeGCOnMemoryPressureOnIOS();
  bool enableLayoutAnimationsOnAndroid();
  bool enableLayoutAnimationsOnIOS();
  bool enableLineHeightCenteringOnIOS();
  bool enableMainQueueModulesOnIOS();
  bool enableNativeCSSParsing();
  bool enableNetworkEventReporting();
  bool enableNewBackgroundAndBorderDrawables();
  bool enablePreparedTextLayout();
  bool enablePropsUpdateReconciliationAndroid();
  bool enableResourceTimingAPI();
  bool enableSynchronousStateUpdates();
  bool enableViewCulling();
  bool enableViewRecycling();
  bool enableViewRecyclingForText();
  bool enableViewRecyclingForView();
  bool fixMappingOfEventPrioritiesBetweenFabricAndReact();
  bool fuseboxEnabledRelease();
  bool fuseboxNetworkInspectionEnabled();
  bool incorporateMaxLinesDuringAndroidLayout();
  bool traceTurboModulePromiseRejectionsOnAndroid();
  bool updateRuntimeShadowNodeReferencesOnCommit();
  bool useAlwaysAvailableJSErrorHandling();
  bool useAndroidTextLayoutWidthDirectly();
  bool useFabricInterop();
  bool useNativeViewConfigsInBridgelessMode();
  bool useOptimizedEventBatchingOnAndroid();
  bool useRawPropsJsiValue();
  bool useShadowNodeStateOnClone();
  bool useTurboModuleInterop();
  bool useTurboModules();

  void override(std::unique_ptr<ReactNativeFeatureFlagsProvider> provider);
  std::optional<std::string> getAccessedFeatureFlagNames() const;

 private:
  void markFlagAsAccessed(int position, const char* flagName);
  void ensureFlagsNotAccessed();

  std::unique_ptr<ReactNativeFeatureFlagsProvider> currentProvider_;
  bool wasOverridden_;

<<<<<<< HEAD
  std::array<std::atomic<const char*>, 41> accessedFeatureFlags_;
=======
  std::array<std::atomic<const char*>, 48> accessedFeatureFlags_;
>>>>>>> 32ce95cc

  std::atomic<std::optional<bool>> commonTestFlag_;
  std::atomic<std::optional<bool>> animatedShouldSignalBatch_;
  std::atomic<std::optional<bool>> cxxNativeAnimatedEnabled_;
  std::atomic<std::optional<bool>> disableMainQueueSyncDispatchIOS_;
  std::atomic<std::optional<bool>> disableMountItemReorderingAndroid_;
  std::atomic<std::optional<bool>> enableAccessibilityOrder_;
  std::atomic<std::optional<bool>> enableAccumulatedUpdatesInRawPropsAndroid_;
  std::atomic<std::optional<bool>> enableBridgelessArchitecture_;
  std::atomic<std::optional<bool>> enableCppPropsIteratorSetter_;
  std::atomic<std::optional<bool>> enableCustomFocusSearchOnClippedElementsAndroid_;
  std::atomic<std::optional<bool>> enableDestroyShadowTreeRevisionAsync_;
  std::atomic<std::optional<bool>> enableDoubleMeasurementFixAndroid_;
  std::atomic<std::optional<bool>> enableEagerRootViewAttachment_;
  std::atomic<std::optional<bool>> enableFabricLogs_;
  std::atomic<std::optional<bool>> enableFabricRenderer_;
  std::atomic<std::optional<bool>> enableFixForParentTagDuringReparenting_;
  std::atomic<std::optional<bool>> enableFontScaleChangesUpdatingLayout_;
  std::atomic<std::optional<bool>> enableIOSViewClipToPaddingBox_;
  std::atomic<std::optional<bool>> enableJSRuntimeGCOnMemoryPressureOnIOS_;
  std::atomic<std::optional<bool>> enableLayoutAnimationsOnAndroid_;
  std::atomic<std::optional<bool>> enableLayoutAnimationsOnIOS_;
  std::atomic<std::optional<bool>> enableLineHeightCenteringOnIOS_;
  std::atomic<std::optional<bool>> enableMainQueueModulesOnIOS_;
  std::atomic<std::optional<bool>> enableNativeCSSParsing_;
  std::atomic<std::optional<bool>> enableNetworkEventReporting_;
  std::atomic<std::optional<bool>> enableNewBackgroundAndBorderDrawables_;
  std::atomic<std::optional<bool>> enablePreparedTextLayout_;
  std::atomic<std::optional<bool>> enablePropsUpdateReconciliationAndroid_;
  std::atomic<std::optional<bool>> enableResourceTimingAPI_;
  std::atomic<std::optional<bool>> enableSynchronousStateUpdates_;
  std::atomic<std::optional<bool>> enableViewCulling_;
  std::atomic<std::optional<bool>> enableViewRecycling_;
  std::atomic<std::optional<bool>> enableViewRecyclingForText_;
  std::atomic<std::optional<bool>> enableViewRecyclingForView_;
  std::atomic<std::optional<bool>> fixMappingOfEventPrioritiesBetweenFabricAndReact_;
  std::atomic<std::optional<bool>> fuseboxEnabledRelease_;
  std::atomic<std::optional<bool>> fuseboxNetworkInspectionEnabled_;
  std::atomic<std::optional<bool>> incorporateMaxLinesDuringAndroidLayout_;
  std::atomic<std::optional<bool>> traceTurboModulePromiseRejectionsOnAndroid_;
  std::atomic<std::optional<bool>> updateRuntimeShadowNodeReferencesOnCommit_;
  std::atomic<std::optional<bool>> useAlwaysAvailableJSErrorHandling_;
  std::atomic<std::optional<bool>> useAndroidTextLayoutWidthDirectly_;
  std::atomic<std::optional<bool>> useFabricInterop_;
  std::atomic<std::optional<bool>> useNativeViewConfigsInBridgelessMode_;
  std::atomic<std::optional<bool>> useOptimizedEventBatchingOnAndroid_;
  std::atomic<std::optional<bool>> useRawPropsJsiValue_;
  std::atomic<std::optional<bool>> useShadowNodeStateOnClone_;
  std::atomic<std::optional<bool>> useTurboModuleInterop_;
  std::atomic<std::optional<bool>> useTurboModules_;
};

} // namespace facebook::react<|MERGE_RESOLUTION|>--- conflicted
+++ resolved
@@ -4,11 +4,7 @@
  * This source code is licensed under the MIT license found in the
  * LICENSE file in the root directory of this source tree.
  *
-<<<<<<< HEAD
- * @generated SignedSource<<96e544dbdc2aa47b84ac5d889b12251a>>
-=======
- * @generated SignedSource<<2ca537faeb7f931631200fb71f5ab78e>>
->>>>>>> 32ce95cc
+ * @generated SignedSource<<244a154b72f218301617a1d111b2c77c>>
  */
 
 /**
@@ -96,11 +92,7 @@
   std::unique_ptr<ReactNativeFeatureFlagsProvider> currentProvider_;
   bool wasOverridden_;
 
-<<<<<<< HEAD
-  std::array<std::atomic<const char*>, 41> accessedFeatureFlags_;
-=======
-  std::array<std::atomic<const char*>, 48> accessedFeatureFlags_;
->>>>>>> 32ce95cc
+  std::array<std::atomic<const char*>, 49> accessedFeatureFlags_;
 
   std::atomic<std::optional<bool>> commonTestFlag_;
   std::atomic<std::optional<bool>> animatedShouldSignalBatch_;
