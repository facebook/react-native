--- conflicted
+++ resolved
@@ -4,11 +4,7 @@
  * This source code is licensed under the MIT license found in the
  * LICENSE file in the root directory of this source tree.
  *
-<<<<<<< HEAD
- * @generated SignedSource<<072a24fe2750a87888dba8d93ae0dd7b>>
-=======
  * @generated SignedSource<<db8626cf78a3ed226bbbe6bf20cc03a2>>
->>>>>>> f21e61f4
  */
 
 /**
@@ -39,65 +35,6 @@
     return true;
   }
 
-<<<<<<< HEAD
-
-
-
-
-
-
-
-
-
-
-
-
-
-
-
-
-
-
-
-
-
-
-
-
-
-
-
-
-
-
-
-
-
-
-
-
-
-
-
-
-
-
-
-
-
-
-
-
-
-
-
-
-  bool useFabricInterop() override {
-    return true;
-  }
-
-=======
->>>>>>> f21e61f4
   bool useNativeViewConfigsInBridgelessMode() override {
     return true;
   }
