/*
 * Copyright (c) Meta Platforms, Inc. and affiliates.
 *
 * This source code is licensed under the MIT license found in the
 * LICENSE file in the root directory of this source tree.
 *
<<<<<<< HEAD
 * @generated SignedSource<<825e61e4b94a95c4700a52a1d9cadb74>>
=======
 * @generated SignedSource<<89298319752a8693d0c3e0a22ba88011>>
>>>>>>> 3bb86b0e
 */

/**
 * IMPORTANT: Do NOT modify this file directly.
 *
 * To change the definition of the flags, edit
 *   packages/react-native/scripts/featureflags/ReactNativeFeatureFlags.config.js.
 *
 * To regenerate this code, run the following script from the repo root:
 *   yarn featureflags --update
 */

#pragma once

#include <react/featureflags/ReactNativeFeatureFlagsOverridesOSSStable.h>

namespace facebook::react {

class ReactNativeFeatureFlagsOverridesOSSCanary : public ReactNativeFeatureFlagsOverridesOSSStable {
 public:
    ReactNativeFeatureFlagsOverridesOSSCanary() = default;









  bool enableBridgelessArchitecture() override {
    return true;
  }







  bool enableFabricRenderer() override {
    return true;
  }





















































<<<<<<< HEAD




=======
>>>>>>> 3bb86b0e
  bool useFabricInterop() override {
    return true;
  }

  bool useNativeViewConfigsInBridgelessMode() override {
    return true;
  }





  bool useTurboModuleInterop() override {
    return true;
  }

  bool useTurboModules() override {
    return true;
  }
};

} // namespace facebook::react<|MERGE_RESOLUTION|>--- conflicted
+++ resolved
@@ -4,11 +4,7 @@
  * This source code is licensed under the MIT license found in the
  * LICENSE file in the root directory of this source tree.
  *
-<<<<<<< HEAD
- * @generated SignedSource<<825e61e4b94a95c4700a52a1d9cadb74>>
-=======
- * @generated SignedSource<<89298319752a8693d0c3e0a22ba88011>>
->>>>>>> 3bb86b0e
+ * @generated SignedSource<<f694a97b02b01d4b56b5eac7f2a348e5>>
  */
 
 /**
@@ -105,13 +101,8 @@
 
 
 
-<<<<<<< HEAD
 
 
-
-
-=======
->>>>>>> 3bb86b0e
   bool useFabricInterop() override {
     return true;
   }
