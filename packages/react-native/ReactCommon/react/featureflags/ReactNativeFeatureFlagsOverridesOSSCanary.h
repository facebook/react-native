--- conflicted
+++ resolved
@@ -4,11 +4,7 @@
  * This source code is licensed under the MIT license found in the
  * LICENSE file in the root directory of this source tree.
  *
-<<<<<<< HEAD
- * @generated SignedSource<<f694a97b02b01d4b56b5eac7f2a348e5>>
-=======
- * @generated SignedSource<<4dd96285a6d2c03ab17a29f4991fd410>>
->>>>>>> 411af39f
+ * @generated SignedSource<<072a24fe2750a87888dba8d93ae0dd7b>>
  */
 
 /**
@@ -105,13 +101,8 @@
 
 
 
-<<<<<<< HEAD
 
 
-
-
-=======
->>>>>>> 411af39f
   bool useFabricInterop() override {
     return true;
   }
