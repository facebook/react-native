--- conflicted
+++ resolved
@@ -4,11 +4,7 @@
  * This source code is licensed under the MIT license found in the
  * LICENSE file in the root directory of this source tree.
  *
-<<<<<<< HEAD
- * @generated SignedSource<<816f3219c3dc6644b24dda1f56976ba5>>
-=======
  * @generated SignedSource<<1a4bc240cbc6dbdac756555f98f69147>>
->>>>>>> bcfa5ca4
  */
 
 /**
@@ -123,10 +119,6 @@
     return false;
   }
 
-  bool enableModuleArgumentNSNullConversionIOS() override {
-    return true;
-  }
-
   bool enableNativeCSSParsing() override {
     return false;
   }
