--- conflicted
+++ resolved
@@ -4,11 +4,7 @@
  * This source code is licensed under the MIT license found in the
  * LICENSE file in the root directory of this source tree.
  *
-<<<<<<< HEAD
- * @generated SignedSource<<4d5e0be860021c94f7596fc08b455a5e>>
-=======
- * @generated SignedSource<<2ff9e2c1e9cc5c780777c0a80efcc74f>>
->>>>>>> 0f9af750
+ * @generated SignedSource<<9c96795a02f01c04270c4468db23fe10>>
  */
 
 /**
