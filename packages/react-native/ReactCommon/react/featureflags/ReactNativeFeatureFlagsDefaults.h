/*
 * Copyright (c) Meta Platforms, Inc. and affiliates.
 *
 * This source code is licensed under the MIT license found in the
 * LICENSE file in the root directory of this source tree.
 *
<<<<<<< HEAD
 * @generated SignedSource<<30b78ef5870a09bb116e828555be6d60>>
=======
 * @generated SignedSource<<cb3fa4a554bdac01245d10402270f103>>
>>>>>>> ab47834e
 */

/**
 * IMPORTANT: Do NOT modify this file directly.
 *
 * To change the definition of the flags, edit
 *   packages/react-native/scripts/featureflags/ReactNativeFeatureFlags.config.js.
 *
 * To regenerate this code, run the following script from the repo root:
 *   yarn featureflags --update
 */

#pragma once

#include <react/featureflags/ReactNativeFeatureFlagsProvider.h>

namespace facebook::react {

class ReactNativeFeatureFlagsDefaults : public ReactNativeFeatureFlagsProvider {
 public:
  ReactNativeFeatureFlagsDefaults() = default;

  bool commonTestFlag() override {
    return false;
  }

  bool animatedShouldSignalBatch() override {
    return false;
  }

  bool cxxNativeAnimatedEnabled() override {
    return false;
  }

  bool disableMainQueueSyncDispatchIOS() override {
    return false;
  }

  bool disableMountItemReorderingAndroid() override {
    return false;
  }

  bool disableShadowNodeOnNewArchitectureAndroid() override {
    return true;
  }

  bool enableAccessibilityOrder() override {
    return false;
  }

  bool enableAccumulatedUpdatesInRawPropsAndroid() override {
    return false;
  }

  bool enableBridgelessArchitecture() override {
    return false;
  }

  bool enableCppPropsIteratorSetter() override {
    return false;
  }

  bool enableEagerRootViewAttachment() override {
    return false;
  }

  bool enableFabricLogs() override {
    return false;
  }

  bool enableFabricRenderer() override {
    return false;
  }

  bool enableFontScaleChangesUpdatingLayout() override {
    return false;
  }

  bool enableIOSViewClipToPaddingBox() override {
    return false;
  }

  bool enableJSRuntimeGCOnMemoryPressureOnIOS() override {
    return false;
  }

  bool enableLayoutAnimationsOnAndroid() override {
    return false;
  }

  bool enableLayoutAnimationsOnIOS() override {
    return true;
  }

<<<<<<< HEAD
  bool enableLineHeightCenteringOnIOS() override {
    return false;
  }

  bool enableLongTaskAPI() override {
    return false;
  }

=======
>>>>>>> ab47834e
  bool enableMainQueueModulesOnIOS() override {
    return false;
  }

  bool enableNativeCSSParsing() override {
    return false;
  }

  bool enableNewBackgroundAndBorderDrawables() override {
    return false;
  }

  bool enablePropsUpdateReconciliationAndroid() override {
    return false;
  }

  bool enableReportEventPaintTime() override {
    return false;
  }

  bool enableSynchronousStateUpdates() override {
    return false;
  }

  bool enableViewCulling() override {
    return false;
  }

  bool enableViewRecycling() override {
    return false;
  }

  bool enableViewRecyclingForText() override {
    return true;
  }

  bool enableViewRecyclingForView() override {
    return true;
  }

  bool fixMappingOfEventPrioritiesBetweenFabricAndReact() override {
    return false;
  }

  bool fuseboxEnabledRelease() override {
    return false;
  }

  bool fuseboxNetworkInspectionEnabled() override {
    return false;
  }

  bool removeTurboModuleManagerDelegateMutex() override {
    return false;
  }

  bool traceTurboModulePromiseRejectionsOnAndroid() override {
    return false;
  }

  bool useAlwaysAvailableJSErrorHandling() override {
    return false;
  }

  bool useEditTextStockAndroidFocusBehavior() override {
    return true;
  }

  bool useFabricInterop() override {
    return true;
  }

  bool useNativeViewConfigsInBridgelessMode() override {
    return false;
  }

  bool useOptimizedEventBatchingOnAndroid() override {
    return false;
  }

  bool useRawPropsJsiValue() override {
    return false;
  }

  bool useTurboModuleInterop() override {
    return false;
  }

  bool useTurboModules() override {
    return false;
  }
};

} // namespace facebook::react<|MERGE_RESOLUTION|>--- conflicted
+++ resolved
@@ -4,11 +4,7 @@
  * This source code is licensed under the MIT license found in the
  * LICENSE file in the root directory of this source tree.
  *
-<<<<<<< HEAD
- * @generated SignedSource<<30b78ef5870a09bb116e828555be6d60>>
-=======
- * @generated SignedSource<<cb3fa4a554bdac01245d10402270f103>>
->>>>>>> ab47834e
+ * @generated SignedSource<<4d5e0be860021c94f7596fc08b455a5e>>
  */
 
 /**
@@ -103,17 +99,10 @@
     return true;
   }
 
-<<<<<<< HEAD
   bool enableLineHeightCenteringOnIOS() override {
     return false;
   }
 
-  bool enableLongTaskAPI() override {
-    return false;
-  }
-
-=======
->>>>>>> ab47834e
   bool enableMainQueueModulesOnIOS() override {
     return false;
   }
