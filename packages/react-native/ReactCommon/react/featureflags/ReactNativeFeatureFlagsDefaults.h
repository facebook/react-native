/*
 * Copyright (c) Meta Platforms, Inc. and affiliates.
 *
 * This source code is licensed under the MIT license found in the
 * LICENSE file in the root directory of this source tree.
 *
<<<<<<< HEAD
 * @generated SignedSource<<0d812fecaa84185ac194eb680318a4e3>>
=======
 * @generated SignedSource<<079a09e6be3d2154e1cb65d58cfe792f>>
>>>>>>> 4df224ca
 */

/**
 * IMPORTANT: Do NOT modify this file directly.
 *
 * To change the definition of the flags, edit
 *   packages/react-native/scripts/featureflags/ReactNativeFeatureFlags.config.js.
 *
 * To regenerate this code, run the following script from the repo root:
 *   yarn featureflags-update
 */

#pragma once

#include <react/featureflags/ReactNativeFeatureFlagsProvider.h>

namespace facebook::react {

class ReactNativeFeatureFlagsDefaults : public ReactNativeFeatureFlagsProvider {
 public:
  ReactNativeFeatureFlagsDefaults() = default;

  bool commonTestFlag() override {
    return false;
  }

  bool allowRecursiveCommitsWithSynchronousMountOnAndroid() override {
    return false;
  }

  bool batchRenderingUpdatesInEventLoop() override {
    return false;
  }

  bool completeReactInstanceCreationOnBgThreadOnAndroid() override {
    return false;
  }

  bool enableAlignItemsBaselineOnFabricIOS() override {
    return true;
  }

  bool enableBridgelessArchitecture() override {
    return false;
  }

  bool enableCleanTextInputYogaNode() override {
    return false;
  }

  bool enableDeletionOfUnmountedViews() override {
    return false;
  }

  bool enableEagerRootViewAttachment() override {
    return false;
  }

  bool enableEventEmitterRetentionDuringGesturesOnAndroid() override {
    return false;
  }

  bool enableFabricLogs() override {
    return false;
  }

  bool enableFabricRenderer() override {
    return false;
  }

  bool enableFabricRendererExclusively() override {
    return false;
  }

  bool enableGranularShadowTreeStateReconciliation() override {
    return false;
  }

  bool enableIOSViewClipToPaddingBox() override {
    return false;
  }

  bool enableLayoutAnimationsOnAndroid() override {
    return false;
  }

  bool enableLayoutAnimationsOnIOS() override {
    return true;
  }

  bool enableLineHeightCenteringOnAndroid() override {
    return false;
  }

  bool enableLineHeightCenteringOnIOS() override {
    return false;
  }

  bool enableLongTaskAPI() override {
    return false;
  }

  bool enableMicrotasks() override {
    return false;
  }

  bool enablePreciseSchedulingForPremountItemsOnAndroid() override {
    return false;
  }

  bool enablePropsUpdateReconciliationAndroid() override {
    return false;
  }

  bool enableReportEventPaintTime() override {
    return false;
  }

  bool enableSynchronousStateUpdates() override {
    return false;
  }

  bool enableTextPreallocationOptimisation() override {
    return false;
  }

  bool enableUIConsistency() override {
    return false;
  }

  bool enableViewRecycling() override {
    return false;
  }

  bool excludeYogaFromRawProps() override {
    return false;
  }

  bool fetchImagesInViewPreallocation() override {
    return false;
  }

  bool fixMappingOfEventPrioritiesBetweenFabricAndReact() override {
    return false;
  }

  bool fixMountingCoordinatorReportedPendingTransactionsOnAndroid() override {
    return false;
  }

  bool forceBatchingMountItemsOnAndroid() override {
    return false;
  }

  bool fuseboxEnabledDebug() override {
    return true;
  }

  bool fuseboxEnabledRelease() override {
    return false;
  }

  bool initEagerTurboModulesOnNativeModulesQueueAndroid() override {
    return false;
  }

  bool lazyAnimationCallbacks() override {
    return false;
  }

  bool loadVectorDrawablesOnImages() override {
    return false;
  }

  bool setAndroidLayoutDirection() override {
    return true;
  }

  bool traceTurboModulePromiseRejectionsOnAndroid() override {
    return false;
  }

  bool useFabricInterop() override {
    return false;
  }

  bool useImmediateExecutorInAndroidBridgeless() override {
    return false;
  }

  bool useModernRuntimeScheduler() override {
    return false;
  }

  bool useNativeViewConfigsInBridgelessMode() override {
    return false;
  }

  bool useOptimisedViewPreallocationOnAndroid() override {
    return false;
  }

  bool useOptimizedEventBatchingOnAndroid() override {
    return false;
  }

  bool useRuntimeShadowNodeReferenceUpdate() override {
    return false;
  }

  bool useTurboModuleInterop() override {
    return false;
  }

  bool useTurboModules() override {
    return false;
  }
};

} // namespace facebook::react<|MERGE_RESOLUTION|>--- conflicted
+++ resolved
@@ -4,11 +4,7 @@
  * This source code is licensed under the MIT license found in the
  * LICENSE file in the root directory of this source tree.
  *
-<<<<<<< HEAD
- * @generated SignedSource<<0d812fecaa84185ac194eb680318a4e3>>
-=======
- * @generated SignedSource<<079a09e6be3d2154e1cb65d58cfe792f>>
->>>>>>> 4df224ca
+ * @generated SignedSource<<01e5fa84a8416b540bec0797dcd40792>>
  */
 
 /**
