--- conflicted
+++ resolved
@@ -4,11 +4,7 @@
  * This source code is licensed under the MIT license found in the
  * LICENSE file in the root directory of this source tree.
  *
-<<<<<<< HEAD
- * @generated SignedSource<<d345985f7f31b10823df2251aac15f4b>>
-=======
- * @generated SignedSource<<132471a831b3041cc6cae8915de33982>>
->>>>>>> 0ade23d3
+ * @generated SignedSource<<fa2544cfb846a9af8c9d7257bf08edc1>>
  */
 
 /**
