/*
 * Copyright (c) Meta Platforms, Inc. and affiliates.
 *
 * This source code is licensed under the MIT license found in the
 * LICENSE file in the root directory of this source tree.
 *
<<<<<<< HEAD
 * @generated SignedSource<<c9282f64450a8b7f1a9d98636105c884>>
=======
 * @generated SignedSource<<631c825e33e07674e19a084a33637a50>>
>>>>>>> bd133b5d
 */

/**
 * IMPORTANT: Do NOT modify this file directly.
 *
 * To change the definition of the flags, edit
 *   packages/react-native/scripts/featureflags/ReactNativeFeatureFlags.config.js.
 *
 * To regenerate this code, run the following script from the repo root:
 *   yarn featureflags-update
 */

#pragma once

#include <react/featureflags/ReactNativeFeatureFlagsProvider.h>

namespace facebook::react {

class ReactNativeFeatureFlagsDefaults : public ReactNativeFeatureFlagsProvider {
 public:
  ReactNativeFeatureFlagsDefaults() = default;

  bool commonTestFlag() override {
    return false;
  }

  bool allowRecursiveCommitsWithSynchronousMountOnAndroid() override {
    return false;
  }

  bool completeReactInstanceCreationOnBgThreadOnAndroid() override {
    return false;
  }

  bool disableEventLoopOnBridgeless() override {
    return false;
  }

  bool disableMountItemReorderingAndroid() override {
    return false;
  }

  bool enableAlignItemsBaselineOnFabricIOS() override {
    return true;
  }

  bool enableBridgelessArchitecture() override {
    return false;
  }

  bool enableCleanTextInputYogaNode() override {
    return false;
  }

  bool enableCppPropsIteratorSetter() override {
    return false;
  }

  bool enableDeletionOfUnmountedViews() override {
    return false;
  }

  bool enableEagerRootViewAttachment() override {
    return false;
  }

  bool enableEventEmitterRetentionDuringGesturesOnAndroid() override {
    return false;
  }

  bool enableFabricLogs() override {
    return false;
  }

  bool enableFabricRenderer() override {
    return false;
  }

  bool enableFabricRendererExclusively() override {
    return false;
  }

  bool enableGranularShadowTreeStateReconciliation() override {
    return false;
  }

  bool enableIOSViewClipToPaddingBox() override {
    return false;
  }

  bool enableLayoutAnimationsOnAndroid() override {
    return false;
  }

  bool enableLayoutAnimationsOnIOS() override {
    return true;
  }

  bool enableLineHeightCenteringOnAndroid() override {
    return false;
  }

  bool enableLineHeightCenteringOnIOS() override {
    return false;
  }

  bool enableLongTaskAPI() override {
    return false;
  }

  bool enableNewBackgroundAndBorderDrawables() override {
    return false;
  }

  bool enablePreciseSchedulingForPremountItemsOnAndroid() override {
    return false;
  }

  bool enablePropsUpdateReconciliationAndroid() override {
    return false;
  }

  bool enableReportEventPaintTime() override {
    return false;
  }

  bool enableSynchronousStateUpdates() override {
    return false;
  }

  bool enableTextPreallocationOptimisation() override {
    return false;
  }

  bool enableUIConsistency() override {
    return false;
  }

  bool enableViewRecycling() override {
    return false;
  }

  bool excludeYogaFromRawProps() override {
    return false;
  }

  bool fixMappingOfEventPrioritiesBetweenFabricAndReact() override {
    return false;
  }

  bool fixMountingCoordinatorReportedPendingTransactionsOnAndroid() override {
    return false;
  }

  bool forceBatchingMountItemsOnAndroid() override {
    return false;
  }

  bool fuseboxEnabledDebug() override {
    return true;
  }

  bool fuseboxEnabledRelease() override {
    return false;
  }

  bool initEagerTurboModulesOnNativeModulesQueueAndroid() override {
    return false;
  }

  bool lazyAnimationCallbacks() override {
    return false;
  }

  bool loadVectorDrawablesOnImages() override {
    return false;
  }

  bool setAndroidLayoutDirection() override {
    return true;
  }

  bool traceTurboModulePromiseRejectionsOnAndroid() override {
    return false;
  }

  bool useFabricInterop() override {
    return false;
  }

  bool useImmediateExecutorInAndroidBridgeless() override {
    return false;
  }

  bool useNativeViewConfigsInBridgelessMode() override {
    return false;
  }

  bool useOptimisedViewPreallocationOnAndroid() override {
    return false;
  }

  bool useOptimizedEventBatchingOnAndroid() override {
    return false;
  }

  bool useRuntimeShadowNodeReferenceUpdate() override {
    return false;
  }

  bool useTurboModuleInterop() override {
    return false;
  }

  bool useTurboModules() override {
    return false;
  }
};

} // namespace facebook::react<|MERGE_RESOLUTION|>--- conflicted
+++ resolved
@@ -4,11 +4,7 @@
  * This source code is licensed under the MIT license found in the
  * LICENSE file in the root directory of this source tree.
  *
-<<<<<<< HEAD
- * @generated SignedSource<<c9282f64450a8b7f1a9d98636105c884>>
-=======
  * @generated SignedSource<<631c825e33e07674e19a084a33637a50>>
->>>>>>> bd133b5d
  */
 
 /**
