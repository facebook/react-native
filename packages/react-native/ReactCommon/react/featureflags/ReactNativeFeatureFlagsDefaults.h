/*
 * Copyright (c) Meta Platforms, Inc. and affiliates.
 *
 * This source code is licensed under the MIT license found in the
 * LICENSE file in the root directory of this source tree.
 *
<<<<<<< HEAD
 * @generated SignedSource<<369dfeb7afd6ccf971cc4f35fe76ead5>>
=======
 * @generated SignedSource<<b927f7ca41eb2656f0d1d7b7b4d5356f>>
>>>>>>> c0415adb
 */

/**
 * IMPORTANT: Do NOT modify this file directly.
 *
 * To change the definition of the flags, edit
 *   packages/react-native/scripts/featureflags/ReactNativeFeatureFlags.config.js.
 *
 * To regenerate this code, run the following script from the repo root:
 *   yarn featureflags --update
 */

#pragma once

#include <react/featureflags/ReactNativeFeatureFlagsProvider.h>

namespace facebook::react {

class ReactNativeFeatureFlagsDefaults : public ReactNativeFeatureFlagsProvider {
 public:
  ReactNativeFeatureFlagsDefaults() = default;

  bool commonTestFlag() override {
    return false;
  }

  bool disableMountItemReorderingAndroid() override {
    return false;
  }

  bool enableAccumulatedUpdatesInRawPropsAndroid() override {
    return false;
  }

  bool enableBridgelessArchitecture() override {
    return false;
  }

  bool enableCppPropsIteratorSetter() override {
    return false;
  }

  bool enableEagerRootViewAttachment() override {
    return false;
  }

  bool enableEventEmitterRetentionDuringGesturesOnAndroid() override {
    return false;
  }

  bool enableFabricLogs() override {
    return false;
  }

  bool enableFabricRenderer() override {
    return false;
  }

  bool enableFixForViewCommandRace() override {
    return false;
  }

  bool enableGranularShadowTreeStateReconciliation() override {
    return false;
  }

  bool enableIOSViewClipToPaddingBox() override {
    return false;
  }

  bool enableImagePrefetchingAndroid() override {
    return false;
  }

  bool enableJSRuntimeGCOnMemoryPressureOnIOS() override {
    return false;
  }

  bool enableLayoutAnimationsOnAndroid() override {
    return false;
  }

  bool enableLayoutAnimationsOnIOS() override {
    return true;
  }

  bool enableLineHeightCenteringOnIOS() override {
    return false;
  }

  bool enableLongTaskAPI() override {
    return false;
  }

  bool enableNewBackgroundAndBorderDrawables() override {
    return false;
  }

  bool enablePreciseSchedulingForPremountItemsOnAndroid() override {
    return false;
  }

  bool enablePropsUpdateReconciliationAndroid() override {
    return false;
  }

  bool enableReportEventPaintTime() override {
    return false;
  }

  bool enableSynchronousStateUpdates() override {
    return false;
  }

  bool enableUIConsistency() override {
    return false;
  }

  bool enableViewCulling() override {
    return false;
  }

  bool enableViewRecycling() override {
    return false;
  }

  bool enableViewRecyclingForText() override {
    return true;
  }

  bool enableViewRecyclingForView() override {
    return true;
  }

  bool excludeYogaFromRawProps() override {
    return false;
  }

  bool fixDifferentiatorEmittingUpdatesWithWrongParentTag() override {
    return true;
  }

  bool fixMappingOfEventPrioritiesBetweenFabricAndReact() override {
    return false;
  }

  bool fixMountingCoordinatorReportedPendingTransactionsOnAndroid() override {
    return false;
  }

  bool fuseboxEnabledRelease() override {
    return false;
  }

  bool fuseboxNetworkInspectionEnabled() override {
    return false;
  }

  bool lazyAnimationCallbacks() override {
    return false;
  }

  bool traceTurboModulePromiseRejectionsOnAndroid() override {
    return false;
  }

  bool useAlwaysAvailableJSErrorHandling() override {
    return false;
  }

  bool useEditTextStockAndroidFocusBehavior() override {
    return true;
  }

  bool useFabricInterop() override {
    return false;
  }

  bool useNativeViewConfigsInBridgelessMode() override {
    return false;
  }

  bool useOptimizedEventBatchingOnAndroid() override {
    return false;
  }

  bool useRawPropsJsiValue() override {
    return false;
  }

  bool useTurboModuleInterop() override {
    return false;
  }

  bool useTurboModules() override {
    return false;
  }
};

} // namespace facebook::react<|MERGE_RESOLUTION|>--- conflicted
+++ resolved
@@ -4,11 +4,7 @@
  * This source code is licensed under the MIT license found in the
  * LICENSE file in the root directory of this source tree.
  *
-<<<<<<< HEAD
- * @generated SignedSource<<369dfeb7afd6ccf971cc4f35fe76ead5>>
-=======
- * @generated SignedSource<<b927f7ca41eb2656f0d1d7b7b4d5356f>>
->>>>>>> c0415adb
+ * @generated SignedSource<<9fee14db3238ef942607e84d59166ca5>>
  */
 
 /**
