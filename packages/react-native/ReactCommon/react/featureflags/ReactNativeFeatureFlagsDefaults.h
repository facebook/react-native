--- conflicted
+++ resolved
@@ -4,11 +4,7 @@
  * This source code is licensed under the MIT license found in the
  * LICENSE file in the root directory of this source tree.
  *
-<<<<<<< HEAD
- * @generated SignedSource<<7e4a105aa909590eb3e7d95b88349688>>
-=======
- * @generated SignedSource<<c94a18131e437343d10b762e136c92e0>>
->>>>>>> 411af39f
+ * @generated SignedSource<<3bce13ba04c4847b7f36711d045ade26>>
  */
 
 /**
