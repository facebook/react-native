/*
 * Copyright (c) Meta Platforms, Inc. and affiliates.
 *
 * This source code is licensed under the MIT license found in the
 * LICENSE file in the root directory of this source tree.
 *
<<<<<<< HEAD
 * @generated SignedSource<<0bf296d667b7d681844e401147305a29>>
=======
 * @generated SignedSource<<b32553b00b1b1b81d4d0fdc89b05da38>>
>>>>>>> e4814b0d
 */

/**
 * IMPORTANT: Do NOT modify this file directly.
 *
 * To change the definition of the flags, edit
 *   packages/react-native/scripts/featureflags/ReactNativeFeatureFlags.config.js.
 *
 * To regenerate this code, run the following script from the repo root:
 *   yarn featureflags-update
 */

#pragma once

#include <react/featureflags/ReactNativeFeatureFlagsProvider.h>

namespace facebook::react {

class ReactNativeFeatureFlagsDefaults : public ReactNativeFeatureFlagsProvider {
 public:
  ReactNativeFeatureFlagsDefaults() = default;

  bool commonTestFlag() override {
    return false;
  }

  bool allowRecursiveCommitsWithSynchronousMountOnAndroid() override {
    return false;
  }

  bool batchRenderingUpdatesInEventLoop() override {
    return false;
  }

  bool completeReactInstanceCreationOnBgThreadOnAndroid() override {
    return false;
  }

  bool enableAlignItemsBaselineOnFabricIOS() override {
    return true;
  }

  bool enableBridgelessArchitecture() override {
    return false;
  }

  bool enableCleanTextInputYogaNode() override {
    return false;
  }

  bool enableDeletionOfUnmountedViews() override {
    return false;
  }

  bool enableEagerRootViewAttachment() override {
    return false;
  }

  bool enableEventEmitterRetentionDuringGesturesOnAndroid() override {
    return false;
  }

  bool enableFabricLogs() override {
    return false;
  }

  bool enableFabricRenderer() override {
    return false;
  }

  bool enableFabricRendererExclusively() override {
    return false;
  }

  bool enableGranularShadowTreeStateReconciliation() override {
    return false;
  }

  bool enableIOSViewClipToPaddingBox() override {
    return false;
  }

  bool enableLayoutAnimationsOnAndroid() override {
    return false;
  }

  bool enableLayoutAnimationsOnIOS() override {
    return true;
  }

  bool enableLineHeightCentering() override {
    return false;
  }

  bool enableLongTaskAPI() override {
    return false;
  }

  bool enableMicrotasks() override {
    return false;
  }

  bool enablePreciseSchedulingForPremountItemsOnAndroid() override {
    return false;
  }

  bool enablePropsUpdateReconciliationAndroid() override {
    return false;
  }

  bool enableReportEventPaintTime() override {
    return false;
  }

  bool enableSynchronousStateUpdates() override {
    return false;
  }

  bool enableTextPreallocationOptimisation() override {
    return false;
  }

  bool enableUIConsistency() override {
    return false;
  }

  bool enableViewRecycling() override {
    return false;
  }

  bool excludeYogaFromRawProps() override {
    return false;
  }

  bool fetchImagesInViewPreallocation() override {
    return false;
  }

  bool fixMappingOfEventPrioritiesBetweenFabricAndReact() override {
    return false;
  }

  bool fixMountingCoordinatorReportedPendingTransactionsOnAndroid() override {
    return false;
  }

  bool forceBatchingMountItemsOnAndroid() override {
    return false;
  }

  bool fuseboxEnabledDebug() override {
    return true;
  }

  bool fuseboxEnabledRelease() override {
    return false;
  }

  bool initEagerTurboModulesOnNativeModulesQueueAndroid() override {
    return false;
  }

  bool lazyAnimationCallbacks() override {
    return false;
  }

  bool loadVectorDrawablesOnImages() override {
    return false;
  }

  bool removeNestedCallsToDispatchMountItemsOnAndroid() override {
    return false;
  }

  bool setAndroidLayoutDirection() override {
    return true;
  }

  bool traceTurboModulePromiseRejectionsOnAndroid() override {
    return false;
  }

  bool useFabricInterop() override {
    return false;
  }

  bool useImmediateExecutorInAndroidBridgeless() override {
    return false;
  }

  bool useModernRuntimeScheduler() override {
    return false;
  }

  bool useNativeViewConfigsInBridgelessMode() override {
    return false;
  }

  bool useOptimisedViewPreallocationOnAndroid() override {
    return false;
  }

  bool useOptimizedEventBatchingOnAndroid() override {
    return false;
  }

  bool useRuntimeShadowNodeReferenceUpdate() override {
    return true;
  }

  bool useTurboModuleInterop() override {
    return false;
  }

  bool useTurboModules() override {
    return false;
  }
};

} // namespace facebook::react<|MERGE_RESOLUTION|>--- conflicted
+++ resolved
@@ -4,11 +4,7 @@
  * This source code is licensed under the MIT license found in the
  * LICENSE file in the root directory of this source tree.
  *
-<<<<<<< HEAD
- * @generated SignedSource<<0bf296d667b7d681844e401147305a29>>
-=======
  * @generated SignedSource<<b32553b00b1b1b81d4d0fdc89b05da38>>
->>>>>>> e4814b0d
  */
 
 /**
