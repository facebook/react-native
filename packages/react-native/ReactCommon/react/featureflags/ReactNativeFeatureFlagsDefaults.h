--- conflicted
+++ resolved
@@ -4,11 +4,7 @@
  * This source code is licensed under the MIT license found in the
  * LICENSE file in the root directory of this source tree.
  *
-<<<<<<< HEAD
- * @generated SignedSource<<1c5d97a24d5d8a370c53c7bf61dcb33a>>
-=======
  * @generated SignedSource<<3a027e8944a9d20b04f16f99e8097c65>>
->>>>>>> 3b079f38
  */
 
 /**
