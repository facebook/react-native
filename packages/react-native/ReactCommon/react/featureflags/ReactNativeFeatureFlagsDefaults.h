--- conflicted
+++ resolved
@@ -4,11 +4,7 @@
  * This source code is licensed under the MIT license found in the
  * LICENSE file in the root directory of this source tree.
  *
-<<<<<<< HEAD
- * @generated SignedSource<<fa2544cfb846a9af8c9d7257bf08edc1>>
-=======
- * @generated SignedSource<<f645ab08e2783763a91d685e8c1ddd02>>
->>>>>>> 3bb86b0e
+ * @generated SignedSource<<7e4a105aa909590eb3e7d95b88349688>>
  */
 
 /**
