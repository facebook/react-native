--- conflicted
+++ resolved
@@ -4,11 +4,7 @@
  * This source code is licensed under the MIT license found in the
  * LICENSE file in the root directory of this source tree.
  *
-<<<<<<< HEAD
- * @generated SignedSource<<157806d382e0a4fd9525bf1935f2a472>>
-=======
- * @generated SignedSource<<77750d9d71424a12867ade6d627b957c>>
->>>>>>> 9e96acbd
+ * @generated SignedSource<<a0e33adba95ded29585b718e8d3f4165>>
  */
 
 /**
