/*
 * Copyright (c) Meta Platforms, Inc. and affiliates.
 *
 * This source code is licensed under the MIT license found in the
 * LICENSE file in the root directory of this source tree.
 *
<<<<<<< HEAD
 * @generated SignedSource<<4f590fa0c1b0cb1e01c27597297f4bd0>>
=======
 * @generated SignedSource<<ae55e689a40ace36cdf181b4f62c3d4d>>
>>>>>>> 5936f29d
 */

/**
 * IMPORTANT: Do NOT modify this file directly.
 *
 * To change the definition of the flags, edit
 *   packages/react-native/scripts/featureflags/ReactNativeFeatureFlags.config.js.
 *
 * To regenerate this code, run the following script from the repo root:
 *   yarn featureflags --update
 */

#pragma once

#include <react/featureflags/ReactNativeFeatureFlagsProvider.h>

namespace facebook::react {

class ReactNativeFeatureFlagsDefaults : public ReactNativeFeatureFlagsProvider {
 public:
  ReactNativeFeatureFlagsDefaults() = default;

  bool commonTestFlag() override {
    return false;
  }

  bool cdpInteractionMetricsEnabled() override {
    return false;
  }

  bool cxxNativeAnimatedEnabled() override {
    return false;
  }

  bool cxxNativeAnimatedRemoveJsSync() override {
    return false;
  }

  bool disableFabricCommitInCXXAnimated() override {
    return false;
  }

  bool disableMountItemReorderingAndroid() override {
    return false;
  }

  bool disableOldAndroidAttachmentMetricsWorkarounds() override {
    return true;
  }

  bool disableTextLayoutManagerCacheAndroid() override {
    return false;
  }

  bool enableAccessibilityOrder() override {
    return false;
  }

  bool enableAccumulatedUpdatesInRawPropsAndroid() override {
    return false;
  }

  bool enableAndroidTextMeasurementOptimizations() override {
    return false;
  }

  bool enableBridgelessArchitecture() override {
    return false;
  }

  bool enableCppPropsIteratorSetter() override {
    return false;
  }

  bool enableCustomFocusSearchOnClippedElementsAndroid() override {
    return true;
  }

  bool enableDestroyShadowTreeRevisionAsync() override {
    return false;
  }

  bool enableDoubleMeasurementFixAndroid() override {
    return false;
  }

  bool enableEagerMainQueueModulesOnIOS() override {
    return false;
  }

  bool enableEagerRootViewAttachment() override {
    return false;
  }

  bool enableFabricLogs() override {
    return false;
  }

  bool enableFabricRenderer() override {
    return false;
  }

  bool enableFixForParentTagDuringReparenting() override {
    return false;
  }

  bool enableFontScaleChangesUpdatingLayout() override {
    return false;
  }

  bool enableIOSTextBaselineOffsetPerLine() override {
    return false;
  }

  bool enableIOSViewClipToPaddingBox() override {
    return false;
  }

  bool enableImagePrefetchingAndroid() override {
    return false;
  }

  bool enableImmediateUpdateModeForContentOffsetChanges() override {
    return false;
  }

  bool enableInteropViewManagerClassLookUpOptimizationIOS() override {
    return false;
  }

  bool enableLayoutAnimationsOnAndroid() override {
    return false;
  }

  bool enableLayoutAnimationsOnIOS() override {
    return true;
  }

  bool enableMainQueueCoordinatorOnIOS() override {
    return false;
  }

  bool enableModuleArgumentNSNullConversionIOS() override {
    return false;
  }

  bool enableNativeCSSParsing() override {
    return false;
  }

  bool enableNetworkEventReporting() override {
    return false;
  }

  bool enableNewBackgroundAndBorderDrawables() override {
    return true;
  }

  bool enablePreparedTextLayout() override {
    return false;
  }

  bool enablePropsUpdateReconciliationAndroid() override {
    return false;
  }

  bool enableResourceTimingAPI() override {
    return false;
  }

  bool enableSwiftUIBasedFilters() override {
    return false;
  }

  bool enableViewCulling() override {
    return false;
  }

  bool enableViewRecycling() override {
    return false;
  }

  bool enableViewRecyclingForText() override {
    return true;
  }

  bool enableViewRecyclingForView() override {
    return true;
  }

  bool enableVirtualViewDebugFeatures() override {
    return false;
  }

  bool enableVirtualViewRenderState() override {
    return true;
  }

  bool enableVirtualViewWindowFocusDetection() override {
    return false;
  }

  bool fixMappingOfEventPrioritiesBetweenFabricAndReact() override {
    return false;
  }

  bool fuseboxEnabledRelease() override {
    return false;
  }

  bool fuseboxNetworkInspectionEnabled() override {
    return false;
  }

  bool hideOffscreenVirtualViewsOnIOS() override {
    return false;
  }

  bool perfMonitorV2Enabled() override {
    return false;
  }

  double preparedTextCacheSize() override {
    return 200.0;
  }

  bool preventShadowTreeCommitExhaustion() override {
    return false;
  }

  bool releaseImageDataWhenConsumed() override {
    return false;
  }

  bool shouldPressibilityUseW3CPointerEventsForHover() override {
    return false;
  }

  bool skipActivityIdentityAssertionOnHostPause() override {
    return false;
  }

  bool sweepActiveTouchOnChildNativeGesturesAndroid() override {
    return false;
  }

  bool traceTurboModulePromiseRejectionsOnAndroid() override {
    return false;
  }

  bool updateRuntimeShadowNodeReferencesOnCommit() override {
    return false;
  }

  bool useAlwaysAvailableJSErrorHandling() override {
    return false;
  }

  bool useFabricInterop() override {
    return true;
  }

  bool useNativeEqualsInNativeReadableArrayAndroid() override {
    return false;
  }

  bool useNativeTransformHelperAndroid() override {
    return false;
  }

  bool useNativeViewConfigsInBridgelessMode() override {
    return false;
  }

  bool useOptimizedEventBatchingOnAndroid() override {
    return false;
  }

  bool useRawPropsJsiValue() override {
    return false;
  }

  bool useShadowNodeStateOnClone() override {
    return false;
  }

  bool useTurboModuleInterop() override {
    return false;
  }

  bool useTurboModules() override {
    return false;
  }

  double virtualViewPrerenderRatio() override {
    return 5.0;
  }
};

} // namespace facebook::react<|MERGE_RESOLUTION|>--- conflicted
+++ resolved
@@ -4,11 +4,7 @@
  * This source code is licensed under the MIT license found in the
  * LICENSE file in the root directory of this source tree.
  *
-<<<<<<< HEAD
- * @generated SignedSource<<4f590fa0c1b0cb1e01c27597297f4bd0>>
-=======
- * @generated SignedSource<<ae55e689a40ace36cdf181b4f62c3d4d>>
->>>>>>> 5936f29d
+ * @generated SignedSource<<9cadc9005e270e9a3faaf75cbbcdb1d4>>
  */
 
 /**
