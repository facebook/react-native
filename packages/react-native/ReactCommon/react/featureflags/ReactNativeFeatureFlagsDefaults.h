--- conflicted
+++ resolved
@@ -4,11 +4,7 @@
  * This source code is licensed under the MIT license found in the
  * LICENSE file in the root directory of this source tree.
  *
-<<<<<<< HEAD
- * @generated SignedSource<<8ae04f3557cef4ea1a3a695a055852bc>>
-=======
- * @generated SignedSource<<c624d0aed510abd12f9b808324dc2da8>>
->>>>>>> 3dfe22bd
+ * @generated SignedSource<<c9282f64450a8b7f1a9d98636105c884>>
  */
 
 /**
