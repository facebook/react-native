/*
 * Copyright (c) Meta Platforms, Inc. and affiliates.
 *
 * This source code is licensed under the MIT license found in the
 * LICENSE file in the root directory of this source tree.
 *
<<<<<<< HEAD
 * @generated SignedSource<<d6e16767f0e9d30fa065eed60c5223a8>>
=======
 * @generated SignedSource<<ee899be30798eb6d386b44bc6bc027ea>>
>>>>>>> f402ed17
 */

/**
 * IMPORTANT: Do NOT modify this file directly.
 *
 * To change the definition of the flags, edit
 *   packages/react-native/scripts/featureflags/ReactNativeFeatureFlags.config.js.
 *
 * To regenerate this code, run the following script from the repo root:
 *   yarn featureflags --update
 */

#pragma once

#include <react/featureflags/ReactNativeFeatureFlagsProvider.h>

namespace facebook::react {

class ReactNativeFeatureFlagsDefaults : public ReactNativeFeatureFlagsProvider {
 public:
  ReactNativeFeatureFlagsDefaults() = default;

  bool commonTestFlag() override {
    return false;
  }

  bool completeReactInstanceCreationOnBgThreadOnAndroid() override {
    return true;
  }

  bool disableEventLoopOnBridgeless() override {
    return false;
  }

  bool disableMountItemReorderingAndroid() override {
    return false;
  }

  bool enableAlignItemsBaselineOnFabricIOS() override {
    return true;
  }

  bool enableAndroidLineHeightCentering() override {
    return true;
  }

  bool enableBridgelessArchitecture() override {
    return false;
  }

  bool enableCppPropsIteratorSetter() override {
    return false;
  }

  bool enableDeletionOfUnmountedViews() override {
    return false;
  }

  bool enableEagerRootViewAttachment() override {
    return false;
  }

  bool enableEventEmitterRetentionDuringGesturesOnAndroid() override {
    return false;
  }

  bool enableFabricLogs() override {
    return false;
  }

  bool enableFabricRenderer() override {
    return false;
  }

  bool enableFabricRendererExclusively() override {
    return false;
  }

  bool enableFixForViewCommandRace() override {
    return false;
  }

  bool enableGranularShadowTreeStateReconciliation() override {
    return false;
  }

  bool enableIOSViewClipToPaddingBox() override {
    return false;
  }

  bool enableImagePrefetchingAndroid() override {
    return false;
  }

  bool enableLayoutAnimationsOnAndroid() override {
    return false;
  }

  bool enableLayoutAnimationsOnIOS() override {
    return true;
  }

  bool enableLongTaskAPI() override {
    return false;
  }

  bool enableNewBackgroundAndBorderDrawables() override {
    return false;
  }

  bool enablePreciseSchedulingForPremountItemsOnAndroid() override {
    return false;
  }

  bool enablePropsUpdateReconciliationAndroid() override {
    return false;
  }

  bool enableReportEventPaintTime() override {
    return false;
  }

  bool enableSynchronousStateUpdates() override {
    return false;
  }

  bool enableUIConsistency() override {
    return false;
  }

  bool enableViewRecycling() override {
    return false;
  }

  bool excludeYogaFromRawProps() override {
    return false;
  }

  bool fixDifferentiatorEmittingUpdatesWithWrongParentTag() override {
    return true;
  }

  bool fixMappingOfEventPrioritiesBetweenFabricAndReact() override {
    return false;
  }

  bool fixMountingCoordinatorReportedPendingTransactionsOnAndroid() override {
    return false;
  }

  bool fuseboxEnabledDebug() override {
    return true;
  }

  bool fuseboxEnabledRelease() override {
    return false;
  }

  bool initEagerTurboModulesOnNativeModulesQueueAndroid() override {
    return true;
  }

  bool lazyAnimationCallbacks() override {
    return false;
  }

  bool loadVectorDrawablesOnImages() override {
    return false;
  }

  bool traceTurboModulePromiseRejectionsOnAndroid() override {
    return false;
  }

  bool useAlwaysAvailableJSErrorHandling() override {
    return false;
  }

  bool useFabricInterop() override {
    return false;
  }

  bool useImmediateExecutorInAndroidBridgeless() override {
    return true;
  }

  bool useNativeViewConfigsInBridgelessMode() override {
    return false;
  }

  bool useOptimisedViewPreallocationOnAndroid() override {
    return false;
  }

  bool useOptimizedEventBatchingOnAndroid() override {
    return false;
  }

  bool useRawPropsJsiValue() override {
    return false;
  }

  bool useRuntimeShadowNodeReferenceUpdate() override {
    return false;
  }

  bool useTurboModuleInterop() override {
    return false;
  }

  bool useTurboModules() override {
    return false;
  }
};

} // namespace facebook::react<|MERGE_RESOLUTION|>--- conflicted
+++ resolved
@@ -4,11 +4,7 @@
  * This source code is licensed under the MIT license found in the
  * LICENSE file in the root directory of this source tree.
  *
-<<<<<<< HEAD
- * @generated SignedSource<<d6e16767f0e9d30fa065eed60c5223a8>>
-=======
  * @generated SignedSource<<ee899be30798eb6d386b44bc6bc027ea>>
->>>>>>> f402ed17
  */
 
 /**
