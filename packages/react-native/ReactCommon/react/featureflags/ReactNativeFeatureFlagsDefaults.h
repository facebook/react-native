/*
 * Copyright (c) Meta Platforms, Inc. and affiliates.
 *
 * This source code is licensed under the MIT license found in the
 * LICENSE file in the root directory of this source tree.
 *
<<<<<<< HEAD
 * @generated SignedSource<<a0e33adba95ded29585b718e8d3f4165>>
=======
 * @generated SignedSource<<7ca0c460a5b96f0cb8555054d24c8c2c>>
>>>>>>> 0d3791ca
 */

/**
 * IMPORTANT: Do NOT modify this file directly.
 *
 * To change the definition of the flags, edit
 *   packages/react-native/scripts/featureflags/ReactNativeFeatureFlags.config.js.
 *
 * To regenerate this code, run the following script from the repo root:
 *   yarn featureflags --update
 */

#pragma once

#include <react/featureflags/ReactNativeFeatureFlagsProvider.h>

namespace facebook::react {

class ReactNativeFeatureFlagsDefaults : public ReactNativeFeatureFlagsProvider {
 public:
  ReactNativeFeatureFlagsDefaults() = default;

  bool commonTestFlag() override {
    return false;
  }

  bool cdpInteractionMetricsEnabled() override {
    return false;
  }

  bool cxxNativeAnimatedEnabled() override {
    return false;
  }

  bool cxxNativeAnimatedRemoveJsSync() override {
    return false;
  }

  bool disableFabricCommitInCXXAnimated() override {
    return false;
  }

  bool disableMountItemReorderingAndroid() override {
    return false;
  }

  bool disableOldAndroidAttachmentMetricsWorkarounds() override {
    return true;
  }

  bool disableTextLayoutManagerCacheAndroid() override {
    return false;
  }

  bool enableAccessibilityOrder() override {
    return false;
  }

  bool enableAccumulatedUpdatesInRawPropsAndroid() override {
    return false;
  }

  bool enableAndroidTextMeasurementOptimizations() override {
    return false;
  }

  bool enableBridgelessArchitecture() override {
    return false;
  }

  bool enableCppPropsIteratorSetter() override {
    return false;
  }

  bool enableCustomFocusSearchOnClippedElementsAndroid() override {
    return true;
  }

  bool enableDestroyShadowTreeRevisionAsync() override {
    return false;
  }

  bool enableDoubleMeasurementFixAndroid() override {
    return false;
  }

  bool enableEagerMainQueueModulesOnIOS() override {
    return false;
  }

  bool enableEagerRootViewAttachment() override {
    return false;
  }

  bool enableFabricLogs() override {
    return false;
  }

  bool enableFabricRenderer() override {
    return false;
  }

  bool enableFixForParentTagDuringReparenting() override {
    return false;
  }

  bool enableFontScaleChangesUpdatingLayout() override {
    return false;
  }

  bool enableIOSTextBaselineOffsetPerLine() override {
    return false;
  }

  bool enableIOSViewClipToPaddingBox() override {
    return false;
  }

  bool enableImagePrefetchingAndroid() override {
    return false;
  }

  bool enableImmediateUpdateModeForContentOffsetChanges() override {
    return false;
  }

  bool enableInteropViewManagerClassLookUpOptimizationIOS() override {
    return false;
  }

  bool enableLayoutAnimationsOnAndroid() override {
    return false;
  }

  bool enableLayoutAnimationsOnIOS() override {
    return true;
  }

  bool enableLineHeightCenteringOnIOS() override {
    return false;
  }

  bool enableMainQueueCoordinatorOnIOS() override {
    return false;
  }

  bool enableModuleArgumentNSNullConversionIOS() override {
    return false;
  }

  bool enableNativeCSSParsing() override {
    return false;
  }

  bool enableNetworkEventReporting() override {
    return false;
  }

  bool enableNewBackgroundAndBorderDrawables() override {
    return true;
  }

  bool enablePreparedTextLayout() override {
    return false;
  }

  bool enablePropsUpdateReconciliationAndroid() override {
    return false;
  }

  bool enableResourceTimingAPI() override {
    return false;
  }

  bool enableViewCulling() override {
    return false;
  }

  bool enableViewRecycling() override {
    return false;
  }

  bool enableViewRecyclingForText() override {
    return true;
  }

  bool enableViewRecyclingForView() override {
    return true;
  }

  bool enableVirtualViewDebugFeatures() override {
    return false;
  }

  bool enableVirtualViewRenderState() override {
    return true;
  }

  bool enableVirtualViewWindowFocusDetection() override {
    return false;
  }

  bool fixMappingOfEventPrioritiesBetweenFabricAndReact() override {
    return false;
  }

  bool fuseboxEnabledRelease() override {
    return false;
  }

  bool fuseboxNetworkInspectionEnabled() override {
    return false;
  }

  bool hideOffscreenVirtualViewsOnIOS() override {
    return false;
  }

  bool perfMonitorV2Enabled() override {
    return false;
  }

  double preparedTextCacheSize() override {
    return 200.0;
  }

  bool preventShadowTreeCommitExhaustion() override {
    return false;
  }

  bool releaseImageDataWhenConsumed() override {
    return false;
  }

  bool shouldPressibilityUseW3CPointerEventsForHover() override {
    return false;
  }

  bool skipActivityIdentityAssertionOnHostPause() override {
    return false;
  }

  bool traceTurboModulePromiseRejectionsOnAndroid() override {
    return false;
  }

  bool updateRuntimeShadowNodeReferencesOnCommit() override {
    return false;
  }

  bool useAlwaysAvailableJSErrorHandling() override {
    return false;
  }

  bool useFabricInterop() override {
    return true;
  }

  bool useNativeEqualsInNativeReadableArrayAndroid() override {
    return false;
  }

  bool useNativeTransformHelperAndroid() override {
    return false;
  }

  bool useNativeViewConfigsInBridgelessMode() override {
    return false;
  }

  bool useOptimizedEventBatchingOnAndroid() override {
    return false;
  }

  bool useRawPropsJsiValue() override {
    return false;
  }

  bool useShadowNodeStateOnClone() override {
    return false;
  }

  bool useTurboModuleInterop() override {
    return false;
  }

  bool useTurboModules() override {
    return false;
  }

  double virtualViewPrerenderRatio() override {
    return 5.0;
  }
};

} // namespace facebook::react<|MERGE_RESOLUTION|>--- conflicted
+++ resolved
@@ -4,11 +4,7 @@
  * This source code is licensed under the MIT license found in the
  * LICENSE file in the root directory of this source tree.
  *
-<<<<<<< HEAD
- * @generated SignedSource<<a0e33adba95ded29585b718e8d3f4165>>
-=======
- * @generated SignedSource<<7ca0c460a5b96f0cb8555054d24c8c2c>>
->>>>>>> 0d3791ca
+ * @generated SignedSource<<6d26b29fc7a711c56e17cf9410068eb9>>
  */
 
 /**
