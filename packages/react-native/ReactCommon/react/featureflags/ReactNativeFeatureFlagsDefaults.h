--- conflicted
+++ resolved
@@ -4,11 +4,7 @@
  * This source code is licensed under the MIT license found in the
  * LICENSE file in the root directory of this source tree.
  *
-<<<<<<< HEAD
- * @generated SignedSource<<36caa4d81c790147714ea6ced92bbe23>>
-=======
- * @generated SignedSource<<c7b0a50bce07d6e2556b5780e0f22595>>
->>>>>>> 198adb47
+ * @generated SignedSource<<a8acfd65ad09126802c6731825b93957>>
  */
 
 /**
