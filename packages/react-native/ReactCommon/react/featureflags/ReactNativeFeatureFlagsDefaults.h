--- conflicted
+++ resolved
@@ -4,11 +4,7 @@
  * This source code is licensed under the MIT license found in the
  * LICENSE file in the root directory of this source tree.
  *
-<<<<<<< HEAD
- * @generated SignedSource<<15170c14dba24cbbbf36e1bb6f9e3ac9>>
-=======
- * @generated SignedSource<<93d8b298331642e4dfc7aa0ebf0978c2>>
->>>>>>> c832f94c
+ * @generated SignedSource<<c1922473cb26b32f2520505d9974a529>>
  */
 
 /**
