/*
 * Copyright (c) Meta Platforms, Inc. and affiliates.
 *
 * This source code is licensed under the MIT license found in the
 * LICENSE file in the root directory of this source tree.
 *
<<<<<<< HEAD
 * @generated SignedSource<<98aef43726551cf6ff3155bbcb34f1f5>>
=======
 * @generated SignedSource<<829c85b56fbeaf01ece2d1dd84ecde8e>>
>>>>>>> 8d8cb718
 */

/**
 * IMPORTANT: Do NOT modify this file directly.
 *
 * To change the definition of the flags, edit
 *   packages/react-native/scripts/featureflags/ReactNativeFeatureFlags.config.js.
 *
 * To regenerate this code, run the following script from the repo root:
 *   yarn featureflags --update
 */

#pragma once

#include <react/featureflags/ReactNativeFeatureFlagsProvider.h>

namespace facebook::react {

class ReactNativeFeatureFlagsDefaults : public ReactNativeFeatureFlagsProvider {
 public:
  ReactNativeFeatureFlagsDefaults() = default;

  bool commonTestFlag() override {
    return false;
  }

  bool animatedShouldSignalBatch() override {
    return false;
  }

  bool avoidCeilingAvailableAndroidTextWidth() override {
    return true;
  }

  bool cxxNativeAnimatedEnabled() override {
    return false;
  }

  bool disableMainQueueSyncDispatchIOS() override {
    return false;
  }

  bool disableMountItemReorderingAndroid() override {
    return false;
  }

  bool enableAccessibilityOrder() override {
    return false;
  }

  bool enableAccumulatedUpdatesInRawPropsAndroid() override {
    return false;
  }

  bool enableBridgelessArchitecture() override {
    return false;
  }

  bool enableCppPropsIteratorSetter() override {
    return false;
  }

  bool enableCustomFocusSearchOnClippedElementsAndroid() override {
    return true;
  }

  bool enableDestroyShadowTreeRevisionAsync() override {
    return false;
  }

  bool enableDoubleMeasurementFixAndroid() override {
    return false;
  }

  bool enableEagerRootViewAttachment() override {
    return false;
  }

  bool enableFabricLogs() override {
    return false;
  }

  bool enableFabricRenderer() override {
    return false;
  }

  bool enableFixForParentTagDuringReparenting() override {
    return false;
  }

  bool enableFontScaleChangesUpdatingLayout() override {
    return false;
  }

  bool enableIOSViewClipToPaddingBox() override {
    return false;
  }

  bool enableLayoutAnimationsOnAndroid() override {
    return false;
  }

  bool enableLayoutAnimationsOnIOS() override {
    return true;
  }

  bool enableMainQueueModulesOnIOS() override {
    return false;
  }

  bool enableModuleArgumentNSNullConversionIOS() override {
    return true;
  }

  bool enableNativeCSSParsing() override {
    return false;
  }

  bool enableNetworkEventReporting() override {
    return false;
  }

  bool enableNewBackgroundAndBorderDrawables() override {
    return true;
  }

  bool enablePreparedTextLayout() override {
    return false;
  }

  bool enablePropsUpdateReconciliationAndroid() override {
    return false;
  }

  bool enableResourceTimingAPI() override {
    return false;
  }

  bool enableSynchronousStateUpdates() override {
    return false;
  }

  bool enableViewCulling() override {
    return false;
  }

  bool enableViewRecycling() override {
    return false;
  }

  bool enableViewRecyclingForText() override {
    return true;
  }

  bool enableViewRecyclingForView() override {
    return true;
  }

  bool fixMappingOfEventPrioritiesBetweenFabricAndReact() override {
    return false;
  }

  bool fuseboxEnabledRelease() override {
    return false;
  }

  bool fuseboxNetworkInspectionEnabled() override {
    return false;
  }

  bool incorporateMaxLinesDuringAndroidLayout() override {
    return true;
  }

  bool traceTurboModulePromiseRejectionsOnAndroid() override {
    return false;
  }

  bool updateRuntimeShadowNodeReferencesOnCommit() override {
    return false;
  }

  bool useAlwaysAvailableJSErrorHandling() override {
    return false;
  }

  bool useAndroidTextLayoutWidthDirectly() override {
    return true;
  }

  bool useFabricInterop() override {
    return true;
  }

  bool useNativeViewConfigsInBridgelessMode() override {
    return false;
  }

  bool useOptimizedEventBatchingOnAndroid() override {
    return false;
  }

  bool useRawPropsJsiValue() override {
    return false;
  }

  bool useShadowNodeStateOnClone() override {
    return false;
  }

  bool useTurboModuleInterop() override {
    return false;
  }

  bool useTurboModules() override {
    return false;
  }
};

} // namespace facebook::react<|MERGE_RESOLUTION|>--- conflicted
+++ resolved
@@ -4,11 +4,7 @@
  * This source code is licensed under the MIT license found in the
  * LICENSE file in the root directory of this source tree.
  *
-<<<<<<< HEAD
- * @generated SignedSource<<98aef43726551cf6ff3155bbcb34f1f5>>
-=======
  * @generated SignedSource<<829c85b56fbeaf01ece2d1dd84ecde8e>>
->>>>>>> 8d8cb718
  */
 
 /**
@@ -119,10 +115,6 @@
     return false;
   }
 
-  bool enableModuleArgumentNSNullConversionIOS() override {
-    return true;
-  }
-
   bool enableNativeCSSParsing() override {
     return false;
   }
