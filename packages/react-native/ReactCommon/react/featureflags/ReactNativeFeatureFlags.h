/*
 * Copyright (c) Meta Platforms, Inc. and affiliates.
 *
 * This source code is licensed under the MIT license found in the
 * LICENSE file in the root directory of this source tree.
 *
<<<<<<< HEAD
 * @generated SignedSource<<6c4322adf33ac5b1bc921b306b2f5f8f>>
=======
 * @generated SignedSource<<9170ab789417914123e11ecb836aaa9a>>
>>>>>>> 4df224ca
 */

/**
 * IMPORTANT: Do NOT modify this file directly.
 *
 * To change the definition of the flags, edit
 *   packages/react-native/scripts/featureflags/ReactNativeFeatureFlags.config.js.
 *
 * To regenerate this code, run the following script from the repo root:
 *   yarn featureflags-update
 */

#pragma once

#include <react/featureflags/ReactNativeFeatureFlagsAccessor.h>
#include <react/featureflags/ReactNativeFeatureFlagsProvider.h>
#include <memory>
#include <optional>
#include <string>

#ifndef RN_EXPORT
#define RN_EXPORT __attribute__((visibility("default")))
#endif

namespace facebook::react {

/**
 * This class provides access to internal React Native feature flags.
 *
 * All the methods are thread-safe (as long as the methods in the overridden
 * provider are).
 */
class ReactNativeFeatureFlags {
 public:
  /**
   * Common flag for testing. Do NOT modify.
   */
  RN_EXPORT static bool commonTestFlag();

  /**
   * Adds support for recursively processing commits that mount synchronously (Android only).
   */
  RN_EXPORT static bool allowRecursiveCommitsWithSynchronousMountOnAndroid();

  /**
   * When enabled, the RuntimeScheduler processing the event loop will batch all rendering updates and dispatch them together at the end of each iteration of the loop.
   */
  RN_EXPORT static bool batchRenderingUpdatesInEventLoop();

  /**
   * Do not wait for a main-thread dispatch to complete init to start executing work on the JS thread on Android
   */
  RN_EXPORT static bool completeReactInstanceCreationOnBgThreadOnAndroid();

  /**
   * Kill-switch to turn off support for aling-items:baseline on Fabric iOS.
   */
  RN_EXPORT static bool enableAlignItemsBaselineOnFabricIOS();

  /**
   * Feature flag to enable the new bridgeless architecture. Note: Enabling this will force enable the following flags: `useTurboModules` & `enableFabricRenderer.
   */
  RN_EXPORT static bool enableBridgelessArchitecture();

  /**
   * Clean yoga node when <TextInput /> does not change.
   */
  RN_EXPORT static bool enableCleanTextInputYogaNode();

  /**
   * Deletes views that were pre-allocated but never mounted on the screen.
   */
  RN_EXPORT static bool enableDeletionOfUnmountedViews();

  /**
   * Feature flag to configure eager attachment of the root view/initialisation of the JS code.
   */
  RN_EXPORT static bool enableEagerRootViewAttachment();

  /**
   * Enables the retention of EventEmitterWrapper on Android till the touch gesture is over to fix a bug on pressable (#44610)
   */
  RN_EXPORT static bool enableEventEmitterRetentionDuringGesturesOnAndroid();

  /**
   * This feature flag enables logs for Fabric.
   */
  RN_EXPORT static bool enableFabricLogs();

  /**
   * Enables the use of the Fabric renderer in the whole app.
   */
  RN_EXPORT static bool enableFabricRenderer();

  /**
   * When the app is completely migrated to Fabric, set this flag to true to disable parts of Paper infrastructure that are not needed anymore but consume memory and CPU. Specifically, UIViewOperationQueue and EventDispatcherImpl will no longer work as they will not subscribe to ReactChoreographer for updates.
   */
  RN_EXPORT static bool enableFabricRendererExclusively();

  /**
   * When enabled, the renderer would only fail commits when they propagate state and the last commit that updated state changed before committing.
   */
  RN_EXPORT static bool enableGranularShadowTreeStateReconciliation();

  /**
   * iOS Views will clip to their padding box vs border box
   */
  RN_EXPORT static bool enableIOSViewClipToPaddingBox();

  /**
   * When enabled, LayoutAnimations API will animate state changes on Android.
   */
  RN_EXPORT static bool enableLayoutAnimationsOnAndroid();

  /**
   * When enabled, LayoutAnimations API will animate state changes on iOS.
   */
  RN_EXPORT static bool enableLayoutAnimationsOnIOS();

  /**
   * When enabled, custom line height calculation will be centered from top to bottom.
   */
  RN_EXPORT static bool enableLineHeightCenteringOnAndroid();

  /**
   * When enabled, custom line height calculation will be centered from top to bottom.
   */
  RN_EXPORT static bool enableLineHeightCenteringOnIOS();

  /**
   * Enables the reporting of long tasks through `PerformanceObserver`. Only works if the event loop is enabled.
   */
  RN_EXPORT static bool enableLongTaskAPI();

  /**
   * Enables the use of microtasks in Hermes (scheduling) and RuntimeScheduler (execution).
   */
  RN_EXPORT static bool enableMicrotasks();

  /**
   * Moves execution of pre-mount items to outside the choregrapher in the main thread, so we can estimate idle time more precisely (Android only).
   */
  RN_EXPORT static bool enablePreciseSchedulingForPremountItemsOnAndroid();

  /**
   * When enabled, Android will receive prop updates based on the differences between the last rendered shadow node and the last committed shadow node.
   */
  RN_EXPORT static bool enablePropsUpdateReconciliationAndroid();

  /**
   * Report paint time inside the Event Timing API implementation (PerformanceObserver).
   */
  RN_EXPORT static bool enableReportEventPaintTime();

  /**
   * Dispatches state updates synchronously in Fabric (e.g.: updates the scroll position in the shadow tree synchronously from the main thread).
   */
  RN_EXPORT static bool enableSynchronousStateUpdates();

  /**
   * Text preallocation optimisation where unnecessary work is removed.
   */
  RN_EXPORT static bool enableTextPreallocationOptimisation();

  /**
   * Ensures that JavaScript always has a consistent view of the state of the UI (e.g.: commits done in other threads are not immediately propagated to JS during its execution).
   */
  RN_EXPORT static bool enableUIConsistency();

  /**
   * Enables View Recycling. When enabled, individual ViewManagers must still opt-in.
   */
  RN_EXPORT static bool enableViewRecycling();

  /**
   * When enabled, rawProps in Props will not include Yoga specific props.
   */
  RN_EXPORT static bool excludeYogaFromRawProps();

  /**
   * Start image fetching during view preallocation instead of waiting for layout pass
   */
  RN_EXPORT static bool fetchImagesInViewPreallocation();

  /**
   * Uses the default event priority instead of the discreet event priority by default when dispatching events from Fabric to React.
   */
  RN_EXPORT static bool fixMappingOfEventPrioritiesBetweenFabricAndReact();

  /**
   * Fixes a limitation on Android where the mounting coordinator would report there are no pending transactions but some of them were actually not processed due to the use of the push model.
   */
  RN_EXPORT static bool fixMountingCoordinatorReportedPendingTransactionsOnAndroid();

  /**
   * Forces the mounting layer on Android to always batch mount items instead of dispatching them immediately. This might fix some crashes related to synchronous state updates, where some views dispatch state updates during mount.
   */
  RN_EXPORT static bool forceBatchingMountItemsOnAndroid();

  /**
   * Flag determining if the React Native DevTools (Fusebox) CDP backend should be enabled in debug builds. This flag is global and should not be changed across React Host lifetimes.
   */
  RN_EXPORT static bool fuseboxEnabledDebug();

  /**
   * Flag determining if the React Native DevTools (Fusebox) CDP backend should be enabled in release builds. This flag is global and should not be changed across React Host lifetimes.
   */
  RN_EXPORT static bool fuseboxEnabledRelease();

  /**
   * Construct modules that requires eager init on the dedicate native modules thread
   */
  RN_EXPORT static bool initEagerTurboModulesOnNativeModulesQueueAndroid();

  /**
   * Only enqueue Choreographer calls if there is an ongoing animation, instead of enqueueing every frame.
   */
  RN_EXPORT static bool lazyAnimationCallbacks();

  /**
   * Adds support for loading vector drawable assets in the Image component (only on Android)
   */
  RN_EXPORT static bool loadVectorDrawablesOnImages();

  /**
   * Propagate layout direction to Android views.
   */
  RN_EXPORT static bool setAndroidLayoutDirection();

  /**
   * Enables storing js caller stack when creating promise in native module. This is useful in case of Promise rejection and tracing the cause.
   */
  RN_EXPORT static bool traceTurboModulePromiseRejectionsOnAndroid();

  /**
   * Should this application enable the Fabric Interop Layer for Android? If yes, the application will behave so that it can accept non-Fabric components and render them on Fabric. This toggle is controlling extra logic such as custom event dispatching that are needed for the Fabric Interop Layer to work correctly.
   */
  RN_EXPORT static bool useFabricInterop();

  /**
   * Invoke callbacks immediately on the ReactInstance rather than going through a background thread for synchronization
   */
  RN_EXPORT static bool useImmediateExecutorInAndroidBridgeless();

  /**
   * When enabled, it uses the modern fork of RuntimeScheduler that allows scheduling tasks with priorities from any thread.
   */
  RN_EXPORT static bool useModernRuntimeScheduler();

  /**
   * When enabled, the native view configs are used in bridgeless mode.
   */
  RN_EXPORT static bool useNativeViewConfigsInBridgelessMode();

  /**
   * Moves more of the work in view preallocation to the main thread to free up JS thread.
   */
  RN_EXPORT static bool useOptimisedViewPreallocationOnAndroid();

  /**
   * Uses an optimized mechanism for event batching on Android that does not need to wait for a Choreographer frame callback.
   */
  RN_EXPORT static bool useOptimizedEventBatchingOnAndroid();

  /**
   * When enabled, cloning shadow nodes within react native will update the reference held by the current JS fiber tree.
   */
  RN_EXPORT static bool useRuntimeShadowNodeReferenceUpdate();

  /**
   * In Bridgeless mode, should legacy NativeModules use the TurboModule system?
   */
  RN_EXPORT static bool useTurboModuleInterop();

  /**
   * When enabled, NativeModules will be executed by using the TurboModule system
   */
  RN_EXPORT static bool useTurboModules();

  /**
   * Overrides the feature flags with the ones provided by the given provider
   * (generally one that extends `ReactNativeFeatureFlagsDefaults`).
   *
   * This method must be called before you initialize the React Native runtime.
   *
   * @example
   *
   * ```
   * class MyReactNativeFeatureFlags : public ReactNativeFeatureFlagsDefaults {
   *  public:
   *   bool someFlag() override;
   * };
   *
   * ReactNativeFeatureFlags.override(
   *     std::make_unique<MyReactNativeFeatureFlags>());
   * ```
   */
  RN_EXPORT static void override(
      std::unique_ptr<ReactNativeFeatureFlagsProvider> provider);

  /**
   * Removes the overridden feature flags and makes the API return default
   * values again.
   *
   * This is **dangerous**. Use it only if you really understand the
   * implications of this method.
   *
   * This should only be called if you destroy the React Native runtime and
   * need to create a new one with different overrides. In that case,
   * call `dangerouslyReset` after destroying the runtime and `override` again
   * before initializing the new one.
   */
  RN_EXPORT static void dangerouslyReset();

  /**
   * This is a combination of `dangerouslyReset` and `override` that reduces
   * the likeliness of a race condition between the two calls.
   *
   * This is **dangerous** because it can introduce consistency issues that will
   * be much harder to debug. For example, it could hide the fact that feature
   * flags are read before you set the values you want to use everywhere. It
   * could also cause a workflow to suddently have different feature flags for
   * behaviors that were configured with different values before.
   *
   * Please see the documentation of `dangerouslyReset` for additional details.
   */
  RN_EXPORT static std::optional<std::string> dangerouslyForceOverride(
      std::unique_ptr<ReactNativeFeatureFlagsProvider> provider);

 private:
  ReactNativeFeatureFlags() = delete;
  static ReactNativeFeatureFlagsAccessor& getAccessor();
};

} // namespace facebook::react<|MERGE_RESOLUTION|>--- conflicted
+++ resolved
@@ -4,11 +4,7 @@
  * This source code is licensed under the MIT license found in the
  * LICENSE file in the root directory of this source tree.
  *
-<<<<<<< HEAD
- * @generated SignedSource<<6c4322adf33ac5b1bc921b306b2f5f8f>>
-=======
- * @generated SignedSource<<9170ab789417914123e11ecb836aaa9a>>
->>>>>>> 4df224ca
+ * @generated SignedSource<<5c251b351228db851f19d3cfa027dca6>>
  */
 
 /**
