/*
 * Copyright (c) Meta Platforms, Inc. and affiliates.
 *
 * This source code is licensed under the MIT license found in the
 * LICENSE file in the root directory of this source tree.
 *
<<<<<<< HEAD
 * @generated SignedSource<<0515d917d815dfe5b0b643a0fc55bb74>>
=======
 * @generated SignedSource<<8af906cf2c1799274d66979fd2532c57>>
>>>>>>> d22dbb5c
 */

/**
 * IMPORTANT: Do NOT modify this file directly.
 *
 * To change the definition of the flags, edit
 *   packages/react-native/scripts/featureflags/ReactNativeFeatureFlags.config.js.
 *
 * To regenerate this code, run the following script from the repo root:
 *   yarn featureflags --update
 */

#pragma once

#include <react/featureflags/ReactNativeFeatureFlagsAccessor.h>
#include <react/featureflags/ReactNativeFeatureFlagsProvider.h>
#include <memory>
#include <optional>
#include <string>

#ifndef RN_EXPORT
#define RN_EXPORT __attribute__((visibility("default")))
#endif

namespace facebook::react {

/**
 * This class provides access to internal React Native feature flags.
 *
 * All the methods are thread-safe (as long as the methods in the overridden
 * provider are).
 */
class ReactNativeFeatureFlags {
 public:
  /**
   * Common flag for testing. Do NOT modify.
   */
  RN_EXPORT static bool commonTestFlag();

  /**
   * Do not wait for a main-thread dispatch to complete init to start executing work on the JS thread on Android
   */
  RN_EXPORT static bool completeReactInstanceCreationOnBgThreadOnAndroid();

  /**
   * The bridgeless architecture enables the event loop by default. This feature flag allows us to force disabling it in specific instances.
   */
  RN_EXPORT static bool disableEventLoopOnBridgeless();

  /**
   * Prevent FabricMountingManager from reordering mountitems, which may lead to invalid state on the UI thread
   */
  RN_EXPORT static bool disableMountItemReorderingAndroid();

  /**
   * When enabled, Andoid will accumulate updates in rawProps to reduce the number of mounting instructions for cascading rerenders.
   */
  RN_EXPORT static bool enableAccumulatedUpdatesInRawPropsAndroid();

  /**
   * Kill-switch to turn off support for aling-items:baseline on Fabric iOS.
   */
  RN_EXPORT static bool enableAlignItemsBaselineOnFabricIOS();

  /**
   * When enabled, custom line height calculation will be centered from top to bottom.
   */
  RN_EXPORT static bool enableAndroidLineHeightCentering();

  /**
   * Feature flag to enable the new bridgeless architecture. Note: Enabling this will force enable the following flags: `useTurboModules` & `enableFabricRenderer.
   */
  RN_EXPORT static bool enableBridgelessArchitecture();

  /**
   * Enable prop iterator setter-style construction of Props in C++ (this flag is not used in Java).
   */
  RN_EXPORT static bool enableCppPropsIteratorSetter();

  /**
   * Deletes views that were pre-allocated but never mounted on the screen.
   */
  RN_EXPORT static bool enableDeletionOfUnmountedViews();

  /**
   * Feature flag to configure eager attachment of the root view/initialisation of the JS code.
   */
  RN_EXPORT static bool enableEagerRootViewAttachment();

  /**
   * Enables the retention of EventEmitterWrapper on Android till the touch gesture is over to fix a bug on pressable (#44610)
   */
  RN_EXPORT static bool enableEventEmitterRetentionDuringGesturesOnAndroid();

  /**
   * This feature flag enables logs for Fabric.
   */
  RN_EXPORT static bool enableFabricLogs();

  /**
   * Enables the use of the Fabric renderer in the whole app.
   */
  RN_EXPORT static bool enableFabricRenderer();

  /**
   * Synchronise the view command dispatching with mounting of new transaction
   */
  RN_EXPORT static bool enableFixForViewCommandRace();

  /**
   * When enabled, the renderer would only fail commits when they propagate state and the last commit that updated state changed before committing.
   */
  RN_EXPORT static bool enableGranularShadowTreeStateReconciliation();

  /**
   * iOS Views will clip to their padding box vs border box
   */
  RN_EXPORT static bool enableIOSViewClipToPaddingBox();

  /**
   * When enabled, Andoid will build and initiate image prefetch requests on ImageShadowNode::layout
   */
  RN_EXPORT static bool enableImagePrefetchingAndroid();

  /**
   * When enabled, LayoutAnimations API will animate state changes on Android.
   */
  RN_EXPORT static bool enableLayoutAnimationsOnAndroid();

  /**
   * When enabled, LayoutAnimations API will animate state changes on iOS.
   */
  RN_EXPORT static bool enableLayoutAnimationsOnIOS();

  /**
   * When enabled, custom line height calculation will be centered from top to bottom.
   */
  RN_EXPORT static bool enableLineHeightCenteringOnIOS();

  /**
   * Enables the reporting of long tasks through `PerformanceObserver`. Only works if the event loop is enabled.
   */
  RN_EXPORT static bool enableLongTaskAPI();

  /**
   * Use BackgroundDrawable and BorderDrawable instead of CSSBackgroundDrawable
   */
  RN_EXPORT static bool enableNewBackgroundAndBorderDrawables();

  /**
   * Moves execution of pre-mount items to outside the choregrapher in the main thread, so we can estimate idle time more precisely (Android only).
   */
  RN_EXPORT static bool enablePreciseSchedulingForPremountItemsOnAndroid();

  /**
   * When enabled, Android will receive prop updates based on the differences between the last rendered shadow node and the last committed shadow node.
   */
  RN_EXPORT static bool enablePropsUpdateReconciliationAndroid();

  /**
   * Report paint time inside the Event Timing API implementation (PerformanceObserver).
   */
  RN_EXPORT static bool enableReportEventPaintTime();

  /**
   * Dispatches state updates synchronously in Fabric (e.g.: updates the scroll position in the shadow tree synchronously from the main thread).
   */
  RN_EXPORT static bool enableSynchronousStateUpdates();

  /**
   * Ensures that JavaScript always has a consistent view of the state of the UI (e.g.: commits done in other threads are not immediately propagated to JS during its execution).
   */
  RN_EXPORT static bool enableUIConsistency();

  /**
   * Enables View Recycling. When enabled, individual ViewManagers must still opt-in.
   */
  RN_EXPORT static bool enableViewRecycling();

  /**
   * When enabled, rawProps in Props will not include Yoga specific props.
   */
  RN_EXPORT static bool excludeYogaFromRawProps();

  /**
   * Fixes a bug in Differentiator where parent views may be referenced before they're created
   */
  RN_EXPORT static bool fixDifferentiatorEmittingUpdatesWithWrongParentTag();

  /**
   * Uses the default event priority instead of the discreet event priority by default when dispatching events from Fabric to React.
   */
  RN_EXPORT static bool fixMappingOfEventPrioritiesBetweenFabricAndReact();

  /**
   * Fixes a limitation on Android where the mounting coordinator would report there are no pending transactions but some of them were actually not processed due to the use of the push model.
   */
  RN_EXPORT static bool fixMountingCoordinatorReportedPendingTransactionsOnAndroid();

  /**
   * Flag determining if the React Native DevTools (Fusebox) CDP backend should be enabled in release builds. This flag is global and should not be changed across React Host lifetimes.
   */
  RN_EXPORT static bool fuseboxEnabledRelease();

  /**
   * Construct modules that requires eager init on the dedicate native modules thread
   */
  RN_EXPORT static bool initEagerTurboModulesOnNativeModulesQueueAndroid();

  /**
   * Only enqueue Choreographer calls if there is an ongoing animation, instead of enqueueing every frame.
   */
  RN_EXPORT static bool lazyAnimationCallbacks();

  /**
   * Adds support for loading vector drawable assets in the Image component (only on Android)
   */
  RN_EXPORT static bool loadVectorDrawablesOnImages();

  /**
   * Enables storing js caller stack when creating promise in native module. This is useful in case of Promise rejection and tracing the cause.
   */
  RN_EXPORT static bool traceTurboModulePromiseRejectionsOnAndroid();

  /**
   * In Bridgeless mode, use the always available javascript error reporting pipeline.
   */
  RN_EXPORT static bool useAlwaysAvailableJSErrorHandling();

  /**
   * Should this application enable the Fabric Interop Layer for Android? If yes, the application will behave so that it can accept non-Fabric components and render them on Fabric. This toggle is controlling extra logic such as custom event dispatching that are needed for the Fabric Interop Layer to work correctly.
   */
  RN_EXPORT static bool useFabricInterop();

  /**
   * Invoke callbacks immediately on the ReactInstance rather than going through a background thread for synchronization
   */
  RN_EXPORT static bool useImmediateExecutorInAndroidBridgeless();

  /**
   * When enabled, the native view configs are used in bridgeless mode.
   */
  RN_EXPORT static bool useNativeViewConfigsInBridgelessMode();

  /**
   * Moves more of the work in view preallocation to the main thread to free up JS thread.
   */
  RN_EXPORT static bool useOptimisedViewPreallocationOnAndroid();

  /**
   * Uses an optimized mechanism for event batching on Android that does not need to wait for a Choreographer frame callback.
   */
  RN_EXPORT static bool useOptimizedEventBatchingOnAndroid();

  /**
   * Instead of using folly::dynamic as internal representation in RawProps and RawValue, use jsi::Value
   */
  RN_EXPORT static bool useRawPropsJsiValue();

  /**
   * When enabled, cloning shadow nodes within react native will update the reference held by the current JS fiber tree.
   */
  RN_EXPORT static bool useRuntimeShadowNodeReferenceUpdate();

  /**
   * In Bridgeless mode, should legacy NativeModules use the TurboModule system?
   */
  RN_EXPORT static bool useTurboModuleInterop();

  /**
   * When enabled, NativeModules will be executed by using the TurboModule system
   */
  RN_EXPORT static bool useTurboModules();

  /**
   * Overrides the feature flags with the ones provided by the given provider
   * (generally one that extends `ReactNativeFeatureFlagsDefaults`).
   *
   * This method must be called before you initialize the React Native runtime.
   *
   * @example
   *
   * ```
   * class MyReactNativeFeatureFlags : public ReactNativeFeatureFlagsDefaults {
   *  public:
   *   bool someFlag() override;
   * };
   *
   * ReactNativeFeatureFlags.override(
   *     std::make_unique<MyReactNativeFeatureFlags>());
   * ```
   */
  RN_EXPORT static void override(
      std::unique_ptr<ReactNativeFeatureFlagsProvider> provider);

  /**
   * Removes the overridden feature flags and makes the API return default
   * values again.
   *
   * This is **dangerous**. Use it only if you really understand the
   * implications of this method.
   *
   * This should only be called if you destroy the React Native runtime and
   * need to create a new one with different overrides. In that case,
   * call `dangerouslyReset` after destroying the runtime and `override` again
   * before initializing the new one.
   */
  RN_EXPORT static void dangerouslyReset();

  /**
   * This is a combination of `dangerouslyReset` and `override` that reduces
   * the likeliness of a race condition between the two calls.
   *
   * This is **dangerous** because it can introduce consistency issues that will
   * be much harder to debug. For example, it could hide the fact that feature
   * flags are read before you set the values you want to use everywhere. It
   * could also cause a workflow to suddently have different feature flags for
   * behaviors that were configured with different values before.
   *
   * Please see the documentation of `dangerouslyReset` for additional details.
   */
  RN_EXPORT static std::optional<std::string> dangerouslyForceOverride(
      std::unique_ptr<ReactNativeFeatureFlagsProvider> provider);

 private:
  ReactNativeFeatureFlags() = delete;
  static ReactNativeFeatureFlagsAccessor& getAccessor();
};

} // namespace facebook::react<|MERGE_RESOLUTION|>--- conflicted
+++ resolved
@@ -4,11 +4,7 @@
  * This source code is licensed under the MIT license found in the
  * LICENSE file in the root directory of this source tree.
  *
-<<<<<<< HEAD
- * @generated SignedSource<<0515d917d815dfe5b0b643a0fc55bb74>>
-=======
- * @generated SignedSource<<8af906cf2c1799274d66979fd2532c57>>
->>>>>>> d22dbb5c
+ * @generated SignedSource<<b0c46b4cff86833bf3a6cd62189cd7ca>>
  */
 
 /**
