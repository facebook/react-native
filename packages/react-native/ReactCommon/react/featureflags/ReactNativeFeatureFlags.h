--- conflicted
+++ resolved
@@ -4,11 +4,7 @@
  * This source code is licensed under the MIT license found in the
  * LICENSE file in the root directory of this source tree.
  *
-<<<<<<< HEAD
- * @generated SignedSource<<b0c46b4cff86833bf3a6cd62189cd7ca>>
-=======
- * @generated SignedSource<<1d578508c3cd69bbf9616a811508a03e>>
->>>>>>> 198adb47
+ * @generated SignedSource<<f2dbbbd4b39a83d9855045aec135bee8>>
  */
 
 /**
