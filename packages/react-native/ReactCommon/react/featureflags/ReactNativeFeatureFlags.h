/*
 * Copyright (c) Meta Platforms, Inc. and affiliates.
 *
 * This source code is licensed under the MIT license found in the
 * LICENSE file in the root directory of this source tree.
 *
<<<<<<< HEAD
 * @generated SignedSource<<e2177255f6402d15b14033c04a815e86>>
=======
 * @generated SignedSource<<c6419e8e932f65c7be43425e01776dc9>>
>>>>>>> bd133b5d
 */

/**
 * IMPORTANT: Do NOT modify this file directly.
 *
 * To change the definition of the flags, edit
 *   packages/react-native/scripts/featureflags/ReactNativeFeatureFlags.config.js.
 *
 * To regenerate this code, run the following script from the repo root:
 *   yarn featureflags-update
 */

#pragma once

#include <react/featureflags/ReactNativeFeatureFlagsAccessor.h>
#include <react/featureflags/ReactNativeFeatureFlagsProvider.h>
#include <memory>
#include <optional>
#include <string>

#ifndef RN_EXPORT
#define RN_EXPORT __attribute__((visibility("default")))
#endif

namespace facebook::react {

/**
 * This class provides access to internal React Native feature flags.
 *
 * All the methods are thread-safe (as long as the methods in the overridden
 * provider are).
 */
class ReactNativeFeatureFlags {
 public:
  /**
   * Common flag for testing. Do NOT modify.
   */
  RN_EXPORT static bool commonTestFlag();

  /**
   * Adds support for recursively processing commits that mount synchronously (Android only).
   */
  RN_EXPORT static bool allowRecursiveCommitsWithSynchronousMountOnAndroid();

  /**
   * Do not wait for a main-thread dispatch to complete init to start executing work on the JS thread on Android
   */
  RN_EXPORT static bool completeReactInstanceCreationOnBgThreadOnAndroid();

  /**
   * The bridgeless architecture enables the event loop by default. This feature flag allows us to force disabling it in specific instances.
   */
  RN_EXPORT static bool disableEventLoopOnBridgeless();

  /**
   * Prevent FabricMountingManager from reordering mountitems, which may lead to invalid state on the UI thread
   */
  RN_EXPORT static bool disableMountItemReorderingAndroid();

  /**
   * Kill-switch to turn off support for aling-items:baseline on Fabric iOS.
   */
  RN_EXPORT static bool enableAlignItemsBaselineOnFabricIOS();

  /**
   * Feature flag to enable the new bridgeless architecture. Note: Enabling this will force enable the following flags: `useTurboModules` & `enableFabricRenderer.
   */
  RN_EXPORT static bool enableBridgelessArchitecture();

  /**
   * Clean yoga node when <TextInput /> does not change.
   */
  RN_EXPORT static bool enableCleanTextInputYogaNode();

  /**
   * Enable prop iterator setter-style construction of Props in C++ (this flag is not used in Java).
   */
  RN_EXPORT static bool enableCppPropsIteratorSetter();

  /**
   * Deletes views that were pre-allocated but never mounted on the screen.
   */
  RN_EXPORT static bool enableDeletionOfUnmountedViews();

  /**
   * Feature flag to configure eager attachment of the root view/initialisation of the JS code.
   */
  RN_EXPORT static bool enableEagerRootViewAttachment();

  /**
   * Enables the retention of EventEmitterWrapper on Android till the touch gesture is over to fix a bug on pressable (#44610)
   */
  RN_EXPORT static bool enableEventEmitterRetentionDuringGesturesOnAndroid();

  /**
   * This feature flag enables logs for Fabric.
   */
  RN_EXPORT static bool enableFabricLogs();

  /**
   * Enables the use of the Fabric renderer in the whole app.
   */
  RN_EXPORT static bool enableFabricRenderer();

  /**
   * When the app is completely migrated to Fabric, set this flag to true to disable parts of Paper infrastructure that are not needed anymore but consume memory and CPU. Specifically, UIViewOperationQueue and EventDispatcherImpl will no longer work as they will not subscribe to ReactChoreographer for updates.
   */
  RN_EXPORT static bool enableFabricRendererExclusively();

  /**
   * When enabled, the renderer would only fail commits when they propagate state and the last commit that updated state changed before committing.
   */
  RN_EXPORT static bool enableGranularShadowTreeStateReconciliation();

  /**
   * iOS Views will clip to their padding box vs border box
   */
  RN_EXPORT static bool enableIOSViewClipToPaddingBox();

  /**
   * When enabled, LayoutAnimations API will animate state changes on Android.
   */
  RN_EXPORT static bool enableLayoutAnimationsOnAndroid();

  /**
   * When enabled, LayoutAnimations API will animate state changes on iOS.
   */
  RN_EXPORT static bool enableLayoutAnimationsOnIOS();

  /**
   * When enabled, custom line height calculation will be centered from top to bottom.
   */
  RN_EXPORT static bool enableLineHeightCenteringOnAndroid();

  /**
   * When enabled, custom line height calculation will be centered from top to bottom.
   */
  RN_EXPORT static bool enableLineHeightCenteringOnIOS();

  /**
   * Enables the reporting of long tasks through `PerformanceObserver`. Only works if the event loop is enabled.
   */
  RN_EXPORT static bool enableLongTaskAPI();

  /**
   * Use BackgroundDrawable and BorderDrawable instead of CSSBackgroundDrawable
   */
  RN_EXPORT static bool enableNewBackgroundAndBorderDrawables();

  /**
   * Moves execution of pre-mount items to outside the choregrapher in the main thread, so we can estimate idle time more precisely (Android only).
   */
  RN_EXPORT static bool enablePreciseSchedulingForPremountItemsOnAndroid();

  /**
   * When enabled, Android will receive prop updates based on the differences between the last rendered shadow node and the last committed shadow node.
   */
  RN_EXPORT static bool enablePropsUpdateReconciliationAndroid();

  /**
   * Report paint time inside the Event Timing API implementation (PerformanceObserver).
   */
  RN_EXPORT static bool enableReportEventPaintTime();

  /**
   * Dispatches state updates synchronously in Fabric (e.g.: updates the scroll position in the shadow tree synchronously from the main thread).
   */
  RN_EXPORT static bool enableSynchronousStateUpdates();

  /**
   * Text preallocation optimisation where unnecessary work is removed.
   */
  RN_EXPORT static bool enableTextPreallocationOptimisation();

  /**
   * Ensures that JavaScript always has a consistent view of the state of the UI (e.g.: commits done in other threads are not immediately propagated to JS during its execution).
   */
  RN_EXPORT static bool enableUIConsistency();

  /**
   * Enables View Recycling. When enabled, individual ViewManagers must still opt-in.
   */
  RN_EXPORT static bool enableViewRecycling();

  /**
   * When enabled, rawProps in Props will not include Yoga specific props.
   */
  RN_EXPORT static bool excludeYogaFromRawProps();

  /**
   * Uses the default event priority instead of the discreet event priority by default when dispatching events from Fabric to React.
   */
  RN_EXPORT static bool fixMappingOfEventPrioritiesBetweenFabricAndReact();

  /**
   * Fixes a limitation on Android where the mounting coordinator would report there are no pending transactions but some of them were actually not processed due to the use of the push model.
   */
  RN_EXPORT static bool fixMountingCoordinatorReportedPendingTransactionsOnAndroid();

  /**
   * Forces the mounting layer on Android to always batch mount items instead of dispatching them immediately. This might fix some crashes related to synchronous state updates, where some views dispatch state updates during mount.
   */
  RN_EXPORT static bool forceBatchingMountItemsOnAndroid();

  /**
   * Flag determining if the React Native DevTools (Fusebox) CDP backend should be enabled in debug builds. This flag is global and should not be changed across React Host lifetimes.
   */
  RN_EXPORT static bool fuseboxEnabledDebug();

  /**
   * Flag determining if the React Native DevTools (Fusebox) CDP backend should be enabled in release builds. This flag is global and should not be changed across React Host lifetimes.
   */
  RN_EXPORT static bool fuseboxEnabledRelease();

  /**
   * Construct modules that requires eager init on the dedicate native modules thread
   */
  RN_EXPORT static bool initEagerTurboModulesOnNativeModulesQueueAndroid();

  /**
   * Only enqueue Choreographer calls if there is an ongoing animation, instead of enqueueing every frame.
   */
  RN_EXPORT static bool lazyAnimationCallbacks();

  /**
   * Adds support for loading vector drawable assets in the Image component (only on Android)
   */
  RN_EXPORT static bool loadVectorDrawablesOnImages();

  /**
   * Propagate layout direction to Android views.
   */
  RN_EXPORT static bool setAndroidLayoutDirection();

  /**
   * Enables storing js caller stack when creating promise in native module. This is useful in case of Promise rejection and tracing the cause.
   */
  RN_EXPORT static bool traceTurboModulePromiseRejectionsOnAndroid();

  /**
   * Should this application enable the Fabric Interop Layer for Android? If yes, the application will behave so that it can accept non-Fabric components and render them on Fabric. This toggle is controlling extra logic such as custom event dispatching that are needed for the Fabric Interop Layer to work correctly.
   */
  RN_EXPORT static bool useFabricInterop();

  /**
   * Invoke callbacks immediately on the ReactInstance rather than going through a background thread for synchronization
   */
  RN_EXPORT static bool useImmediateExecutorInAndroidBridgeless();

  /**
   * When enabled, the native view configs are used in bridgeless mode.
   */
  RN_EXPORT static bool useNativeViewConfigsInBridgelessMode();

  /**
   * Moves more of the work in view preallocation to the main thread to free up JS thread.
   */
  RN_EXPORT static bool useOptimisedViewPreallocationOnAndroid();

  /**
   * Uses an optimized mechanism for event batching on Android that does not need to wait for a Choreographer frame callback.
   */
  RN_EXPORT static bool useOptimizedEventBatchingOnAndroid();

  /**
   * When enabled, cloning shadow nodes within react native will update the reference held by the current JS fiber tree.
   */
  RN_EXPORT static bool useRuntimeShadowNodeReferenceUpdate();

  /**
   * In Bridgeless mode, should legacy NativeModules use the TurboModule system?
   */
  RN_EXPORT static bool useTurboModuleInterop();

  /**
   * When enabled, NativeModules will be executed by using the TurboModule system
   */
  RN_EXPORT static bool useTurboModules();

  /**
   * Overrides the feature flags with the ones provided by the given provider
   * (generally one that extends `ReactNativeFeatureFlagsDefaults`).
   *
   * This method must be called before you initialize the React Native runtime.
   *
   * @example
   *
   * ```
   * class MyReactNativeFeatureFlags : public ReactNativeFeatureFlagsDefaults {
   *  public:
   *   bool someFlag() override;
   * };
   *
   * ReactNativeFeatureFlags.override(
   *     std::make_unique<MyReactNativeFeatureFlags>());
   * ```
   */
  RN_EXPORT static void override(
      std::unique_ptr<ReactNativeFeatureFlagsProvider> provider);

  /**
   * Removes the overridden feature flags and makes the API return default
   * values again.
   *
   * This is **dangerous**. Use it only if you really understand the
   * implications of this method.
   *
   * This should only be called if you destroy the React Native runtime and
   * need to create a new one with different overrides. In that case,
   * call `dangerouslyReset` after destroying the runtime and `override` again
   * before initializing the new one.
   */
  RN_EXPORT static void dangerouslyReset();

  /**
   * This is a combination of `dangerouslyReset` and `override` that reduces
   * the likeliness of a race condition between the two calls.
   *
   * This is **dangerous** because it can introduce consistency issues that will
   * be much harder to debug. For example, it could hide the fact that feature
   * flags are read before you set the values you want to use everywhere. It
   * could also cause a workflow to suddently have different feature flags for
   * behaviors that were configured with different values before.
   *
   * Please see the documentation of `dangerouslyReset` for additional details.
   */
  RN_EXPORT static std::optional<std::string> dangerouslyForceOverride(
      std::unique_ptr<ReactNativeFeatureFlagsProvider> provider);

 private:
  ReactNativeFeatureFlags() = delete;
  static ReactNativeFeatureFlagsAccessor& getAccessor();
};

} // namespace facebook::react<|MERGE_RESOLUTION|>--- conflicted
+++ resolved
@@ -4,11 +4,7 @@
  * This source code is licensed under the MIT license found in the
  * LICENSE file in the root directory of this source tree.
  *
-<<<<<<< HEAD
- * @generated SignedSource<<e2177255f6402d15b14033c04a815e86>>
-=======
  * @generated SignedSource<<c6419e8e932f65c7be43425e01776dc9>>
->>>>>>> bd133b5d
  */
 
 /**
