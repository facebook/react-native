/*
 * Copyright (c) Meta Platforms, Inc. and affiliates.
 *
 * This source code is licensed under the MIT license found in the
 * LICENSE file in the root directory of this source tree.
 *
<<<<<<< HEAD
 * @generated SignedSource<<5e5586e3e2d9dd7053f0f406c11d534f>>
=======
 * @generated SignedSource<<bb996be6cd68e1b349d3859a29250f28>>
>>>>>>> ab47834e
 */

/**
 * IMPORTANT: Do NOT modify this file directly.
 *
 * To change the definition of the flags, edit
 *   packages/react-native/scripts/featureflags/ReactNativeFeatureFlags.config.js.
 *
 * To regenerate this code, run the following script from the repo root:
 *   yarn featureflags --update
 */

#pragma once

#include <react/featureflags/ReactNativeFeatureFlagsAccessor.h>
#include <react/featureflags/ReactNativeFeatureFlagsProvider.h>
#include <memory>
#include <optional>
#include <string>

#ifndef RN_EXPORT
#define RN_EXPORT __attribute__((visibility("default")))
#endif

namespace facebook::react {

/**
 * This class provides access to internal React Native feature flags.
 *
 * All the methods are thread-safe (as long as the methods in the overridden
 * provider are).
 */
class ReactNativeFeatureFlags {
 public:
  /**
   * Common flag for testing. Do NOT modify.
   */
  RN_EXPORT static bool commonTestFlag();

  /**
   * Enables start- and finishOperationBatch on any platform.
   */
  RN_EXPORT static bool animatedShouldSignalBatch();

  /**
   * Use a C++ implementation of Native Animated instead of the platform implementation.
   */
  RN_EXPORT static bool cxxNativeAnimatedEnabled();

  /**
   * Disable sync dispatch on the main queue on iOS
   */
  RN_EXPORT static bool disableMainQueueSyncDispatchIOS();

  /**
   * Prevent FabricMountingManager from reordering mountItems, which may lead to invalid state on the UI thread
   */
  RN_EXPORT static bool disableMountItemReorderingAndroid();

  /**
   * Disables the use of ShadowNode (to calculate ViewConfigs) on apps that are fully running on the new architecture on Android
   */
  RN_EXPORT static bool disableShadowNodeOnNewArchitectureAndroid();

  /**
   * When enabled, the accessibilityOrder prop will propagate to native platforms and define the accessibility order.
   */
  RN_EXPORT static bool enableAccessibilityOrder();

  /**
   * When enabled, Android will accumulate updates in rawProps to reduce the number of mounting instructions for cascading re-renders.
   */
  RN_EXPORT static bool enableAccumulatedUpdatesInRawPropsAndroid();

  /**
   * Feature flag to enable the new bridgeless architecture. Note: Enabling this will force enable the following flags: `useTurboModules` & `enableFabricRenderer`.
   */
  RN_EXPORT static bool enableBridgelessArchitecture();

  /**
   * Enable prop iterator setter-style construction of Props in C++ (this flag is not used in Java).
   */
  RN_EXPORT static bool enableCppPropsIteratorSetter();

  /**
   * Feature flag to configure eager attachment of the root view/initialisation of the JS code.
   */
  RN_EXPORT static bool enableEagerRootViewAttachment();

  /**
   * This feature flag enables logs for Fabric.
   */
  RN_EXPORT static bool enableFabricLogs();

  /**
   * Enables the use of the Fabric renderer in the whole app.
   */
  RN_EXPORT static bool enableFabricRenderer();

  /**
   * Enables font scale changes updating layout for measurable nodes.
   */
  RN_EXPORT static bool enableFontScaleChangesUpdatingLayout();

  /**
   * iOS Views will clip to their padding box vs border box
   */
  RN_EXPORT static bool enableIOSViewClipToPaddingBox();

  /**
   * Trigger JS runtime GC on memory pressure event on iOS
   */
  RN_EXPORT static bool enableJSRuntimeGCOnMemoryPressureOnIOS();

  /**
   * When enabled, LayoutAnimations API will animate state changes on Android.
   */
  RN_EXPORT static bool enableLayoutAnimationsOnAndroid();

  /**
   * When enabled, LayoutAnimations API will animate state changes on iOS.
   */
  RN_EXPORT static bool enableLayoutAnimationsOnIOS();

  /**
<<<<<<< HEAD
   * When enabled, custom line height calculation will be centered from top to bottom.
   */
  RN_EXPORT static bool enableLineHeightCenteringOnIOS();

  /**
   * Enables the reporting of long tasks through `PerformanceObserver`. Only works if the event loop is enabled.
   */
  RN_EXPORT static bool enableLongTaskAPI();

  /**
=======
>>>>>>> ab47834e
   * Makes modules requiring main queue setup initialize on the main thread, during React Native init.
   */
  RN_EXPORT static bool enableMainQueueModulesOnIOS();

  /**
   * Parse CSS strings using the Fabric CSS parser instead of ViewConfig processing
   */
  RN_EXPORT static bool enableNativeCSSParsing();

  /**
   * Use BackgroundDrawable and BorderDrawable instead of CSSBackgroundDrawable
   */
  RN_EXPORT static bool enableNewBackgroundAndBorderDrawables();

  /**
   * When enabled, Android will receive prop updates based on the differences between the last rendered shadow node and the last committed shadow node.
   */
  RN_EXPORT static bool enablePropsUpdateReconciliationAndroid();

  /**
   * Report paint time inside the Event Timing API implementation (PerformanceObserver).
   */
  RN_EXPORT static bool enableReportEventPaintTime();

  /**
   * Dispatches state updates synchronously in Fabric (e.g.: updates the scroll position in the shadow tree synchronously from the main thread).
   */
  RN_EXPORT static bool enableSynchronousStateUpdates();

  /**
   * Enables View Culling: as soon as a view goes off screen, it can be reused anywhere in the UI and pieced together with other items to create new UI elements.
   */
  RN_EXPORT static bool enableViewCulling();

  /**
   * Enables View Recycling. When enabled, individual ViewManagers must still opt-in.
   */
  RN_EXPORT static bool enableViewRecycling();

  /**
   * Enables View Recycling for <Text> via ReactTextView/ReactTextViewManager.
   */
  RN_EXPORT static bool enableViewRecyclingForText();

  /**
   * Enables View Recycling for <View> via ReactViewGroup/ReactViewManager.
   */
  RN_EXPORT static bool enableViewRecyclingForView();

  /**
   * Uses the default event priority instead of the discreet event priority by default when dispatching events from Fabric to React.
   */
  RN_EXPORT static bool fixMappingOfEventPrioritiesBetweenFabricAndReact();

  /**
   * Flag determining if the React Native DevTools (Fusebox) CDP backend should be enabled in release builds. This flag is global and should not be changed across React Host lifetimes.
   */
  RN_EXPORT static bool fuseboxEnabledRelease();

  /**
   * Enable network inspection support in the React Native DevTools CDP backend. Requires `enableBridgelessArchitecture`. This flag is global and should not be changed across React Host lifetimes.
   */
  RN_EXPORT static bool fuseboxNetworkInspectionEnabled();

  /**
   * When enabled, mutex _turboModuleManagerDelegateMutex in RCTTurboModuleManager will not be used
   */
  RN_EXPORT static bool removeTurboModuleManagerDelegateMutex();

  /**
   * Enables storing js caller stack when creating promise in native module. This is useful in case of Promise rejection and tracing the cause.
   */
  RN_EXPORT static bool traceTurboModulePromiseRejectionsOnAndroid();

  /**
   * In Bridgeless mode, use the always available javascript error reporting pipeline.
   */
  RN_EXPORT static bool useAlwaysAvailableJSErrorHandling();

  /**
   * If true, focusing in ReactEditText will mainly use stock Android requestFocus() behavior. If false it will use legacy custom focus behavior.
   */
  RN_EXPORT static bool useEditTextStockAndroidFocusBehavior();

  /**
   * Should this application enable the Fabric Interop Layer for Android? If yes, the application will behave so that it can accept non-Fabric components and render them on Fabric. This toggle is controlling extra logic such as custom event dispatching that are needed for the Fabric Interop Layer to work correctly.
   */
  RN_EXPORT static bool useFabricInterop();

  /**
   * When enabled, the native view configs are used in bridgeless mode.
   */
  RN_EXPORT static bool useNativeViewConfigsInBridgelessMode();

  /**
   * Uses an optimized mechanism for event batching on Android that does not need to wait for a Choreographer frame callback.
   */
  RN_EXPORT static bool useOptimizedEventBatchingOnAndroid();

  /**
   * Instead of using folly::dynamic as internal representation in RawProps and RawValue, use jsi::Value
   */
  RN_EXPORT static bool useRawPropsJsiValue();

  /**
   * In Bridgeless mode, should legacy NativeModules use the TurboModule system?
   */
  RN_EXPORT static bool useTurboModuleInterop();

  /**
   * When enabled, NativeModules will be executed by using the TurboModule system
   */
  RN_EXPORT static bool useTurboModules();

  /**
   * Overrides the feature flags with the ones provided by the given provider
   * (generally one that extends `ReactNativeFeatureFlagsDefaults`).
   *
   * This method must be called before you initialize the React Native runtime.
   *
   * @example
   *
   * ```
   * class MyReactNativeFeatureFlags : public ReactNativeFeatureFlagsDefaults {
   *  public:
   *   bool someFlag() override;
   * };
   *
   * ReactNativeFeatureFlags.override(
   *     std::make_unique<MyReactNativeFeatureFlags>());
   * ```
   */
  RN_EXPORT static void override(
      std::unique_ptr<ReactNativeFeatureFlagsProvider> provider);

  /**
   * Removes the overridden feature flags and makes the API return default
   * values again.
   *
   * This is **dangerous**. Use it only if you really understand the
   * implications of this method.
   *
   * This should only be called if you destroy the React Native runtime and
   * need to create a new one with different overrides. In that case,
   * call `dangerouslyReset` after destroying the runtime and `override` again
   * before initializing the new one.
   */
  RN_EXPORT static void dangerouslyReset();

  /**
   * This is a combination of `dangerouslyReset` and `override` that reduces
   * the likeliness of a race condition between the two calls.
   *
   * This is **dangerous** because it can introduce consistency issues that will
   * be much harder to debug. For example, it could hide the fact that feature
   * flags are read before you set the values you want to use everywhere. It
   * could also cause a workflow to suddenly have different feature flags for
   * behaviors that were configured with different values before.
   *
   * Please see the documentation of `dangerouslyReset` for additional details.
   */
  RN_EXPORT static std::optional<std::string> dangerouslyForceOverride(
      std::unique_ptr<ReactNativeFeatureFlagsProvider> provider);

 private:
  ReactNativeFeatureFlags() = delete;
  static ReactNativeFeatureFlagsAccessor& getAccessor();
};

} // namespace facebook::react<|MERGE_RESOLUTION|>--- conflicted
+++ resolved
@@ -4,11 +4,7 @@
  * This source code is licensed under the MIT license found in the
  * LICENSE file in the root directory of this source tree.
  *
-<<<<<<< HEAD
- * @generated SignedSource<<5e5586e3e2d9dd7053f0f406c11d534f>>
-=======
- * @generated SignedSource<<bb996be6cd68e1b349d3859a29250f28>>
->>>>>>> ab47834e
+ * @generated SignedSource<<8a8bab1d7c0c64368b6c7684696d4908>>
  */
 
 /**
@@ -134,19 +130,11 @@
   RN_EXPORT static bool enableLayoutAnimationsOnIOS();
 
   /**
-<<<<<<< HEAD
    * When enabled, custom line height calculation will be centered from top to bottom.
    */
   RN_EXPORT static bool enableLineHeightCenteringOnIOS();
 
   /**
-   * Enables the reporting of long tasks through `PerformanceObserver`. Only works if the event loop is enabled.
-   */
-  RN_EXPORT static bool enableLongTaskAPI();
-
-  /**
-=======
->>>>>>> ab47834e
    * Makes modules requiring main queue setup initialize on the main thread, during React Native init.
    */
   RN_EXPORT static bool enableMainQueueModulesOnIOS();
