--- conflicted
+++ resolved
@@ -4,11 +4,7 @@
  * This source code is licensed under the MIT license found in the
  * LICENSE file in the root directory of this source tree.
  *
-<<<<<<< HEAD
- * @generated SignedSource<<293d2140c5aeaa86d19b0711182066f8>>
-=======
- * @generated SignedSource<<2baa48305074e8dce143fe6327ef719e>>
->>>>>>> 0d3791ca
+ * @generated SignedSource<<2dbef2138c941e0ba581220ecf22a110>>
  */
 
 /**
