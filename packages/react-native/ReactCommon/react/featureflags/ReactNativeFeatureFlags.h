--- conflicted
+++ resolved
@@ -4,11 +4,7 @@
  * This source code is licensed under the MIT license found in the
  * LICENSE file in the root directory of this source tree.
  *
-<<<<<<< HEAD
- * @generated SignedSource<<52c030ec5db80a41227496e2b55396cd>>
-=======
- * @generated SignedSource<<de9db1b4e8ad4d4a81368613a7d1cfb2>>
->>>>>>> 5936f29d
+ * @generated SignedSource<<db0ea51c480f1929e47feef73150f7b8>>
  */
 
 /**
