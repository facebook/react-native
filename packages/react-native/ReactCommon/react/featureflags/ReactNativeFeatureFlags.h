/*
 * Copyright (c) Meta Platforms, Inc. and affiliates.
 *
 * This source code is licensed under the MIT license found in the
 * LICENSE file in the root directory of this source tree.
 *
<<<<<<< HEAD
 * @generated SignedSource<<dd43e546e292a4906ba917e204aa747a>>
=======
 * @generated SignedSource<<55a526204b386d34058c86183d5b97ac>>
>>>>>>> 8a4a6231
 */

/**
 * IMPORTANT: Do NOT modify this file directly.
 *
 * To change the definition of the flags, edit
 *   packages/react-native/scripts/featureflags/ReactNativeFeatureFlags.config.js.
 *
 * To regenerate this code, run the following script from the repo root:
 *   yarn featureflags --update
 */

#pragma once

#include <react/featureflags/ReactNativeFeatureFlagsAccessor.h>
#include <react/featureflags/ReactNativeFeatureFlagsProvider.h>
#include <memory>
#include <optional>
#include <string>

#ifndef RN_EXPORT
#define RN_EXPORT __attribute__((visibility("default")))
#endif

namespace facebook::react {

/**
 * This class provides access to internal React Native feature flags.
 *
 * All the methods are thread-safe (as long as the methods in the overridden
 * provider are).
 */
class ReactNativeFeatureFlags {
 public:
  /**
   * Common flag for testing. Do NOT modify.
   */
  RN_EXPORT static bool commonTestFlag();

  /**
   * Prevent FabricMountingManager from reordering mountitems, which may lead to invalid state on the UI thread
   */
  RN_EXPORT static bool disableMountItemReorderingAndroid();

  /**
   * When enabled, Andoid will accumulate updates in rawProps to reduce the number of mounting instructions for cascading rerenders.
   */
  RN_EXPORT static bool enableAccumulatedUpdatesInRawPropsAndroid();

  /**
   * Feature flag to enable the new bridgeless architecture. Note: Enabling this will force enable the following flags: `useTurboModules` & `enableFabricRenderer.
   */
  RN_EXPORT static bool enableBridgelessArchitecture();

  /**
   * Enable prop iterator setter-style construction of Props in C++ (this flag is not used in Java).
   */
  RN_EXPORT static bool enableCppPropsIteratorSetter();

  /**
   * Feature flag to configure eager attachment of the root view/initialisation of the JS code.
   */
  RN_EXPORT static bool enableEagerRootViewAttachment();

  /**
   * This feature flag enables logs for Fabric.
   */
  RN_EXPORT static bool enableFabricLogs();

  /**
   * Enables the use of the Fabric renderer in the whole app.
   */
  RN_EXPORT static bool enableFabricRenderer();

  /**
   * iOS Views will clip to their padding box vs border box
   */
  RN_EXPORT static bool enableIOSViewClipToPaddingBox();

  /**
   * When enabled, Andoid will build and initiate image prefetch requests on ImageShadowNode::layout
   */
  RN_EXPORT static bool enableImagePrefetchingAndroid();

  /**
   * Trigger JS runtime GC on memory pressure event on iOS
   */
  RN_EXPORT static bool enableJSRuntimeGCOnMemoryPressureOnIOS();

  /**
   * When enabled, LayoutAnimations API will animate state changes on Android.
   */
  RN_EXPORT static bool enableLayoutAnimationsOnAndroid();

  /**
   * When enabled, LayoutAnimations API will animate state changes on iOS.
   */
  RN_EXPORT static bool enableLayoutAnimationsOnIOS();

  /**
   * When enabled, custom line height calculation will be centered from top to bottom.
   */
  RN_EXPORT static bool enableLineHeightCenteringOnIOS();

  /**
   * Enables the reporting of long tasks through `PerformanceObserver`. Only works if the event loop is enabled.
   */
  RN_EXPORT static bool enableLongTaskAPI();

  /**
   * Parse CSS strings using the Fabric CSS parser instead of ViewConfig processing
   */
  RN_EXPORT static bool enableNativeCSSParsing();

  /**
   * Use BackgroundDrawable and BorderDrawable instead of CSSBackgroundDrawable
   */
  RN_EXPORT static bool enableNewBackgroundAndBorderDrawables();

  /**
   * Moves execution of pre-mount items to outside the choregrapher in the main thread, so we can estimate idle time more precisely (Android only).
   */
  RN_EXPORT static bool enablePreciseSchedulingForPremountItemsOnAndroid();

  /**
   * When enabled, Android will receive prop updates based on the differences between the last rendered shadow node and the last committed shadow node.
   */
  RN_EXPORT static bool enablePropsUpdateReconciliationAndroid();

  /**
   * Report paint time inside the Event Timing API implementation (PerformanceObserver).
   */
  RN_EXPORT static bool enableReportEventPaintTime();

  /**
   * Dispatches state updates synchronously in Fabric (e.g.: updates the scroll position in the shadow tree synchronously from the main thread).
   */
  RN_EXPORT static bool enableSynchronousStateUpdates();

  /**
   * Ensures that JavaScript always has a consistent view of the state of the UI (e.g.: commits done in other threads are not immediately propagated to JS during its execution).
   */
  RN_EXPORT static bool enableUIConsistency();

  /**
   * Enables View Culling: as soon as a view goes off screen, it can be reused anywhere in the UI and pieced together with other items to create new UI elements.
   */
  RN_EXPORT static bool enableViewCulling();

  /**
   * Enables View Recycling. When enabled, individual ViewManagers must still opt-in.
   */
  RN_EXPORT static bool enableViewRecycling();

  /**
   * Enables View Recycling for <Text> via ReactTextView/ReactTextViewManager.
   */
  RN_EXPORT static bool enableViewRecyclingForText();

  /**
   * Enables View Recycling for <View> via ReactViewGroup/ReactViewManager.
   */
  RN_EXPORT static bool enableViewRecyclingForView();

  /**
   * When enabled, rawProps in Props will not include Yoga specific props.
   */
  RN_EXPORT static bool excludeYogaFromRawProps();

  /**
   * Fixes a bug in Differentiator where parent views may be referenced before they're created
   */
  RN_EXPORT static bool fixDifferentiatorEmittingUpdatesWithWrongParentTag();

  /**
   * Uses the default event priority instead of the discreet event priority by default when dispatching events from Fabric to React.
   */
  RN_EXPORT static bool fixMappingOfEventPrioritiesBetweenFabricAndReact();

  /**
   * Fixes a limitation on Android where the mounting coordinator would report there are no pending transactions but some of them were actually not processed due to the use of the push model.
   */
  RN_EXPORT static bool fixMountingCoordinatorReportedPendingTransactionsOnAndroid();

  /**
   * Flag determining if the React Native DevTools (Fusebox) CDP backend should be enabled in release builds. This flag is global and should not be changed across React Host lifetimes.
   */
  RN_EXPORT static bool fuseboxEnabledRelease();

  /**
   * Enable network inspection support in the React Native DevTools CDP backend. This flag is global and should not be changed across React Host lifetimes.
   */
  RN_EXPORT static bool fuseboxNetworkInspectionEnabled();

  /**
   * Only enqueue Choreographer calls if there is an ongoing animation, instead of enqueueing every frame.
   */
  RN_EXPORT static bool lazyAnimationCallbacks();

  /**
   * When enabled, mutex _turboModuleManagerDelegateMutex in RCTTurboModuleManager will not be used
   */
  RN_EXPORT static bool removeTurboModuleManagerDelegateMutex();

  /**
   * Throw an exception instead of deadlocking when a TurboModule that requires main queue setup is initialized during a synchronous render on iOS.
   */
  RN_EXPORT static bool throwExceptionInsteadOfDeadlockOnTurboModuleSetupDuringSyncRenderIOS();

  /**
   * Enables storing js caller stack when creating promise in native module. This is useful in case of Promise rejection and tracing the cause.
   */
  RN_EXPORT static bool traceTurboModulePromiseRejectionsOnAndroid();

  /**
   * In Bridgeless mode, use the always available javascript error reporting pipeline.
   */
  RN_EXPORT static bool useAlwaysAvailableJSErrorHandling();

  /**
   * If true, focusing in ReactEditText will mainly use stock Android requestFocus() behavior. If false it will use legacy custom focus behavior.
   */
  RN_EXPORT static bool useEditTextStockAndroidFocusBehavior();

  /**
   * Should this application enable the Fabric Interop Layer for Android? If yes, the application will behave so that it can accept non-Fabric components and render them on Fabric. This toggle is controlling extra logic such as custom event dispatching that are needed for the Fabric Interop Layer to work correctly.
   */
  RN_EXPORT static bool useFabricInterop();

  /**
   * When enabled, the native view configs are used in bridgeless mode.
   */
  RN_EXPORT static bool useNativeViewConfigsInBridgelessMode();

  /**
   * Uses an optimized mechanism for event batching on Android that does not need to wait for a Choreographer frame callback.
   */
  RN_EXPORT static bool useOptimizedEventBatchingOnAndroid();

  /**
   * Instead of using folly::dynamic as internal representation in RawProps and RawValue, use jsi::Value
   */
  RN_EXPORT static bool useRawPropsJsiValue();

  /**
   * In Bridgeless mode, should legacy NativeModules use the TurboModule system?
   */
  RN_EXPORT static bool useTurboModuleInterop();

  /**
   * When enabled, NativeModules will be executed by using the TurboModule system
   */
  RN_EXPORT static bool useTurboModules();

  /**
   * Overrides the feature flags with the ones provided by the given provider
   * (generally one that extends `ReactNativeFeatureFlagsDefaults`).
   *
   * This method must be called before you initialize the React Native runtime.
   *
   * @example
   *
   * ```
   * class MyReactNativeFeatureFlags : public ReactNativeFeatureFlagsDefaults {
   *  public:
   *   bool someFlag() override;
   * };
   *
   * ReactNativeFeatureFlags.override(
   *     std::make_unique<MyReactNativeFeatureFlags>());
   * ```
   */
  RN_EXPORT static void override(
      std::unique_ptr<ReactNativeFeatureFlagsProvider> provider);

  /**
   * Removes the overridden feature flags and makes the API return default
   * values again.
   *
   * This is **dangerous**. Use it only if you really understand the
   * implications of this method.
   *
   * This should only be called if you destroy the React Native runtime and
   * need to create a new one with different overrides. In that case,
   * call `dangerouslyReset` after destroying the runtime and `override` again
   * before initializing the new one.
   */
  RN_EXPORT static void dangerouslyReset();

  /**
   * This is a combination of `dangerouslyReset` and `override` that reduces
   * the likeliness of a race condition between the two calls.
   *
   * This is **dangerous** because it can introduce consistency issues that will
   * be much harder to debug. For example, it could hide the fact that feature
   * flags are read before you set the values you want to use everywhere. It
   * could also cause a workflow to suddently have different feature flags for
   * behaviors that were configured with different values before.
   *
   * Please see the documentation of `dangerouslyReset` for additional details.
   */
  RN_EXPORT static std::optional<std::string> dangerouslyForceOverride(
      std::unique_ptr<ReactNativeFeatureFlagsProvider> provider);

 private:
  ReactNativeFeatureFlags() = delete;
  static ReactNativeFeatureFlagsAccessor& getAccessor();
};

} // namespace facebook::react<|MERGE_RESOLUTION|>--- conflicted
+++ resolved
@@ -4,11 +4,7 @@
  * This source code is licensed under the MIT license found in the
  * LICENSE file in the root directory of this source tree.
  *
-<<<<<<< HEAD
- * @generated SignedSource<<dd43e546e292a4906ba917e204aa747a>>
-=======
- * @generated SignedSource<<55a526204b386d34058c86183d5b97ac>>
->>>>>>> 8a4a6231
+ * @generated SignedSource<<2d0ac25a5fffe44afc0d575e8262bf63>>
  */
 
 /**
