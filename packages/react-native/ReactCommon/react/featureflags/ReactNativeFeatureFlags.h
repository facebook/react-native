--- conflicted
+++ resolved
@@ -4,11 +4,7 @@
  * This source code is licensed under the MIT license found in the
  * LICENSE file in the root directory of this source tree.
  *
-<<<<<<< HEAD
- * @generated SignedSource<<8a8bab1d7c0c64368b6c7684696d4908>>
-=======
- * @generated SignedSource<<a14062b719f668080a6c64dd34d63c2d>>
->>>>>>> 0f9af750
+ * @generated SignedSource<<6e73d8b9f37823734059cccb09254274>>
  */
 
 /**
