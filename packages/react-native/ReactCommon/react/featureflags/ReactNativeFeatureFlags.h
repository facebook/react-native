--- conflicted
+++ resolved
@@ -4,11 +4,7 @@
  * This source code is licensed under the MIT license found in the
  * LICENSE file in the root directory of this source tree.
  *
-<<<<<<< HEAD
  * @generated SignedSource<<2dbef2138c941e0ba581220ecf22a110>>
-=======
- * @generated SignedSource<<4f6913d92515fd817a167ef2a505c777>>
->>>>>>> 7d2a7c93
  */
 
 /**
