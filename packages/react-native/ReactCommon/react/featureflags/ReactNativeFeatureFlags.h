/*
 * Copyright (c) Meta Platforms, Inc. and affiliates.
 *
 * This source code is licensed under the MIT license found in the
 * LICENSE file in the root directory of this source tree.
 *
<<<<<<< HEAD
 * @generated SignedSource<<6ae9655ca02befd10203fab9c4cf21aa>>
=======
 * @generated SignedSource<<42056925ce0f349d1d27090b0750f414>>
>>>>>>> 5697d923
 */

/**
 * IMPORTANT: Do NOT modify this file directly.
 *
 * To change the definition of the flags, edit
 *   packages/react-native/scripts/featureflags/ReactNativeFeatureFlags.config.js.
 *
 * To regenerate this code, run the following script from the repo root:
 *   yarn featureflags-update
 */

#pragma once

#include <react/featureflags/ReactNativeFeatureFlagsAccessor.h>
#include <react/featureflags/ReactNativeFeatureFlagsProvider.h>
#include <memory>
#include <optional>
#include <string>

#ifndef RN_EXPORT
#define RN_EXPORT __attribute__((visibility("default")))
#endif

namespace facebook::react {

/**
 * This class provides access to internal React Native feature flags.
 *
 * All the methods are thread-safe (as long as the methods in the overridden
 * provider are).
 */
class ReactNativeFeatureFlags {
 public:
  /**
   * Common flag for testing. Do NOT modify.
   */
  RN_EXPORT static bool commonTestFlag();

  /**
   * Adds support for recursively processing commits that mount synchronously (Android only).
   */
  RN_EXPORT static bool allowRecursiveCommitsWithSynchronousMountOnAndroid();

  /**
   * Do not wait for a main-thread dispatch to complete init to start executing work on the JS thread on Android
   */
  RN_EXPORT static bool completeReactInstanceCreationOnBgThreadOnAndroid();

  /**
   * The bridgeless architecture enables the event loop by default. This feature flag allows us to force disabling it in specific instances.
   */
  RN_EXPORT static bool disableEventLoopOnBridgeless();

  /**
   * Kill-switch to turn off support for aling-items:baseline on Fabric iOS.
   */
  RN_EXPORT static bool enableAlignItemsBaselineOnFabricIOS();

  /**
   * Feature flag to enable the new bridgeless architecture. Note: Enabling this will force enable the following flags: `useTurboModules` & `enableFabricRenderer.
   */
  RN_EXPORT static bool enableBridgelessArchitecture();

  /**
   * Clean yoga node when <TextInput /> does not change.
   */
  RN_EXPORT static bool enableCleanTextInputYogaNode();

  /**
   * Deletes views that were pre-allocated but never mounted on the screen.
   */
  RN_EXPORT static bool enableDeletionOfUnmountedViews();

  /**
   * Feature flag to configure eager attachment of the root view/initialisation of the JS code.
   */
  RN_EXPORT static bool enableEagerRootViewAttachment();

  /**
   * Enables the retention of EventEmitterWrapper on Android till the touch gesture is over to fix a bug on pressable (#44610)
   */
  RN_EXPORT static bool enableEventEmitterRetentionDuringGesturesOnAndroid();

  /**
   * This feature flag enables logs for Fabric.
   */
  RN_EXPORT static bool enableFabricLogs();

  /**
   * Enables the use of the Fabric renderer in the whole app.
   */
  RN_EXPORT static bool enableFabricRenderer();

  /**
   * When the app is completely migrated to Fabric, set this flag to true to disable parts of Paper infrastructure that are not needed anymore but consume memory and CPU. Specifically, UIViewOperationQueue and EventDispatcherImpl will no longer work as they will not subscribe to ReactChoreographer for updates.
   */
  RN_EXPORT static bool enableFabricRendererExclusively();

  /**
   * When enabled, the renderer would only fail commits when they propagate state and the last commit that updated state changed before committing.
   */
  RN_EXPORT static bool enableGranularShadowTreeStateReconciliation();

  /**
   * iOS Views will clip to their padding box vs border box
   */
  RN_EXPORT static bool enableIOSViewClipToPaddingBox();

  /**
   * When enabled, LayoutAnimations API will animate state changes on Android.
   */
  RN_EXPORT static bool enableLayoutAnimationsOnAndroid();

  /**
   * When enabled, LayoutAnimations API will animate state changes on iOS.
   */
  RN_EXPORT static bool enableLayoutAnimationsOnIOS();

  /**
   * When enabled, custom line height calculation will be centered from top to bottom.
   */
  RN_EXPORT static bool enableLineHeightCenteringOnAndroid();

  /**
   * When enabled, custom line height calculation will be centered from top to bottom.
   */
  RN_EXPORT static bool enableLineHeightCenteringOnIOS();

  /**
   * Enables the reporting of long tasks through `PerformanceObserver`. Only works if the event loop is enabled.
   */
  RN_EXPORT static bool enableLongTaskAPI();

  /**
   * Moves execution of pre-mount items to outside the choregrapher in the main thread, so we can estimate idle time more precisely (Android only).
   */
  RN_EXPORT static bool enablePreciseSchedulingForPremountItemsOnAndroid();

  /**
   * When enabled, Android will receive prop updates based on the differences between the last rendered shadow node and the last committed shadow node.
   */
  RN_EXPORT static bool enablePropsUpdateReconciliationAndroid();

  /**
   * Report paint time inside the Event Timing API implementation (PerformanceObserver).
   */
  RN_EXPORT static bool enableReportEventPaintTime();

  /**
   * Dispatches state updates synchronously in Fabric (e.g.: updates the scroll position in the shadow tree synchronously from the main thread).
   */
  RN_EXPORT static bool enableSynchronousStateUpdates();

  /**
   * Text preallocation optimisation where unnecessary work is removed.
   */
  RN_EXPORT static bool enableTextPreallocationOptimisation();

  /**
   * Ensures that JavaScript always has a consistent view of the state of the UI (e.g.: commits done in other threads are not immediately propagated to JS during its execution).
   */
  RN_EXPORT static bool enableUIConsistency();

  /**
   * Enables View Recycling. When enabled, individual ViewManagers must still opt-in.
   */
  RN_EXPORT static bool enableViewRecycling();

  /**
   * When enabled, rawProps in Props will not include Yoga specific props.
   */
  RN_EXPORT static bool excludeYogaFromRawProps();

  /**
   * Uses the default event priority instead of the discreet event priority by default when dispatching events from Fabric to React.
   */
  RN_EXPORT static bool fixMappingOfEventPrioritiesBetweenFabricAndReact();

  /**
   * Fixes a limitation on Android where the mounting coordinator would report there are no pending transactions but some of them were actually not processed due to the use of the push model.
   */
  RN_EXPORT static bool fixMountingCoordinatorReportedPendingTransactionsOnAndroid();

  /**
   * Forces the mounting layer on Android to always batch mount items instead of dispatching them immediately. This might fix some crashes related to synchronous state updates, where some views dispatch state updates during mount.
   */
  RN_EXPORT static bool forceBatchingMountItemsOnAndroid();

  /**
   * Flag determining if the React Native DevTools (Fusebox) CDP backend should be enabled in debug builds. This flag is global and should not be changed across React Host lifetimes.
   */
  RN_EXPORT static bool fuseboxEnabledDebug();

  /**
   * Flag determining if the React Native DevTools (Fusebox) CDP backend should be enabled in release builds. This flag is global and should not be changed across React Host lifetimes.
   */
  RN_EXPORT static bool fuseboxEnabledRelease();

  /**
   * Construct modules that requires eager init on the dedicate native modules thread
   */
  RN_EXPORT static bool initEagerTurboModulesOnNativeModulesQueueAndroid();

  /**
   * Only enqueue Choreographer calls if there is an ongoing animation, instead of enqueueing every frame.
   */
  RN_EXPORT static bool lazyAnimationCallbacks();

  /**
   * Adds support for loading vector drawable assets in the Image component (only on Android)
   */
  RN_EXPORT static bool loadVectorDrawablesOnImages();

  /**
   * Propagate layout direction to Android views.
   */
  RN_EXPORT static bool setAndroidLayoutDirection();

  /**
   * Enables storing js caller stack when creating promise in native module. This is useful in case of Promise rejection and tracing the cause.
   */
  RN_EXPORT static bool traceTurboModulePromiseRejectionsOnAndroid();

  /**
   * Should this application enable the Fabric Interop Layer for Android? If yes, the application will behave so that it can accept non-Fabric components and render them on Fabric. This toggle is controlling extra logic such as custom event dispatching that are needed for the Fabric Interop Layer to work correctly.
   */
  RN_EXPORT static bool useFabricInterop();

  /**
   * Invoke callbacks immediately on the ReactInstance rather than going through a background thread for synchronization
   */
  RN_EXPORT static bool useImmediateExecutorInAndroidBridgeless();

  /**
   * When enabled, the native view configs are used in bridgeless mode.
   */
  RN_EXPORT static bool useNativeViewConfigsInBridgelessMode();

  /**
   * Moves more of the work in view preallocation to the main thread to free up JS thread.
   */
  RN_EXPORT static bool useOptimisedViewPreallocationOnAndroid();

  /**
   * Uses an optimized mechanism for event batching on Android that does not need to wait for a Choreographer frame callback.
   */
  RN_EXPORT static bool useOptimizedEventBatchingOnAndroid();

  /**
   * When enabled, cloning shadow nodes within react native will update the reference held by the current JS fiber tree.
   */
  RN_EXPORT static bool useRuntimeShadowNodeReferenceUpdate();

  /**
   * In Bridgeless mode, should legacy NativeModules use the TurboModule system?
   */
  RN_EXPORT static bool useTurboModuleInterop();

  /**
   * When enabled, NativeModules will be executed by using the TurboModule system
   */
  RN_EXPORT static bool useTurboModules();

  /**
   * Overrides the feature flags with the ones provided by the given provider
   * (generally one that extends `ReactNativeFeatureFlagsDefaults`).
   *
   * This method must be called before you initialize the React Native runtime.
   *
   * @example
   *
   * ```
   * class MyReactNativeFeatureFlags : public ReactNativeFeatureFlagsDefaults {
   *  public:
   *   bool someFlag() override;
   * };
   *
   * ReactNativeFeatureFlags.override(
   *     std::make_unique<MyReactNativeFeatureFlags>());
   * ```
   */
  RN_EXPORT static void override(
      std::unique_ptr<ReactNativeFeatureFlagsProvider> provider);

  /**
   * Removes the overridden feature flags and makes the API return default
   * values again.
   *
   * This is **dangerous**. Use it only if you really understand the
   * implications of this method.
   *
   * This should only be called if you destroy the React Native runtime and
   * need to create a new one with different overrides. In that case,
   * call `dangerouslyReset` after destroying the runtime and `override` again
   * before initializing the new one.
   */
  RN_EXPORT static void dangerouslyReset();

  /**
   * This is a combination of `dangerouslyReset` and `override` that reduces
   * the likeliness of a race condition between the two calls.
   *
   * This is **dangerous** because it can introduce consistency issues that will
   * be much harder to debug. For example, it could hide the fact that feature
   * flags are read before you set the values you want to use everywhere. It
   * could also cause a workflow to suddently have different feature flags for
   * behaviors that were configured with different values before.
   *
   * Please see the documentation of `dangerouslyReset` for additional details.
   */
  RN_EXPORT static std::optional<std::string> dangerouslyForceOverride(
      std::unique_ptr<ReactNativeFeatureFlagsProvider> provider);

 private:
  ReactNativeFeatureFlags() = delete;
  static ReactNativeFeatureFlagsAccessor& getAccessor();
};

} // namespace facebook::react<|MERGE_RESOLUTION|>--- conflicted
+++ resolved
@@ -4,11 +4,7 @@
  * This source code is licensed under the MIT license found in the
  * LICENSE file in the root directory of this source tree.
  *
-<<<<<<< HEAD
- * @generated SignedSource<<6ae9655ca02befd10203fab9c4cf21aa>>
-=======
- * @generated SignedSource<<42056925ce0f349d1d27090b0750f414>>
->>>>>>> 5697d923
+ * @generated SignedSource<<b9d3f97efb570a9c326b44ed350f5bca>>
  */
 
 /**
