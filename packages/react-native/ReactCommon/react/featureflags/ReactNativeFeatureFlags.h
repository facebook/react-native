/*
 * Copyright (c) Meta Platforms, Inc. and affiliates.
 *
 * This source code is licensed under the MIT license found in the
 * LICENSE file in the root directory of this source tree.
 *
<<<<<<< HEAD
 * @generated SignedSource<<b9d3f97efb570a9c326b44ed350f5bca>>
=======
 * @generated SignedSource<<64ea086a7c847e822595983867cdf776>>
>>>>>>> 3dfe22bd
 */

/**
 * IMPORTANT: Do NOT modify this file directly.
 *
 * To change the definition of the flags, edit
 *   packages/react-native/scripts/featureflags/ReactNativeFeatureFlags.config.js.
 *
 * To regenerate this code, run the following script from the repo root:
 *   yarn featureflags-update
 */

#pragma once

#include <react/featureflags/ReactNativeFeatureFlagsAccessor.h>
#include <react/featureflags/ReactNativeFeatureFlagsProvider.h>
#include <memory>
#include <optional>
#include <string>

#ifndef RN_EXPORT
#define RN_EXPORT __attribute__((visibility("default")))
#endif

namespace facebook::react {

/**
 * This class provides access to internal React Native feature flags.
 *
 * All the methods are thread-safe (as long as the methods in the overridden
 * provider are).
 */
class ReactNativeFeatureFlags {
 public:
  /**
   * Common flag for testing. Do NOT modify.
   */
  RN_EXPORT static bool commonTestFlag();

  /**
   * Adds support for recursively processing commits that mount synchronously (Android only).
   */
  RN_EXPORT static bool allowRecursiveCommitsWithSynchronousMountOnAndroid();

  /**
   * Do not wait for a main-thread dispatch to complete init to start executing work on the JS thread on Android
   */
  RN_EXPORT static bool completeReactInstanceCreationOnBgThreadOnAndroid();

  /**
   * The bridgeless architecture enables the event loop by default. This feature flag allows us to force disabling it in specific instances.
   */
  RN_EXPORT static bool disableEventLoopOnBridgeless();

  /**
   * Kill-switch to turn off support for aling-items:baseline on Fabric iOS.
   */
  RN_EXPORT static bool enableAlignItemsBaselineOnFabricIOS();

  /**
   * Feature flag to enable the new bridgeless architecture. Note: Enabling this will force enable the following flags: `useTurboModules` & `enableFabricRenderer.
   */
  RN_EXPORT static bool enableBridgelessArchitecture();

  /**
   * Clean yoga node when <TextInput /> does not change.
   */
  RN_EXPORT static bool enableCleanTextInputYogaNode();

  /**
   * Deletes views that were pre-allocated but never mounted on the screen.
   */
  RN_EXPORT static bool enableDeletionOfUnmountedViews();

  /**
   * Feature flag to configure eager attachment of the root view/initialisation of the JS code.
   */
  RN_EXPORT static bool enableEagerRootViewAttachment();

  /**
   * Enables the retention of EventEmitterWrapper on Android till the touch gesture is over to fix a bug on pressable (#44610)
   */
  RN_EXPORT static bool enableEventEmitterRetentionDuringGesturesOnAndroid();

  /**
   * This feature flag enables logs for Fabric.
   */
  RN_EXPORT static bool enableFabricLogs();

  /**
   * Enables the use of the Fabric renderer in the whole app.
   */
  RN_EXPORT static bool enableFabricRenderer();

  /**
   * When the app is completely migrated to Fabric, set this flag to true to disable parts of Paper infrastructure that are not needed anymore but consume memory and CPU. Specifically, UIViewOperationQueue and EventDispatcherImpl will no longer work as they will not subscribe to ReactChoreographer for updates.
   */
  RN_EXPORT static bool enableFabricRendererExclusively();

  /**
   * When enabled, the renderer would only fail commits when they propagate state and the last commit that updated state changed before committing.
   */
  RN_EXPORT static bool enableGranularShadowTreeStateReconciliation();

  /**
   * iOS Views will clip to their padding box vs border box
   */
  RN_EXPORT static bool enableIOSViewClipToPaddingBox();

  /**
   * When enabled, LayoutAnimations API will animate state changes on Android.
   */
  RN_EXPORT static bool enableLayoutAnimationsOnAndroid();

  /**
   * When enabled, LayoutAnimations API will animate state changes on iOS.
   */
  RN_EXPORT static bool enableLayoutAnimationsOnIOS();

  /**
   * When enabled, custom line height calculation will be centered from top to bottom.
   */
  RN_EXPORT static bool enableLineHeightCenteringOnAndroid();

  /**
   * When enabled, custom line height calculation will be centered from top to bottom.
   */
  RN_EXPORT static bool enableLineHeightCenteringOnIOS();

  /**
   * Enables the reporting of long tasks through `PerformanceObserver`. Only works if the event loop is enabled.
   */
  RN_EXPORT static bool enableLongTaskAPI();

  /**
   * Use BackgroundDrawable and BorderDrawable instead of CSSBackgroundDrawable
   */
  RN_EXPORT static bool enableNewBackgroundAndBorderDrawables();

  /**
   * Moves execution of pre-mount items to outside the choregrapher in the main thread, so we can estimate idle time more precisely (Android only).
   */
  RN_EXPORT static bool enablePreciseSchedulingForPremountItemsOnAndroid();

  /**
   * When enabled, Android will receive prop updates based on the differences between the last rendered shadow node and the last committed shadow node.
   */
  RN_EXPORT static bool enablePropsUpdateReconciliationAndroid();

  /**
   * Report paint time inside the Event Timing API implementation (PerformanceObserver).
   */
  RN_EXPORT static bool enableReportEventPaintTime();

  /**
   * Dispatches state updates synchronously in Fabric (e.g.: updates the scroll position in the shadow tree synchronously from the main thread).
   */
  RN_EXPORT static bool enableSynchronousStateUpdates();

  /**
   * Text preallocation optimisation where unnecessary work is removed.
   */
  RN_EXPORT static bool enableTextPreallocationOptimisation();

  /**
   * Ensures that JavaScript always has a consistent view of the state of the UI (e.g.: commits done in other threads are not immediately propagated to JS during its execution).
   */
  RN_EXPORT static bool enableUIConsistency();

  /**
   * Enables View Recycling. When enabled, individual ViewManagers must still opt-in.
   */
  RN_EXPORT static bool enableViewRecycling();

  /**
   * When enabled, rawProps in Props will not include Yoga specific props.
   */
  RN_EXPORT static bool excludeYogaFromRawProps();

  /**
   * Uses the default event priority instead of the discreet event priority by default when dispatching events from Fabric to React.
   */
  RN_EXPORT static bool fixMappingOfEventPrioritiesBetweenFabricAndReact();

  /**
   * Fixes a limitation on Android where the mounting coordinator would report there are no pending transactions but some of them were actually not processed due to the use of the push model.
   */
  RN_EXPORT static bool fixMountingCoordinatorReportedPendingTransactionsOnAndroid();

  /**
   * Forces the mounting layer on Android to always batch mount items instead of dispatching them immediately. This might fix some crashes related to synchronous state updates, where some views dispatch state updates during mount.
   */
  RN_EXPORT static bool forceBatchingMountItemsOnAndroid();

  /**
   * Flag determining if the React Native DevTools (Fusebox) CDP backend should be enabled in debug builds. This flag is global and should not be changed across React Host lifetimes.
   */
  RN_EXPORT static bool fuseboxEnabledDebug();

  /**
   * Flag determining if the React Native DevTools (Fusebox) CDP backend should be enabled in release builds. This flag is global and should not be changed across React Host lifetimes.
   */
  RN_EXPORT static bool fuseboxEnabledRelease();

  /**
   * Construct modules that requires eager init on the dedicate native modules thread
   */
  RN_EXPORT static bool initEagerTurboModulesOnNativeModulesQueueAndroid();

  /**
   * Only enqueue Choreographer calls if there is an ongoing animation, instead of enqueueing every frame.
   */
  RN_EXPORT static bool lazyAnimationCallbacks();

  /**
   * Adds support for loading vector drawable assets in the Image component (only on Android)
   */
  RN_EXPORT static bool loadVectorDrawablesOnImages();

  /**
   * Propagate layout direction to Android views.
   */
  RN_EXPORT static bool setAndroidLayoutDirection();

  /**
   * Enables storing js caller stack when creating promise in native module. This is useful in case of Promise rejection and tracing the cause.
   */
  RN_EXPORT static bool traceTurboModulePromiseRejectionsOnAndroid();

  /**
   * Should this application enable the Fabric Interop Layer for Android? If yes, the application will behave so that it can accept non-Fabric components and render them on Fabric. This toggle is controlling extra logic such as custom event dispatching that are needed for the Fabric Interop Layer to work correctly.
   */
  RN_EXPORT static bool useFabricInterop();

  /**
   * Invoke callbacks immediately on the ReactInstance rather than going through a background thread for synchronization
   */
  RN_EXPORT static bool useImmediateExecutorInAndroidBridgeless();

  /**
   * When enabled, the native view configs are used in bridgeless mode.
   */
  RN_EXPORT static bool useNativeViewConfigsInBridgelessMode();

  /**
   * Moves more of the work in view preallocation to the main thread to free up JS thread.
   */
  RN_EXPORT static bool useOptimisedViewPreallocationOnAndroid();

  /**
   * Uses an optimized mechanism for event batching on Android that does not need to wait for a Choreographer frame callback.
   */
  RN_EXPORT static bool useOptimizedEventBatchingOnAndroid();

  /**
   * When enabled, cloning shadow nodes within react native will update the reference held by the current JS fiber tree.
   */
  RN_EXPORT static bool useRuntimeShadowNodeReferenceUpdate();

  /**
   * In Bridgeless mode, should legacy NativeModules use the TurboModule system?
   */
  RN_EXPORT static bool useTurboModuleInterop();

  /**
   * When enabled, NativeModules will be executed by using the TurboModule system
   */
  RN_EXPORT static bool useTurboModules();

  /**
   * Overrides the feature flags with the ones provided by the given provider
   * (generally one that extends `ReactNativeFeatureFlagsDefaults`).
   *
   * This method must be called before you initialize the React Native runtime.
   *
   * @example
   *
   * ```
   * class MyReactNativeFeatureFlags : public ReactNativeFeatureFlagsDefaults {
   *  public:
   *   bool someFlag() override;
   * };
   *
   * ReactNativeFeatureFlags.override(
   *     std::make_unique<MyReactNativeFeatureFlags>());
   * ```
   */
  RN_EXPORT static void override(
      std::unique_ptr<ReactNativeFeatureFlagsProvider> provider);

  /**
   * Removes the overridden feature flags and makes the API return default
   * values again.
   *
   * This is **dangerous**. Use it only if you really understand the
   * implications of this method.
   *
   * This should only be called if you destroy the React Native runtime and
   * need to create a new one with different overrides. In that case,
   * call `dangerouslyReset` after destroying the runtime and `override` again
   * before initializing the new one.
   */
  RN_EXPORT static void dangerouslyReset();

  /**
   * This is a combination of `dangerouslyReset` and `override` that reduces
   * the likeliness of a race condition between the two calls.
   *
   * This is **dangerous** because it can introduce consistency issues that will
   * be much harder to debug. For example, it could hide the fact that feature
   * flags are read before you set the values you want to use everywhere. It
   * could also cause a workflow to suddently have different feature flags for
   * behaviors that were configured with different values before.
   *
   * Please see the documentation of `dangerouslyReset` for additional details.
   */
  RN_EXPORT static std::optional<std::string> dangerouslyForceOverride(
      std::unique_ptr<ReactNativeFeatureFlagsProvider> provider);

 private:
  ReactNativeFeatureFlags() = delete;
  static ReactNativeFeatureFlagsAccessor& getAccessor();
};

} // namespace facebook::react<|MERGE_RESOLUTION|>--- conflicted
+++ resolved
@@ -4,11 +4,7 @@
  * This source code is licensed under the MIT license found in the
  * LICENSE file in the root directory of this source tree.
  *
-<<<<<<< HEAD
- * @generated SignedSource<<b9d3f97efb570a9c326b44ed350f5bca>>
-=======
- * @generated SignedSource<<64ea086a7c847e822595983867cdf776>>
->>>>>>> 3dfe22bd
+ * @generated SignedSource<<e2177255f6402d15b14033c04a815e86>>
  */
 
 /**
