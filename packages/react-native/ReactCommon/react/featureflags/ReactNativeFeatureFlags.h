--- conflicted
+++ resolved
@@ -4,11 +4,7 @@
  * This source code is licensed under the MIT license found in the
  * LICENSE file in the root directory of this source tree.
  *
-<<<<<<< HEAD
- * @generated SignedSource<<6e73d8b9f37823734059cccb09254274>>
-=======
- * @generated SignedSource<<f14956751ac132ac58fcbd2dd2f331a9>>
->>>>>>> 32ce95cc
+ * @generated SignedSource<<a4f67ef97eecd58173de5476d11703a6>>
  */
 
 /**
