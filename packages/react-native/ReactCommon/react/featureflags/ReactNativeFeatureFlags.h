--- conflicted
+++ resolved
@@ -4,11 +4,7 @@
  * This source code is licensed under the MIT license found in the
  * LICENSE file in the root directory of this source tree.
  *
-<<<<<<< HEAD
- * @generated SignedSource<<f2dbbbd4b39a83d9855045aec135bee8>>
-=======
- * @generated SignedSource<<88118789d97156c16a7ab691ca181d00>>
->>>>>>> 40575f26
+ * @generated SignedSource<<a01cac77b59efaca8c67d314cea41862>>
  */
 
 /**
