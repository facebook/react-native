/*
 * Copyright (c) Meta Platforms, Inc. and affiliates.
 *
 * This source code is licensed under the MIT license found in the
 * LICENSE file in the root directory of this source tree.
 *
<<<<<<< HEAD
 * @generated SignedSource<<ebdf128fc4ff04510397d685b512fe11>>
=======
 * @generated SignedSource<<66b0a1b0ac4605ca5bf29ab8351efe92>>
>>>>>>> 0d3791ca
 */

/**
 * IMPORTANT: Do NOT modify this file directly.
 *
 * To change the definition of the flags, edit
 *   packages/react-native/scripts/featureflags/ReactNativeFeatureFlags.config.js.
 *
 * To regenerate this code, run the following script from the repo root:
 *   yarn featureflags --update
 */

#pragma once

#include <folly/dynamic.h>
#include <react/featureflags/ReactNativeFeatureFlagsDefaults.h>

namespace facebook::react {

/**
 * This class is a ReactNativeFeatureFlags provider that takes the values for
 * feature flags from a folly::dynamic object (e.g. from a JSON object), if
 * they are defined. For the flags not defined in the object, it falls back to
 * the default values defined in ReactNativeFeatureFlagsDefaults.
 *
 * The API is strict about typing. It ignores null values from the
 * folly::dynamic object, but if the key is defined, the value must have the
 * correct type or otherwise throws an exception.
 */
class ReactNativeFeatureFlagsDynamicProvider : public ReactNativeFeatureFlagsDefaults {
 private:
  folly::dynamic values_;

 public:
  ReactNativeFeatureFlagsDynamicProvider(folly::dynamic values): values_(std::move(values)) {
    if (!values_.isObject()) {
      throw std::invalid_argument("ReactNativeFeatureFlagsDynamicProvider: values must be an object");
    }
  }

  bool commonTestFlag() override {
    auto value = values_["commonTestFlag"];
    if (!value.isNull()) {
      return value.getBool();
    }

    return ReactNativeFeatureFlagsDefaults::commonTestFlag();
  }

  bool cdpInteractionMetricsEnabled() override {
    auto value = values_["cdpInteractionMetricsEnabled"];
    if (!value.isNull()) {
      return value.getBool();
    }

    return ReactNativeFeatureFlagsDefaults::cdpInteractionMetricsEnabled();
  }

  bool cxxNativeAnimatedEnabled() override {
    auto value = values_["cxxNativeAnimatedEnabled"];
    if (!value.isNull()) {
      return value.getBool();
    }

    return ReactNativeFeatureFlagsDefaults::cxxNativeAnimatedEnabled();
  }

  bool cxxNativeAnimatedRemoveJsSync() override {
    auto value = values_["cxxNativeAnimatedRemoveJsSync"];
    if (!value.isNull()) {
      return value.getBool();
    }

    return ReactNativeFeatureFlagsDefaults::cxxNativeAnimatedRemoveJsSync();
  }

  bool disableFabricCommitInCXXAnimated() override {
    auto value = values_["disableFabricCommitInCXXAnimated"];
    if (!value.isNull()) {
      return value.getBool();
    }

    return ReactNativeFeatureFlagsDefaults::disableFabricCommitInCXXAnimated();
  }

  bool disableMountItemReorderingAndroid() override {
    auto value = values_["disableMountItemReorderingAndroid"];
    if (!value.isNull()) {
      return value.getBool();
    }

    return ReactNativeFeatureFlagsDefaults::disableMountItemReorderingAndroid();
  }

  bool disableOldAndroidAttachmentMetricsWorkarounds() override {
    auto value = values_["disableOldAndroidAttachmentMetricsWorkarounds"];
    if (!value.isNull()) {
      return value.getBool();
    }

    return ReactNativeFeatureFlagsDefaults::disableOldAndroidAttachmentMetricsWorkarounds();
  }

  bool disableTextLayoutManagerCacheAndroid() override {
    auto value = values_["disableTextLayoutManagerCacheAndroid"];
    if (!value.isNull()) {
      return value.getBool();
    }

    return ReactNativeFeatureFlagsDefaults::disableTextLayoutManagerCacheAndroid();
  }

  bool enableAccessibilityOrder() override {
    auto value = values_["enableAccessibilityOrder"];
    if (!value.isNull()) {
      return value.getBool();
    }

    return ReactNativeFeatureFlagsDefaults::enableAccessibilityOrder();
  }

  bool enableAccumulatedUpdatesInRawPropsAndroid() override {
    auto value = values_["enableAccumulatedUpdatesInRawPropsAndroid"];
    if (!value.isNull()) {
      return value.getBool();
    }

    return ReactNativeFeatureFlagsDefaults::enableAccumulatedUpdatesInRawPropsAndroid();
  }

  bool enableAndroidTextMeasurementOptimizations() override {
    auto value = values_["enableAndroidTextMeasurementOptimizations"];
    if (!value.isNull()) {
      return value.getBool();
    }

    return ReactNativeFeatureFlagsDefaults::enableAndroidTextMeasurementOptimizations();
  }

  bool enableBridgelessArchitecture() override {
    auto value = values_["enableBridgelessArchitecture"];
    if (!value.isNull()) {
      return value.getBool();
    }

    return ReactNativeFeatureFlagsDefaults::enableBridgelessArchitecture();
  }

  bool enableCppPropsIteratorSetter() override {
    auto value = values_["enableCppPropsIteratorSetter"];
    if (!value.isNull()) {
      return value.getBool();
    }

    return ReactNativeFeatureFlagsDefaults::enableCppPropsIteratorSetter();
  }

  bool enableCustomFocusSearchOnClippedElementsAndroid() override {
    auto value = values_["enableCustomFocusSearchOnClippedElementsAndroid"];
    if (!value.isNull()) {
      return value.getBool();
    }

    return ReactNativeFeatureFlagsDefaults::enableCustomFocusSearchOnClippedElementsAndroid();
  }

  bool enableDestroyShadowTreeRevisionAsync() override {
    auto value = values_["enableDestroyShadowTreeRevisionAsync"];
    if (!value.isNull()) {
      return value.getBool();
    }

    return ReactNativeFeatureFlagsDefaults::enableDestroyShadowTreeRevisionAsync();
  }

  bool enableDoubleMeasurementFixAndroid() override {
    auto value = values_["enableDoubleMeasurementFixAndroid"];
    if (!value.isNull()) {
      return value.getBool();
    }

    return ReactNativeFeatureFlagsDefaults::enableDoubleMeasurementFixAndroid();
  }

  bool enableEagerMainQueueModulesOnIOS() override {
    auto value = values_["enableEagerMainQueueModulesOnIOS"];
    if (!value.isNull()) {
      return value.getBool();
    }

    return ReactNativeFeatureFlagsDefaults::enableEagerMainQueueModulesOnIOS();
  }

  bool enableEagerRootViewAttachment() override {
    auto value = values_["enableEagerRootViewAttachment"];
    if (!value.isNull()) {
      return value.getBool();
    }

    return ReactNativeFeatureFlagsDefaults::enableEagerRootViewAttachment();
  }

  bool enableFabricLogs() override {
    auto value = values_["enableFabricLogs"];
    if (!value.isNull()) {
      return value.getBool();
    }

    return ReactNativeFeatureFlagsDefaults::enableFabricLogs();
  }

  bool enableFabricRenderer() override {
    auto value = values_["enableFabricRenderer"];
    if (!value.isNull()) {
      return value.getBool();
    }

    return ReactNativeFeatureFlagsDefaults::enableFabricRenderer();
  }

  bool enableFixForParentTagDuringReparenting() override {
    auto value = values_["enableFixForParentTagDuringReparenting"];
    if (!value.isNull()) {
      return value.getBool();
    }

    return ReactNativeFeatureFlagsDefaults::enableFixForParentTagDuringReparenting();
  }

  bool enableFontScaleChangesUpdatingLayout() override {
    auto value = values_["enableFontScaleChangesUpdatingLayout"];
    if (!value.isNull()) {
      return value.getBool();
    }

    return ReactNativeFeatureFlagsDefaults::enableFontScaleChangesUpdatingLayout();
  }

  bool enableIOSTextBaselineOffsetPerLine() override {
    auto value = values_["enableIOSTextBaselineOffsetPerLine"];
    if (!value.isNull()) {
      return value.getBool();
    }

    return ReactNativeFeatureFlagsDefaults::enableIOSTextBaselineOffsetPerLine();
  }

  bool enableIOSViewClipToPaddingBox() override {
    auto value = values_["enableIOSViewClipToPaddingBox"];
    if (!value.isNull()) {
      return value.getBool();
    }

    return ReactNativeFeatureFlagsDefaults::enableIOSViewClipToPaddingBox();
  }

  bool enableImagePrefetchingAndroid() override {
    auto value = values_["enableImagePrefetchingAndroid"];
    if (!value.isNull()) {
      return value.getBool();
    }

    return ReactNativeFeatureFlagsDefaults::enableImagePrefetchingAndroid();
  }

  bool enableImmediateUpdateModeForContentOffsetChanges() override {
    auto value = values_["enableImmediateUpdateModeForContentOffsetChanges"];
    if (!value.isNull()) {
      return value.getBool();
    }

    return ReactNativeFeatureFlagsDefaults::enableImmediateUpdateModeForContentOffsetChanges();
  }

  bool enableInteropViewManagerClassLookUpOptimizationIOS() override {
    auto value = values_["enableInteropViewManagerClassLookUpOptimizationIOS"];
    if (!value.isNull()) {
      return value.getBool();
    }

    return ReactNativeFeatureFlagsDefaults::enableInteropViewManagerClassLookUpOptimizationIOS();
  }

  bool enableLayoutAnimationsOnAndroid() override {
    auto value = values_["enableLayoutAnimationsOnAndroid"];
    if (!value.isNull()) {
      return value.getBool();
    }

    return ReactNativeFeatureFlagsDefaults::enableLayoutAnimationsOnAndroid();
  }

  bool enableLayoutAnimationsOnIOS() override {
    auto value = values_["enableLayoutAnimationsOnIOS"];
    if (!value.isNull()) {
      return value.getBool();
    }

    return ReactNativeFeatureFlagsDefaults::enableLayoutAnimationsOnIOS();
  }

  bool enableLineHeightCenteringOnIOS() override {
    auto value = values_["enableLineHeightCenteringOnIOS"];
    if (!value.isNull()) {
      return value.getBool();
    }

    return ReactNativeFeatureFlagsDefaults::enableLineHeightCenteringOnIOS();
  }

  bool enableMainQueueCoordinatorOnIOS() override {
    auto value = values_["enableMainQueueCoordinatorOnIOS"];
    if (!value.isNull()) {
      return value.getBool();
    }

    return ReactNativeFeatureFlagsDefaults::enableMainQueueCoordinatorOnIOS();
  }

  bool enableModuleArgumentNSNullConversionIOS() override {
    auto value = values_["enableModuleArgumentNSNullConversionIOS"];
    if (!value.isNull()) {
      return value.getBool();
    }

    return ReactNativeFeatureFlagsDefaults::enableModuleArgumentNSNullConversionIOS();
  }

  bool enableNativeCSSParsing() override {
    auto value = values_["enableNativeCSSParsing"];
    if (!value.isNull()) {
      return value.getBool();
    }

    return ReactNativeFeatureFlagsDefaults::enableNativeCSSParsing();
  }

  bool enableNetworkEventReporting() override {
    auto value = values_["enableNetworkEventReporting"];
    if (!value.isNull()) {
      return value.getBool();
    }

    return ReactNativeFeatureFlagsDefaults::enableNetworkEventReporting();
  }

  bool enableNewBackgroundAndBorderDrawables() override {
    auto value = values_["enableNewBackgroundAndBorderDrawables"];
    if (!value.isNull()) {
      return value.getBool();
    }

    return ReactNativeFeatureFlagsDefaults::enableNewBackgroundAndBorderDrawables();
  }

  bool enablePreparedTextLayout() override {
    auto value = values_["enablePreparedTextLayout"];
    if (!value.isNull()) {
      return value.getBool();
    }

    return ReactNativeFeatureFlagsDefaults::enablePreparedTextLayout();
  }

  bool enablePropsUpdateReconciliationAndroid() override {
    auto value = values_["enablePropsUpdateReconciliationAndroid"];
    if (!value.isNull()) {
      return value.getBool();
    }

    return ReactNativeFeatureFlagsDefaults::enablePropsUpdateReconciliationAndroid();
  }

  bool enableResourceTimingAPI() override {
    auto value = values_["enableResourceTimingAPI"];
    if (!value.isNull()) {
      return value.getBool();
    }

    return ReactNativeFeatureFlagsDefaults::enableResourceTimingAPI();
  }

  bool enableViewCulling() override {
    auto value = values_["enableViewCulling"];
    if (!value.isNull()) {
      return value.getBool();
    }

    return ReactNativeFeatureFlagsDefaults::enableViewCulling();
  }

  bool enableViewRecycling() override {
    auto value = values_["enableViewRecycling"];
    if (!value.isNull()) {
      return value.getBool();
    }

    return ReactNativeFeatureFlagsDefaults::enableViewRecycling();
  }

  bool enableViewRecyclingForText() override {
    auto value = values_["enableViewRecyclingForText"];
    if (!value.isNull()) {
      return value.getBool();
    }

    return ReactNativeFeatureFlagsDefaults::enableViewRecyclingForText();
  }

  bool enableViewRecyclingForView() override {
    auto value = values_["enableViewRecyclingForView"];
    if (!value.isNull()) {
      return value.getBool();
    }

    return ReactNativeFeatureFlagsDefaults::enableViewRecyclingForView();
  }

  bool enableVirtualViewDebugFeatures() override {
    auto value = values_["enableVirtualViewDebugFeatures"];
    if (!value.isNull()) {
      return value.getBool();
    }

    return ReactNativeFeatureFlagsDefaults::enableVirtualViewDebugFeatures();
  }

  bool enableVirtualViewRenderState() override {
    auto value = values_["enableVirtualViewRenderState"];
    if (!value.isNull()) {
      return value.getBool();
    }

    return ReactNativeFeatureFlagsDefaults::enableVirtualViewRenderState();
  }

  bool enableVirtualViewWindowFocusDetection() override {
    auto value = values_["enableVirtualViewWindowFocusDetection"];
    if (!value.isNull()) {
      return value.getBool();
    }

    return ReactNativeFeatureFlagsDefaults::enableVirtualViewWindowFocusDetection();
  }

  bool fixMappingOfEventPrioritiesBetweenFabricAndReact() override {
    auto value = values_["fixMappingOfEventPrioritiesBetweenFabricAndReact"];
    if (!value.isNull()) {
      return value.getBool();
    }

    return ReactNativeFeatureFlagsDefaults::fixMappingOfEventPrioritiesBetweenFabricAndReact();
  }

  bool fuseboxEnabledRelease() override {
    auto value = values_["fuseboxEnabledRelease"];
    if (!value.isNull()) {
      return value.getBool();
    }

    return ReactNativeFeatureFlagsDefaults::fuseboxEnabledRelease();
  }

  bool fuseboxNetworkInspectionEnabled() override {
    auto value = values_["fuseboxNetworkInspectionEnabled"];
    if (!value.isNull()) {
      return value.getBool();
    }

    return ReactNativeFeatureFlagsDefaults::fuseboxNetworkInspectionEnabled();
  }

  bool hideOffscreenVirtualViewsOnIOS() override {
    auto value = values_["hideOffscreenVirtualViewsOnIOS"];
    if (!value.isNull()) {
      return value.getBool();
    }

    return ReactNativeFeatureFlagsDefaults::hideOffscreenVirtualViewsOnIOS();
  }

  bool perfMonitorV2Enabled() override {
    auto value = values_["perfMonitorV2Enabled"];
    if (!value.isNull()) {
      return value.getBool();
    }

    return ReactNativeFeatureFlagsDefaults::perfMonitorV2Enabled();
  }

  double preparedTextCacheSize() override {
    auto value = values_["preparedTextCacheSize"];
    if (!value.isNull()) {
      return value.getDouble();
    }

    return ReactNativeFeatureFlagsDefaults::preparedTextCacheSize();
  }

  bool preventShadowTreeCommitExhaustion() override {
    auto value = values_["preventShadowTreeCommitExhaustion"];
    if (!value.isNull()) {
      return value.getBool();
    }

    return ReactNativeFeatureFlagsDefaults::preventShadowTreeCommitExhaustion();
  }

  bool releaseImageDataWhenConsumed() override {
    auto value = values_["releaseImageDataWhenConsumed"];
    if (!value.isNull()) {
      return value.getBool();
    }

    return ReactNativeFeatureFlagsDefaults::releaseImageDataWhenConsumed();
  }

  bool shouldPressibilityUseW3CPointerEventsForHover() override {
    auto value = values_["shouldPressibilityUseW3CPointerEventsForHover"];
    if (!value.isNull()) {
      return value.getBool();
    }

    return ReactNativeFeatureFlagsDefaults::shouldPressibilityUseW3CPointerEventsForHover();
  }

  bool skipActivityIdentityAssertionOnHostPause() override {
    auto value = values_["skipActivityIdentityAssertionOnHostPause"];
    if (!value.isNull()) {
      return value.getBool();
    }

    return ReactNativeFeatureFlagsDefaults::skipActivityIdentityAssertionOnHostPause();
  }

  bool traceTurboModulePromiseRejectionsOnAndroid() override {
    auto value = values_["traceTurboModulePromiseRejectionsOnAndroid"];
    if (!value.isNull()) {
      return value.getBool();
    }

    return ReactNativeFeatureFlagsDefaults::traceTurboModulePromiseRejectionsOnAndroid();
  }

  bool updateRuntimeShadowNodeReferencesOnCommit() override {
    auto value = values_["updateRuntimeShadowNodeReferencesOnCommit"];
    if (!value.isNull()) {
      return value.getBool();
    }

    return ReactNativeFeatureFlagsDefaults::updateRuntimeShadowNodeReferencesOnCommit();
  }

  bool useAlwaysAvailableJSErrorHandling() override {
    auto value = values_["useAlwaysAvailableJSErrorHandling"];
    if (!value.isNull()) {
      return value.getBool();
    }

    return ReactNativeFeatureFlagsDefaults::useAlwaysAvailableJSErrorHandling();
  }

  bool useFabricInterop() override {
    auto value = values_["useFabricInterop"];
    if (!value.isNull()) {
      return value.getBool();
    }

    return ReactNativeFeatureFlagsDefaults::useFabricInterop();
  }

  bool useNativeEqualsInNativeReadableArrayAndroid() override {
    auto value = values_["useNativeEqualsInNativeReadableArrayAndroid"];
    if (!value.isNull()) {
      return value.getBool();
    }

    return ReactNativeFeatureFlagsDefaults::useNativeEqualsInNativeReadableArrayAndroid();
  }

  bool useNativeTransformHelperAndroid() override {
    auto value = values_["useNativeTransformHelperAndroid"];
    if (!value.isNull()) {
      return value.getBool();
    }

    return ReactNativeFeatureFlagsDefaults::useNativeTransformHelperAndroid();
  }

  bool useNativeViewConfigsInBridgelessMode() override {
    auto value = values_["useNativeViewConfigsInBridgelessMode"];
    if (!value.isNull()) {
      return value.getBool();
    }

    return ReactNativeFeatureFlagsDefaults::useNativeViewConfigsInBridgelessMode();
  }

  bool useOptimizedEventBatchingOnAndroid() override {
    auto value = values_["useOptimizedEventBatchingOnAndroid"];
    if (!value.isNull()) {
      return value.getBool();
    }

    return ReactNativeFeatureFlagsDefaults::useOptimizedEventBatchingOnAndroid();
  }

  bool useRawPropsJsiValue() override {
    auto value = values_["useRawPropsJsiValue"];
    if (!value.isNull()) {
      return value.getBool();
    }

    return ReactNativeFeatureFlagsDefaults::useRawPropsJsiValue();
  }

  bool useShadowNodeStateOnClone() override {
    auto value = values_["useShadowNodeStateOnClone"];
    if (!value.isNull()) {
      return value.getBool();
    }

    return ReactNativeFeatureFlagsDefaults::useShadowNodeStateOnClone();
  }

  bool useTurboModuleInterop() override {
    auto value = values_["useTurboModuleInterop"];
    if (!value.isNull()) {
      return value.getBool();
    }

    return ReactNativeFeatureFlagsDefaults::useTurboModuleInterop();
  }

  bool useTurboModules() override {
    auto value = values_["useTurboModules"];
    if (!value.isNull()) {
      return value.getBool();
    }

    return ReactNativeFeatureFlagsDefaults::useTurboModules();
  }

  double virtualViewPrerenderRatio() override {
    auto value = values_["virtualViewPrerenderRatio"];
    if (!value.isNull()) {
      return value.getDouble();
    }

    return ReactNativeFeatureFlagsDefaults::virtualViewPrerenderRatio();
  }
};

} // namespace facebook::react<|MERGE_RESOLUTION|>--- conflicted
+++ resolved
@@ -4,11 +4,7 @@
  * This source code is licensed under the MIT license found in the
  * LICENSE file in the root directory of this source tree.
  *
-<<<<<<< HEAD
- * @generated SignedSource<<ebdf128fc4ff04510397d685b512fe11>>
-=======
- * @generated SignedSource<<66b0a1b0ac4605ca5bf29ab8351efe92>>
->>>>>>> 0d3791ca
+ * @generated SignedSource<<2fed17afe12ba45a6f0da2d8aba7c696>>
  */
 
 /**
