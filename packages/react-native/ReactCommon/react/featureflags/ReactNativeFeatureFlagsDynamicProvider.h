--- conflicted
+++ resolved
@@ -4,11 +4,7 @@
  * This source code is licensed under the MIT license found in the
  * LICENSE file in the root directory of this source tree.
  *
-<<<<<<< HEAD
- * @generated SignedSource<<40dec53a2f91804a0601564d471f5f4a>>
-=======
- * @generated SignedSource<<179524938d2e6148ef87835844c4135e>>
->>>>>>> 198adb47
+ * @generated SignedSource<<92850bc3ca91ff647be4b3925e82890b>>
  */
 
 /**
