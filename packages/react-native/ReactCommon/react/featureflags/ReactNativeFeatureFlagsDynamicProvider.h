--- conflicted
+++ resolved
@@ -4,11 +4,7 @@
  * This source code is licensed under the MIT license found in the
  * LICENSE file in the root directory of this source tree.
  *
-<<<<<<< HEAD
- * @generated SignedSource<<8bcad7de88781d874db596b10cfd1333>>
-=======
- * @generated SignedSource<<4ff5efac6c63abe408c568b4898aa8ab>>
->>>>>>> f21e61f4
+ * @generated SignedSource<<5b41b1365908f773a79f1ae6576a43c7>>
  */
 
 /**
