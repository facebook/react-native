/*
 * Copyright (c) Meta Platforms, Inc. and affiliates.
 *
 * This source code is licensed under the MIT license found in the
 * LICENSE file in the root directory of this source tree.
 *
<<<<<<< HEAD
 * @generated SignedSource<<fcefe64b8c724b2e1c6e328672371bfd>>
=======
 * @generated SignedSource<<073265fa3290d8277fa48e6c86add604>>
>>>>>>> 32ce95cc
 */

/**
 * IMPORTANT: Do NOT modify this file directly.
 *
 * To change the definition of the flags, edit
 *   packages/react-native/scripts/featureflags/ReactNativeFeatureFlags.config.js.
 *
 * To regenerate this code, run the following script from the repo root:
 *   yarn featureflags --update
 */

#pragma once

#include <folly/dynamic.h>
#include <react/featureflags/ReactNativeFeatureFlagsDefaults.h>

namespace facebook::react {

/**
 * This class is a ReactNativeFeatureFlags provider that takes the values for
 * feature flags from a folly::dynamic object (e.g. from a JSON object), if
 * they are defined. For the flags not defined in the object, it falls back to
 * the default values defined in ReactNativeFeatureFlagsDefaults.
 *
 * The API is strict about typing. It ignores null values from the
 * folly::dynamic object, but if the key is defined, the value must have the
 * correct type or otherwise throws an exception.
 */
class ReactNativeFeatureFlagsDynamicProvider : public ReactNativeFeatureFlagsDefaults {
 private:
  folly::dynamic values_;

 public:
  ReactNativeFeatureFlagsDynamicProvider(folly::dynamic values): values_(std::move(values)) {
    if (!values_.isObject()) {
      throw std::invalid_argument("ReactNativeFeatureFlagsDynamicProvider: values must be an object");
    }
  }

  bool commonTestFlag() override {
    auto value = values_["commonTestFlag"];
    if (!value.isNull()) {
      return value.getBool();
    }

    return ReactNativeFeatureFlagsDefaults::commonTestFlag();
  }

  bool animatedShouldSignalBatch() override {
    auto value = values_["animatedShouldSignalBatch"];
    if (!value.isNull()) {
      return value.getBool();
    }

    return ReactNativeFeatureFlagsDefaults::animatedShouldSignalBatch();
  }

  bool cxxNativeAnimatedEnabled() override {
    auto value = values_["cxxNativeAnimatedEnabled"];
    if (!value.isNull()) {
      return value.getBool();
    }

    return ReactNativeFeatureFlagsDefaults::cxxNativeAnimatedEnabled();
  }

  bool disableMainQueueSyncDispatchIOS() override {
    auto value = values_["disableMainQueueSyncDispatchIOS"];
    if (!value.isNull()) {
      return value.getBool();
    }

    return ReactNativeFeatureFlagsDefaults::disableMainQueueSyncDispatchIOS();
  }

  bool disableMountItemReorderingAndroid() override {
    auto value = values_["disableMountItemReorderingAndroid"];
    if (!value.isNull()) {
      return value.getBool();
    }

    return ReactNativeFeatureFlagsDefaults::disableMountItemReorderingAndroid();
  }

  bool enableAccessibilityOrder() override {
    auto value = values_["enableAccessibilityOrder"];
    if (!value.isNull()) {
      return value.getBool();
    }

    return ReactNativeFeatureFlagsDefaults::enableAccessibilityOrder();
  }

  bool enableAccumulatedUpdatesInRawPropsAndroid() override {
    auto value = values_["enableAccumulatedUpdatesInRawPropsAndroid"];
    if (!value.isNull()) {
      return value.getBool();
    }

    return ReactNativeFeatureFlagsDefaults::enableAccumulatedUpdatesInRawPropsAndroid();
  }

  bool enableBridgelessArchitecture() override {
    auto value = values_["enableBridgelessArchitecture"];
    if (!value.isNull()) {
      return value.getBool();
    }

    return ReactNativeFeatureFlagsDefaults::enableBridgelessArchitecture();
  }

  bool enableCppPropsIteratorSetter() override {
    auto value = values_["enableCppPropsIteratorSetter"];
    if (!value.isNull()) {
      return value.getBool();
    }

    return ReactNativeFeatureFlagsDefaults::enableCppPropsIteratorSetter();
  }

  bool enableCustomFocusSearchOnClippedElementsAndroid() override {
    auto value = values_["enableCustomFocusSearchOnClippedElementsAndroid"];
    if (!value.isNull()) {
      return value.getBool();
    }

    return ReactNativeFeatureFlagsDefaults::enableCustomFocusSearchOnClippedElementsAndroid();
  }

  bool enableDestroyShadowTreeRevisionAsync() override {
    auto value = values_["enableDestroyShadowTreeRevisionAsync"];
    if (!value.isNull()) {
      return value.getBool();
    }

    return ReactNativeFeatureFlagsDefaults::enableDestroyShadowTreeRevisionAsync();
  }

  bool enableDoubleMeasurementFixAndroid() override {
    auto value = values_["enableDoubleMeasurementFixAndroid"];
    if (!value.isNull()) {
      return value.getBool();
    }

    return ReactNativeFeatureFlagsDefaults::enableDoubleMeasurementFixAndroid();
  }

  bool enableEagerRootViewAttachment() override {
    auto value = values_["enableEagerRootViewAttachment"];
    if (!value.isNull()) {
      return value.getBool();
    }

    return ReactNativeFeatureFlagsDefaults::enableEagerRootViewAttachment();
  }

  bool enableFabricLogs() override {
    auto value = values_["enableFabricLogs"];
    if (!value.isNull()) {
      return value.getBool();
    }

    return ReactNativeFeatureFlagsDefaults::enableFabricLogs();
  }

  bool enableFabricRenderer() override {
    auto value = values_["enableFabricRenderer"];
    if (!value.isNull()) {
      return value.getBool();
    }

    return ReactNativeFeatureFlagsDefaults::enableFabricRenderer();
  }

  bool enableFixForParentTagDuringReparenting() override {
    auto value = values_["enableFixForParentTagDuringReparenting"];
    if (!value.isNull()) {
      return value.getBool();
    }

    return ReactNativeFeatureFlagsDefaults::enableFixForParentTagDuringReparenting();
  }

  bool enableFontScaleChangesUpdatingLayout() override {
    auto value = values_["enableFontScaleChangesUpdatingLayout"];
    if (!value.isNull()) {
      return value.getBool();
    }

    return ReactNativeFeatureFlagsDefaults::enableFontScaleChangesUpdatingLayout();
  }

  bool enableIOSViewClipToPaddingBox() override {
    auto value = values_["enableIOSViewClipToPaddingBox"];
    if (!value.isNull()) {
      return value.getBool();
    }

    return ReactNativeFeatureFlagsDefaults::enableIOSViewClipToPaddingBox();
  }

  bool enableJSRuntimeGCOnMemoryPressureOnIOS() override {
    auto value = values_["enableJSRuntimeGCOnMemoryPressureOnIOS"];
    if (!value.isNull()) {
      return value.getBool();
    }

    return ReactNativeFeatureFlagsDefaults::enableJSRuntimeGCOnMemoryPressureOnIOS();
  }

  bool enableLayoutAnimationsOnAndroid() override {
    auto value = values_["enableLayoutAnimationsOnAndroid"];
    if (!value.isNull()) {
      return value.getBool();
    }

    return ReactNativeFeatureFlagsDefaults::enableLayoutAnimationsOnAndroid();
  }

  bool enableLayoutAnimationsOnIOS() override {
    auto value = values_["enableLayoutAnimationsOnIOS"];
    if (!value.isNull()) {
      return value.getBool();
    }

    return ReactNativeFeatureFlagsDefaults::enableLayoutAnimationsOnIOS();
  }

  bool enableLineHeightCenteringOnIOS() override {
    auto value = values_["enableLineHeightCenteringOnIOS"];
    if (!value.isNull()) {
      return value.getBool();
    }

    return ReactNativeFeatureFlagsDefaults::enableLineHeightCenteringOnIOS();
  }

  bool enableMainQueueModulesOnIOS() override {
    auto value = values_["enableMainQueueModulesOnIOS"];
    if (!value.isNull()) {
      return value.getBool();
    }

    return ReactNativeFeatureFlagsDefaults::enableMainQueueModulesOnIOS();
  }

  bool enableNativeCSSParsing() override {
    auto value = values_["enableNativeCSSParsing"];
    if (!value.isNull()) {
      return value.getBool();
    }

    return ReactNativeFeatureFlagsDefaults::enableNativeCSSParsing();
  }

  bool enableNetworkEventReporting() override {
    auto value = values_["enableNetworkEventReporting"];
    if (!value.isNull()) {
      return value.getBool();
    }

    return ReactNativeFeatureFlagsDefaults::enableNetworkEventReporting();
  }

  bool enableNewBackgroundAndBorderDrawables() override {
    auto value = values_["enableNewBackgroundAndBorderDrawables"];
    if (!value.isNull()) {
      return value.getBool();
    }

    return ReactNativeFeatureFlagsDefaults::enableNewBackgroundAndBorderDrawables();
  }

  bool enablePreparedTextLayout() override {
    auto value = values_["enablePreparedTextLayout"];
    if (!value.isNull()) {
      return value.getBool();
    }

    return ReactNativeFeatureFlagsDefaults::enablePreparedTextLayout();
  }

  bool enablePropsUpdateReconciliationAndroid() override {
    auto value = values_["enablePropsUpdateReconciliationAndroid"];
    if (!value.isNull()) {
      return value.getBool();
    }

    return ReactNativeFeatureFlagsDefaults::enablePropsUpdateReconciliationAndroid();
  }

  bool enableResourceTimingAPI() override {
    auto value = values_["enableResourceTimingAPI"];
    if (!value.isNull()) {
      return value.getBool();
    }

    return ReactNativeFeatureFlagsDefaults::enableResourceTimingAPI();
  }

  bool enableSynchronousStateUpdates() override {
    auto value = values_["enableSynchronousStateUpdates"];
    if (!value.isNull()) {
      return value.getBool();
    }

    return ReactNativeFeatureFlagsDefaults::enableSynchronousStateUpdates();
  }

  bool enableViewCulling() override {
    auto value = values_["enableViewCulling"];
    if (!value.isNull()) {
      return value.getBool();
    }

    return ReactNativeFeatureFlagsDefaults::enableViewCulling();
  }

  bool enableViewRecycling() override {
    auto value = values_["enableViewRecycling"];
    if (!value.isNull()) {
      return value.getBool();
    }

    return ReactNativeFeatureFlagsDefaults::enableViewRecycling();
  }

  bool enableViewRecyclingForText() override {
    auto value = values_["enableViewRecyclingForText"];
    if (!value.isNull()) {
      return value.getBool();
    }

    return ReactNativeFeatureFlagsDefaults::enableViewRecyclingForText();
  }

  bool enableViewRecyclingForView() override {
    auto value = values_["enableViewRecyclingForView"];
    if (!value.isNull()) {
      return value.getBool();
    }

    return ReactNativeFeatureFlagsDefaults::enableViewRecyclingForView();
  }

  bool fixMappingOfEventPrioritiesBetweenFabricAndReact() override {
    auto value = values_["fixMappingOfEventPrioritiesBetweenFabricAndReact"];
    if (!value.isNull()) {
      return value.getBool();
    }

    return ReactNativeFeatureFlagsDefaults::fixMappingOfEventPrioritiesBetweenFabricAndReact();
  }

  bool fuseboxEnabledRelease() override {
    auto value = values_["fuseboxEnabledRelease"];
    if (!value.isNull()) {
      return value.getBool();
    }

    return ReactNativeFeatureFlagsDefaults::fuseboxEnabledRelease();
  }

  bool fuseboxNetworkInspectionEnabled() override {
    auto value = values_["fuseboxNetworkInspectionEnabled"];
    if (!value.isNull()) {
      return value.getBool();
    }

    return ReactNativeFeatureFlagsDefaults::fuseboxNetworkInspectionEnabled();
  }

  bool incorporateMaxLinesDuringAndroidLayout() override {
    auto value = values_["incorporateMaxLinesDuringAndroidLayout"];
    if (!value.isNull()) {
      return value.getBool();
    }

    return ReactNativeFeatureFlagsDefaults::incorporateMaxLinesDuringAndroidLayout();
  }

  bool traceTurboModulePromiseRejectionsOnAndroid() override {
    auto value = values_["traceTurboModulePromiseRejectionsOnAndroid"];
    if (!value.isNull()) {
      return value.getBool();
    }

    return ReactNativeFeatureFlagsDefaults::traceTurboModulePromiseRejectionsOnAndroid();
  }

  bool updateRuntimeShadowNodeReferencesOnCommit() override {
    auto value = values_["updateRuntimeShadowNodeReferencesOnCommit"];
    if (!value.isNull()) {
      return value.getBool();
    }

    return ReactNativeFeatureFlagsDefaults::updateRuntimeShadowNodeReferencesOnCommit();
  }

  bool useAlwaysAvailableJSErrorHandling() override {
    auto value = values_["useAlwaysAvailableJSErrorHandling"];
    if (!value.isNull()) {
      return value.getBool();
    }

    return ReactNativeFeatureFlagsDefaults::useAlwaysAvailableJSErrorHandling();
  }

  bool useAndroidTextLayoutWidthDirectly() override {
    auto value = values_["useAndroidTextLayoutWidthDirectly"];
    if (!value.isNull()) {
      return value.getBool();
    }

    return ReactNativeFeatureFlagsDefaults::useAndroidTextLayoutWidthDirectly();
  }

  bool useFabricInterop() override {
    auto value = values_["useFabricInterop"];
    if (!value.isNull()) {
      return value.getBool();
    }

    return ReactNativeFeatureFlagsDefaults::useFabricInterop();
  }

  bool useNativeViewConfigsInBridgelessMode() override {
    auto value = values_["useNativeViewConfigsInBridgelessMode"];
    if (!value.isNull()) {
      return value.getBool();
    }

    return ReactNativeFeatureFlagsDefaults::useNativeViewConfigsInBridgelessMode();
  }

  bool useOptimizedEventBatchingOnAndroid() override {
    auto value = values_["useOptimizedEventBatchingOnAndroid"];
    if (!value.isNull()) {
      return value.getBool();
    }

    return ReactNativeFeatureFlagsDefaults::useOptimizedEventBatchingOnAndroid();
  }

  bool useRawPropsJsiValue() override {
    auto value = values_["useRawPropsJsiValue"];
    if (!value.isNull()) {
      return value.getBool();
    }

    return ReactNativeFeatureFlagsDefaults::useRawPropsJsiValue();
  }

  bool useShadowNodeStateOnClone() override {
    auto value = values_["useShadowNodeStateOnClone"];
    if (!value.isNull()) {
      return value.getBool();
    }

    return ReactNativeFeatureFlagsDefaults::useShadowNodeStateOnClone();
  }

  bool useTurboModuleInterop() override {
    auto value = values_["useTurboModuleInterop"];
    if (!value.isNull()) {
      return value.getBool();
    }

    return ReactNativeFeatureFlagsDefaults::useTurboModuleInterop();
  }

  bool useTurboModules() override {
    auto value = values_["useTurboModules"];
    if (!value.isNull()) {
      return value.getBool();
    }

    return ReactNativeFeatureFlagsDefaults::useTurboModules();
  }
};

} // namespace facebook::react<|MERGE_RESOLUTION|>--- conflicted
+++ resolved
@@ -4,11 +4,7 @@
  * This source code is licensed under the MIT license found in the
  * LICENSE file in the root directory of this source tree.
  *
-<<<<<<< HEAD
- * @generated SignedSource<<fcefe64b8c724b2e1c6e328672371bfd>>
-=======
- * @generated SignedSource<<073265fa3290d8277fa48e6c86add604>>
->>>>>>> 32ce95cc
+ * @generated SignedSource<<42fe6f6c4bbb55e5fa1df98e8c970d21>>
  */
 
 /**
