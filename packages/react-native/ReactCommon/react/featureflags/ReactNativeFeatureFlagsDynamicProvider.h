/*
 * Copyright (c) Meta Platforms, Inc. and affiliates.
 *
 * This source code is licensed under the MIT license found in the
 * LICENSE file in the root directory of this source tree.
 *
<<<<<<< HEAD
 * @generated SignedSource<<3ae7cbd89a280703598345e6ffcf09e4>>
=======
 * @generated SignedSource<<52f682b1103d4ff9444da86525f088bb>>
>>>>>>> 1a9adfba
 */

/**
 * IMPORTANT: Do NOT modify this file directly.
 *
 * To change the definition of the flags, edit
 *   packages/react-native/scripts/featureflags/ReactNativeFeatureFlags.config.js.
 *
 * To regenerate this code, run the following script from the repo root:
 *   yarn featureflags --update
 */

#pragma once

#include <folly/dynamic.h>
#include <react/featureflags/ReactNativeFeatureFlagsDefaults.h>

namespace facebook::react {

/**
 * This class is a ReactNativeFeatureFlags provider that takes the values for
 * feature flags from a folly::dynamic object (e.g. from a JSON object), if
 * they are defined. For the flags not defined in the object, it falls back to
 * the default values defined in ReactNativeFeatureFlagsDefaults.
 *
 * The API is strict about typing. It ignores null values from the
 * folly::dynamic object, but if the key is defined, the value must have the
 * correct type or otherwise throws an exception.
 */
class ReactNativeFeatureFlagsDynamicProvider : public ReactNativeFeatureFlagsDefaults {
 private:
  folly::dynamic values_;

 public:
  ReactNativeFeatureFlagsDynamicProvider(folly::dynamic values): values_(std::move(values)) {
    if (!values_.isObject()) {
      throw std::invalid_argument("ReactNativeFeatureFlagsDynamicProvider: values must be an object");
    }
  }

  bool commonTestFlag() override {
    auto value = values_["commonTestFlag"];
    if (!value.isNull()) {
      return value.getBool();
    }

    return ReactNativeFeatureFlagsDefaults::commonTestFlag();
  }

  bool disableMountItemReorderingAndroid() override {
    auto value = values_["disableMountItemReorderingAndroid"];
    if (!value.isNull()) {
      return value.getBool();
    }

    return ReactNativeFeatureFlagsDefaults::disableMountItemReorderingAndroid();
  }

  bool enableAccumulatedUpdatesInRawPropsAndroid() override {
    auto value = values_["enableAccumulatedUpdatesInRawPropsAndroid"];
    if (!value.isNull()) {
      return value.getBool();
    }

    return ReactNativeFeatureFlagsDefaults::enableAccumulatedUpdatesInRawPropsAndroid();
  }

  bool enableBridgelessArchitecture() override {
    auto value = values_["enableBridgelessArchitecture"];
    if (!value.isNull()) {
      return value.getBool();
    }

    return ReactNativeFeatureFlagsDefaults::enableBridgelessArchitecture();
  }

  bool enableCppPropsIteratorSetter() override {
    auto value = values_["enableCppPropsIteratorSetter"];
    if (!value.isNull()) {
      return value.getBool();
    }

    return ReactNativeFeatureFlagsDefaults::enableCppPropsIteratorSetter();
  }

  bool enableEagerRootViewAttachment() override {
    auto value = values_["enableEagerRootViewAttachment"];
    if (!value.isNull()) {
      return value.getBool();
    }

    return ReactNativeFeatureFlagsDefaults::enableEagerRootViewAttachment();
  }

  bool enableFabricLogs() override {
    auto value = values_["enableFabricLogs"];
    if (!value.isNull()) {
      return value.getBool();
    }

    return ReactNativeFeatureFlagsDefaults::enableFabricLogs();
  }

  bool enableFabricRenderer() override {
    auto value = values_["enableFabricRenderer"];
    if (!value.isNull()) {
      return value.getBool();
    }

    return ReactNativeFeatureFlagsDefaults::enableFabricRenderer();
  }

  bool enableIOSViewClipToPaddingBox() override {
    auto value = values_["enableIOSViewClipToPaddingBox"];
    if (!value.isNull()) {
      return value.getBool();
    }

    return ReactNativeFeatureFlagsDefaults::enableIOSViewClipToPaddingBox();
  }

  bool enableImagePrefetchingAndroid() override {
    auto value = values_["enableImagePrefetchingAndroid"];
    if (!value.isNull()) {
      return value.getBool();
    }

    return ReactNativeFeatureFlagsDefaults::enableImagePrefetchingAndroid();
  }

  bool enableJSRuntimeGCOnMemoryPressureOnIOS() override {
    auto value = values_["enableJSRuntimeGCOnMemoryPressureOnIOS"];
    if (!value.isNull()) {
      return value.getBool();
    }

    return ReactNativeFeatureFlagsDefaults::enableJSRuntimeGCOnMemoryPressureOnIOS();
  }

  bool enableLayoutAnimationsOnAndroid() override {
    auto value = values_["enableLayoutAnimationsOnAndroid"];
    if (!value.isNull()) {
      return value.getBool();
    }

    return ReactNativeFeatureFlagsDefaults::enableLayoutAnimationsOnAndroid();
  }

  bool enableLayoutAnimationsOnIOS() override {
    auto value = values_["enableLayoutAnimationsOnIOS"];
    if (!value.isNull()) {
      return value.getBool();
    }

    return ReactNativeFeatureFlagsDefaults::enableLayoutAnimationsOnIOS();
  }

  bool enableLineHeightCenteringOnIOS() override {
    auto value = values_["enableLineHeightCenteringOnIOS"];
    if (!value.isNull()) {
      return value.getBool();
    }

    return ReactNativeFeatureFlagsDefaults::enableLineHeightCenteringOnIOS();
  }

  bool enableLongTaskAPI() override {
    auto value = values_["enableLongTaskAPI"];
    if (!value.isNull()) {
      return value.getBool();
    }

    return ReactNativeFeatureFlagsDefaults::enableLongTaskAPI();
  }

  bool enableNativeCSSParsing() override {
    auto value = values_["enableNativeCSSParsing"];
    if (!value.isNull()) {
      return value.getBool();
    }

    return ReactNativeFeatureFlagsDefaults::enableNativeCSSParsing();
  }

  bool enableNewBackgroundAndBorderDrawables() override {
    auto value = values_["enableNewBackgroundAndBorderDrawables"];
    if (!value.isNull()) {
      return value.getBool();
    }

    return ReactNativeFeatureFlagsDefaults::enableNewBackgroundAndBorderDrawables();
  }

  bool enablePropsUpdateReconciliationAndroid() override {
    auto value = values_["enablePropsUpdateReconciliationAndroid"];
    if (!value.isNull()) {
      return value.getBool();
    }

    return ReactNativeFeatureFlagsDefaults::enablePropsUpdateReconciliationAndroid();
  }

  bool enableReportEventPaintTime() override {
    auto value = values_["enableReportEventPaintTime"];
    if (!value.isNull()) {
      return value.getBool();
    }

    return ReactNativeFeatureFlagsDefaults::enableReportEventPaintTime();
  }

  bool enableSynchronousStateUpdates() override {
    auto value = values_["enableSynchronousStateUpdates"];
    if (!value.isNull()) {
      return value.getBool();
    }

    return ReactNativeFeatureFlagsDefaults::enableSynchronousStateUpdates();
  }

  bool enableUIConsistency() override {
    auto value = values_["enableUIConsistency"];
    if (!value.isNull()) {
      return value.getBool();
    }

    return ReactNativeFeatureFlagsDefaults::enableUIConsistency();
  }

  bool enableViewCulling() override {
    auto value = values_["enableViewCulling"];
    if (!value.isNull()) {
      return value.getBool();
    }

    return ReactNativeFeatureFlagsDefaults::enableViewCulling();
  }

  bool enableViewRecycling() override {
    auto value = values_["enableViewRecycling"];
    if (!value.isNull()) {
      return value.getBool();
    }

    return ReactNativeFeatureFlagsDefaults::enableViewRecycling();
  }

  bool enableViewRecyclingForText() override {
    auto value = values_["enableViewRecyclingForText"];
    if (!value.isNull()) {
      return value.getBool();
    }

    return ReactNativeFeatureFlagsDefaults::enableViewRecyclingForText();
  }

  bool enableViewRecyclingForView() override {
    auto value = values_["enableViewRecyclingForView"];
    if (!value.isNull()) {
      return value.getBool();
    }

    return ReactNativeFeatureFlagsDefaults::enableViewRecyclingForView();
  }

  bool excludeYogaFromRawProps() override {
    auto value = values_["excludeYogaFromRawProps"];
    if (!value.isNull()) {
      return value.getBool();
    }

    return ReactNativeFeatureFlagsDefaults::excludeYogaFromRawProps();
  }

  bool fixDifferentiatorEmittingUpdatesWithWrongParentTag() override {
    auto value = values_["fixDifferentiatorEmittingUpdatesWithWrongParentTag"];
    if (!value.isNull()) {
      return value.getBool();
    }

    return ReactNativeFeatureFlagsDefaults::fixDifferentiatorEmittingUpdatesWithWrongParentTag();
  }

  bool fixMappingOfEventPrioritiesBetweenFabricAndReact() override {
    auto value = values_["fixMappingOfEventPrioritiesBetweenFabricAndReact"];
    if (!value.isNull()) {
      return value.getBool();
    }

    return ReactNativeFeatureFlagsDefaults::fixMappingOfEventPrioritiesBetweenFabricAndReact();
  }

  bool fixMountingCoordinatorReportedPendingTransactionsOnAndroid() override {
    auto value = values_["fixMountingCoordinatorReportedPendingTransactionsOnAndroid"];
    if (!value.isNull()) {
      return value.getBool();
    }

    return ReactNativeFeatureFlagsDefaults::fixMountingCoordinatorReportedPendingTransactionsOnAndroid();
  }

  bool fuseboxEnabledRelease() override {
    auto value = values_["fuseboxEnabledRelease"];
    if (!value.isNull()) {
      return value.getBool();
    }

    return ReactNativeFeatureFlagsDefaults::fuseboxEnabledRelease();
  }

  bool fuseboxNetworkInspectionEnabled() override {
    auto value = values_["fuseboxNetworkInspectionEnabled"];
    if (!value.isNull()) {
      return value.getBool();
    }

    return ReactNativeFeatureFlagsDefaults::fuseboxNetworkInspectionEnabled();
  }

  bool lazyAnimationCallbacks() override {
    auto value = values_["lazyAnimationCallbacks"];
    if (!value.isNull()) {
      return value.getBool();
    }

    return ReactNativeFeatureFlagsDefaults::lazyAnimationCallbacks();
  }

  bool removeTurboModuleManagerDelegateMutex() override {
    auto value = values_["removeTurboModuleManagerDelegateMutex"];
    if (!value.isNull()) {
      return value.getBool();
    }

    return ReactNativeFeatureFlagsDefaults::removeTurboModuleManagerDelegateMutex();
  }

  bool throwExceptionInsteadOfDeadlockOnTurboModuleSetupDuringSyncRenderIOS() override {
    auto value = values_["throwExceptionInsteadOfDeadlockOnTurboModuleSetupDuringSyncRenderIOS"];
    if (!value.isNull()) {
      return value.getBool();
    }

    return ReactNativeFeatureFlagsDefaults::throwExceptionInsteadOfDeadlockOnTurboModuleSetupDuringSyncRenderIOS();
  }

  bool traceTurboModulePromiseRejectionsOnAndroid() override {
    auto value = values_["traceTurboModulePromiseRejectionsOnAndroid"];
    if (!value.isNull()) {
      return value.getBool();
    }

    return ReactNativeFeatureFlagsDefaults::traceTurboModulePromiseRejectionsOnAndroid();
  }

  bool useAlwaysAvailableJSErrorHandling() override {
    auto value = values_["useAlwaysAvailableJSErrorHandling"];
    if (!value.isNull()) {
      return value.getBool();
    }

    return ReactNativeFeatureFlagsDefaults::useAlwaysAvailableJSErrorHandling();
  }

  bool useEditTextStockAndroidFocusBehavior() override {
    auto value = values_["useEditTextStockAndroidFocusBehavior"];
    if (!value.isNull()) {
      return value.getBool();
    }

    return ReactNativeFeatureFlagsDefaults::useEditTextStockAndroidFocusBehavior();
  }

  bool useFabricInterop() override {
    auto value = values_["useFabricInterop"];
    if (!value.isNull()) {
      return value.getBool();
    }

    return ReactNativeFeatureFlagsDefaults::useFabricInterop();
  }

  bool useNativeViewConfigsInBridgelessMode() override {
    auto value = values_["useNativeViewConfigsInBridgelessMode"];
    if (!value.isNull()) {
      return value.getBool();
    }

    return ReactNativeFeatureFlagsDefaults::useNativeViewConfigsInBridgelessMode();
  }

  bool useOptimizedEventBatchingOnAndroid() override {
    auto value = values_["useOptimizedEventBatchingOnAndroid"];
    if (!value.isNull()) {
      return value.getBool();
    }

    return ReactNativeFeatureFlagsDefaults::useOptimizedEventBatchingOnAndroid();
  }

  bool useRawPropsJsiValue() override {
    auto value = values_["useRawPropsJsiValue"];
    if (!value.isNull()) {
      return value.getBool();
    }

    return ReactNativeFeatureFlagsDefaults::useRawPropsJsiValue();
  }

  bool useTurboModuleInterop() override {
    auto value = values_["useTurboModuleInterop"];
    if (!value.isNull()) {
      return value.getBool();
    }

    return ReactNativeFeatureFlagsDefaults::useTurboModuleInterop();
  }

  bool useTurboModules() override {
    auto value = values_["useTurboModules"];
    if (!value.isNull()) {
      return value.getBool();
    }

    return ReactNativeFeatureFlagsDefaults::useTurboModules();
  }
};

} // namespace facebook::react<|MERGE_RESOLUTION|>--- conflicted
+++ resolved
@@ -4,11 +4,7 @@
  * This source code is licensed under the MIT license found in the
  * LICENSE file in the root directory of this source tree.
  *
-<<<<<<< HEAD
- * @generated SignedSource<<3ae7cbd89a280703598345e6ffcf09e4>>
-=======
- * @generated SignedSource<<52f682b1103d4ff9444da86525f088bb>>
->>>>>>> 1a9adfba
+ * @generated SignedSource<<69c30b8c7e9b4fd6ed3842f6a799cff6>>
  */
 
 /**
