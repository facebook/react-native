/*
 * Copyright (c) Meta Platforms, Inc. and affiliates.
 *
 * This source code is licensed under the MIT license found in the
 * LICENSE file in the root directory of this source tree.
 *
<<<<<<< HEAD
 * @generated SignedSource<<b9a41a71cab001510ceb290b820dbd97>>
=======
 * @generated SignedSource<<ac09fd0e72e9fa41a5a13578fcd98d03>>
>>>>>>> d631ec9a
 */

/**
 * IMPORTANT: Do NOT modify this file directly.
 *
 * To change the definition of the flags, edit
 *   packages/react-native/scripts/featureflags/ReactNativeFeatureFlags.config.js.
 *
 * To regenerate this code, run the following script from the repo root:
 *   yarn featureflags --update
 */

#pragma once

#include <folly/dynamic.h>
#include <react/featureflags/ReactNativeFeatureFlagsDefaults.h>

namespace facebook::react {

/**
 * This class is a ReactNativeFeatureFlags provider that takes the values for
 * feature flags from a folly::dynamic object (e.g. from a JSON object), if
 * they are defined. For the flags not defined in the object, it falls back to
 * the default values defined in ReactNativeFeatureFlagsDefaults.
 *
 * The API is strict about typing. It ignores null values from the
 * folly::dynamic object, but if the key is defined, the value must have the
 * correct type or otherwise throws an exception.
 */
class ReactNativeFeatureFlagsDynamicProvider : public ReactNativeFeatureFlagsDefaults {
 private:
  folly::dynamic values_;

 public:
  ReactNativeFeatureFlagsDynamicProvider(folly::dynamic values): values_(std::move(values)) {
    if (!values_.isObject()) {
      throw std::invalid_argument("ReactNativeFeatureFlagsDynamicProvider: values must be an object");
    }
  }

  bool commonTestFlag() override {
    auto value = values_["commonTestFlag"];
    if (!value.isNull()) {
      return value.getBool();
    }

    return ReactNativeFeatureFlagsDefaults::commonTestFlag();
  }

  bool animatedShouldSignalBatch() override {
    auto value = values_["animatedShouldSignalBatch"];
    if (!value.isNull()) {
      return value.getBool();
    }

    return ReactNativeFeatureFlagsDefaults::animatedShouldSignalBatch();
  }

  bool avoidCeilingAvailableAndroidTextWidth() override {
    auto value = values_["avoidCeilingAvailableAndroidTextWidth"];
    if (!value.isNull()) {
      return value.getBool();
    }

    return ReactNativeFeatureFlagsDefaults::avoidCeilingAvailableAndroidTextWidth();
  }

  bool cxxNativeAnimatedEnabled() override {
    auto value = values_["cxxNativeAnimatedEnabled"];
    if (!value.isNull()) {
      return value.getBool();
    }

    return ReactNativeFeatureFlagsDefaults::cxxNativeAnimatedEnabled();
  }

  bool disableMainQueueSyncDispatchIOS() override {
    auto value = values_["disableMainQueueSyncDispatchIOS"];
    if (!value.isNull()) {
      return value.getBool();
    }

    return ReactNativeFeatureFlagsDefaults::disableMainQueueSyncDispatchIOS();
  }

  bool disableMountItemReorderingAndroid() override {
    auto value = values_["disableMountItemReorderingAndroid"];
    if (!value.isNull()) {
      return value.getBool();
    }

    return ReactNativeFeatureFlagsDefaults::disableMountItemReorderingAndroid();
  }

  bool disableTextLayoutManagerCacheAndroid() override {
    auto value = values_["disableTextLayoutManagerCacheAndroid"];
    if (!value.isNull()) {
      return value.getBool();
    }

    return ReactNativeFeatureFlagsDefaults::disableTextLayoutManagerCacheAndroid();
  }

  bool enableAccessibilityOrder() override {
    auto value = values_["enableAccessibilityOrder"];
    if (!value.isNull()) {
      return value.getBool();
    }

    return ReactNativeFeatureFlagsDefaults::enableAccessibilityOrder();
  }

  bool enableAccumulatedUpdatesInRawPropsAndroid() override {
    auto value = values_["enableAccumulatedUpdatesInRawPropsAndroid"];
    if (!value.isNull()) {
      return value.getBool();
    }

    return ReactNativeFeatureFlagsDefaults::enableAccumulatedUpdatesInRawPropsAndroid();
  }

  bool enableBridgelessArchitecture() override {
    auto value = values_["enableBridgelessArchitecture"];
    if (!value.isNull()) {
      return value.getBool();
    }

    return ReactNativeFeatureFlagsDefaults::enableBridgelessArchitecture();
  }

  bool enableCppPropsIteratorSetter() override {
    auto value = values_["enableCppPropsIteratorSetter"];
    if (!value.isNull()) {
      return value.getBool();
    }

    return ReactNativeFeatureFlagsDefaults::enableCppPropsIteratorSetter();
  }

  bool enableCustomFocusSearchOnClippedElementsAndroid() override {
    auto value = values_["enableCustomFocusSearchOnClippedElementsAndroid"];
    if (!value.isNull()) {
      return value.getBool();
    }

    return ReactNativeFeatureFlagsDefaults::enableCustomFocusSearchOnClippedElementsAndroid();
  }

  bool enableDestroyShadowTreeRevisionAsync() override {
    auto value = values_["enableDestroyShadowTreeRevisionAsync"];
    if (!value.isNull()) {
      return value.getBool();
    }

    return ReactNativeFeatureFlagsDefaults::enableDestroyShadowTreeRevisionAsync();
  }

  bool enableDoubleMeasurementFixAndroid() override {
    auto value = values_["enableDoubleMeasurementFixAndroid"];
    if (!value.isNull()) {
      return value.getBool();
    }

    return ReactNativeFeatureFlagsDefaults::enableDoubleMeasurementFixAndroid();
  }

  bool enableEagerRootViewAttachment() override {
    auto value = values_["enableEagerRootViewAttachment"];
    if (!value.isNull()) {
      return value.getBool();
    }

    return ReactNativeFeatureFlagsDefaults::enableEagerRootViewAttachment();
  }

  bool enableFabricLogs() override {
    auto value = values_["enableFabricLogs"];
    if (!value.isNull()) {
      return value.getBool();
    }

    return ReactNativeFeatureFlagsDefaults::enableFabricLogs();
  }

  bool enableFabricRenderer() override {
    auto value = values_["enableFabricRenderer"];
    if (!value.isNull()) {
      return value.getBool();
    }

    return ReactNativeFeatureFlagsDefaults::enableFabricRenderer();
  }

  bool enableFixForParentTagDuringReparenting() override {
    auto value = values_["enableFixForParentTagDuringReparenting"];
    if (!value.isNull()) {
      return value.getBool();
    }

    return ReactNativeFeatureFlagsDefaults::enableFixForParentTagDuringReparenting();
  }

  bool enableFontScaleChangesUpdatingLayout() override {
    auto value = values_["enableFontScaleChangesUpdatingLayout"];
    if (!value.isNull()) {
      return value.getBool();
    }

    return ReactNativeFeatureFlagsDefaults::enableFontScaleChangesUpdatingLayout();
  }

  bool enableIOSTextBaselineOffsetPerLine() override {
    auto value = values_["enableIOSTextBaselineOffsetPerLine"];
    if (!value.isNull()) {
      return value.getBool();
    }

    return ReactNativeFeatureFlagsDefaults::enableIOSTextBaselineOffsetPerLine();
  }

  bool enableIOSViewClipToPaddingBox() override {
    auto value = values_["enableIOSViewClipToPaddingBox"];
    if (!value.isNull()) {
      return value.getBool();
    }

    return ReactNativeFeatureFlagsDefaults::enableIOSViewClipToPaddingBox();
  }

  bool enableIntersectionObserverEventLoopIntegration() override {
    auto value = values_["enableIntersectionObserverEventLoopIntegration"];
    if (!value.isNull()) {
      return value.getBool();
    }

    return ReactNativeFeatureFlagsDefaults::enableIntersectionObserverEventLoopIntegration();
  }

  bool enableLayoutAnimationsOnAndroid() override {
    auto value = values_["enableLayoutAnimationsOnAndroid"];
    if (!value.isNull()) {
      return value.getBool();
    }

    return ReactNativeFeatureFlagsDefaults::enableLayoutAnimationsOnAndroid();
  }

  bool enableLayoutAnimationsOnIOS() override {
    auto value = values_["enableLayoutAnimationsOnIOS"];
    if (!value.isNull()) {
      return value.getBool();
    }

    return ReactNativeFeatureFlagsDefaults::enableLayoutAnimationsOnIOS();
  }

<<<<<<< HEAD
  bool enableLineHeightCenteringOnIOS() override {
    auto value = values_["enableLineHeightCenteringOnIOS"];
=======
  bool enableMainQueueCoordinatorOnIOS() override {
    auto value = values_["enableMainQueueCoordinatorOnIOS"];
>>>>>>> d631ec9a
    if (!value.isNull()) {
      return value.getBool();
    }

<<<<<<< HEAD
    return ReactNativeFeatureFlagsDefaults::enableLineHeightCenteringOnIOS();
=======
    return ReactNativeFeatureFlagsDefaults::enableMainQueueCoordinatorOnIOS();
>>>>>>> d631ec9a
  }

  bool enableMainQueueModulesOnIOS() override {
    auto value = values_["enableMainQueueModulesOnIOS"];
    if (!value.isNull()) {
      return value.getBool();
    }

    return ReactNativeFeatureFlagsDefaults::enableMainQueueModulesOnIOS();
  }

  bool enableModuleArgumentNSNullConversionIOS() override {
    auto value = values_["enableModuleArgumentNSNullConversionIOS"];
    if (!value.isNull()) {
      return value.getBool();
    }

    return ReactNativeFeatureFlagsDefaults::enableModuleArgumentNSNullConversionIOS();
  }

  bool enableNativeCSSParsing() override {
    auto value = values_["enableNativeCSSParsing"];
    if (!value.isNull()) {
      return value.getBool();
    }

    return ReactNativeFeatureFlagsDefaults::enableNativeCSSParsing();
  }

  bool enableNetworkEventReporting() override {
    auto value = values_["enableNetworkEventReporting"];
    if (!value.isNull()) {
      return value.getBool();
    }

    return ReactNativeFeatureFlagsDefaults::enableNetworkEventReporting();
  }

  bool enableNewBackgroundAndBorderDrawables() override {
    auto value = values_["enableNewBackgroundAndBorderDrawables"];
    if (!value.isNull()) {
      return value.getBool();
    }

    return ReactNativeFeatureFlagsDefaults::enableNewBackgroundAndBorderDrawables();
  }

  bool enablePreparedTextLayout() override {
    auto value = values_["enablePreparedTextLayout"];
    if (!value.isNull()) {
      return value.getBool();
    }

    return ReactNativeFeatureFlagsDefaults::enablePreparedTextLayout();
  }

  bool enablePropsUpdateReconciliationAndroid() override {
    auto value = values_["enablePropsUpdateReconciliationAndroid"];
    if (!value.isNull()) {
      return value.getBool();
    }

    return ReactNativeFeatureFlagsDefaults::enablePropsUpdateReconciliationAndroid();
  }

  bool enableResourceTimingAPI() override {
    auto value = values_["enableResourceTimingAPI"];
    if (!value.isNull()) {
      return value.getBool();
    }

    return ReactNativeFeatureFlagsDefaults::enableResourceTimingAPI();
  }

  bool enableSynchronousStateUpdates() override {
    auto value = values_["enableSynchronousStateUpdates"];
    if (!value.isNull()) {
      return value.getBool();
    }

    return ReactNativeFeatureFlagsDefaults::enableSynchronousStateUpdates();
  }

  bool enableViewCulling() override {
    auto value = values_["enableViewCulling"];
    if (!value.isNull()) {
      return value.getBool();
    }

    return ReactNativeFeatureFlagsDefaults::enableViewCulling();
  }

  bool enableViewRecycling() override {
    auto value = values_["enableViewRecycling"];
    if (!value.isNull()) {
      return value.getBool();
    }

    return ReactNativeFeatureFlagsDefaults::enableViewRecycling();
  }

  bool enableViewRecyclingForText() override {
    auto value = values_["enableViewRecyclingForText"];
    if (!value.isNull()) {
      return value.getBool();
    }

    return ReactNativeFeatureFlagsDefaults::enableViewRecyclingForText();
  }

  bool enableViewRecyclingForView() override {
    auto value = values_["enableViewRecyclingForView"];
    if (!value.isNull()) {
      return value.getBool();
    }

    return ReactNativeFeatureFlagsDefaults::enableViewRecyclingForView();
  }

  bool fixMappingOfEventPrioritiesBetweenFabricAndReact() override {
    auto value = values_["fixMappingOfEventPrioritiesBetweenFabricAndReact"];
    if (!value.isNull()) {
      return value.getBool();
    }

    return ReactNativeFeatureFlagsDefaults::fixMappingOfEventPrioritiesBetweenFabricAndReact();
  }

  bool fuseboxEnabledRelease() override {
    auto value = values_["fuseboxEnabledRelease"];
    if (!value.isNull()) {
      return value.getBool();
    }

    return ReactNativeFeatureFlagsDefaults::fuseboxEnabledRelease();
  }

  bool fuseboxNetworkInspectionEnabled() override {
    auto value = values_["fuseboxNetworkInspectionEnabled"];
    if (!value.isNull()) {
      return value.getBool();
    }

    return ReactNativeFeatureFlagsDefaults::fuseboxNetworkInspectionEnabled();
  }

  bool incorporateMaxLinesDuringAndroidLayout() override {
    auto value = values_["incorporateMaxLinesDuringAndroidLayout"];
    if (!value.isNull()) {
      return value.getBool();
    }

    return ReactNativeFeatureFlagsDefaults::incorporateMaxLinesDuringAndroidLayout();
  }

  bool traceTurboModulePromiseRejectionsOnAndroid() override {
    auto value = values_["traceTurboModulePromiseRejectionsOnAndroid"];
    if (!value.isNull()) {
      return value.getBool();
    }

    return ReactNativeFeatureFlagsDefaults::traceTurboModulePromiseRejectionsOnAndroid();
  }

  bool updateRuntimeShadowNodeReferencesOnCommit() override {
    auto value = values_["updateRuntimeShadowNodeReferencesOnCommit"];
    if (!value.isNull()) {
      return value.getBool();
    }

    return ReactNativeFeatureFlagsDefaults::updateRuntimeShadowNodeReferencesOnCommit();
  }

  bool useAlwaysAvailableJSErrorHandling() override {
    auto value = values_["useAlwaysAvailableJSErrorHandling"];
    if (!value.isNull()) {
      return value.getBool();
    }

    return ReactNativeFeatureFlagsDefaults::useAlwaysAvailableJSErrorHandling();
  }

  bool useAndroidTextLayoutWidthDirectly() override {
    auto value = values_["useAndroidTextLayoutWidthDirectly"];
    if (!value.isNull()) {
      return value.getBool();
    }

    return ReactNativeFeatureFlagsDefaults::useAndroidTextLayoutWidthDirectly();
  }

  bool useFabricInterop() override {
    auto value = values_["useFabricInterop"];
    if (!value.isNull()) {
      return value.getBool();
    }

    return ReactNativeFeatureFlagsDefaults::useFabricInterop();
  }

  bool useNativeViewConfigsInBridgelessMode() override {
    auto value = values_["useNativeViewConfigsInBridgelessMode"];
    if (!value.isNull()) {
      return value.getBool();
    }

    return ReactNativeFeatureFlagsDefaults::useNativeViewConfigsInBridgelessMode();
  }

  bool useOptimizedEventBatchingOnAndroid() override {
    auto value = values_["useOptimizedEventBatchingOnAndroid"];
    if (!value.isNull()) {
      return value.getBool();
    }

    return ReactNativeFeatureFlagsDefaults::useOptimizedEventBatchingOnAndroid();
  }

  bool useRawPropsJsiValue() override {
    auto value = values_["useRawPropsJsiValue"];
    if (!value.isNull()) {
      return value.getBool();
    }

    return ReactNativeFeatureFlagsDefaults::useRawPropsJsiValue();
  }

  bool useShadowNodeStateOnClone() override {
    auto value = values_["useShadowNodeStateOnClone"];
    if (!value.isNull()) {
      return value.getBool();
    }

    return ReactNativeFeatureFlagsDefaults::useShadowNodeStateOnClone();
  }

  bool useTurboModuleInterop() override {
    auto value = values_["useTurboModuleInterop"];
    if (!value.isNull()) {
      return value.getBool();
    }

    return ReactNativeFeatureFlagsDefaults::useTurboModuleInterop();
  }

  bool useTurboModules() override {
    auto value = values_["useTurboModules"];
    if (!value.isNull()) {
      return value.getBool();
    }

    return ReactNativeFeatureFlagsDefaults::useTurboModules();
  }

  double virtualViewPrerenderRatio() override {
    auto value = values_["virtualViewPrerenderRatio"];
    if (!value.isNull()) {
      return value.getDouble();
    }

    return ReactNativeFeatureFlagsDefaults::virtualViewPrerenderRatio();
  }
};

} // namespace facebook::react<|MERGE_RESOLUTION|>--- conflicted
+++ resolved
@@ -4,11 +4,7 @@
  * This source code is licensed under the MIT license found in the
  * LICENSE file in the root directory of this source tree.
  *
-<<<<<<< HEAD
- * @generated SignedSource<<b9a41a71cab001510ceb290b820dbd97>>
-=======
- * @generated SignedSource<<ac09fd0e72e9fa41a5a13578fcd98d03>>
->>>>>>> d631ec9a
+ * @generated SignedSource<<3088726e231c95aa1dcd36c83a033162>>
  */
 
 /**
@@ -265,22 +261,22 @@
     return ReactNativeFeatureFlagsDefaults::enableLayoutAnimationsOnIOS();
   }
 
-<<<<<<< HEAD
   bool enableLineHeightCenteringOnIOS() override {
     auto value = values_["enableLineHeightCenteringOnIOS"];
-=======
+    if (!value.isNull()) {
+      return value.getBool();
+    }
+
+    return ReactNativeFeatureFlagsDefaults::enableLineHeightCenteringOnIOS();
+  }
+
   bool enableMainQueueCoordinatorOnIOS() override {
     auto value = values_["enableMainQueueCoordinatorOnIOS"];
->>>>>>> d631ec9a
-    if (!value.isNull()) {
-      return value.getBool();
-    }
-
-<<<<<<< HEAD
-    return ReactNativeFeatureFlagsDefaults::enableLineHeightCenteringOnIOS();
-=======
+    if (!value.isNull()) {
+      return value.getBool();
+    }
+
     return ReactNativeFeatureFlagsDefaults::enableMainQueueCoordinatorOnIOS();
->>>>>>> d631ec9a
   }
 
   bool enableMainQueueModulesOnIOS() override {
