--- conflicted
+++ resolved
@@ -4,11 +4,7 @@
  * This source code is licensed under the MIT license found in the
  * LICENSE file in the root directory of this source tree.
  *
-<<<<<<< HEAD
- * @generated SignedSource<<f4d7bf294fd715ea13eebe879415a332>>
-=======
- * @generated SignedSource<<766e19dbba42fd84d9ba60b087133518>>
->>>>>>> 411af39f
+ * @generated SignedSource<<8bcad7de88781d874db596b10cfd1333>>
  */
 
 /**
