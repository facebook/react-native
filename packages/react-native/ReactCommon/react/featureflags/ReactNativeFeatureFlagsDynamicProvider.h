/*
 * Copyright (c) Meta Platforms, Inc. and affiliates.
 *
 * This source code is licensed under the MIT license found in the
 * LICENSE file in the root directory of this source tree.
 *
<<<<<<< HEAD
 * @generated SignedSource<<77887f8c4b0328eb87a0e99aa776afad>>
=======
 * @generated SignedSource<<e47de8f2b946977b6e106e5842113e5b>>
>>>>>>> e6af7951
 */

/**
 * IMPORTANT: Do NOT modify this file directly.
 *
 * To change the definition of the flags, edit
 *   packages/react-native/scripts/featureflags/ReactNativeFeatureFlags.config.js.
 *
 * To regenerate this code, run the following script from the repo root:
 *   yarn featureflags --update
 */

#pragma once

#include <folly/dynamic.h>
#include <react/featureflags/ReactNativeFeatureFlagsDefaults.h>

namespace facebook::react {

/**
 * This class is a ReactNativeFeatureFlags provider that takes the values for
 * feature flags from a folly::dynamic object (e.g. from a JSON object), if
 * they are defined. For the flags not defined in the object, it falls back to
 * the default values defined in ReactNativeFeatureFlagsDefaults.
 *
 * The API is strict about typing. It ignores null values from the
 * folly::dynamic object, but if the key is defined, the value must have the
 * correct type or otherwise throws an exception.
 */
class ReactNativeFeatureFlagsDynamicProvider : public ReactNativeFeatureFlagsDefaults {
 private:
  folly::dynamic values_;

 public:
  ReactNativeFeatureFlagsDynamicProvider(folly::dynamic values): values_(std::move(values)) {
    if (!values_.isObject()) {
      throw std::invalid_argument("ReactNativeFeatureFlagsDynamicProvider: values must be an object");
    }
  }

  bool commonTestFlag() override {
    auto value = values_["commonTestFlag"];
    if (!value.isNull()) {
      return value.getBool();
    }

    return ReactNativeFeatureFlagsDefaults::commonTestFlag();
  }

  bool disableMountItemReorderingAndroid() override {
    auto value = values_["disableMountItemReorderingAndroid"];
    if (!value.isNull()) {
      return value.getBool();
    }

    return ReactNativeFeatureFlagsDefaults::disableMountItemReorderingAndroid();
  }

  bool enableAccumulatedUpdatesInRawPropsAndroid() override {
    auto value = values_["enableAccumulatedUpdatesInRawPropsAndroid"];
    if (!value.isNull()) {
      return value.getBool();
    }

    return ReactNativeFeatureFlagsDefaults::enableAccumulatedUpdatesInRawPropsAndroid();
  }

  bool enableBridgelessArchitecture() override {
    auto value = values_["enableBridgelessArchitecture"];
    if (!value.isNull()) {
      return value.getBool();
    }

    return ReactNativeFeatureFlagsDefaults::enableBridgelessArchitecture();
  }

  bool enableCppPropsIteratorSetter() override {
    auto value = values_["enableCppPropsIteratorSetter"];
    if (!value.isNull()) {
      return value.getBool();
    }

    return ReactNativeFeatureFlagsDefaults::enableCppPropsIteratorSetter();
  }

  bool enableEagerRootViewAttachment() override {
    auto value = values_["enableEagerRootViewAttachment"];
    if (!value.isNull()) {
      return value.getBool();
    }

    return ReactNativeFeatureFlagsDefaults::enableEagerRootViewAttachment();
  }

  bool enableFabricLogs() override {
    auto value = values_["enableFabricLogs"];
    if (!value.isNull()) {
      return value.getBool();
    }

    return ReactNativeFeatureFlagsDefaults::enableFabricLogs();
  }

  bool enableFabricRenderer() override {
    auto value = values_["enableFabricRenderer"];
    if (!value.isNull()) {
      return value.getBool();
    }

    return ReactNativeFeatureFlagsDefaults::enableFabricRenderer();
  }

  bool enableIOSViewClipToPaddingBox() override {
    auto value = values_["enableIOSViewClipToPaddingBox"];
    if (!value.isNull()) {
      return value.getBool();
    }

    return ReactNativeFeatureFlagsDefaults::enableIOSViewClipToPaddingBox();
  }

  bool enableImagePrefetchingAndroid() override {
    auto value = values_["enableImagePrefetchingAndroid"];
    if (!value.isNull()) {
      return value.getBool();
    }

    return ReactNativeFeatureFlagsDefaults::enableImagePrefetchingAndroid();
  }

  bool enableJSRuntimeGCOnMemoryPressureOnIOS() override {
    auto value = values_["enableJSRuntimeGCOnMemoryPressureOnIOS"];
    if (!value.isNull()) {
      return value.getBool();
    }

    return ReactNativeFeatureFlagsDefaults::enableJSRuntimeGCOnMemoryPressureOnIOS();
  }

  bool enableLayoutAnimationsOnAndroid() override {
    auto value = values_["enableLayoutAnimationsOnAndroid"];
    if (!value.isNull()) {
      return value.getBool();
    }

    return ReactNativeFeatureFlagsDefaults::enableLayoutAnimationsOnAndroid();
  }

  bool enableLayoutAnimationsOnIOS() override {
    auto value = values_["enableLayoutAnimationsOnIOS"];
    if (!value.isNull()) {
      return value.getBool();
    }

    return ReactNativeFeatureFlagsDefaults::enableLayoutAnimationsOnIOS();
  }

  bool enableLineHeightCenteringOnIOS() override {
    auto value = values_["enableLineHeightCenteringOnIOS"];
    if (!value.isNull()) {
      return value.getBool();
    }

    return ReactNativeFeatureFlagsDefaults::enableLineHeightCenteringOnIOS();
  }

  bool enableLongTaskAPI() override {
    auto value = values_["enableLongTaskAPI"];
    if (!value.isNull()) {
      return value.getBool();
    }

    return ReactNativeFeatureFlagsDefaults::enableLongTaskAPI();
  }

  bool enableNativeCSSParsing() override {
    auto value = values_["enableNativeCSSParsing"];
    if (!value.isNull()) {
      return value.getBool();
    }

    return ReactNativeFeatureFlagsDefaults::enableNativeCSSParsing();
  }

  bool enableNewBackgroundAndBorderDrawables() override {
    auto value = values_["enableNewBackgroundAndBorderDrawables"];
    if (!value.isNull()) {
      return value.getBool();
    }

    return ReactNativeFeatureFlagsDefaults::enableNewBackgroundAndBorderDrawables();
  }

  bool enablePreciseSchedulingForPremountItemsOnAndroid() override {
    auto value = values_["enablePreciseSchedulingForPremountItemsOnAndroid"];
    if (!value.isNull()) {
      return value.getBool();
    }

    return ReactNativeFeatureFlagsDefaults::enablePreciseSchedulingForPremountItemsOnAndroid();
  }

  bool enablePropsUpdateReconciliationAndroid() override {
    auto value = values_["enablePropsUpdateReconciliationAndroid"];
    if (!value.isNull()) {
      return value.getBool();
    }

    return ReactNativeFeatureFlagsDefaults::enablePropsUpdateReconciliationAndroid();
  }

  bool enableReportEventPaintTime() override {
    auto value = values_["enableReportEventPaintTime"];
    if (!value.isNull()) {
      return value.getBool();
    }

    return ReactNativeFeatureFlagsDefaults::enableReportEventPaintTime();
  }

  bool enableSynchronousStateUpdates() override {
    auto value = values_["enableSynchronousStateUpdates"];
    if (!value.isNull()) {
      return value.getBool();
    }

    return ReactNativeFeatureFlagsDefaults::enableSynchronousStateUpdates();
  }

  bool enableUIConsistency() override {
    auto value = values_["enableUIConsistency"];
    if (!value.isNull()) {
      return value.getBool();
    }

    return ReactNativeFeatureFlagsDefaults::enableUIConsistency();
  }

  bool enableViewCulling() override {
    auto value = values_["enableViewCulling"];
    if (!value.isNull()) {
      return value.getBool();
    }

    return ReactNativeFeatureFlagsDefaults::enableViewCulling();
  }

  bool enableViewRecycling() override {
    auto value = values_["enableViewRecycling"];
    if (!value.isNull()) {
      return value.getBool();
    }

    return ReactNativeFeatureFlagsDefaults::enableViewRecycling();
  }

  bool enableViewRecyclingForText() override {
    auto value = values_["enableViewRecyclingForText"];
    if (!value.isNull()) {
      return value.getBool();
    }

    return ReactNativeFeatureFlagsDefaults::enableViewRecyclingForText();
  }

  bool enableViewRecyclingForView() override {
    auto value = values_["enableViewRecyclingForView"];
    if (!value.isNull()) {
      return value.getBool();
    }

    return ReactNativeFeatureFlagsDefaults::enableViewRecyclingForView();
  }

  bool excludeYogaFromRawProps() override {
    auto value = values_["excludeYogaFromRawProps"];
    if (!value.isNull()) {
      return value.getBool();
    }

    return ReactNativeFeatureFlagsDefaults::excludeYogaFromRawProps();
  }

  bool fixDifferentiatorEmittingUpdatesWithWrongParentTag() override {
    auto value = values_["fixDifferentiatorEmittingUpdatesWithWrongParentTag"];
    if (!value.isNull()) {
      return value.getBool();
    }

    return ReactNativeFeatureFlagsDefaults::fixDifferentiatorEmittingUpdatesWithWrongParentTag();
  }

  bool fixMappingOfEventPrioritiesBetweenFabricAndReact() override {
    auto value = values_["fixMappingOfEventPrioritiesBetweenFabricAndReact"];
    if (!value.isNull()) {
      return value.getBool();
    }

    return ReactNativeFeatureFlagsDefaults::fixMappingOfEventPrioritiesBetweenFabricAndReact();
  }

  bool fixMountingCoordinatorReportedPendingTransactionsOnAndroid() override {
    auto value = values_["fixMountingCoordinatorReportedPendingTransactionsOnAndroid"];
    if (!value.isNull()) {
      return value.getBool();
    }

    return ReactNativeFeatureFlagsDefaults::fixMountingCoordinatorReportedPendingTransactionsOnAndroid();
  }

  bool fuseboxEnabledRelease() override {
    auto value = values_["fuseboxEnabledRelease"];
    if (!value.isNull()) {
      return value.getBool();
    }

    return ReactNativeFeatureFlagsDefaults::fuseboxEnabledRelease();
  }

  bool fuseboxNetworkInspectionEnabled() override {
    auto value = values_["fuseboxNetworkInspectionEnabled"];
    if (!value.isNull()) {
      return value.getBool();
    }

    return ReactNativeFeatureFlagsDefaults::fuseboxNetworkInspectionEnabled();
  }

  bool lazyAnimationCallbacks() override {
    auto value = values_["lazyAnimationCallbacks"];
    if (!value.isNull()) {
      return value.getBool();
    }

    return ReactNativeFeatureFlagsDefaults::lazyAnimationCallbacks();
  }

  bool throwExceptionInsteadOfDeadlockOnTurboModuleSetupDuringSyncRenderIOS() override {
    auto value = values_["throwExceptionInsteadOfDeadlockOnTurboModuleSetupDuringSyncRenderIOS"];
    if (!value.isNull()) {
      return value.getBool();
    }

    return ReactNativeFeatureFlagsDefaults::throwExceptionInsteadOfDeadlockOnTurboModuleSetupDuringSyncRenderIOS();
  }

  bool traceTurboModulePromiseRejectionsOnAndroid() override {
    auto value = values_["traceTurboModulePromiseRejectionsOnAndroid"];
    if (!value.isNull()) {
      return value.getBool();
    }

    return ReactNativeFeatureFlagsDefaults::traceTurboModulePromiseRejectionsOnAndroid();
  }

  bool useAlwaysAvailableJSErrorHandling() override {
    auto value = values_["useAlwaysAvailableJSErrorHandling"];
    if (!value.isNull()) {
      return value.getBool();
    }

    return ReactNativeFeatureFlagsDefaults::useAlwaysAvailableJSErrorHandling();
  }

  bool useEditTextStockAndroidFocusBehavior() override {
    auto value = values_["useEditTextStockAndroidFocusBehavior"];
    if (!value.isNull()) {
      return value.getBool();
    }

    return ReactNativeFeatureFlagsDefaults::useEditTextStockAndroidFocusBehavior();
  }

  bool useFabricInterop() override {
    auto value = values_["useFabricInterop"];
    if (!value.isNull()) {
      return value.getBool();
    }

    return ReactNativeFeatureFlagsDefaults::useFabricInterop();
  }

  bool useNativeViewConfigsInBridgelessMode() override {
    auto value = values_["useNativeViewConfigsInBridgelessMode"];
    if (!value.isNull()) {
      return value.getBool();
    }

    return ReactNativeFeatureFlagsDefaults::useNativeViewConfigsInBridgelessMode();
  }

  bool useOptimizedEventBatchingOnAndroid() override {
    auto value = values_["useOptimizedEventBatchingOnAndroid"];
    if (!value.isNull()) {
      return value.getBool();
    }

    return ReactNativeFeatureFlagsDefaults::useOptimizedEventBatchingOnAndroid();
  }

  bool useRawPropsJsiValue() override {
    auto value = values_["useRawPropsJsiValue"];
    if (!value.isNull()) {
      return value.getBool();
    }

    return ReactNativeFeatureFlagsDefaults::useRawPropsJsiValue();
  }

  bool useTurboModuleInterop() override {
    auto value = values_["useTurboModuleInterop"];
    if (!value.isNull()) {
      return value.getBool();
    }

    return ReactNativeFeatureFlagsDefaults::useTurboModuleInterop();
  }

  bool useTurboModules() override {
    auto value = values_["useTurboModules"];
    if (!value.isNull()) {
      return value.getBool();
    }

    return ReactNativeFeatureFlagsDefaults::useTurboModules();
  }
};

} // namespace facebook::react<|MERGE_RESOLUTION|>--- conflicted
+++ resolved
@@ -4,11 +4,7 @@
  * This source code is licensed under the MIT license found in the
  * LICENSE file in the root directory of this source tree.
  *
-<<<<<<< HEAD
- * @generated SignedSource<<77887f8c4b0328eb87a0e99aa776afad>>
-=======
  * @generated SignedSource<<e47de8f2b946977b6e106e5842113e5b>>
->>>>>>> e6af7951
  */
 
 /**
