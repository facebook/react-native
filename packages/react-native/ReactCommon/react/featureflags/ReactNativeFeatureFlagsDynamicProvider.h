--- conflicted
+++ resolved
@@ -4,11 +4,7 @@
  * This source code is licensed under the MIT license found in the
  * LICENSE file in the root directory of this source tree.
  *
-<<<<<<< HEAD
- * @generated SignedSource<<287cfac1efb7e82dbb2851acad9cca83>>
-=======
- * @generated SignedSource<<9c277fbfd1a24ccac9c232015758a431>>
->>>>>>> d22dbb5c
+ * @generated SignedSource<<40dec53a2f91804a0601564d471f5f4a>>
  */
 
 /**
