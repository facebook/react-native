--- conflicted
+++ resolved
@@ -4,11 +4,7 @@
  * This source code is licensed under the MIT license found in the
  * LICENSE file in the root directory of this source tree.
  *
-<<<<<<< HEAD
- * @generated SignedSource<<42fe6f6c4bbb55e5fa1df98e8c970d21>>
-=======
- * @generated SignedSource<<75a1b352cffa84394393992484dcb33c>>
->>>>>>> 9be5ac10
+ * @generated SignedSource<<b9a41a71cab001510ceb290b820dbd97>>
  */
 
 /**
