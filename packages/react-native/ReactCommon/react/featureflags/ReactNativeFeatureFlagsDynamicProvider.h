--- conflicted
+++ resolved
@@ -4,11 +4,7 @@
  * This source code is licensed under the MIT license found in the
  * LICENSE file in the root directory of this source tree.
  *
-<<<<<<< HEAD
- * @generated SignedSource<<80a0cb8828136619054d3e42bc9d0789>>
-=======
- * @generated SignedSource<<5183851785d301eed7757a67209ebef2>>
->>>>>>> 23eb06f6
+ * @generated SignedSource<<287cfac1efb7e82dbb2851acad9cca83>>
  */
 
 /**
