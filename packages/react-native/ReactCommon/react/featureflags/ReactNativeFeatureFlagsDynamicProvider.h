--- conflicted
+++ resolved
@@ -4,11 +4,7 @@
  * This source code is licensed under the MIT license found in the
  * LICENSE file in the root directory of this source tree.
  *
-<<<<<<< HEAD
- * @generated SignedSource<<49925440c97d02cffe248072a14370b6>>
-=======
- * @generated SignedSource<<e2a5086e5586caf4c90ef503416a0e83>>
->>>>>>> 830bc8c7
+ * @generated SignedSource<<0cc76f6f1e3f5402f4876bdc4b438df8>>
  */
 
 /**
