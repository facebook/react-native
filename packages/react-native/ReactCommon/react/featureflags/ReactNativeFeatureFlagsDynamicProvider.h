--- conflicted
+++ resolved
@@ -4,11 +4,7 @@
  * This source code is licensed under the MIT license found in the
  * LICENSE file in the root directory of this source tree.
  *
-<<<<<<< HEAD
- * @generated SignedSource<<69c30b8c7e9b4fd6ed3842f6a799cff6>>
-=======
- * @generated SignedSource<<b4b4f1a34fa94b88dae41b0f14c96cc8>>
->>>>>>> 0ade23d3
+ * @generated SignedSource<<83264110d2319e39971700decd57d934>>
  */
 
 /**
