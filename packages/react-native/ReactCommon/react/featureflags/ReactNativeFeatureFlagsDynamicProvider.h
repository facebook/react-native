--- conflicted
+++ resolved
@@ -4,11 +4,7 @@
  * This source code is licensed under the MIT license found in the
  * LICENSE file in the root directory of this source tree.
  *
-<<<<<<< HEAD
- * @generated SignedSource<<ca26f44c99c295a66e9bb4c0042b2a67>>
-=======
  * @generated SignedSource<<425dc272cba3224430f9948e6773b30f>>
->>>>>>> bcfa5ca4
  */
 
 /**
@@ -256,15 +252,6 @@
     return ReactNativeFeatureFlagsDefaults::enableMainQueueModulesOnIOS();
   }
 
-  bool enableModuleArgumentNSNullConversionIOS() override {
-    auto value = values_["enableModuleArgumentNSNullConversionIOS"];
-    if (!value.isNull()) {
-      return value.getBool();
-    }
-
-    return ReactNativeFeatureFlagsDefaults::enableModuleArgumentNSNullConversionIOS();
-  }
-
   bool enableNativeCSSParsing() override {
     auto value = values_["enableNativeCSSParsing"];
     if (!value.isNull()) {
