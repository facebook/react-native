/*
 * Copyright (c) Meta Platforms, Inc. and affiliates.
 *
 * This source code is licensed under the MIT license found in the
 * LICENSE file in the root directory of this source tree.
 *
<<<<<<< HEAD
 * @generated SignedSource<<21a31f793f93e20ba834b14c34ecf688>>
=======
 * @generated SignedSource<<7cc1ba6a89d06d8cabf1271a725e7379>>
>>>>>>> e4814b0d
 */

/**
 * IMPORTANT: Do NOT modify this file directly.
 *
 * To change the definition of the flags, edit
 *   packages/react-native/scripts/featureflags/ReactNativeFeatureFlags.config.js.
 *
 * To regenerate this code, run the following script from the repo root:
 *   yarn featureflags-update
 */

#pragma once

namespace facebook::react {

class ReactNativeFeatureFlagsProvider {
 public:
  virtual ~ReactNativeFeatureFlagsProvider() = default;

  virtual bool commonTestFlag() = 0;
  virtual bool allowRecursiveCommitsWithSynchronousMountOnAndroid() = 0;
  virtual bool batchRenderingUpdatesInEventLoop() = 0;
  virtual bool completeReactInstanceCreationOnBgThreadOnAndroid() = 0;
  virtual bool enableAlignItemsBaselineOnFabricIOS() = 0;
  virtual bool enableBridgelessArchitecture() = 0;
  virtual bool enableCleanTextInputYogaNode() = 0;
  virtual bool enableDeletionOfUnmountedViews() = 0;
  virtual bool enableEagerRootViewAttachment() = 0;
  virtual bool enableEventEmitterRetentionDuringGesturesOnAndroid() = 0;
  virtual bool enableFabricLogs() = 0;
  virtual bool enableFabricRenderer() = 0;
  virtual bool enableFabricRendererExclusively() = 0;
  virtual bool enableGranularShadowTreeStateReconciliation() = 0;
  virtual bool enableIOSViewClipToPaddingBox() = 0;
  virtual bool enableLayoutAnimationsOnAndroid() = 0;
  virtual bool enableLayoutAnimationsOnIOS() = 0;
  virtual bool enableLineHeightCentering() = 0;
  virtual bool enableLongTaskAPI() = 0;
  virtual bool enableMicrotasks() = 0;
  virtual bool enablePreciseSchedulingForPremountItemsOnAndroid() = 0;
  virtual bool enablePropsUpdateReconciliationAndroid() = 0;
  virtual bool enableReportEventPaintTime() = 0;
  virtual bool enableSynchronousStateUpdates() = 0;
  virtual bool enableTextPreallocationOptimisation() = 0;
  virtual bool enableUIConsistency() = 0;
  virtual bool enableViewRecycling() = 0;
  virtual bool excludeYogaFromRawProps() = 0;
  virtual bool fetchImagesInViewPreallocation() = 0;
  virtual bool fixMappingOfEventPrioritiesBetweenFabricAndReact() = 0;
  virtual bool fixMountingCoordinatorReportedPendingTransactionsOnAndroid() = 0;
  virtual bool forceBatchingMountItemsOnAndroid() = 0;
  virtual bool fuseboxEnabledDebug() = 0;
  virtual bool fuseboxEnabledRelease() = 0;
  virtual bool initEagerTurboModulesOnNativeModulesQueueAndroid() = 0;
  virtual bool lazyAnimationCallbacks() = 0;
  virtual bool loadVectorDrawablesOnImages() = 0;
  virtual bool removeNestedCallsToDispatchMountItemsOnAndroid() = 0;
  virtual bool setAndroidLayoutDirection() = 0;
  virtual bool traceTurboModulePromiseRejectionsOnAndroid() = 0;
  virtual bool useFabricInterop() = 0;
  virtual bool useImmediateExecutorInAndroidBridgeless() = 0;
  virtual bool useModernRuntimeScheduler() = 0;
  virtual bool useNativeViewConfigsInBridgelessMode() = 0;
  virtual bool useOptimisedViewPreallocationOnAndroid() = 0;
  virtual bool useOptimizedEventBatchingOnAndroid() = 0;
  virtual bool useRuntimeShadowNodeReferenceUpdate() = 0;
  virtual bool useTurboModuleInterop() = 0;
  virtual bool useTurboModules() = 0;
};

} // namespace facebook::react<|MERGE_RESOLUTION|>--- conflicted
+++ resolved
@@ -4,11 +4,7 @@
  * This source code is licensed under the MIT license found in the
  * LICENSE file in the root directory of this source tree.
  *
-<<<<<<< HEAD
- * @generated SignedSource<<21a31f793f93e20ba834b14c34ecf688>>
-=======
  * @generated SignedSource<<7cc1ba6a89d06d8cabf1271a725e7379>>
->>>>>>> e4814b0d
  */
 
 /**
