/*
 * Copyright (c) Meta Platforms, Inc. and affiliates.
 *
 * This source code is licensed under the MIT license found in the
 * LICENSE file in the root directory of this source tree.
 *
<<<<<<< HEAD
 * @generated SignedSource<<82b82bb4e685d432198b58803edadae4>>
=======
 * @generated SignedSource<<a92b4449b17c9da14dabc18a2ccf8912>>
>>>>>>> 10d8c0df
 */

/**
 * IMPORTANT: Do NOT modify this file directly.
 *
 * To change the definition of the flags, edit
 *   packages/react-native/scripts/featureflags/ReactNativeFeatureFlags.config.js.
 *
 * To regenerate this code, run the following script from the repo root:
 *   yarn featureflags-update
 */

#pragma once

namespace facebook::react {

class ReactNativeFeatureFlagsProvider {
 public:
  virtual ~ReactNativeFeatureFlagsProvider() = default;

  virtual bool commonTestFlag() = 0;
  virtual bool allowRecursiveCommitsWithSynchronousMountOnAndroid() = 0;
  virtual bool batchRenderingUpdatesInEventLoop() = 0;
  virtual bool completeReactInstanceCreationOnBgThreadOnAndroid() = 0;
  virtual bool enableAlignItemsBaselineOnFabricIOS() = 0;
  virtual bool enableBridgelessArchitecture() = 0;
  virtual bool enableCleanTextInputYogaNode() = 0;
  virtual bool enableDeletionOfUnmountedViews() = 0;
  virtual bool enableEagerRootViewAttachment() = 0;
  virtual bool enableEventEmitterRetentionDuringGesturesOnAndroid() = 0;
  virtual bool enableFabricLogs() = 0;
  virtual bool enableFabricRenderer() = 0;
  virtual bool enableFabricRendererExclusively() = 0;
  virtual bool enableGranularShadowTreeStateReconciliation() = 0;
  virtual bool enableIOSViewClipToPaddingBox() = 0;
  virtual bool enableLayoutAnimationsOnAndroid() = 0;
  virtual bool enableLayoutAnimationsOnIOS() = 0;
  virtual bool enableLineHeightCenteringOnAndroid() = 0;
  virtual bool enableLineHeightCenteringOnIOS() = 0;
  virtual bool enableLongTaskAPI() = 0;
  virtual bool enableMicrotasks() = 0;
  virtual bool enablePreciseSchedulingForPremountItemsOnAndroid() = 0;
  virtual bool enablePropsUpdateReconciliationAndroid() = 0;
  virtual bool enableReportEventPaintTime() = 0;
  virtual bool enableSynchronousStateUpdates() = 0;
  virtual bool enableTextPreallocationOptimisation() = 0;
  virtual bool enableUIConsistency() = 0;
  virtual bool enableViewRecycling() = 0;
  virtual bool excludeYogaFromRawProps() = 0;
  virtual bool fixMappingOfEventPrioritiesBetweenFabricAndReact() = 0;
  virtual bool fixMountingCoordinatorReportedPendingTransactionsOnAndroid() = 0;
  virtual bool forceBatchingMountItemsOnAndroid() = 0;
  virtual bool fuseboxEnabledDebug() = 0;
  virtual bool fuseboxEnabledRelease() = 0;
  virtual bool initEagerTurboModulesOnNativeModulesQueueAndroid() = 0;
  virtual bool lazyAnimationCallbacks() = 0;
  virtual bool loadVectorDrawablesOnImages() = 0;
  virtual bool setAndroidLayoutDirection() = 0;
  virtual bool traceTurboModulePromiseRejectionsOnAndroid() = 0;
  virtual bool useFabricInterop() = 0;
  virtual bool useImmediateExecutorInAndroidBridgeless() = 0;
  virtual bool useModernRuntimeScheduler() = 0;
  virtual bool useNativeViewConfigsInBridgelessMode() = 0;
  virtual bool useOptimisedViewPreallocationOnAndroid() = 0;
  virtual bool useOptimizedEventBatchingOnAndroid() = 0;
  virtual bool useRuntimeShadowNodeReferenceUpdate() = 0;
  virtual bool useTurboModuleInterop() = 0;
  virtual bool useTurboModules() = 0;
};

} // namespace facebook::react<|MERGE_RESOLUTION|>--- conflicted
+++ resolved
@@ -4,11 +4,7 @@
  * This source code is licensed under the MIT license found in the
  * LICENSE file in the root directory of this source tree.
  *
-<<<<<<< HEAD
- * @generated SignedSource<<82b82bb4e685d432198b58803edadae4>>
-=======
- * @generated SignedSource<<a92b4449b17c9da14dabc18a2ccf8912>>
->>>>>>> 10d8c0df
+ * @generated SignedSource<<1b85aeb9f0c1c2db409cbf4cffbf2136>>
  */
 
 /**
