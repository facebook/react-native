--- conflicted
+++ resolved
@@ -4,11 +4,7 @@
  * This source code is licensed under the MIT license found in the
  * LICENSE file in the root directory of this source tree.
  *
-<<<<<<< HEAD
- * @generated SignedSource<<1b85aeb9f0c1c2db409cbf4cffbf2136>>
-=======
- * @generated SignedSource<<27f8bf0762a51825e7fb93df268ae3f0>>
->>>>>>> 5697d923
+ * @generated SignedSource<<566f5ce7fe00d1cdb8d0721c253d655f>>
  */
 
 /**
