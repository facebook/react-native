/*
 * Copyright (c) Meta Platforms, Inc. and affiliates.
 *
 * This source code is licensed under the MIT license found in the
 * LICENSE file in the root directory of this source tree.
 *
<<<<<<< HEAD
 * @generated SignedSource<<e773d0b592b3fa79dbf2db667af5535f>>
=======
 * @generated SignedSource<<2a276a80c05bbe104f2f8f1fef10eb3d>>
>>>>>>> 0f9af750
 */

/**
 * IMPORTANT: Do NOT modify this file directly.
 *
 * To change the definition of the flags, edit
 *   packages/react-native/scripts/featureflags/ReactNativeFeatureFlags.config.js.
 *
 * To regenerate this code, run the following script from the repo root:
 *   yarn featureflags --update
 */

#pragma once

namespace facebook::react {

class ReactNativeFeatureFlagsProvider {
 public:
  virtual ~ReactNativeFeatureFlagsProvider() = default;

  virtual bool commonTestFlag() = 0;
  virtual bool animatedShouldSignalBatch() = 0;
  virtual bool cxxNativeAnimatedEnabled() = 0;
  virtual bool disableMainQueueSyncDispatchIOS() = 0;
  virtual bool disableMountItemReorderingAndroid() = 0;
  virtual bool disableShadowNodeOnNewArchitectureAndroid() = 0;
  virtual bool enableAccessibilityOrder() = 0;
  virtual bool enableAccumulatedUpdatesInRawPropsAndroid() = 0;
  virtual bool enableBridgelessArchitecture() = 0;
  virtual bool enableCppPropsIteratorSetter() = 0;
  virtual bool enableEagerRootViewAttachment() = 0;
  virtual bool enableFabricLogs() = 0;
  virtual bool enableFabricRenderer() = 0;
  virtual bool enableFontScaleChangesUpdatingLayout() = 0;
  virtual bool enableIOSViewClipToPaddingBox() = 0;
  virtual bool enableJSRuntimeGCOnMemoryPressureOnIOS() = 0;
  virtual bool enableLayoutAnimationsOnAndroid() = 0;
  virtual bool enableLayoutAnimationsOnIOS() = 0;
  virtual bool enableLineHeightCenteringOnIOS() = 0;
  virtual bool enableMainQueueModulesOnIOS() = 0;
  virtual bool enableNativeCSSParsing() = 0;
  virtual bool enableNewBackgroundAndBorderDrawables() = 0;
  virtual bool enablePropsUpdateReconciliationAndroid() = 0;
  virtual bool enableSynchronousStateUpdates() = 0;
  virtual bool enableViewCulling() = 0;
  virtual bool enableViewRecycling() = 0;
  virtual bool enableViewRecyclingForText() = 0;
  virtual bool enableViewRecyclingForView() = 0;
  virtual bool fixMappingOfEventPrioritiesBetweenFabricAndReact() = 0;
  virtual bool fuseboxEnabledRelease() = 0;
  virtual bool fuseboxNetworkInspectionEnabled() = 0;
  virtual bool removeTurboModuleManagerDelegateMutex() = 0;
  virtual bool traceTurboModulePromiseRejectionsOnAndroid() = 0;
  virtual bool useAlwaysAvailableJSErrorHandling() = 0;
  virtual bool useEditTextStockAndroidFocusBehavior() = 0;
  virtual bool useFabricInterop() = 0;
  virtual bool useNativeViewConfigsInBridgelessMode() = 0;
  virtual bool useOptimizedEventBatchingOnAndroid() = 0;
  virtual bool useRawPropsJsiValue() = 0;
  virtual bool useTurboModuleInterop() = 0;
  virtual bool useTurboModules() = 0;
};

} // namespace facebook::react<|MERGE_RESOLUTION|>--- conflicted
+++ resolved
@@ -4,11 +4,7 @@
  * This source code is licensed under the MIT license found in the
  * LICENSE file in the root directory of this source tree.
  *
-<<<<<<< HEAD
- * @generated SignedSource<<e773d0b592b3fa79dbf2db667af5535f>>
-=======
- * @generated SignedSource<<2a276a80c05bbe104f2f8f1fef10eb3d>>
->>>>>>> 0f9af750
+ * @generated SignedSource<<9bcc40e078bdefa09f8827edf6fe7f9a>>
  */
 
 /**
