/*
 * Copyright (c) Meta Platforms, Inc. and affiliates.
 *
 * This source code is licensed under the MIT license found in the
 * LICENSE file in the root directory of this source tree.
 *
<<<<<<< HEAD
 * @generated SignedSource<<1ebee048a2d2401f978ce8e1b002df24>>
=======
 * @generated SignedSource<<57a8881e00c4208f97c4eccac202a3bb>>
>>>>>>> 9be5ac10
 */

/**
 * IMPORTANT: Do NOT modify this file directly.
 *
 * To change the definition of the flags, edit
 *   packages/react-native/scripts/featureflags/ReactNativeFeatureFlags.config.js.
 *
 * To regenerate this code, run the following script from the repo root:
 *   yarn featureflags --update
 */

#pragma once

namespace facebook::react {

class ReactNativeFeatureFlagsProvider {
 public:
  virtual ~ReactNativeFeatureFlagsProvider() = default;

  virtual bool commonTestFlag() = 0;
  virtual bool animatedShouldSignalBatch() = 0;
  virtual bool avoidCeilingAvailableAndroidTextWidth() = 0;
  virtual bool cxxNativeAnimatedEnabled() = 0;
  virtual bool disableMainQueueSyncDispatchIOS() = 0;
  virtual bool disableMountItemReorderingAndroid() = 0;
  virtual bool enableAccessibilityOrder() = 0;
  virtual bool enableAccumulatedUpdatesInRawPropsAndroid() = 0;
  virtual bool enableBridgelessArchitecture() = 0;
  virtual bool enableCppPropsIteratorSetter() = 0;
  virtual bool enableCustomFocusSearchOnClippedElementsAndroid() = 0;
  virtual bool enableDestroyShadowTreeRevisionAsync() = 0;
  virtual bool enableDoubleMeasurementFixAndroid() = 0;
  virtual bool enableEagerRootViewAttachment() = 0;
  virtual bool enableFabricLogs() = 0;
  virtual bool enableFabricRenderer() = 0;
  virtual bool enableFixForParentTagDuringReparenting() = 0;
  virtual bool enableFontScaleChangesUpdatingLayout() = 0;
  virtual bool enableIOSTextBaselineOffsetPerLine() = 0;
  virtual bool enableIOSViewClipToPaddingBox() = 0;
  virtual bool enableIntersectionObserverEventLoopIntegration() = 0;
  virtual bool enableLayoutAnimationsOnAndroid() = 0;
  virtual bool enableLayoutAnimationsOnIOS() = 0;
  virtual bool enableLineHeightCenteringOnIOS() = 0;
  virtual bool enableMainQueueModulesOnIOS() = 0;
  virtual bool enableModuleArgumentNSNullConversionIOS() = 0;
  virtual bool enableNativeCSSParsing() = 0;
  virtual bool enableNetworkEventReporting() = 0;
  virtual bool enableNewBackgroundAndBorderDrawables() = 0;
  virtual bool enablePreparedTextLayout() = 0;
  virtual bool enablePropsUpdateReconciliationAndroid() = 0;
  virtual bool enableResourceTimingAPI() = 0;
  virtual bool enableSynchronousStateUpdates() = 0;
  virtual bool enableViewCulling() = 0;
  virtual bool enableViewRecycling() = 0;
  virtual bool enableViewRecyclingForText() = 0;
  virtual bool enableViewRecyclingForView() = 0;
  virtual bool fixMappingOfEventPrioritiesBetweenFabricAndReact() = 0;
  virtual bool fuseboxEnabledRelease() = 0;
  virtual bool fuseboxNetworkInspectionEnabled() = 0;
  virtual bool incorporateMaxLinesDuringAndroidLayout() = 0;
  virtual bool traceTurboModulePromiseRejectionsOnAndroid() = 0;
  virtual bool updateRuntimeShadowNodeReferencesOnCommit() = 0;
  virtual bool useAlwaysAvailableJSErrorHandling() = 0;
  virtual bool useAndroidTextLayoutWidthDirectly() = 0;
  virtual bool useFabricInterop() = 0;
  virtual bool useNativeViewConfigsInBridgelessMode() = 0;
  virtual bool useOptimizedEventBatchingOnAndroid() = 0;
  virtual bool useRawPropsJsiValue() = 0;
  virtual bool useShadowNodeStateOnClone() = 0;
  virtual bool useTurboModuleInterop() = 0;
  virtual bool useTurboModules() = 0;
};

} // namespace facebook::react<|MERGE_RESOLUTION|>--- conflicted
+++ resolved
@@ -4,11 +4,7 @@
  * This source code is licensed under the MIT license found in the
  * LICENSE file in the root directory of this source tree.
  *
-<<<<<<< HEAD
- * @generated SignedSource<<1ebee048a2d2401f978ce8e1b002df24>>
-=======
- * @generated SignedSource<<57a8881e00c4208f97c4eccac202a3bb>>
->>>>>>> 9be5ac10
+ * @generated SignedSource<<73f75bcaca7df12b3c627822081c8d06>>
  */
 
 /**
