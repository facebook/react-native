/*
 * Copyright (c) Meta Platforms, Inc. and affiliates.
 *
 * This source code is licensed under the MIT license found in the
 * LICENSE file in the root directory of this source tree.
 *
<<<<<<< HEAD
 * @generated SignedSource<<8bf535891e1bd7c176718363a63defba>>
=======
 * @generated SignedSource<<b40ca96bcb72e91578320384e6d26401>>
>>>>>>> 04b40852
 */

/**
 * IMPORTANT: Do NOT modify this file directly.
 *
 * To change the definition of the flags, edit
 *   packages/react-native/scripts/featureflags/ReactNativeFeatureFlags.config.js.
 *
 * To regenerate this code, run the following script from the repo root:
 *   yarn featureflags --update
 */

#pragma once

namespace facebook::react {

class ReactNativeFeatureFlagsProvider {
 public:
  virtual ~ReactNativeFeatureFlagsProvider() = default;

  virtual bool commonTestFlag() = 0;
  virtual bool disableMountItemReorderingAndroid() = 0;
  virtual bool enableAccumulatedUpdatesInRawPropsAndroid() = 0;
  virtual bool enableBridgelessArchitecture() = 0;
  virtual bool enableCppPropsIteratorSetter() = 0;
  virtual bool enableEagerRootViewAttachment() = 0;
  virtual bool enableEventEmitterRetentionDuringGesturesOnAndroid() = 0;
  virtual bool enableFabricLogs() = 0;
  virtual bool enableFabricRenderer() = 0;
  virtual bool enableFixForViewCommandRace() = 0;
  virtual bool enableIOSViewClipToPaddingBox() = 0;
  virtual bool enableImagePrefetchingAndroid() = 0;
  virtual bool enableJSRuntimeGCOnMemoryPressureOnIOS() = 0;
  virtual bool enableLayoutAnimationsOnAndroid() = 0;
  virtual bool enableLayoutAnimationsOnIOS() = 0;
  virtual bool enableLineHeightCenteringOnIOS() = 0;
  virtual bool enableLongTaskAPI() = 0;
  virtual bool enableNativeCSSParsing() = 0;
  virtual bool enableNewBackgroundAndBorderDrawables() = 0;
  virtual bool enablePreciseSchedulingForPremountItemsOnAndroid() = 0;
  virtual bool enablePropsUpdateReconciliationAndroid() = 0;
  virtual bool enableReportEventPaintTime() = 0;
  virtual bool enableSynchronousStateUpdates() = 0;
  virtual bool enableUIConsistency() = 0;
  virtual bool enableViewCulling() = 0;
  virtual bool enableViewRecycling() = 0;
  virtual bool enableViewRecyclingForText() = 0;
  virtual bool enableViewRecyclingForView() = 0;
  virtual bool excludeYogaFromRawProps() = 0;
  virtual bool fixDifferentiatorEmittingUpdatesWithWrongParentTag() = 0;
  virtual bool fixMappingOfEventPrioritiesBetweenFabricAndReact() = 0;
  virtual bool fixMountingCoordinatorReportedPendingTransactionsOnAndroid() = 0;
  virtual bool fuseboxEnabledRelease() = 0;
  virtual bool fuseboxNetworkInspectionEnabled() = 0;
  virtual bool lazyAnimationCallbacks() = 0;
  virtual bool traceTurboModulePromiseRejectionsOnAndroid() = 0;
  virtual bool useAlwaysAvailableJSErrorHandling() = 0;
  virtual bool useEditTextStockAndroidFocusBehavior() = 0;
  virtual bool useFabricInterop() = 0;
  virtual bool useNativeViewConfigsInBridgelessMode() = 0;
  virtual bool useOptimizedEventBatchingOnAndroid() = 0;
  virtual bool useRawPropsJsiValue() = 0;
  virtual bool useTurboModuleInterop() = 0;
  virtual bool useTurboModules() = 0;
};

} // namespace facebook::react<|MERGE_RESOLUTION|>--- conflicted
+++ resolved
@@ -4,11 +4,7 @@
  * This source code is licensed under the MIT license found in the
  * LICENSE file in the root directory of this source tree.
  *
-<<<<<<< HEAD
- * @generated SignedSource<<8bf535891e1bd7c176718363a63defba>>
-=======
- * @generated SignedSource<<b40ca96bcb72e91578320384e6d26401>>
->>>>>>> 04b40852
+ * @generated SignedSource<<6da6900a6956ce35b0ef75320a49ba85>>
  */
 
 /**
