/*
 * Copyright (c) Meta Platforms, Inc. and affiliates.
 *
 * This source code is licensed under the MIT license found in the
 * LICENSE file in the root directory of this source tree.
 *
<<<<<<< HEAD
 * @generated SignedSource<<9bcc40e078bdefa09f8827edf6fe7f9a>>
=======
 * @generated SignedSource<<2bfb83c7435a80068e6de925ccb66a54>>
>>>>>>> 32ce95cc
 */

/**
 * IMPORTANT: Do NOT modify this file directly.
 *
 * To change the definition of the flags, edit
 *   packages/react-native/scripts/featureflags/ReactNativeFeatureFlags.config.js.
 *
 * To regenerate this code, run the following script from the repo root:
 *   yarn featureflags --update
 */

#pragma once

namespace facebook::react {

class ReactNativeFeatureFlagsProvider {
 public:
  virtual ~ReactNativeFeatureFlagsProvider() = default;

  virtual bool commonTestFlag() = 0;
  virtual bool animatedShouldSignalBatch() = 0;
  virtual bool cxxNativeAnimatedEnabled() = 0;
  virtual bool disableMainQueueSyncDispatchIOS() = 0;
  virtual bool disableMountItemReorderingAndroid() = 0;
  virtual bool enableAccessibilityOrder() = 0;
  virtual bool enableAccumulatedUpdatesInRawPropsAndroid() = 0;
  virtual bool enableBridgelessArchitecture() = 0;
  virtual bool enableCppPropsIteratorSetter() = 0;
  virtual bool enableCustomFocusSearchOnClippedElementsAndroid() = 0;
  virtual bool enableDestroyShadowTreeRevisionAsync() = 0;
  virtual bool enableDoubleMeasurementFixAndroid() = 0;
  virtual bool enableEagerRootViewAttachment() = 0;
  virtual bool enableFabricLogs() = 0;
  virtual bool enableFabricRenderer() = 0;
  virtual bool enableFixForParentTagDuringReparenting() = 0;
  virtual bool enableFontScaleChangesUpdatingLayout() = 0;
  virtual bool enableIOSViewClipToPaddingBox() = 0;
  virtual bool enableJSRuntimeGCOnMemoryPressureOnIOS() = 0;
  virtual bool enableLayoutAnimationsOnAndroid() = 0;
  virtual bool enableLayoutAnimationsOnIOS() = 0;
  virtual bool enableLineHeightCenteringOnIOS() = 0;
  virtual bool enableMainQueueModulesOnIOS() = 0;
  virtual bool enableNativeCSSParsing() = 0;
  virtual bool enableNetworkEventReporting() = 0;
  virtual bool enableNewBackgroundAndBorderDrawables() = 0;
  virtual bool enablePreparedTextLayout() = 0;
  virtual bool enablePropsUpdateReconciliationAndroid() = 0;
  virtual bool enableResourceTimingAPI() = 0;
  virtual bool enableSynchronousStateUpdates() = 0;
  virtual bool enableViewCulling() = 0;
  virtual bool enableViewRecycling() = 0;
  virtual bool enableViewRecyclingForText() = 0;
  virtual bool enableViewRecyclingForView() = 0;
  virtual bool fixMappingOfEventPrioritiesBetweenFabricAndReact() = 0;
  virtual bool fuseboxEnabledRelease() = 0;
  virtual bool fuseboxNetworkInspectionEnabled() = 0;
  virtual bool incorporateMaxLinesDuringAndroidLayout() = 0;
  virtual bool traceTurboModulePromiseRejectionsOnAndroid() = 0;
  virtual bool updateRuntimeShadowNodeReferencesOnCommit() = 0;
  virtual bool useAlwaysAvailableJSErrorHandling() = 0;
  virtual bool useAndroidTextLayoutWidthDirectly() = 0;
  virtual bool useFabricInterop() = 0;
  virtual bool useNativeViewConfigsInBridgelessMode() = 0;
  virtual bool useOptimizedEventBatchingOnAndroid() = 0;
  virtual bool useRawPropsJsiValue() = 0;
  virtual bool useShadowNodeStateOnClone() = 0;
  virtual bool useTurboModuleInterop() = 0;
  virtual bool useTurboModules() = 0;
};

} // namespace facebook::react<|MERGE_RESOLUTION|>--- conflicted
+++ resolved
@@ -4,11 +4,7 @@
  * This source code is licensed under the MIT license found in the
  * LICENSE file in the root directory of this source tree.
  *
-<<<<<<< HEAD
- * @generated SignedSource<<9bcc40e078bdefa09f8827edf6fe7f9a>>
-=======
- * @generated SignedSource<<2bfb83c7435a80068e6de925ccb66a54>>
->>>>>>> 32ce95cc
+ * @generated SignedSource<<1ebee048a2d2401f978ce8e1b002df24>>
  */
 
 /**
