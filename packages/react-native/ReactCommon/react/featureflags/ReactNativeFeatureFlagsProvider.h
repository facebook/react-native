--- conflicted
+++ resolved
@@ -4,11 +4,7 @@
  * This source code is licensed under the MIT license found in the
  * LICENSE file in the root directory of this source tree.
  *
-<<<<<<< HEAD
- * @generated SignedSource<<94e61dbab5656830365f22958993ceae>>
-=======
  * @generated SignedSource<<18597e1e2a88be3d80b8747f72576d5f>>
->>>>>>> bd133b5d
  */
 
 /**
