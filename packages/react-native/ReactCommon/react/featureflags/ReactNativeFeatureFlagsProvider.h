--- conflicted
+++ resolved
@@ -4,11 +4,7 @@
  * This source code is licensed under the MIT license found in the
  * LICENSE file in the root directory of this source tree.
  *
-<<<<<<< HEAD
- * @generated SignedSource<<46ef083c377633b2a32b37159f8ef7d0>>
-=======
- * @generated SignedSource<<81e0fe05dc4e2e2c7b76889c2e7321c5>>
->>>>>>> f21e61f4
+ * @generated SignedSource<<74f05f30a50eda735bfc604dd55eae66>>
  */
 
 /**
