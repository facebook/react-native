--- conflicted
+++ resolved
@@ -4,11 +4,7 @@
  * This source code is licensed under the MIT license found in the
  * LICENSE file in the root directory of this source tree.
  *
-<<<<<<< HEAD
- * @generated SignedSource<<0ecaf180c790d730f813296e8217faed>>
-=======
- * @generated SignedSource<<fb79bbfacdd09c918aa471fedb79d39d>>
->>>>>>> e45883e4
+ * @generated SignedSource<<b436145eb16d6ebd4b93fba68ce4173e>>
  */
 
 /**
