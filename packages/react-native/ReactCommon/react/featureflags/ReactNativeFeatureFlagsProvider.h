/*
 * Copyright (c) Meta Platforms, Inc. and affiliates.
 *
 * This source code is licensed under the MIT license found in the
 * LICENSE file in the root directory of this source tree.
 *
<<<<<<< HEAD
 * @generated SignedSource<<db0bd9af5b9037a4b0fc828c384cbd42>>
=======
 * @generated SignedSource<<25e38ea9e85a704f2f5ab6c7b8cb3062>>
>>>>>>> 8d8cb718
 */

/**
 * IMPORTANT: Do NOT modify this file directly.
 *
 * To change the definition of the flags, edit
 *   packages/react-native/scripts/featureflags/ReactNativeFeatureFlags.config.js.
 *
 * To regenerate this code, run the following script from the repo root:
 *   yarn featureflags --update
 */

#pragma once

namespace facebook::react {

class ReactNativeFeatureFlagsProvider {
 public:
  virtual ~ReactNativeFeatureFlagsProvider() = default;

  virtual bool commonTestFlag() = 0;
  virtual bool animatedShouldSignalBatch() = 0;
  virtual bool avoidCeilingAvailableAndroidTextWidth() = 0;
  virtual bool cxxNativeAnimatedEnabled() = 0;
  virtual bool disableMainQueueSyncDispatchIOS() = 0;
  virtual bool disableMountItemReorderingAndroid() = 0;
  virtual bool enableAccessibilityOrder() = 0;
  virtual bool enableAccumulatedUpdatesInRawPropsAndroid() = 0;
  virtual bool enableBridgelessArchitecture() = 0;
  virtual bool enableCppPropsIteratorSetter() = 0;
  virtual bool enableCustomFocusSearchOnClippedElementsAndroid() = 0;
  virtual bool enableDestroyShadowTreeRevisionAsync() = 0;
  virtual bool enableDoubleMeasurementFixAndroid() = 0;
  virtual bool enableEagerRootViewAttachment() = 0;
  virtual bool enableFabricLogs() = 0;
  virtual bool enableFabricRenderer() = 0;
  virtual bool enableFixForParentTagDuringReparenting() = 0;
  virtual bool enableFontScaleChangesUpdatingLayout() = 0;
  virtual bool enableIOSViewClipToPaddingBox() = 0;
  virtual bool enableLayoutAnimationsOnAndroid() = 0;
  virtual bool enableLayoutAnimationsOnIOS() = 0;
  virtual bool enableMainQueueModulesOnIOS() = 0;
  virtual bool enableModuleArgumentNSNullConversionIOS() = 0;
  virtual bool enableNativeCSSParsing() = 0;
  virtual bool enableNetworkEventReporting() = 0;
  virtual bool enableNewBackgroundAndBorderDrawables() = 0;
  virtual bool enablePreparedTextLayout() = 0;
  virtual bool enablePropsUpdateReconciliationAndroid() = 0;
  virtual bool enableResourceTimingAPI() = 0;
  virtual bool enableSynchronousStateUpdates() = 0;
  virtual bool enableViewCulling() = 0;
  virtual bool enableViewRecycling() = 0;
  virtual bool enableViewRecyclingForText() = 0;
  virtual bool enableViewRecyclingForView() = 0;
  virtual bool fixMappingOfEventPrioritiesBetweenFabricAndReact() = 0;
  virtual bool fuseboxEnabledRelease() = 0;
  virtual bool fuseboxNetworkInspectionEnabled() = 0;
  virtual bool incorporateMaxLinesDuringAndroidLayout() = 0;
  virtual bool traceTurboModulePromiseRejectionsOnAndroid() = 0;
  virtual bool updateRuntimeShadowNodeReferencesOnCommit() = 0;
  virtual bool useAlwaysAvailableJSErrorHandling() = 0;
  virtual bool useAndroidTextLayoutWidthDirectly() = 0;
  virtual bool useFabricInterop() = 0;
  virtual bool useNativeViewConfigsInBridgelessMode() = 0;
  virtual bool useOptimizedEventBatchingOnAndroid() = 0;
  virtual bool useRawPropsJsiValue() = 0;
  virtual bool useShadowNodeStateOnClone() = 0;
  virtual bool useTurboModuleInterop() = 0;
  virtual bool useTurboModules() = 0;
};

} // namespace facebook::react<|MERGE_RESOLUTION|>--- conflicted
+++ resolved
@@ -4,11 +4,7 @@
  * This source code is licensed under the MIT license found in the
  * LICENSE file in the root directory of this source tree.
  *
-<<<<<<< HEAD
- * @generated SignedSource<<db0bd9af5b9037a4b0fc828c384cbd42>>
-=======
  * @generated SignedSource<<25e38ea9e85a704f2f5ab6c7b8cb3062>>
->>>>>>> 8d8cb718
  */
 
 /**
@@ -51,7 +47,6 @@
   virtual bool enableLayoutAnimationsOnAndroid() = 0;
   virtual bool enableLayoutAnimationsOnIOS() = 0;
   virtual bool enableMainQueueModulesOnIOS() = 0;
-  virtual bool enableModuleArgumentNSNullConversionIOS() = 0;
   virtual bool enableNativeCSSParsing() = 0;
   virtual bool enableNetworkEventReporting() = 0;
   virtual bool enableNewBackgroundAndBorderDrawables() = 0;
