--- conflicted
+++ resolved
@@ -4,11 +4,7 @@
  * This source code is licensed under the MIT license found in the
  * LICENSE file in the root directory of this source tree.
  *
-<<<<<<< HEAD
- * @generated SignedSource<<969fe6bec3f29f16f6283bd716d797e4>>
-=======
- * @generated SignedSource<<33c7ddecd2532875e5144039927daa07>>
->>>>>>> 5936f29d
+ * @generated SignedSource<<3c905e4c98ee169a3f73ce7748885080>>
  */
 
 /**
