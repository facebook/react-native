/*
 * Copyright (c) Meta Platforms, Inc. and affiliates.
 *
 * This source code is licensed under the MIT license found in the
 * LICENSE file in the root directory of this source tree.
 *
<<<<<<< HEAD
 * @generated SignedSource<<ff6bbfde953ceac6a907a43df69b1755>>
=======
 * @generated SignedSource<<ea865307e57b3142db25bbaff6b686d8>>
>>>>>>> 411af39f
 */

/**
 * IMPORTANT: Do NOT modify this file directly.
 *
 * To change the definition of the flags, edit
 *   packages/react-native/scripts/featureflags/ReactNativeFeatureFlags.config.js.
 *
 * To regenerate this code, run the following script from the repo root:
 *   yarn featureflags --update
 */

#pragma once

namespace facebook::react {

class ReactNativeFeatureFlagsProvider {
 public:
  virtual ~ReactNativeFeatureFlagsProvider() = default;

  virtual bool commonTestFlag() = 0;
  virtual bool animatedShouldSignalBatch() = 0;
  virtual bool cxxNativeAnimatedEnabled() = 0;
  virtual bool disableMountItemReorderingAndroid() = 0;
  virtual bool enableAccumulatedUpdatesInRawPropsAndroid() = 0;
  virtual bool enableBridgelessArchitecture() = 0;
  virtual bool enableCppPropsIteratorSetter() = 0;
  virtual bool enableEagerRootViewAttachment() = 0;
  virtual bool enableFabricLogs() = 0;
  virtual bool enableFabricRenderer() = 0;
  virtual bool enableIOSViewClipToPaddingBox() = 0;
  virtual bool enableJSRuntimeGCOnMemoryPressureOnIOS() = 0;
  virtual bool enableLayoutAnimationsOnAndroid() = 0;
  virtual bool enableLayoutAnimationsOnIOS() = 0;
  virtual bool enableLineHeightCenteringOnIOS() = 0;
  virtual bool enableLongTaskAPI() = 0;
  virtual bool enableMainQueueModulesOnIOS() = 0;
  virtual bool enableNativeCSSParsing() = 0;
  virtual bool enableNewBackgroundAndBorderDrawables() = 0;
  virtual bool enablePropsUpdateReconciliationAndroid() = 0;
  virtual bool enableReportEventPaintTime() = 0;
  virtual bool enableSynchronousStateUpdates() = 0;
  virtual bool enableUIConsistency() = 0;
  virtual bool enableViewCulling() = 0;
  virtual bool enableViewRecycling() = 0;
  virtual bool enableViewRecyclingForText() = 0;
  virtual bool enableViewRecyclingForView() = 0;
  virtual bool fixMappingOfEventPrioritiesBetweenFabricAndReact() = 0;
  virtual bool fixMountingCoordinatorReportedPendingTransactionsOnAndroid() = 0;
  virtual bool fuseboxEnabledRelease() = 0;
  virtual bool fuseboxNetworkInspectionEnabled() = 0;
  virtual bool removeTurboModuleManagerDelegateMutex() = 0;
  virtual bool throwExceptionInsteadOfDeadlockOnTurboModuleSetupDuringSyncRenderIOS() = 0;
  virtual bool traceTurboModulePromiseRejectionsOnAndroid() = 0;
  virtual bool useAlwaysAvailableJSErrorHandling() = 0;
  virtual bool useEditTextStockAndroidFocusBehavior() = 0;
  virtual bool useFabricInterop() = 0;
  virtual bool useNativeViewConfigsInBridgelessMode() = 0;
  virtual bool useOptimizedEventBatchingOnAndroid() = 0;
  virtual bool useRawPropsJsiValue() = 0;
  virtual bool useTurboModuleInterop() = 0;
  virtual bool useTurboModules() = 0;
};

} // namespace facebook::react<|MERGE_RESOLUTION|>--- conflicted
+++ resolved
@@ -4,11 +4,7 @@
  * This source code is licensed under the MIT license found in the
  * LICENSE file in the root directory of this source tree.
  *
-<<<<<<< HEAD
- * @generated SignedSource<<ff6bbfde953ceac6a907a43df69b1755>>
-=======
- * @generated SignedSource<<ea865307e57b3142db25bbaff6b686d8>>
->>>>>>> 411af39f
+ * @generated SignedSource<<46ef083c377633b2a32b37159f8ef7d0>>
  */
 
 /**
