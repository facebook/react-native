--- conflicted
+++ resolved
@@ -4,11 +4,7 @@
  * This source code is licensed under the MIT license found in the
  * LICENSE file in the root directory of this source tree.
  *
-<<<<<<< HEAD
- * @generated SignedSource<<73f75bcaca7df12b3c627822081c8d06>>
-=======
- * @generated SignedSource<<2ae65ebd8470b768fa42f240842d0f87>>
->>>>>>> d631ec9a
+ * @generated SignedSource<<440fe6ac5cdeafa83d31bf7b4be162c2>>
  */
 
 /**
@@ -53,11 +49,8 @@
   virtual bool enableIntersectionObserverEventLoopIntegration() = 0;
   virtual bool enableLayoutAnimationsOnAndroid() = 0;
   virtual bool enableLayoutAnimationsOnIOS() = 0;
-<<<<<<< HEAD
   virtual bool enableLineHeightCenteringOnIOS() = 0;
-=======
   virtual bool enableMainQueueCoordinatorOnIOS() = 0;
->>>>>>> d631ec9a
   virtual bool enableMainQueueModulesOnIOS() = 0;
   virtual bool enableModuleArgumentNSNullConversionIOS() = 0;
   virtual bool enableNativeCSSParsing() = 0;
