/*
 * Copyright (c) Meta Platforms, Inc. and affiliates.
 *
 * This source code is licensed under the MIT license found in the
 * LICENSE file in the root directory of this source tree.
 *
<<<<<<< HEAD
 * @generated SignedSource<<6b4d8ec61c8e83355b27159428007fad>>
=======
 * @generated SignedSource<<029a1d8d265538d6d48a2531ca4ca9df>>
>>>>>>> 0d3791ca
 */

/**
 * IMPORTANT: Do NOT modify this file directly.
 *
 * To change the definition of the flags, edit
 *   packages/react-native/scripts/featureflags/ReactNativeFeatureFlags.config.js.
 *
 * To regenerate this code, run the following script from the repo root:
 *   yarn featureflags --update
 */

#include "ReactNativeFeatureFlags.h"

namespace facebook::react {

#pragma GCC diagnostic push
#pragma GCC diagnostic ignored "-Wglobal-constructors"
std::unique_ptr<ReactNativeFeatureFlagsAccessor> accessor_;
#pragma GCC diagnostic pop

bool ReactNativeFeatureFlags::commonTestFlag() {
  return getAccessor().commonTestFlag();
}

bool ReactNativeFeatureFlags::cdpInteractionMetricsEnabled() {
  return getAccessor().cdpInteractionMetricsEnabled();
}

bool ReactNativeFeatureFlags::cxxNativeAnimatedEnabled() {
  return getAccessor().cxxNativeAnimatedEnabled();
}

bool ReactNativeFeatureFlags::cxxNativeAnimatedRemoveJsSync() {
  return getAccessor().cxxNativeAnimatedRemoveJsSync();
}

bool ReactNativeFeatureFlags::disableFabricCommitInCXXAnimated() {
  return getAccessor().disableFabricCommitInCXXAnimated();
}

bool ReactNativeFeatureFlags::disableMountItemReorderingAndroid() {
  return getAccessor().disableMountItemReorderingAndroid();
}

bool ReactNativeFeatureFlags::disableOldAndroidAttachmentMetricsWorkarounds() {
  return getAccessor().disableOldAndroidAttachmentMetricsWorkarounds();
}

bool ReactNativeFeatureFlags::disableTextLayoutManagerCacheAndroid() {
  return getAccessor().disableTextLayoutManagerCacheAndroid();
}

bool ReactNativeFeatureFlags::enableAccessibilityOrder() {
  return getAccessor().enableAccessibilityOrder();
}

bool ReactNativeFeatureFlags::enableAccumulatedUpdatesInRawPropsAndroid() {
  return getAccessor().enableAccumulatedUpdatesInRawPropsAndroid();
}

bool ReactNativeFeatureFlags::enableAndroidTextMeasurementOptimizations() {
  return getAccessor().enableAndroidTextMeasurementOptimizations();
}

bool ReactNativeFeatureFlags::enableBridgelessArchitecture() {
  return getAccessor().enableBridgelessArchitecture();
}

bool ReactNativeFeatureFlags::enableCppPropsIteratorSetter() {
  return getAccessor().enableCppPropsIteratorSetter();
}

bool ReactNativeFeatureFlags::enableCustomFocusSearchOnClippedElementsAndroid() {
  return getAccessor().enableCustomFocusSearchOnClippedElementsAndroid();
}

bool ReactNativeFeatureFlags::enableDestroyShadowTreeRevisionAsync() {
  return getAccessor().enableDestroyShadowTreeRevisionAsync();
}

bool ReactNativeFeatureFlags::enableDoubleMeasurementFixAndroid() {
  return getAccessor().enableDoubleMeasurementFixAndroid();
}

bool ReactNativeFeatureFlags::enableEagerMainQueueModulesOnIOS() {
  return getAccessor().enableEagerMainQueueModulesOnIOS();
}

bool ReactNativeFeatureFlags::enableEagerRootViewAttachment() {
  return getAccessor().enableEagerRootViewAttachment();
}

bool ReactNativeFeatureFlags::enableFabricLogs() {
  return getAccessor().enableFabricLogs();
}

bool ReactNativeFeatureFlags::enableFabricRenderer() {
  return getAccessor().enableFabricRenderer();
}

bool ReactNativeFeatureFlags::enableFixForParentTagDuringReparenting() {
  return getAccessor().enableFixForParentTagDuringReparenting();
}

bool ReactNativeFeatureFlags::enableFontScaleChangesUpdatingLayout() {
  return getAccessor().enableFontScaleChangesUpdatingLayout();
}

bool ReactNativeFeatureFlags::enableIOSTextBaselineOffsetPerLine() {
  return getAccessor().enableIOSTextBaselineOffsetPerLine();
}

bool ReactNativeFeatureFlags::enableIOSViewClipToPaddingBox() {
  return getAccessor().enableIOSViewClipToPaddingBox();
}

bool ReactNativeFeatureFlags::enableImagePrefetchingAndroid() {
  return getAccessor().enableImagePrefetchingAndroid();
}

bool ReactNativeFeatureFlags::enableImmediateUpdateModeForContentOffsetChanges() {
  return getAccessor().enableImmediateUpdateModeForContentOffsetChanges();
}

bool ReactNativeFeatureFlags::enableInteropViewManagerClassLookUpOptimizationIOS() {
  return getAccessor().enableInteropViewManagerClassLookUpOptimizationIOS();
}

bool ReactNativeFeatureFlags::enableLayoutAnimationsOnAndroid() {
  return getAccessor().enableLayoutAnimationsOnAndroid();
}

bool ReactNativeFeatureFlags::enableLayoutAnimationsOnIOS() {
  return getAccessor().enableLayoutAnimationsOnIOS();
}

bool ReactNativeFeatureFlags::enableLineHeightCenteringOnIOS() {
  return getAccessor().enableLineHeightCenteringOnIOS();
}

bool ReactNativeFeatureFlags::enableMainQueueCoordinatorOnIOS() {
  return getAccessor().enableMainQueueCoordinatorOnIOS();
}

bool ReactNativeFeatureFlags::enableModuleArgumentNSNullConversionIOS() {
  return getAccessor().enableModuleArgumentNSNullConversionIOS();
}

bool ReactNativeFeatureFlags::enableNativeCSSParsing() {
  return getAccessor().enableNativeCSSParsing();
}

bool ReactNativeFeatureFlags::enableNetworkEventReporting() {
  return getAccessor().enableNetworkEventReporting();
}

bool ReactNativeFeatureFlags::enableNewBackgroundAndBorderDrawables() {
  return getAccessor().enableNewBackgroundAndBorderDrawables();
}

bool ReactNativeFeatureFlags::enablePreparedTextLayout() {
  return getAccessor().enablePreparedTextLayout();
}

bool ReactNativeFeatureFlags::enablePropsUpdateReconciliationAndroid() {
  return getAccessor().enablePropsUpdateReconciliationAndroid();
}

bool ReactNativeFeatureFlags::enableResourceTimingAPI() {
  return getAccessor().enableResourceTimingAPI();
}

bool ReactNativeFeatureFlags::enableViewCulling() {
  return getAccessor().enableViewCulling();
}

bool ReactNativeFeatureFlags::enableViewRecycling() {
  return getAccessor().enableViewRecycling();
}

bool ReactNativeFeatureFlags::enableViewRecyclingForText() {
  return getAccessor().enableViewRecyclingForText();
}

bool ReactNativeFeatureFlags::enableViewRecyclingForView() {
  return getAccessor().enableViewRecyclingForView();
}

bool ReactNativeFeatureFlags::enableVirtualViewDebugFeatures() {
  return getAccessor().enableVirtualViewDebugFeatures();
}

bool ReactNativeFeatureFlags::enableVirtualViewRenderState() {
  return getAccessor().enableVirtualViewRenderState();
}

bool ReactNativeFeatureFlags::enableVirtualViewWindowFocusDetection() {
  return getAccessor().enableVirtualViewWindowFocusDetection();
}

bool ReactNativeFeatureFlags::fixMappingOfEventPrioritiesBetweenFabricAndReact() {
  return getAccessor().fixMappingOfEventPrioritiesBetweenFabricAndReact();
}

bool ReactNativeFeatureFlags::fuseboxEnabledRelease() {
  return getAccessor().fuseboxEnabledRelease();
}

bool ReactNativeFeatureFlags::fuseboxNetworkInspectionEnabled() {
  return getAccessor().fuseboxNetworkInspectionEnabled();
}

bool ReactNativeFeatureFlags::hideOffscreenVirtualViewsOnIOS() {
  return getAccessor().hideOffscreenVirtualViewsOnIOS();
}

bool ReactNativeFeatureFlags::perfMonitorV2Enabled() {
  return getAccessor().perfMonitorV2Enabled();
}

double ReactNativeFeatureFlags::preparedTextCacheSize() {
  return getAccessor().preparedTextCacheSize();
}

bool ReactNativeFeatureFlags::preventShadowTreeCommitExhaustion() {
  return getAccessor().preventShadowTreeCommitExhaustion();
}

bool ReactNativeFeatureFlags::releaseImageDataWhenConsumed() {
  return getAccessor().releaseImageDataWhenConsumed();
}

bool ReactNativeFeatureFlags::shouldPressibilityUseW3CPointerEventsForHover() {
  return getAccessor().shouldPressibilityUseW3CPointerEventsForHover();
}

bool ReactNativeFeatureFlags::skipActivityIdentityAssertionOnHostPause() {
  return getAccessor().skipActivityIdentityAssertionOnHostPause();
}

bool ReactNativeFeatureFlags::traceTurboModulePromiseRejectionsOnAndroid() {
  return getAccessor().traceTurboModulePromiseRejectionsOnAndroid();
}

bool ReactNativeFeatureFlags::updateRuntimeShadowNodeReferencesOnCommit() {
  return getAccessor().updateRuntimeShadowNodeReferencesOnCommit();
}

bool ReactNativeFeatureFlags::useAlwaysAvailableJSErrorHandling() {
  return getAccessor().useAlwaysAvailableJSErrorHandling();
}

bool ReactNativeFeatureFlags::useFabricInterop() {
  return getAccessor().useFabricInterop();
}

bool ReactNativeFeatureFlags::useNativeEqualsInNativeReadableArrayAndroid() {
  return getAccessor().useNativeEqualsInNativeReadableArrayAndroid();
}

bool ReactNativeFeatureFlags::useNativeTransformHelperAndroid() {
  return getAccessor().useNativeTransformHelperAndroid();
}

bool ReactNativeFeatureFlags::useNativeViewConfigsInBridgelessMode() {
  return getAccessor().useNativeViewConfigsInBridgelessMode();
}

bool ReactNativeFeatureFlags::useOptimizedEventBatchingOnAndroid() {
  return getAccessor().useOptimizedEventBatchingOnAndroid();
}

bool ReactNativeFeatureFlags::useRawPropsJsiValue() {
  return getAccessor().useRawPropsJsiValue();
}

bool ReactNativeFeatureFlags::useShadowNodeStateOnClone() {
  return getAccessor().useShadowNodeStateOnClone();
}

bool ReactNativeFeatureFlags::useTurboModuleInterop() {
  return getAccessor().useTurboModuleInterop();
}

bool ReactNativeFeatureFlags::useTurboModules() {
  return getAccessor().useTurboModules();
}

double ReactNativeFeatureFlags::virtualViewPrerenderRatio() {
  return getAccessor().virtualViewPrerenderRatio();
}

void ReactNativeFeatureFlags::override(
    std::unique_ptr<ReactNativeFeatureFlagsProvider> provider) {
  getAccessor().override(std::move(provider));
}

void ReactNativeFeatureFlags::dangerouslyReset() {
  accessor_ = std::make_unique<ReactNativeFeatureFlagsAccessor>();
}

std::optional<std::string> ReactNativeFeatureFlags::dangerouslyForceOverride(
    std::unique_ptr<ReactNativeFeatureFlagsProvider> provider) {
  auto accessor = std::make_unique<ReactNativeFeatureFlagsAccessor>();
  accessor->override(std::move(provider));

  std::swap(accessor_, accessor);

  // Now accessor is the old accessor
  return accessor == nullptr ? std::nullopt
                             : accessor->getAccessedFeatureFlagNames();
}

ReactNativeFeatureFlagsAccessor& ReactNativeFeatureFlags::getAccessor() {
  if (accessor_ == nullptr) {
    accessor_ = std::make_unique<ReactNativeFeatureFlagsAccessor>();
  }
  return *accessor_;
}

} // namespace facebook::react<|MERGE_RESOLUTION|>--- conflicted
+++ resolved
@@ -4,11 +4,7 @@
  * This source code is licensed under the MIT license found in the
  * LICENSE file in the root directory of this source tree.
  *
-<<<<<<< HEAD
- * @generated SignedSource<<6b4d8ec61c8e83355b27159428007fad>>
-=======
- * @generated SignedSource<<029a1d8d265538d6d48a2531ca4ca9df>>
->>>>>>> 0d3791ca
+ * @generated SignedSource<<5cfca88c00d11868825f85445360e467>>
  */
 
 /**
