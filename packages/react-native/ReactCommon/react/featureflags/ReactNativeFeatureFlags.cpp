/*
 * Copyright (c) Meta Platforms, Inc. and affiliates.
 *
 * This source code is licensed under the MIT license found in the
 * LICENSE file in the root directory of this source tree.
 *
<<<<<<< HEAD
 * @generated SignedSource<<a394c09649c7f75bf19de6e1f2f3f757>>
=======
 * @generated SignedSource<<1eb35511f4c5fd393c234c026709eb11>>
>>>>>>> 40575f26
 */

/**
 * IMPORTANT: Do NOT modify this file directly.
 *
 * To change the definition of the flags, edit
 *   packages/react-native/scripts/featureflags/ReactNativeFeatureFlags.config.js.
 *
 * To regenerate this code, run the following script from the repo root:
 *   yarn featureflags --update
 */

#include "ReactNativeFeatureFlags.h"

namespace facebook::react {

#pragma GCC diagnostic push
#pragma GCC diagnostic ignored "-Wglobal-constructors"
std::unique_ptr<ReactNativeFeatureFlagsAccessor> accessor_;
#pragma GCC diagnostic pop

bool ReactNativeFeatureFlags::commonTestFlag() {
  return getAccessor().commonTestFlag();
}

bool ReactNativeFeatureFlags::disableMountItemReorderingAndroid() {
  return getAccessor().disableMountItemReorderingAndroid();
}

bool ReactNativeFeatureFlags::enableAccumulatedUpdatesInRawPropsAndroid() {
  return getAccessor().enableAccumulatedUpdatesInRawPropsAndroid();
}

bool ReactNativeFeatureFlags::enableBridgelessArchitecture() {
  return getAccessor().enableBridgelessArchitecture();
}

bool ReactNativeFeatureFlags::enableCppPropsIteratorSetter() {
  return getAccessor().enableCppPropsIteratorSetter();
}

bool ReactNativeFeatureFlags::enableEagerRootViewAttachment() {
  return getAccessor().enableEagerRootViewAttachment();
}

bool ReactNativeFeatureFlags::enableEventEmitterRetentionDuringGesturesOnAndroid() {
  return getAccessor().enableEventEmitterRetentionDuringGesturesOnAndroid();
}

bool ReactNativeFeatureFlags::enableFabricLogs() {
  return getAccessor().enableFabricLogs();
}

bool ReactNativeFeatureFlags::enableFabricRenderer() {
  return getAccessor().enableFabricRenderer();
}

bool ReactNativeFeatureFlags::enableFixForViewCommandRace() {
  return getAccessor().enableFixForViewCommandRace();
}

bool ReactNativeFeatureFlags::enableGranularShadowTreeStateReconciliation() {
  return getAccessor().enableGranularShadowTreeStateReconciliation();
}

bool ReactNativeFeatureFlags::enableIOSViewClipToPaddingBox() {
  return getAccessor().enableIOSViewClipToPaddingBox();
}

bool ReactNativeFeatureFlags::enableImagePrefetchingAndroid() {
  return getAccessor().enableImagePrefetchingAndroid();
}

bool ReactNativeFeatureFlags::enableJSRuntimeGCOnMemoryPressureOnIOS() {
  return getAccessor().enableJSRuntimeGCOnMemoryPressureOnIOS();
}

bool ReactNativeFeatureFlags::enableLayoutAnimationsOnAndroid() {
  return getAccessor().enableLayoutAnimationsOnAndroid();
}

bool ReactNativeFeatureFlags::enableLayoutAnimationsOnIOS() {
  return getAccessor().enableLayoutAnimationsOnIOS();
}

bool ReactNativeFeatureFlags::enableLineHeightCenteringOnIOS() {
  return getAccessor().enableLineHeightCenteringOnIOS();
}

bool ReactNativeFeatureFlags::enableLongTaskAPI() {
  return getAccessor().enableLongTaskAPI();
}

bool ReactNativeFeatureFlags::enableNewBackgroundAndBorderDrawables() {
  return getAccessor().enableNewBackgroundAndBorderDrawables();
}

bool ReactNativeFeatureFlags::enablePreciseSchedulingForPremountItemsOnAndroid() {
  return getAccessor().enablePreciseSchedulingForPremountItemsOnAndroid();
}

bool ReactNativeFeatureFlags::enablePropsUpdateReconciliationAndroid() {
  return getAccessor().enablePropsUpdateReconciliationAndroid();
}

bool ReactNativeFeatureFlags::enableReportEventPaintTime() {
  return getAccessor().enableReportEventPaintTime();
}

bool ReactNativeFeatureFlags::enableSynchronousStateUpdates() {
  return getAccessor().enableSynchronousStateUpdates();
}

bool ReactNativeFeatureFlags::enableUIConsistency() {
  return getAccessor().enableUIConsistency();
}

bool ReactNativeFeatureFlags::enableViewRecycling() {
  return getAccessor().enableViewRecycling();
}

bool ReactNativeFeatureFlags::excludeYogaFromRawProps() {
  return getAccessor().excludeYogaFromRawProps();
}

bool ReactNativeFeatureFlags::fixDifferentiatorEmittingUpdatesWithWrongParentTag() {
  return getAccessor().fixDifferentiatorEmittingUpdatesWithWrongParentTag();
}

bool ReactNativeFeatureFlags::fixMappingOfEventPrioritiesBetweenFabricAndReact() {
  return getAccessor().fixMappingOfEventPrioritiesBetweenFabricAndReact();
}

bool ReactNativeFeatureFlags::fixMountingCoordinatorReportedPendingTransactionsOnAndroid() {
  return getAccessor().fixMountingCoordinatorReportedPendingTransactionsOnAndroid();
}

bool ReactNativeFeatureFlags::fuseboxEnabledRelease() {
  return getAccessor().fuseboxEnabledRelease();
}

bool ReactNativeFeatureFlags::lazyAnimationCallbacks() {
  return getAccessor().lazyAnimationCallbacks();
}

bool ReactNativeFeatureFlags::loadVectorDrawablesOnImages() {
  return getAccessor().loadVectorDrawablesOnImages();
}

bool ReactNativeFeatureFlags::traceTurboModulePromiseRejectionsOnAndroid() {
  return getAccessor().traceTurboModulePromiseRejectionsOnAndroid();
}

bool ReactNativeFeatureFlags::useAlwaysAvailableJSErrorHandling() {
  return getAccessor().useAlwaysAvailableJSErrorHandling();
}

bool ReactNativeFeatureFlags::useEditTextStockAndroidFocusBehavior() {
  return getAccessor().useEditTextStockAndroidFocusBehavior();
}

bool ReactNativeFeatureFlags::useFabricInterop() {
  return getAccessor().useFabricInterop();
}

bool ReactNativeFeatureFlags::useNativeViewConfigsInBridgelessMode() {
  return getAccessor().useNativeViewConfigsInBridgelessMode();
}

bool ReactNativeFeatureFlags::useOptimizedEventBatchingOnAndroid() {
  return getAccessor().useOptimizedEventBatchingOnAndroid();
}

bool ReactNativeFeatureFlags::useRawPropsJsiValue() {
  return getAccessor().useRawPropsJsiValue();
}

bool ReactNativeFeatureFlags::useRuntimeShadowNodeReferenceUpdate() {
  return getAccessor().useRuntimeShadowNodeReferenceUpdate();
}

bool ReactNativeFeatureFlags::useTurboModuleInterop() {
  return getAccessor().useTurboModuleInterop();
}

bool ReactNativeFeatureFlags::useTurboModules() {
  return getAccessor().useTurboModules();
}

void ReactNativeFeatureFlags::override(
    std::unique_ptr<ReactNativeFeatureFlagsProvider> provider) {
  getAccessor().override(std::move(provider));
}

void ReactNativeFeatureFlags::dangerouslyReset() {
  accessor_ = std::make_unique<ReactNativeFeatureFlagsAccessor>();
}

std::optional<std::string> ReactNativeFeatureFlags::dangerouslyForceOverride(
    std::unique_ptr<ReactNativeFeatureFlagsProvider> provider) {
  auto accessor = std::make_unique<ReactNativeFeatureFlagsAccessor>();
  accessor->override(std::move(provider));

  std::swap(accessor_, accessor);

  // Now accessor is the old accessor
  return accessor == nullptr ? std::nullopt
                             : accessor->getAccessedFeatureFlagNames();
}

ReactNativeFeatureFlagsAccessor& ReactNativeFeatureFlags::getAccessor() {
  if (accessor_ == nullptr) {
    accessor_ = std::make_unique<ReactNativeFeatureFlagsAccessor>();
  }
  return *accessor_;
}

} // namespace facebook::react<|MERGE_RESOLUTION|>--- conflicted
+++ resolved
@@ -4,11 +4,7 @@
  * This source code is licensed under the MIT license found in the
  * LICENSE file in the root directory of this source tree.
  *
-<<<<<<< HEAD
- * @generated SignedSource<<a394c09649c7f75bf19de6e1f2f3f757>>
-=======
- * @generated SignedSource<<1eb35511f4c5fd393c234c026709eb11>>
->>>>>>> 40575f26
+ * @generated SignedSource<<ac78c7c42ee6ff99d72f0dc77ae4d8a6>>
  */
 
 /**
