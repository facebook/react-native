--- conflicted
+++ resolved
@@ -4,11 +4,7 @@
  * This source code is licensed under the MIT license found in the
  * LICENSE file in the root directory of this source tree.
  *
-<<<<<<< HEAD
- * @generated SignedSource<<ee23eb8df8d5ef0cd2a421ecb8b66312>>
-=======
- * @generated SignedSource<<d4a76af56d22ff7a1d6e9bc4626cd2fc>>
->>>>>>> 1a9adfba
+ * @generated SignedSource<<ca0576a58430b8a1f3bbc6c13680304d>>
  */
 
 /**
