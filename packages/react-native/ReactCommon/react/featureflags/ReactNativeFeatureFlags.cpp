--- conflicted
+++ resolved
@@ -4,11 +4,7 @@
  * This source code is licensed under the MIT license found in the
  * LICENSE file in the root directory of this source tree.
  *
-<<<<<<< HEAD
- * @generated SignedSource<<2e80b3719a2a190f0ff11822b92a778b>>
-=======
- * @generated SignedSource<<b724dc9b1812a124f4964640b7fca8a1>>
->>>>>>> d631ec9a
+ * @generated SignedSource<<43cc316d142d97d0d6d431d5f66ab5fe>>
  */
 
 /**
@@ -126,13 +122,12 @@
   return getAccessor().enableLayoutAnimationsOnIOS();
 }
 
-<<<<<<< HEAD
 bool ReactNativeFeatureFlags::enableLineHeightCenteringOnIOS() {
   return getAccessor().enableLineHeightCenteringOnIOS();
-=======
+}
+
 bool ReactNativeFeatureFlags::enableMainQueueCoordinatorOnIOS() {
   return getAccessor().enableMainQueueCoordinatorOnIOS();
->>>>>>> d631ec9a
 }
 
 bool ReactNativeFeatureFlags::enableMainQueueModulesOnIOS() {
