/*
 * Copyright (c) Meta Platforms, Inc. and affiliates.
 *
 * This source code is licensed under the MIT license found in the
 * LICENSE file in the root directory of this source tree.
 *
<<<<<<< HEAD
 * @generated SignedSource<<2eeb1b7571481a8404226d0bbc8d2e5d>>
=======
 * @generated SignedSource<<204e18de128eb47f29ef5383e592e181>>
>>>>>>> 4df224ca
 */

/**
 * IMPORTANT: Do NOT modify this file directly.
 *
 * To change the definition of the flags, edit
 *   packages/react-native/scripts/featureflags/ReactNativeFeatureFlags.config.js.
 *
 * To regenerate this code, run the following script from the repo root:
 *   yarn featureflags-update
 */

#include "ReactNativeFeatureFlags.h"

namespace facebook::react {

#pragma GCC diagnostic push
#pragma GCC diagnostic ignored "-Wglobal-constructors"
std::unique_ptr<ReactNativeFeatureFlagsAccessor> accessor_;
#pragma GCC diagnostic pop

bool ReactNativeFeatureFlags::commonTestFlag() {
  return getAccessor().commonTestFlag();
}

bool ReactNativeFeatureFlags::allowRecursiveCommitsWithSynchronousMountOnAndroid() {
  return getAccessor().allowRecursiveCommitsWithSynchronousMountOnAndroid();
}

bool ReactNativeFeatureFlags::batchRenderingUpdatesInEventLoop() {
  return getAccessor().batchRenderingUpdatesInEventLoop();
}

bool ReactNativeFeatureFlags::completeReactInstanceCreationOnBgThreadOnAndroid() {
  return getAccessor().completeReactInstanceCreationOnBgThreadOnAndroid();
}

bool ReactNativeFeatureFlags::enableAlignItemsBaselineOnFabricIOS() {
  return getAccessor().enableAlignItemsBaselineOnFabricIOS();
}

bool ReactNativeFeatureFlags::enableBridgelessArchitecture() {
  return getAccessor().enableBridgelessArchitecture();
}

bool ReactNativeFeatureFlags::enableCleanTextInputYogaNode() {
  return getAccessor().enableCleanTextInputYogaNode();
}

bool ReactNativeFeatureFlags::enableDeletionOfUnmountedViews() {
  return getAccessor().enableDeletionOfUnmountedViews();
}

bool ReactNativeFeatureFlags::enableEagerRootViewAttachment() {
  return getAccessor().enableEagerRootViewAttachment();
}

bool ReactNativeFeatureFlags::enableEventEmitterRetentionDuringGesturesOnAndroid() {
  return getAccessor().enableEventEmitterRetentionDuringGesturesOnAndroid();
}

bool ReactNativeFeatureFlags::enableFabricLogs() {
  return getAccessor().enableFabricLogs();
}

bool ReactNativeFeatureFlags::enableFabricRenderer() {
  return getAccessor().enableFabricRenderer();
}

bool ReactNativeFeatureFlags::enableFabricRendererExclusively() {
  return getAccessor().enableFabricRendererExclusively();
}

bool ReactNativeFeatureFlags::enableGranularShadowTreeStateReconciliation() {
  return getAccessor().enableGranularShadowTreeStateReconciliation();
}

bool ReactNativeFeatureFlags::enableIOSViewClipToPaddingBox() {
  return getAccessor().enableIOSViewClipToPaddingBox();
}

bool ReactNativeFeatureFlags::enableLayoutAnimationsOnAndroid() {
  return getAccessor().enableLayoutAnimationsOnAndroid();
}

bool ReactNativeFeatureFlags::enableLayoutAnimationsOnIOS() {
  return getAccessor().enableLayoutAnimationsOnIOS();
}

bool ReactNativeFeatureFlags::enableLineHeightCenteringOnAndroid() {
  return getAccessor().enableLineHeightCenteringOnAndroid();
}

bool ReactNativeFeatureFlags::enableLineHeightCenteringOnIOS() {
  return getAccessor().enableLineHeightCenteringOnIOS();
}

bool ReactNativeFeatureFlags::enableLongTaskAPI() {
  return getAccessor().enableLongTaskAPI();
}

bool ReactNativeFeatureFlags::enableMicrotasks() {
  return getAccessor().enableMicrotasks();
}

bool ReactNativeFeatureFlags::enablePreciseSchedulingForPremountItemsOnAndroid() {
  return getAccessor().enablePreciseSchedulingForPremountItemsOnAndroid();
}

bool ReactNativeFeatureFlags::enablePropsUpdateReconciliationAndroid() {
  return getAccessor().enablePropsUpdateReconciliationAndroid();
}

bool ReactNativeFeatureFlags::enableReportEventPaintTime() {
  return getAccessor().enableReportEventPaintTime();
}

bool ReactNativeFeatureFlags::enableSynchronousStateUpdates() {
  return getAccessor().enableSynchronousStateUpdates();
}

bool ReactNativeFeatureFlags::enableTextPreallocationOptimisation() {
  return getAccessor().enableTextPreallocationOptimisation();
}

bool ReactNativeFeatureFlags::enableUIConsistency() {
  return getAccessor().enableUIConsistency();
}

bool ReactNativeFeatureFlags::enableViewRecycling() {
  return getAccessor().enableViewRecycling();
}

bool ReactNativeFeatureFlags::excludeYogaFromRawProps() {
  return getAccessor().excludeYogaFromRawProps();
}

bool ReactNativeFeatureFlags::fetchImagesInViewPreallocation() {
  return getAccessor().fetchImagesInViewPreallocation();
}

bool ReactNativeFeatureFlags::fixMappingOfEventPrioritiesBetweenFabricAndReact() {
  return getAccessor().fixMappingOfEventPrioritiesBetweenFabricAndReact();
}

bool ReactNativeFeatureFlags::fixMountingCoordinatorReportedPendingTransactionsOnAndroid() {
  return getAccessor().fixMountingCoordinatorReportedPendingTransactionsOnAndroid();
}

bool ReactNativeFeatureFlags::forceBatchingMountItemsOnAndroid() {
  return getAccessor().forceBatchingMountItemsOnAndroid();
}

bool ReactNativeFeatureFlags::fuseboxEnabledDebug() {
  return getAccessor().fuseboxEnabledDebug();
}

bool ReactNativeFeatureFlags::fuseboxEnabledRelease() {
  return getAccessor().fuseboxEnabledRelease();
}

bool ReactNativeFeatureFlags::initEagerTurboModulesOnNativeModulesQueueAndroid() {
  return getAccessor().initEagerTurboModulesOnNativeModulesQueueAndroid();
}

bool ReactNativeFeatureFlags::lazyAnimationCallbacks() {
  return getAccessor().lazyAnimationCallbacks();
}

bool ReactNativeFeatureFlags::loadVectorDrawablesOnImages() {
  return getAccessor().loadVectorDrawablesOnImages();
}

bool ReactNativeFeatureFlags::setAndroidLayoutDirection() {
  return getAccessor().setAndroidLayoutDirection();
}

bool ReactNativeFeatureFlags::traceTurboModulePromiseRejectionsOnAndroid() {
  return getAccessor().traceTurboModulePromiseRejectionsOnAndroid();
}

bool ReactNativeFeatureFlags::useFabricInterop() {
  return getAccessor().useFabricInterop();
}

bool ReactNativeFeatureFlags::useImmediateExecutorInAndroidBridgeless() {
  return getAccessor().useImmediateExecutorInAndroidBridgeless();
}

bool ReactNativeFeatureFlags::useModernRuntimeScheduler() {
  return getAccessor().useModernRuntimeScheduler();
}

bool ReactNativeFeatureFlags::useNativeViewConfigsInBridgelessMode() {
  return getAccessor().useNativeViewConfigsInBridgelessMode();
}

bool ReactNativeFeatureFlags::useOptimisedViewPreallocationOnAndroid() {
  return getAccessor().useOptimisedViewPreallocationOnAndroid();
}

bool ReactNativeFeatureFlags::useOptimizedEventBatchingOnAndroid() {
  return getAccessor().useOptimizedEventBatchingOnAndroid();
}

bool ReactNativeFeatureFlags::useRuntimeShadowNodeReferenceUpdate() {
  return getAccessor().useRuntimeShadowNodeReferenceUpdate();
}

bool ReactNativeFeatureFlags::useTurboModuleInterop() {
  return getAccessor().useTurboModuleInterop();
}

bool ReactNativeFeatureFlags::useTurboModules() {
  return getAccessor().useTurboModules();
}

void ReactNativeFeatureFlags::override(
    std::unique_ptr<ReactNativeFeatureFlagsProvider> provider) {
  getAccessor().override(std::move(provider));
}

void ReactNativeFeatureFlags::dangerouslyReset() {
  accessor_ = std::make_unique<ReactNativeFeatureFlagsAccessor>();
}

std::optional<std::string> ReactNativeFeatureFlags::dangerouslyForceOverride(
    std::unique_ptr<ReactNativeFeatureFlagsProvider> provider) {
  auto accessor = std::make_unique<ReactNativeFeatureFlagsAccessor>();
  accessor->override(std::move(provider));

  std::swap(accessor_, accessor);

  // Now accessor is the old accessor
  return accessor == nullptr ? std::nullopt
                             : accessor->getAccessedFeatureFlagNames();
}

ReactNativeFeatureFlagsAccessor& ReactNativeFeatureFlags::getAccessor() {
  if (accessor_ == nullptr) {
    accessor_ = std::make_unique<ReactNativeFeatureFlagsAccessor>();
  }
  return *accessor_;
}

} // namespace facebook::react<|MERGE_RESOLUTION|>--- conflicted
+++ resolved
@@ -4,11 +4,7 @@
  * This source code is licensed under the MIT license found in the
  * LICENSE file in the root directory of this source tree.
  *
-<<<<<<< HEAD
- * @generated SignedSource<<2eeb1b7571481a8404226d0bbc8d2e5d>>
-=======
- * @generated SignedSource<<204e18de128eb47f29ef5383e592e181>>
->>>>>>> 4df224ca
+ * @generated SignedSource<<dc1ec5e8d28d380c82098355e6f95c03>>
  */
 
 /**
