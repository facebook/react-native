--- conflicted
+++ resolved
@@ -4,11 +4,7 @@
  * This source code is licensed under the MIT license found in the
  * LICENSE file in the root directory of this source tree.
  *
-<<<<<<< HEAD
- * @generated SignedSource<<cf1310c233584488a104009c30226600>>
-=======
- * @generated SignedSource<<2797dcc4840b0f60670760231f51d459>>
->>>>>>> 3dfe22bd
+ * @generated SignedSource<<18b5021dc18fd8f3a97451cf229af885>>
  */
 
 /**
