/*
 * Copyright (c) Meta Platforms, Inc. and affiliates.
 *
 * This source code is licensed under the MIT license found in the
 * LICENSE file in the root directory of this source tree.
 *
<<<<<<< HEAD
 * @generated SignedSource<<d673e832da03d659e99627d0c8c58ee6>>
=======
 * @generated SignedSource<<88fdbea2f97f628187164a47a9737da0>>
>>>>>>> 8d8cb718
 */

/**
 * IMPORTANT: Do NOT modify this file directly.
 *
 * To change the definition of the flags, edit
 *   packages/react-native/scripts/featureflags/ReactNativeFeatureFlags.config.js.
 *
 * To regenerate this code, run the following script from the repo root:
 *   yarn featureflags --update
 */

#include "ReactNativeFeatureFlags.h"

namespace facebook::react {

#pragma GCC diagnostic push
#pragma GCC diagnostic ignored "-Wglobal-constructors"
std::unique_ptr<ReactNativeFeatureFlagsAccessor> accessor_;
#pragma GCC diagnostic pop

bool ReactNativeFeatureFlags::commonTestFlag() {
  return getAccessor().commonTestFlag();
}

bool ReactNativeFeatureFlags::animatedShouldSignalBatch() {
  return getAccessor().animatedShouldSignalBatch();
}

bool ReactNativeFeatureFlags::avoidCeilingAvailableAndroidTextWidth() {
  return getAccessor().avoidCeilingAvailableAndroidTextWidth();
}

bool ReactNativeFeatureFlags::cxxNativeAnimatedEnabled() {
  return getAccessor().cxxNativeAnimatedEnabled();
}

bool ReactNativeFeatureFlags::disableMainQueueSyncDispatchIOS() {
  return getAccessor().disableMainQueueSyncDispatchIOS();
}

bool ReactNativeFeatureFlags::disableMountItemReorderingAndroid() {
  return getAccessor().disableMountItemReorderingAndroid();
}

bool ReactNativeFeatureFlags::enableAccessibilityOrder() {
  return getAccessor().enableAccessibilityOrder();
}

bool ReactNativeFeatureFlags::enableAccumulatedUpdatesInRawPropsAndroid() {
  return getAccessor().enableAccumulatedUpdatesInRawPropsAndroid();
}

bool ReactNativeFeatureFlags::enableBridgelessArchitecture() {
  return getAccessor().enableBridgelessArchitecture();
}

bool ReactNativeFeatureFlags::enableCppPropsIteratorSetter() {
  return getAccessor().enableCppPropsIteratorSetter();
}

bool ReactNativeFeatureFlags::enableCustomFocusSearchOnClippedElementsAndroid() {
  return getAccessor().enableCustomFocusSearchOnClippedElementsAndroid();
}

bool ReactNativeFeatureFlags::enableDestroyShadowTreeRevisionAsync() {
  return getAccessor().enableDestroyShadowTreeRevisionAsync();
}

bool ReactNativeFeatureFlags::enableDoubleMeasurementFixAndroid() {
  return getAccessor().enableDoubleMeasurementFixAndroid();
}

bool ReactNativeFeatureFlags::enableEagerRootViewAttachment() {
  return getAccessor().enableEagerRootViewAttachment();
}

bool ReactNativeFeatureFlags::enableFabricLogs() {
  return getAccessor().enableFabricLogs();
}

bool ReactNativeFeatureFlags::enableFabricRenderer() {
  return getAccessor().enableFabricRenderer();
}

bool ReactNativeFeatureFlags::enableFixForParentTagDuringReparenting() {
  return getAccessor().enableFixForParentTagDuringReparenting();
}

bool ReactNativeFeatureFlags::enableFontScaleChangesUpdatingLayout() {
  return getAccessor().enableFontScaleChangesUpdatingLayout();
}

bool ReactNativeFeatureFlags::enableIOSViewClipToPaddingBox() {
  return getAccessor().enableIOSViewClipToPaddingBox();
}

bool ReactNativeFeatureFlags::enableLayoutAnimationsOnAndroid() {
  return getAccessor().enableLayoutAnimationsOnAndroid();
}

bool ReactNativeFeatureFlags::enableLayoutAnimationsOnIOS() {
  return getAccessor().enableLayoutAnimationsOnIOS();
}

bool ReactNativeFeatureFlags::enableMainQueueModulesOnIOS() {
  return getAccessor().enableMainQueueModulesOnIOS();
}

bool ReactNativeFeatureFlags::enableModuleArgumentNSNullConversionIOS() {
  return getAccessor().enableModuleArgumentNSNullConversionIOS();
}

bool ReactNativeFeatureFlags::enableNativeCSSParsing() {
  return getAccessor().enableNativeCSSParsing();
}

bool ReactNativeFeatureFlags::enableNetworkEventReporting() {
  return getAccessor().enableNetworkEventReporting();
}

bool ReactNativeFeatureFlags::enableNewBackgroundAndBorderDrawables() {
  return getAccessor().enableNewBackgroundAndBorderDrawables();
}

bool ReactNativeFeatureFlags::enablePreparedTextLayout() {
  return getAccessor().enablePreparedTextLayout();
}

bool ReactNativeFeatureFlags::enablePropsUpdateReconciliationAndroid() {
  return getAccessor().enablePropsUpdateReconciliationAndroid();
}

bool ReactNativeFeatureFlags::enableResourceTimingAPI() {
  return getAccessor().enableResourceTimingAPI();
}

bool ReactNativeFeatureFlags::enableSynchronousStateUpdates() {
  return getAccessor().enableSynchronousStateUpdates();
}

bool ReactNativeFeatureFlags::enableViewCulling() {
  return getAccessor().enableViewCulling();
}

bool ReactNativeFeatureFlags::enableViewRecycling() {
  return getAccessor().enableViewRecycling();
}

bool ReactNativeFeatureFlags::enableViewRecyclingForText() {
  return getAccessor().enableViewRecyclingForText();
}

bool ReactNativeFeatureFlags::enableViewRecyclingForView() {
  return getAccessor().enableViewRecyclingForView();
}

bool ReactNativeFeatureFlags::fixMappingOfEventPrioritiesBetweenFabricAndReact() {
  return getAccessor().fixMappingOfEventPrioritiesBetweenFabricAndReact();
}

bool ReactNativeFeatureFlags::fuseboxEnabledRelease() {
  return getAccessor().fuseboxEnabledRelease();
}

bool ReactNativeFeatureFlags::fuseboxNetworkInspectionEnabled() {
  return getAccessor().fuseboxNetworkInspectionEnabled();
}

bool ReactNativeFeatureFlags::incorporateMaxLinesDuringAndroidLayout() {
  return getAccessor().incorporateMaxLinesDuringAndroidLayout();
}

bool ReactNativeFeatureFlags::traceTurboModulePromiseRejectionsOnAndroid() {
  return getAccessor().traceTurboModulePromiseRejectionsOnAndroid();
}

bool ReactNativeFeatureFlags::updateRuntimeShadowNodeReferencesOnCommit() {
  return getAccessor().updateRuntimeShadowNodeReferencesOnCommit();
}

bool ReactNativeFeatureFlags::useAlwaysAvailableJSErrorHandling() {
  return getAccessor().useAlwaysAvailableJSErrorHandling();
}

bool ReactNativeFeatureFlags::useAndroidTextLayoutWidthDirectly() {
  return getAccessor().useAndroidTextLayoutWidthDirectly();
}

bool ReactNativeFeatureFlags::useFabricInterop() {
  return getAccessor().useFabricInterop();
}

bool ReactNativeFeatureFlags::useNativeViewConfigsInBridgelessMode() {
  return getAccessor().useNativeViewConfigsInBridgelessMode();
}

bool ReactNativeFeatureFlags::useOptimizedEventBatchingOnAndroid() {
  return getAccessor().useOptimizedEventBatchingOnAndroid();
}

bool ReactNativeFeatureFlags::useRawPropsJsiValue() {
  return getAccessor().useRawPropsJsiValue();
}

bool ReactNativeFeatureFlags::useShadowNodeStateOnClone() {
  return getAccessor().useShadowNodeStateOnClone();
}

bool ReactNativeFeatureFlags::useTurboModuleInterop() {
  return getAccessor().useTurboModuleInterop();
}

bool ReactNativeFeatureFlags::useTurboModules() {
  return getAccessor().useTurboModules();
}

void ReactNativeFeatureFlags::override(
    std::unique_ptr<ReactNativeFeatureFlagsProvider> provider) {
  getAccessor().override(std::move(provider));
}

void ReactNativeFeatureFlags::dangerouslyReset() {
  accessor_ = std::make_unique<ReactNativeFeatureFlagsAccessor>();
}

std::optional<std::string> ReactNativeFeatureFlags::dangerouslyForceOverride(
    std::unique_ptr<ReactNativeFeatureFlagsProvider> provider) {
  auto accessor = std::make_unique<ReactNativeFeatureFlagsAccessor>();
  accessor->override(std::move(provider));

  std::swap(accessor_, accessor);

  // Now accessor is the old accessor
  return accessor == nullptr ? std::nullopt
                             : accessor->getAccessedFeatureFlagNames();
}

ReactNativeFeatureFlagsAccessor& ReactNativeFeatureFlags::getAccessor() {
  if (accessor_ == nullptr) {
    accessor_ = std::make_unique<ReactNativeFeatureFlagsAccessor>();
  }
  return *accessor_;
}

} // namespace facebook::react<|MERGE_RESOLUTION|>--- conflicted
+++ resolved
@@ -4,11 +4,7 @@
  * This source code is licensed under the MIT license found in the
  * LICENSE file in the root directory of this source tree.
  *
-<<<<<<< HEAD
- * @generated SignedSource<<d673e832da03d659e99627d0c8c58ee6>>
-=======
  * @generated SignedSource<<88fdbea2f97f628187164a47a9737da0>>
->>>>>>> 8d8cb718
  */
 
 /**
@@ -116,10 +112,6 @@
 
 bool ReactNativeFeatureFlags::enableMainQueueModulesOnIOS() {
   return getAccessor().enableMainQueueModulesOnIOS();
-}
-
-bool ReactNativeFeatureFlags::enableModuleArgumentNSNullConversionIOS() {
-  return getAccessor().enableModuleArgumentNSNullConversionIOS();
 }
 
 bool ReactNativeFeatureFlags::enableNativeCSSParsing() {
