/*
 * Copyright (c) Meta Platforms, Inc. and affiliates.
 *
 * This source code is licensed under the MIT license found in the
 * LICENSE file in the root directory of this source tree.
 *
<<<<<<< HEAD
 * @generated SignedSource<<fe803b16b13ab942259e7fbaf16c5dd1>>
=======
 * @generated SignedSource<<605a2ed7a88c705a512103fb79ee6a82>>
>>>>>>> ab47834e
 */

/**
 * IMPORTANT: Do NOT modify this file directly.
 *
 * To change the definition of the flags, edit
 *   packages/react-native/scripts/featureflags/ReactNativeFeatureFlags.config.js.
 *
 * To regenerate this code, run the following script from the repo root:
 *   yarn featureflags --update
 */

#include "ReactNativeFeatureFlags.h"

namespace facebook::react {

#pragma GCC diagnostic push
#pragma GCC diagnostic ignored "-Wglobal-constructors"
std::unique_ptr<ReactNativeFeatureFlagsAccessor> accessor_;
#pragma GCC diagnostic pop

bool ReactNativeFeatureFlags::commonTestFlag() {
  return getAccessor().commonTestFlag();
}

bool ReactNativeFeatureFlags::animatedShouldSignalBatch() {
  return getAccessor().animatedShouldSignalBatch();
}

bool ReactNativeFeatureFlags::cxxNativeAnimatedEnabled() {
  return getAccessor().cxxNativeAnimatedEnabled();
}

bool ReactNativeFeatureFlags::disableMainQueueSyncDispatchIOS() {
  return getAccessor().disableMainQueueSyncDispatchIOS();
}

bool ReactNativeFeatureFlags::disableMountItemReorderingAndroid() {
  return getAccessor().disableMountItemReorderingAndroid();
}

bool ReactNativeFeatureFlags::disableShadowNodeOnNewArchitectureAndroid() {
  return getAccessor().disableShadowNodeOnNewArchitectureAndroid();
}

bool ReactNativeFeatureFlags::enableAccessibilityOrder() {
  return getAccessor().enableAccessibilityOrder();
}

bool ReactNativeFeatureFlags::enableAccumulatedUpdatesInRawPropsAndroid() {
  return getAccessor().enableAccumulatedUpdatesInRawPropsAndroid();
}

bool ReactNativeFeatureFlags::enableBridgelessArchitecture() {
  return getAccessor().enableBridgelessArchitecture();
}

bool ReactNativeFeatureFlags::enableCppPropsIteratorSetter() {
  return getAccessor().enableCppPropsIteratorSetter();
}

bool ReactNativeFeatureFlags::enableEagerRootViewAttachment() {
  return getAccessor().enableEagerRootViewAttachment();
}

bool ReactNativeFeatureFlags::enableFabricLogs() {
  return getAccessor().enableFabricLogs();
}

bool ReactNativeFeatureFlags::enableFabricRenderer() {
  return getAccessor().enableFabricRenderer();
}

bool ReactNativeFeatureFlags::enableFontScaleChangesUpdatingLayout() {
  return getAccessor().enableFontScaleChangesUpdatingLayout();
}

bool ReactNativeFeatureFlags::enableIOSViewClipToPaddingBox() {
  return getAccessor().enableIOSViewClipToPaddingBox();
}

bool ReactNativeFeatureFlags::enableJSRuntimeGCOnMemoryPressureOnIOS() {
  return getAccessor().enableJSRuntimeGCOnMemoryPressureOnIOS();
}

bool ReactNativeFeatureFlags::enableLayoutAnimationsOnAndroid() {
  return getAccessor().enableLayoutAnimationsOnAndroid();
}

bool ReactNativeFeatureFlags::enableLayoutAnimationsOnIOS() {
  return getAccessor().enableLayoutAnimationsOnIOS();
}

<<<<<<< HEAD
bool ReactNativeFeatureFlags::enableLineHeightCenteringOnIOS() {
  return getAccessor().enableLineHeightCenteringOnIOS();
}

bool ReactNativeFeatureFlags::enableLongTaskAPI() {
  return getAccessor().enableLongTaskAPI();
}

=======
>>>>>>> ab47834e
bool ReactNativeFeatureFlags::enableMainQueueModulesOnIOS() {
  return getAccessor().enableMainQueueModulesOnIOS();
}

bool ReactNativeFeatureFlags::enableNativeCSSParsing() {
  return getAccessor().enableNativeCSSParsing();
}

bool ReactNativeFeatureFlags::enableNewBackgroundAndBorderDrawables() {
  return getAccessor().enableNewBackgroundAndBorderDrawables();
}

bool ReactNativeFeatureFlags::enablePropsUpdateReconciliationAndroid() {
  return getAccessor().enablePropsUpdateReconciliationAndroid();
}

bool ReactNativeFeatureFlags::enableReportEventPaintTime() {
  return getAccessor().enableReportEventPaintTime();
}

bool ReactNativeFeatureFlags::enableSynchronousStateUpdates() {
  return getAccessor().enableSynchronousStateUpdates();
}

bool ReactNativeFeatureFlags::enableViewCulling() {
  return getAccessor().enableViewCulling();
}

bool ReactNativeFeatureFlags::enableViewRecycling() {
  return getAccessor().enableViewRecycling();
}

bool ReactNativeFeatureFlags::enableViewRecyclingForText() {
  return getAccessor().enableViewRecyclingForText();
}

bool ReactNativeFeatureFlags::enableViewRecyclingForView() {
  return getAccessor().enableViewRecyclingForView();
}

bool ReactNativeFeatureFlags::fixMappingOfEventPrioritiesBetweenFabricAndReact() {
  return getAccessor().fixMappingOfEventPrioritiesBetweenFabricAndReact();
}

bool ReactNativeFeatureFlags::fuseboxEnabledRelease() {
  return getAccessor().fuseboxEnabledRelease();
}

bool ReactNativeFeatureFlags::fuseboxNetworkInspectionEnabled() {
  return getAccessor().fuseboxNetworkInspectionEnabled();
}

bool ReactNativeFeatureFlags::removeTurboModuleManagerDelegateMutex() {
  return getAccessor().removeTurboModuleManagerDelegateMutex();
}

bool ReactNativeFeatureFlags::traceTurboModulePromiseRejectionsOnAndroid() {
  return getAccessor().traceTurboModulePromiseRejectionsOnAndroid();
}

bool ReactNativeFeatureFlags::useAlwaysAvailableJSErrorHandling() {
  return getAccessor().useAlwaysAvailableJSErrorHandling();
}

bool ReactNativeFeatureFlags::useEditTextStockAndroidFocusBehavior() {
  return getAccessor().useEditTextStockAndroidFocusBehavior();
}

bool ReactNativeFeatureFlags::useFabricInterop() {
  return getAccessor().useFabricInterop();
}

bool ReactNativeFeatureFlags::useNativeViewConfigsInBridgelessMode() {
  return getAccessor().useNativeViewConfigsInBridgelessMode();
}

bool ReactNativeFeatureFlags::useOptimizedEventBatchingOnAndroid() {
  return getAccessor().useOptimizedEventBatchingOnAndroid();
}

bool ReactNativeFeatureFlags::useRawPropsJsiValue() {
  return getAccessor().useRawPropsJsiValue();
}

bool ReactNativeFeatureFlags::useTurboModuleInterop() {
  return getAccessor().useTurboModuleInterop();
}

bool ReactNativeFeatureFlags::useTurboModules() {
  return getAccessor().useTurboModules();
}

void ReactNativeFeatureFlags::override(
    std::unique_ptr<ReactNativeFeatureFlagsProvider> provider) {
  getAccessor().override(std::move(provider));
}

void ReactNativeFeatureFlags::dangerouslyReset() {
  accessor_ = std::make_unique<ReactNativeFeatureFlagsAccessor>();
}

std::optional<std::string> ReactNativeFeatureFlags::dangerouslyForceOverride(
    std::unique_ptr<ReactNativeFeatureFlagsProvider> provider) {
  auto accessor = std::make_unique<ReactNativeFeatureFlagsAccessor>();
  accessor->override(std::move(provider));

  std::swap(accessor_, accessor);

  // Now accessor is the old accessor
  return accessor == nullptr ? std::nullopt
                             : accessor->getAccessedFeatureFlagNames();
}

ReactNativeFeatureFlagsAccessor& ReactNativeFeatureFlags::getAccessor() {
  if (accessor_ == nullptr) {
    accessor_ = std::make_unique<ReactNativeFeatureFlagsAccessor>();
  }
  return *accessor_;
}

} // namespace facebook::react<|MERGE_RESOLUTION|>--- conflicted
+++ resolved
@@ -4,11 +4,7 @@
  * This source code is licensed under the MIT license found in the
  * LICENSE file in the root directory of this source tree.
  *
-<<<<<<< HEAD
- * @generated SignedSource<<fe803b16b13ab942259e7fbaf16c5dd1>>
-=======
- * @generated SignedSource<<605a2ed7a88c705a512103fb79ee6a82>>
->>>>>>> ab47834e
+ * @generated SignedSource<<2b6940eed1777adf4bbb912b320c5ade>>
  */
 
 /**
@@ -102,17 +98,10 @@
   return getAccessor().enableLayoutAnimationsOnIOS();
 }
 
-<<<<<<< HEAD
 bool ReactNativeFeatureFlags::enableLineHeightCenteringOnIOS() {
   return getAccessor().enableLineHeightCenteringOnIOS();
 }
 
-bool ReactNativeFeatureFlags::enableLongTaskAPI() {
-  return getAccessor().enableLongTaskAPI();
-}
-
-=======
->>>>>>> ab47834e
 bool ReactNativeFeatureFlags::enableMainQueueModulesOnIOS() {
   return getAccessor().enableMainQueueModulesOnIOS();
 }
