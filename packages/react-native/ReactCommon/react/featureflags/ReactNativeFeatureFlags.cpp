/*
 * Copyright (c) Meta Platforms, Inc. and affiliates.
 *
 * This source code is licensed under the MIT license found in the
 * LICENSE file in the root directory of this source tree.
 *
<<<<<<< HEAD
 * @generated SignedSource<<43cc316d142d97d0d6d431d5f66ab5fe>>
=======
 * @generated SignedSource<<6b6a9adef957abb86845ab3720fd8968>>
>>>>>>> 9e96acbd
 */

/**
 * IMPORTANT: Do NOT modify this file directly.
 *
 * To change the definition of the flags, edit
 *   packages/react-native/scripts/featureflags/ReactNativeFeatureFlags.config.js.
 *
 * To regenerate this code, run the following script from the repo root:
 *   yarn featureflags --update
 */

#include "ReactNativeFeatureFlags.h"

namespace facebook::react {

#pragma GCC diagnostic push
#pragma GCC diagnostic ignored "-Wglobal-constructors"
std::unique_ptr<ReactNativeFeatureFlagsAccessor> accessor_;
#pragma GCC diagnostic pop

bool ReactNativeFeatureFlags::commonTestFlag() {
  return getAccessor().commonTestFlag();
}

bool ReactNativeFeatureFlags::animatedShouldSignalBatch() {
  return getAccessor().animatedShouldSignalBatch();
}

bool ReactNativeFeatureFlags::cxxNativeAnimatedEnabled() {
  return getAccessor().cxxNativeAnimatedEnabled();
}

bool ReactNativeFeatureFlags::cxxNativeAnimatedRemoveJsSync() {
  return getAccessor().cxxNativeAnimatedRemoveJsSync();
}

bool ReactNativeFeatureFlags::disableMainQueueSyncDispatchIOS() {
  return getAccessor().disableMainQueueSyncDispatchIOS();
}

bool ReactNativeFeatureFlags::disableMountItemReorderingAndroid() {
  return getAccessor().disableMountItemReorderingAndroid();
}

bool ReactNativeFeatureFlags::disableTextLayoutManagerCacheAndroid() {
  return getAccessor().disableTextLayoutManagerCacheAndroid();
}

bool ReactNativeFeatureFlags::enableAccessibilityOrder() {
  return getAccessor().enableAccessibilityOrder();
}

bool ReactNativeFeatureFlags::enableAccumulatedUpdatesInRawPropsAndroid() {
  return getAccessor().enableAccumulatedUpdatesInRawPropsAndroid();
}

bool ReactNativeFeatureFlags::enableBridgelessArchitecture() {
  return getAccessor().enableBridgelessArchitecture();
}

bool ReactNativeFeatureFlags::enableCppPropsIteratorSetter() {
  return getAccessor().enableCppPropsIteratorSetter();
}

bool ReactNativeFeatureFlags::enableCustomFocusSearchOnClippedElementsAndroid() {
  return getAccessor().enableCustomFocusSearchOnClippedElementsAndroid();
}

bool ReactNativeFeatureFlags::enableDestroyShadowTreeRevisionAsync() {
  return getAccessor().enableDestroyShadowTreeRevisionAsync();
}

bool ReactNativeFeatureFlags::enableDoubleMeasurementFixAndroid() {
  return getAccessor().enableDoubleMeasurementFixAndroid();
}

bool ReactNativeFeatureFlags::enableEagerRootViewAttachment() {
  return getAccessor().enableEagerRootViewAttachment();
}

bool ReactNativeFeatureFlags::enableFabricLogs() {
  return getAccessor().enableFabricLogs();
}

bool ReactNativeFeatureFlags::enableFabricRenderer() {
  return getAccessor().enableFabricRenderer();
}

bool ReactNativeFeatureFlags::enableFixForParentTagDuringReparenting() {
  return getAccessor().enableFixForParentTagDuringReparenting();
}

bool ReactNativeFeatureFlags::enableFontScaleChangesUpdatingLayout() {
  return getAccessor().enableFontScaleChangesUpdatingLayout();
}

bool ReactNativeFeatureFlags::enableIOSTextBaselineOffsetPerLine() {
  return getAccessor().enableIOSTextBaselineOffsetPerLine();
}

bool ReactNativeFeatureFlags::enableIOSViewClipToPaddingBox() {
  return getAccessor().enableIOSViewClipToPaddingBox();
}

bool ReactNativeFeatureFlags::enableLayoutAnimationsOnAndroid() {
  return getAccessor().enableLayoutAnimationsOnAndroid();
}

bool ReactNativeFeatureFlags::enableLayoutAnimationsOnIOS() {
  return getAccessor().enableLayoutAnimationsOnIOS();
}

bool ReactNativeFeatureFlags::enableLineHeightCenteringOnIOS() {
  return getAccessor().enableLineHeightCenteringOnIOS();
}

bool ReactNativeFeatureFlags::enableMainQueueCoordinatorOnIOS() {
  return getAccessor().enableMainQueueCoordinatorOnIOS();
}

bool ReactNativeFeatureFlags::enableMainQueueModulesOnIOS() {
  return getAccessor().enableMainQueueModulesOnIOS();
}

bool ReactNativeFeatureFlags::enableModuleArgumentNSNullConversionIOS() {
  return getAccessor().enableModuleArgumentNSNullConversionIOS();
}

bool ReactNativeFeatureFlags::enableNativeCSSParsing() {
  return getAccessor().enableNativeCSSParsing();
}

bool ReactNativeFeatureFlags::enableNetworkEventReporting() {
  return getAccessor().enableNetworkEventReporting();
}

bool ReactNativeFeatureFlags::enableNewBackgroundAndBorderDrawables() {
  return getAccessor().enableNewBackgroundAndBorderDrawables();
}

bool ReactNativeFeatureFlags::enablePreparedTextLayout() {
  return getAccessor().enablePreparedTextLayout();
}

bool ReactNativeFeatureFlags::enablePropsUpdateReconciliationAndroid() {
  return getAccessor().enablePropsUpdateReconciliationAndroid();
}

bool ReactNativeFeatureFlags::enableResourceTimingAPI() {
  return getAccessor().enableResourceTimingAPI();
}

bool ReactNativeFeatureFlags::enableSynchronousStateUpdates() {
  return getAccessor().enableSynchronousStateUpdates();
}

bool ReactNativeFeatureFlags::enableViewCulling() {
  return getAccessor().enableViewCulling();
}

bool ReactNativeFeatureFlags::enableViewRecycling() {
  return getAccessor().enableViewRecycling();
}

bool ReactNativeFeatureFlags::enableViewRecyclingForText() {
  return getAccessor().enableViewRecyclingForText();
}

bool ReactNativeFeatureFlags::enableViewRecyclingForView() {
  return getAccessor().enableViewRecyclingForView();
}

bool ReactNativeFeatureFlags::enableVirtualViewDebugFeatures() {
  return getAccessor().enableVirtualViewDebugFeatures();
}

bool ReactNativeFeatureFlags::fixMappingOfEventPrioritiesBetweenFabricAndReact() {
  return getAccessor().fixMappingOfEventPrioritiesBetweenFabricAndReact();
}

bool ReactNativeFeatureFlags::fuseboxEnabledRelease() {
  return getAccessor().fuseboxEnabledRelease();
}

bool ReactNativeFeatureFlags::fuseboxNetworkInspectionEnabled() {
  return getAccessor().fuseboxNetworkInspectionEnabled();
}

bool ReactNativeFeatureFlags::traceTurboModulePromiseRejectionsOnAndroid() {
  return getAccessor().traceTurboModulePromiseRejectionsOnAndroid();
}

bool ReactNativeFeatureFlags::updateRuntimeShadowNodeReferencesOnCommit() {
  return getAccessor().updateRuntimeShadowNodeReferencesOnCommit();
}

bool ReactNativeFeatureFlags::useAlwaysAvailableJSErrorHandling() {
  return getAccessor().useAlwaysAvailableJSErrorHandling();
}

bool ReactNativeFeatureFlags::useFabricInterop() {
  return getAccessor().useFabricInterop();
}

bool ReactNativeFeatureFlags::useNativeViewConfigsInBridgelessMode() {
  return getAccessor().useNativeViewConfigsInBridgelessMode();
}

bool ReactNativeFeatureFlags::useOptimizedEventBatchingOnAndroid() {
  return getAccessor().useOptimizedEventBatchingOnAndroid();
}

bool ReactNativeFeatureFlags::useRawPropsJsiValue() {
  return getAccessor().useRawPropsJsiValue();
}

bool ReactNativeFeatureFlags::useShadowNodeStateOnClone() {
  return getAccessor().useShadowNodeStateOnClone();
}

bool ReactNativeFeatureFlags::useTurboModuleInterop() {
  return getAccessor().useTurboModuleInterop();
}

bool ReactNativeFeatureFlags::useTurboModules() {
  return getAccessor().useTurboModules();
}

double ReactNativeFeatureFlags::virtualViewPrerenderRatio() {
  return getAccessor().virtualViewPrerenderRatio();
}

void ReactNativeFeatureFlags::override(
    std::unique_ptr<ReactNativeFeatureFlagsProvider> provider) {
  getAccessor().override(std::move(provider));
}

void ReactNativeFeatureFlags::dangerouslyReset() {
  accessor_ = std::make_unique<ReactNativeFeatureFlagsAccessor>();
}

std::optional<std::string> ReactNativeFeatureFlags::dangerouslyForceOverride(
    std::unique_ptr<ReactNativeFeatureFlagsProvider> provider) {
  auto accessor = std::make_unique<ReactNativeFeatureFlagsAccessor>();
  accessor->override(std::move(provider));

  std::swap(accessor_, accessor);

  // Now accessor is the old accessor
  return accessor == nullptr ? std::nullopt
                             : accessor->getAccessedFeatureFlagNames();
}

ReactNativeFeatureFlagsAccessor& ReactNativeFeatureFlags::getAccessor() {
  if (accessor_ == nullptr) {
    accessor_ = std::make_unique<ReactNativeFeatureFlagsAccessor>();
  }
  return *accessor_;
}

} // namespace facebook::react<|MERGE_RESOLUTION|>--- conflicted
+++ resolved
@@ -4,11 +4,7 @@
  * This source code is licensed under the MIT license found in the
  * LICENSE file in the root directory of this source tree.
  *
-<<<<<<< HEAD
- * @generated SignedSource<<43cc316d142d97d0d6d431d5f66ab5fe>>
-=======
- * @generated SignedSource<<6b6a9adef957abb86845ab3720fd8968>>
->>>>>>> 9e96acbd
+ * @generated SignedSource<<6b4d8ec61c8e83355b27159428007fad>>
  */
 
 /**
