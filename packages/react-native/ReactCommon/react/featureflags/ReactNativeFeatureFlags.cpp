--- conflicted
+++ resolved
@@ -4,11 +4,7 @@
  * This source code is licensed under the MIT license found in the
  * LICENSE file in the root directory of this source tree.
  *
-<<<<<<< HEAD
- * @generated SignedSource<<d9ee7e0d63c89dd3dc16542870884394>>
-=======
  * @generated SignedSource<<013c1fa01cf029635c04b50f83cc80ef>>
->>>>>>> e4814b0d
  */
 
 /**
