/*
 * Copyright (c) Meta Platforms, Inc. and affiliates.
 *
 * This source code is licensed under the MIT license found in the
 * LICENSE file in the root directory of this source tree.
 *
<<<<<<< HEAD
 * @generated SignedSource<<f13035eef3c3c5f4e6c78419a4f25e2a>>
=======
 * @generated SignedSource<<6ff8aafa0de2f6c5cf8b42e0d43302e9>>
>>>>>>> 5936f29d
 */

/**
 * IMPORTANT: Do NOT modify this file directly.
 *
 * To change the definition of the flags, edit
 *   packages/react-native/scripts/featureflags/ReactNativeFeatureFlags.config.js.
 *
 * To regenerate this code, run the following script from the repo root:
 *   yarn featureflags --update
 */

#include "ReactNativeFeatureFlags.h"

namespace facebook::react {

#pragma GCC diagnostic push
#pragma GCC diagnostic ignored "-Wglobal-constructors"
std::unique_ptr<ReactNativeFeatureFlagsAccessor> accessor_;
#pragma GCC diagnostic pop

bool ReactNativeFeatureFlags::commonTestFlag() {
  return getAccessor().commonTestFlag();
}

bool ReactNativeFeatureFlags::cdpInteractionMetricsEnabled() {
  return getAccessor().cdpInteractionMetricsEnabled();
}

bool ReactNativeFeatureFlags::cxxNativeAnimatedEnabled() {
  return getAccessor().cxxNativeAnimatedEnabled();
}

bool ReactNativeFeatureFlags::cxxNativeAnimatedRemoveJsSync() {
  return getAccessor().cxxNativeAnimatedRemoveJsSync();
}

bool ReactNativeFeatureFlags::disableFabricCommitInCXXAnimated() {
  return getAccessor().disableFabricCommitInCXXAnimated();
}

bool ReactNativeFeatureFlags::disableMountItemReorderingAndroid() {
  return getAccessor().disableMountItemReorderingAndroid();
}

bool ReactNativeFeatureFlags::disableOldAndroidAttachmentMetricsWorkarounds() {
  return getAccessor().disableOldAndroidAttachmentMetricsWorkarounds();
}

bool ReactNativeFeatureFlags::disableTextLayoutManagerCacheAndroid() {
  return getAccessor().disableTextLayoutManagerCacheAndroid();
}

bool ReactNativeFeatureFlags::enableAccessibilityOrder() {
  return getAccessor().enableAccessibilityOrder();
}

bool ReactNativeFeatureFlags::enableAccumulatedUpdatesInRawPropsAndroid() {
  return getAccessor().enableAccumulatedUpdatesInRawPropsAndroid();
}

bool ReactNativeFeatureFlags::enableAndroidTextMeasurementOptimizations() {
  return getAccessor().enableAndroidTextMeasurementOptimizations();
}

bool ReactNativeFeatureFlags::enableBridgelessArchitecture() {
  return getAccessor().enableBridgelessArchitecture();
}

bool ReactNativeFeatureFlags::enableCppPropsIteratorSetter() {
  return getAccessor().enableCppPropsIteratorSetter();
}

bool ReactNativeFeatureFlags::enableCustomFocusSearchOnClippedElementsAndroid() {
  return getAccessor().enableCustomFocusSearchOnClippedElementsAndroid();
}

bool ReactNativeFeatureFlags::enableDestroyShadowTreeRevisionAsync() {
  return getAccessor().enableDestroyShadowTreeRevisionAsync();
}

bool ReactNativeFeatureFlags::enableDoubleMeasurementFixAndroid() {
  return getAccessor().enableDoubleMeasurementFixAndroid();
}

bool ReactNativeFeatureFlags::enableEagerMainQueueModulesOnIOS() {
  return getAccessor().enableEagerMainQueueModulesOnIOS();
}

bool ReactNativeFeatureFlags::enableEagerRootViewAttachment() {
  return getAccessor().enableEagerRootViewAttachment();
}

bool ReactNativeFeatureFlags::enableFabricLogs() {
  return getAccessor().enableFabricLogs();
}

bool ReactNativeFeatureFlags::enableFabricRenderer() {
  return getAccessor().enableFabricRenderer();
}

bool ReactNativeFeatureFlags::enableFixForParentTagDuringReparenting() {
  return getAccessor().enableFixForParentTagDuringReparenting();
}

bool ReactNativeFeatureFlags::enableFontScaleChangesUpdatingLayout() {
  return getAccessor().enableFontScaleChangesUpdatingLayout();
}

bool ReactNativeFeatureFlags::enableIOSTextBaselineOffsetPerLine() {
  return getAccessor().enableIOSTextBaselineOffsetPerLine();
}

bool ReactNativeFeatureFlags::enableIOSViewClipToPaddingBox() {
  return getAccessor().enableIOSViewClipToPaddingBox();
}

bool ReactNativeFeatureFlags::enableImagePrefetchingAndroid() {
  return getAccessor().enableImagePrefetchingAndroid();
}

bool ReactNativeFeatureFlags::enableImmediateUpdateModeForContentOffsetChanges() {
  return getAccessor().enableImmediateUpdateModeForContentOffsetChanges();
}

bool ReactNativeFeatureFlags::enableInteropViewManagerClassLookUpOptimizationIOS() {
  return getAccessor().enableInteropViewManagerClassLookUpOptimizationIOS();
}

bool ReactNativeFeatureFlags::enableLayoutAnimationsOnAndroid() {
  return getAccessor().enableLayoutAnimationsOnAndroid();
}

bool ReactNativeFeatureFlags::enableLayoutAnimationsOnIOS() {
  return getAccessor().enableLayoutAnimationsOnIOS();
}

bool ReactNativeFeatureFlags::enableMainQueueCoordinatorOnIOS() {
  return getAccessor().enableMainQueueCoordinatorOnIOS();
}

bool ReactNativeFeatureFlags::enableModuleArgumentNSNullConversionIOS() {
  return getAccessor().enableModuleArgumentNSNullConversionIOS();
}

bool ReactNativeFeatureFlags::enableNativeCSSParsing() {
  return getAccessor().enableNativeCSSParsing();
}

bool ReactNativeFeatureFlags::enableNetworkEventReporting() {
  return getAccessor().enableNetworkEventReporting();
}

bool ReactNativeFeatureFlags::enableNewBackgroundAndBorderDrawables() {
  return getAccessor().enableNewBackgroundAndBorderDrawables();
}

bool ReactNativeFeatureFlags::enablePreparedTextLayout() {
  return getAccessor().enablePreparedTextLayout();
}

bool ReactNativeFeatureFlags::enablePropsUpdateReconciliationAndroid() {
  return getAccessor().enablePropsUpdateReconciliationAndroid();
}

bool ReactNativeFeatureFlags::enableResourceTimingAPI() {
  return getAccessor().enableResourceTimingAPI();
}

bool ReactNativeFeatureFlags::enableSwiftUIBasedFilters() {
  return getAccessor().enableSwiftUIBasedFilters();
}

bool ReactNativeFeatureFlags::enableViewCulling() {
  return getAccessor().enableViewCulling();
}

bool ReactNativeFeatureFlags::enableViewRecycling() {
  return getAccessor().enableViewRecycling();
}

bool ReactNativeFeatureFlags::enableViewRecyclingForText() {
  return getAccessor().enableViewRecyclingForText();
}

bool ReactNativeFeatureFlags::enableViewRecyclingForView() {
  return getAccessor().enableViewRecyclingForView();
}

bool ReactNativeFeatureFlags::enableVirtualViewDebugFeatures() {
  return getAccessor().enableVirtualViewDebugFeatures();
}

bool ReactNativeFeatureFlags::enableVirtualViewRenderState() {
  return getAccessor().enableVirtualViewRenderState();
}

bool ReactNativeFeatureFlags::enableVirtualViewWindowFocusDetection() {
  return getAccessor().enableVirtualViewWindowFocusDetection();
}

bool ReactNativeFeatureFlags::fixMappingOfEventPrioritiesBetweenFabricAndReact() {
  return getAccessor().fixMappingOfEventPrioritiesBetweenFabricAndReact();
}

bool ReactNativeFeatureFlags::fuseboxEnabledRelease() {
  return getAccessor().fuseboxEnabledRelease();
}

bool ReactNativeFeatureFlags::fuseboxNetworkInspectionEnabled() {
  return getAccessor().fuseboxNetworkInspectionEnabled();
}

bool ReactNativeFeatureFlags::hideOffscreenVirtualViewsOnIOS() {
  return getAccessor().hideOffscreenVirtualViewsOnIOS();
}

bool ReactNativeFeatureFlags::perfMonitorV2Enabled() {
  return getAccessor().perfMonitorV2Enabled();
}

double ReactNativeFeatureFlags::preparedTextCacheSize() {
  return getAccessor().preparedTextCacheSize();
}

bool ReactNativeFeatureFlags::preventShadowTreeCommitExhaustion() {
  return getAccessor().preventShadowTreeCommitExhaustion();
}

bool ReactNativeFeatureFlags::releaseImageDataWhenConsumed() {
  return getAccessor().releaseImageDataWhenConsumed();
}

bool ReactNativeFeatureFlags::shouldPressibilityUseW3CPointerEventsForHover() {
  return getAccessor().shouldPressibilityUseW3CPointerEventsForHover();
}

bool ReactNativeFeatureFlags::skipActivityIdentityAssertionOnHostPause() {
  return getAccessor().skipActivityIdentityAssertionOnHostPause();
}

bool ReactNativeFeatureFlags::sweepActiveTouchOnChildNativeGesturesAndroid() {
  return getAccessor().sweepActiveTouchOnChildNativeGesturesAndroid();
}

bool ReactNativeFeatureFlags::traceTurboModulePromiseRejectionsOnAndroid() {
  return getAccessor().traceTurboModulePromiseRejectionsOnAndroid();
}

bool ReactNativeFeatureFlags::updateRuntimeShadowNodeReferencesOnCommit() {
  return getAccessor().updateRuntimeShadowNodeReferencesOnCommit();
}

bool ReactNativeFeatureFlags::useAlwaysAvailableJSErrorHandling() {
  return getAccessor().useAlwaysAvailableJSErrorHandling();
}

bool ReactNativeFeatureFlags::useFabricInterop() {
  return getAccessor().useFabricInterop();
}

bool ReactNativeFeatureFlags::useNativeEqualsInNativeReadableArrayAndroid() {
  return getAccessor().useNativeEqualsInNativeReadableArrayAndroid();
}

bool ReactNativeFeatureFlags::useNativeTransformHelperAndroid() {
  return getAccessor().useNativeTransformHelperAndroid();
}

bool ReactNativeFeatureFlags::useNativeViewConfigsInBridgelessMode() {
  return getAccessor().useNativeViewConfigsInBridgelessMode();
}

bool ReactNativeFeatureFlags::useOptimizedEventBatchingOnAndroid() {
  return getAccessor().useOptimizedEventBatchingOnAndroid();
}

bool ReactNativeFeatureFlags::useRawPropsJsiValue() {
  return getAccessor().useRawPropsJsiValue();
}

bool ReactNativeFeatureFlags::useShadowNodeStateOnClone() {
  return getAccessor().useShadowNodeStateOnClone();
}

bool ReactNativeFeatureFlags::useTurboModuleInterop() {
  return getAccessor().useTurboModuleInterop();
}

bool ReactNativeFeatureFlags::useTurboModules() {
  return getAccessor().useTurboModules();
}

double ReactNativeFeatureFlags::virtualViewPrerenderRatio() {
  return getAccessor().virtualViewPrerenderRatio();
}

void ReactNativeFeatureFlags::override(
    std::unique_ptr<ReactNativeFeatureFlagsProvider> provider) {
  getAccessor().override(std::move(provider));
}

void ReactNativeFeatureFlags::dangerouslyReset() {
  accessor_ = std::make_unique<ReactNativeFeatureFlagsAccessor>();
}

std::optional<std::string> ReactNativeFeatureFlags::dangerouslyForceOverride(
    std::unique_ptr<ReactNativeFeatureFlagsProvider> provider) {
  auto accessor = std::make_unique<ReactNativeFeatureFlagsAccessor>();
  accessor->override(std::move(provider));

  std::swap(accessor_, accessor);

  // Now accessor is the old accessor
  return accessor == nullptr ? std::nullopt
                             : accessor->getAccessedFeatureFlagNames();
}

ReactNativeFeatureFlagsAccessor& ReactNativeFeatureFlags::getAccessor() {
  if (accessor_ == nullptr) {
    accessor_ = std::make_unique<ReactNativeFeatureFlagsAccessor>();
  }
  return *accessor_;
}

} // namespace facebook::react<|MERGE_RESOLUTION|>--- conflicted
+++ resolved
@@ -4,11 +4,7 @@
  * This source code is licensed under the MIT license found in the
  * LICENSE file in the root directory of this source tree.
  *
-<<<<<<< HEAD
- * @generated SignedSource<<f13035eef3c3c5f4e6c78419a4f25e2a>>
-=======
- * @generated SignedSource<<6ff8aafa0de2f6c5cf8b42e0d43302e9>>
->>>>>>> 5936f29d
+ * @generated SignedSource<<afac3c9a1b09e19b98699c67e4e9b86e>>
  */
 
 /**
