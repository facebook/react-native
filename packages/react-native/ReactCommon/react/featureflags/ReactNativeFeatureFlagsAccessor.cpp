/*
 * Copyright (c) Meta Platforms, Inc. and affiliates.
 *
 * This source code is licensed under the MIT license found in the
 * LICENSE file in the root directory of this source tree.
 *
<<<<<<< HEAD
 * @generated SignedSource<<50738413897a88260541419cc3833860>>
=======
 * @generated SignedSource<<1cd2586e0118ba4a828fd99fdda97187>>
>>>>>>> c832f94c
 */

/**
 * IMPORTANT: Do NOT modify this file directly.
 *
 * To change the definition of the flags, edit
 *   packages/react-native/scripts/featureflags/ReactNativeFeatureFlags.config.js.
 *
 * To regenerate this code, run the following script from the repo root:
 *   yarn featureflags --update
 */

#include <react/featureflags/ReactNativeFeatureFlagsDefaults.h>
#include <sstream>
#include <stdexcept>
#include <string>
#include "ReactNativeFeatureFlags.h"

namespace facebook::react {

ReactNativeFeatureFlagsAccessor::ReactNativeFeatureFlagsAccessor()
    : currentProvider_(std::make_unique<ReactNativeFeatureFlagsDefaults>()),
      wasOverridden_(false) {}

bool ReactNativeFeatureFlagsAccessor::commonTestFlag() {
  auto flagValue = commonTestFlag_.load();

  if (!flagValue.has_value()) {
    // This block is not exclusive but it is not necessary.
    // If multiple threads try to initialize the feature flag, we would only
    // be accessing the provider multiple times but the end state of this
    // instance and the returned flag value would be the same.

    markFlagAsAccessed(0, "commonTestFlag");

    flagValue = currentProvider_->commonTestFlag();
    commonTestFlag_ = flagValue;
  }

  return flagValue.value();
}

bool ReactNativeFeatureFlagsAccessor::completeReactInstanceCreationOnBgThreadOnAndroid() {
  auto flagValue = completeReactInstanceCreationOnBgThreadOnAndroid_.load();

  if (!flagValue.has_value()) {
    // This block is not exclusive but it is not necessary.
    // If multiple threads try to initialize the feature flag, we would only
    // be accessing the provider multiple times but the end state of this
    // instance and the returned flag value would be the same.

    markFlagAsAccessed(1, "completeReactInstanceCreationOnBgThreadOnAndroid");

    flagValue = currentProvider_->completeReactInstanceCreationOnBgThreadOnAndroid();
    completeReactInstanceCreationOnBgThreadOnAndroid_ = flagValue;
  }

  return flagValue.value();
}

bool ReactNativeFeatureFlagsAccessor::disableEventLoopOnBridgeless() {
  auto flagValue = disableEventLoopOnBridgeless_.load();

  if (!flagValue.has_value()) {
    // This block is not exclusive but it is not necessary.
    // If multiple threads try to initialize the feature flag, we would only
    // be accessing the provider multiple times but the end state of this
    // instance and the returned flag value would be the same.

    markFlagAsAccessed(2, "disableEventLoopOnBridgeless");

    flagValue = currentProvider_->disableEventLoopOnBridgeless();
    disableEventLoopOnBridgeless_ = flagValue;
  }

  return flagValue.value();
}

bool ReactNativeFeatureFlagsAccessor::disableMountItemReorderingAndroid() {
  auto flagValue = disableMountItemReorderingAndroid_.load();

  if (!flagValue.has_value()) {
    // This block is not exclusive but it is not necessary.
    // If multiple threads try to initialize the feature flag, we would only
    // be accessing the provider multiple times but the end state of this
    // instance and the returned flag value would be the same.

    markFlagAsAccessed(3, "disableMountItemReorderingAndroid");

    flagValue = currentProvider_->disableMountItemReorderingAndroid();
    disableMountItemReorderingAndroid_ = flagValue;
  }

  return flagValue.value();
}

bool ReactNativeFeatureFlagsAccessor::enableAlignItemsBaselineOnFabricIOS() {
  auto flagValue = enableAlignItemsBaselineOnFabricIOS_.load();

  if (!flagValue.has_value()) {
    // This block is not exclusive but it is not necessary.
    // If multiple threads try to initialize the feature flag, we would only
    // be accessing the provider multiple times but the end state of this
    // instance and the returned flag value would be the same.

    markFlagAsAccessed(4, "enableAlignItemsBaselineOnFabricIOS");

    flagValue = currentProvider_->enableAlignItemsBaselineOnFabricIOS();
    enableAlignItemsBaselineOnFabricIOS_ = flagValue;
  }

  return flagValue.value();
}

bool ReactNativeFeatureFlagsAccessor::enableAndroidLineHeightCentering() {
  auto flagValue = enableAndroidLineHeightCentering_.load();

  if (!flagValue.has_value()) {
    // This block is not exclusive but it is not necessary.
    // If multiple threads try to initialize the feature flag, we would only
    // be accessing the provider multiple times but the end state of this
    // instance and the returned flag value would be the same.

    markFlagAsAccessed(5, "enableAndroidLineHeightCentering");

    flagValue = currentProvider_->enableAndroidLineHeightCentering();
    enableAndroidLineHeightCentering_ = flagValue;
  }

  return flagValue.value();
}

bool ReactNativeFeatureFlagsAccessor::enableBridgelessArchitecture() {
  auto flagValue = enableBridgelessArchitecture_.load();

  if (!flagValue.has_value()) {
    // This block is not exclusive but it is not necessary.
    // If multiple threads try to initialize the feature flag, we would only
    // be accessing the provider multiple times but the end state of this
    // instance and the returned flag value would be the same.

    markFlagAsAccessed(6, "enableBridgelessArchitecture");

    flagValue = currentProvider_->enableBridgelessArchitecture();
    enableBridgelessArchitecture_ = flagValue;
  }

  return flagValue.value();
}

bool ReactNativeFeatureFlagsAccessor::enableCppPropsIteratorSetter() {
  auto flagValue = enableCppPropsIteratorSetter_.load();

  if (!flagValue.has_value()) {
    // This block is not exclusive but it is not necessary.
    // If multiple threads try to initialize the feature flag, we would only
    // be accessing the provider multiple times but the end state of this
    // instance and the returned flag value would be the same.

    markFlagAsAccessed(7, "enableCppPropsIteratorSetter");

    flagValue = currentProvider_->enableCppPropsIteratorSetter();
    enableCppPropsIteratorSetter_ = flagValue;
  }

  return flagValue.value();
}

bool ReactNativeFeatureFlagsAccessor::enableDeletionOfUnmountedViews() {
  auto flagValue = enableDeletionOfUnmountedViews_.load();

  if (!flagValue.has_value()) {
    // This block is not exclusive but it is not necessary.
    // If multiple threads try to initialize the feature flag, we would only
    // be accessing the provider multiple times but the end state of this
    // instance and the returned flag value would be the same.

    markFlagAsAccessed(8, "enableDeletionOfUnmountedViews");

    flagValue = currentProvider_->enableDeletionOfUnmountedViews();
    enableDeletionOfUnmountedViews_ = flagValue;
  }

  return flagValue.value();
}

bool ReactNativeFeatureFlagsAccessor::enableEagerRootViewAttachment() {
  auto flagValue = enableEagerRootViewAttachment_.load();

  if (!flagValue.has_value()) {
    // This block is not exclusive but it is not necessary.
    // If multiple threads try to initialize the feature flag, we would only
    // be accessing the provider multiple times but the end state of this
    // instance and the returned flag value would be the same.

    markFlagAsAccessed(9, "enableEagerRootViewAttachment");

    flagValue = currentProvider_->enableEagerRootViewAttachment();
    enableEagerRootViewAttachment_ = flagValue;
  }

  return flagValue.value();
}

bool ReactNativeFeatureFlagsAccessor::enableEventEmitterRetentionDuringGesturesOnAndroid() {
  auto flagValue = enableEventEmitterRetentionDuringGesturesOnAndroid_.load();

  if (!flagValue.has_value()) {
    // This block is not exclusive but it is not necessary.
    // If multiple threads try to initialize the feature flag, we would only
    // be accessing the provider multiple times but the end state of this
    // instance and the returned flag value would be the same.

    markFlagAsAccessed(10, "enableEventEmitterRetentionDuringGesturesOnAndroid");

    flagValue = currentProvider_->enableEventEmitterRetentionDuringGesturesOnAndroid();
    enableEventEmitterRetentionDuringGesturesOnAndroid_ = flagValue;
  }

  return flagValue.value();
}

bool ReactNativeFeatureFlagsAccessor::enableFabricLogs() {
  auto flagValue = enableFabricLogs_.load();

  if (!flagValue.has_value()) {
    // This block is not exclusive but it is not necessary.
    // If multiple threads try to initialize the feature flag, we would only
    // be accessing the provider multiple times but the end state of this
    // instance and the returned flag value would be the same.

    markFlagAsAccessed(11, "enableFabricLogs");

    flagValue = currentProvider_->enableFabricLogs();
    enableFabricLogs_ = flagValue;
  }

  return flagValue.value();
}

bool ReactNativeFeatureFlagsAccessor::enableFabricRenderer() {
  auto flagValue = enableFabricRenderer_.load();

  if (!flagValue.has_value()) {
    // This block is not exclusive but it is not necessary.
    // If multiple threads try to initialize the feature flag, we would only
    // be accessing the provider multiple times but the end state of this
    // instance and the returned flag value would be the same.

    markFlagAsAccessed(12, "enableFabricRenderer");

    flagValue = currentProvider_->enableFabricRenderer();
    enableFabricRenderer_ = flagValue;
  }

  return flagValue.value();
}

bool ReactNativeFeatureFlagsAccessor::enableFixForViewCommandRace() {
  auto flagValue = enableFixForViewCommandRace_.load();

  if (!flagValue.has_value()) {
    // This block is not exclusive but it is not necessary.
    // If multiple threads try to initialize the feature flag, we would only
    // be accessing the provider multiple times but the end state of this
    // instance and the returned flag value would be the same.

    markFlagAsAccessed(13, "enableFixForViewCommandRace");

    flagValue = currentProvider_->enableFixForViewCommandRace();
    enableFixForViewCommandRace_ = flagValue;
  }

  return flagValue.value();
}

bool ReactNativeFeatureFlagsAccessor::enableGranularShadowTreeStateReconciliation() {
  auto flagValue = enableGranularShadowTreeStateReconciliation_.load();

  if (!flagValue.has_value()) {
    // This block is not exclusive but it is not necessary.
    // If multiple threads try to initialize the feature flag, we would only
    // be accessing the provider multiple times but the end state of this
    // instance and the returned flag value would be the same.

    markFlagAsAccessed(14, "enableGranularShadowTreeStateReconciliation");

    flagValue = currentProvider_->enableGranularShadowTreeStateReconciliation();
    enableGranularShadowTreeStateReconciliation_ = flagValue;
  }

  return flagValue.value();
}

bool ReactNativeFeatureFlagsAccessor::enableIOSViewClipToPaddingBox() {
  auto flagValue = enableIOSViewClipToPaddingBox_.load();

  if (!flagValue.has_value()) {
    // This block is not exclusive but it is not necessary.
    // If multiple threads try to initialize the feature flag, we would only
    // be accessing the provider multiple times but the end state of this
    // instance and the returned flag value would be the same.

    markFlagAsAccessed(15, "enableIOSViewClipToPaddingBox");

    flagValue = currentProvider_->enableIOSViewClipToPaddingBox();
    enableIOSViewClipToPaddingBox_ = flagValue;
  }

  return flagValue.value();
}

bool ReactNativeFeatureFlagsAccessor::enableImagePrefetchingAndroid() {
  auto flagValue = enableImagePrefetchingAndroid_.load();

  if (!flagValue.has_value()) {
    // This block is not exclusive but it is not necessary.
    // If multiple threads try to initialize the feature flag, we would only
    // be accessing the provider multiple times but the end state of this
    // instance and the returned flag value would be the same.

    markFlagAsAccessed(16, "enableImagePrefetchingAndroid");

    flagValue = currentProvider_->enableImagePrefetchingAndroid();
    enableImagePrefetchingAndroid_ = flagValue;
  }

  return flagValue.value();
}

bool ReactNativeFeatureFlagsAccessor::enableLayoutAnimationsOnAndroid() {
  auto flagValue = enableLayoutAnimationsOnAndroid_.load();

  if (!flagValue.has_value()) {
    // This block is not exclusive but it is not necessary.
    // If multiple threads try to initialize the feature flag, we would only
    // be accessing the provider multiple times but the end state of this
    // instance and the returned flag value would be the same.

    markFlagAsAccessed(17, "enableLayoutAnimationsOnAndroid");

    flagValue = currentProvider_->enableLayoutAnimationsOnAndroid();
    enableLayoutAnimationsOnAndroid_ = flagValue;
  }

  return flagValue.value();
}

bool ReactNativeFeatureFlagsAccessor::enableLayoutAnimationsOnIOS() {
  auto flagValue = enableLayoutAnimationsOnIOS_.load();

  if (!flagValue.has_value()) {
    // This block is not exclusive but it is not necessary.
    // If multiple threads try to initialize the feature flag, we would only
    // be accessing the provider multiple times but the end state of this
    // instance and the returned flag value would be the same.

    markFlagAsAccessed(18, "enableLayoutAnimationsOnIOS");

    flagValue = currentProvider_->enableLayoutAnimationsOnIOS();
    enableLayoutAnimationsOnIOS_ = flagValue;
  }

  return flagValue.value();
}

bool ReactNativeFeatureFlagsAccessor::enableLineHeightCenteringOnAndroid() {
  auto flagValue = enableLineHeightCenteringOnAndroid_.load();

  if (!flagValue.has_value()) {
    // This block is not exclusive but it is not necessary.
    // If multiple threads try to initialize the feature flag, we would only
    // be accessing the provider multiple times but the end state of this
    // instance and the returned flag value would be the same.

    markFlagAsAccessed(20, "enableLineHeightCenteringOnAndroid");

    flagValue = currentProvider_->enableLineHeightCenteringOnAndroid();
    enableLineHeightCenteringOnAndroid_ = flagValue;
  }

  return flagValue.value();
}

bool ReactNativeFeatureFlagsAccessor::enableLineHeightCenteringOnIOS() {
  auto flagValue = enableLineHeightCenteringOnIOS_.load();

  if (!flagValue.has_value()) {
    // This block is not exclusive but it is not necessary.
    // If multiple threads try to initialize the feature flag, we would only
    // be accessing the provider multiple times but the end state of this
    // instance and the returned flag value would be the same.

    markFlagAsAccessed(21, "enableLineHeightCenteringOnIOS");

    flagValue = currentProvider_->enableLineHeightCenteringOnIOS();
    enableLineHeightCenteringOnIOS_ = flagValue;
  }

  return flagValue.value();
}

bool ReactNativeFeatureFlagsAccessor::enableLongTaskAPI() {
  auto flagValue = enableLongTaskAPI_.load();

  if (!flagValue.has_value()) {
    // This block is not exclusive but it is not necessary.
    // If multiple threads try to initialize the feature flag, we would only
    // be accessing the provider multiple times but the end state of this
    // instance and the returned flag value would be the same.

<<<<<<< HEAD
    markFlagAsAccessed(22, "enableLongTaskAPI");
=======
    markFlagAsAccessed(19, "enableLongTaskAPI");
>>>>>>> c832f94c

    flagValue = currentProvider_->enableLongTaskAPI();
    enableLongTaskAPI_ = flagValue;
  }

  return flagValue.value();
}

bool ReactNativeFeatureFlagsAccessor::enableNewBackgroundAndBorderDrawables() {
  auto flagValue = enableNewBackgroundAndBorderDrawables_.load();

  if (!flagValue.has_value()) {
    // This block is not exclusive but it is not necessary.
    // If multiple threads try to initialize the feature flag, we would only
    // be accessing the provider multiple times but the end state of this
    // instance and the returned flag value would be the same.

<<<<<<< HEAD
    markFlagAsAccessed(23, "enableNewBackgroundAndBorderDrawables");
=======
    markFlagAsAccessed(20, "enableNewBackgroundAndBorderDrawables");
>>>>>>> c832f94c

    flagValue = currentProvider_->enableNewBackgroundAndBorderDrawables();
    enableNewBackgroundAndBorderDrawables_ = flagValue;
  }

  return flagValue.value();
}

bool ReactNativeFeatureFlagsAccessor::enablePreciseSchedulingForPremountItemsOnAndroid() {
  auto flagValue = enablePreciseSchedulingForPremountItemsOnAndroid_.load();

  if (!flagValue.has_value()) {
    // This block is not exclusive but it is not necessary.
    // If multiple threads try to initialize the feature flag, we would only
    // be accessing the provider multiple times but the end state of this
    // instance and the returned flag value would be the same.

<<<<<<< HEAD
    markFlagAsAccessed(24, "enablePreciseSchedulingForPremountItemsOnAndroid");
=======
    markFlagAsAccessed(21, "enablePreciseSchedulingForPremountItemsOnAndroid");
>>>>>>> c832f94c

    flagValue = currentProvider_->enablePreciseSchedulingForPremountItemsOnAndroid();
    enablePreciseSchedulingForPremountItemsOnAndroid_ = flagValue;
  }

  return flagValue.value();
}

bool ReactNativeFeatureFlagsAccessor::enablePropsUpdateReconciliationAndroid() {
  auto flagValue = enablePropsUpdateReconciliationAndroid_.load();

  if (!flagValue.has_value()) {
    // This block is not exclusive but it is not necessary.
    // If multiple threads try to initialize the feature flag, we would only
    // be accessing the provider multiple times but the end state of this
    // instance and the returned flag value would be the same.

<<<<<<< HEAD
    markFlagAsAccessed(25, "enablePropsUpdateReconciliationAndroid");
=======
    markFlagAsAccessed(22, "enablePropsUpdateReconciliationAndroid");
>>>>>>> c832f94c

    flagValue = currentProvider_->enablePropsUpdateReconciliationAndroid();
    enablePropsUpdateReconciliationAndroid_ = flagValue;
  }

  return flagValue.value();
}

bool ReactNativeFeatureFlagsAccessor::enableReportEventPaintTime() {
  auto flagValue = enableReportEventPaintTime_.load();

  if (!flagValue.has_value()) {
    // This block is not exclusive but it is not necessary.
    // If multiple threads try to initialize the feature flag, we would only
    // be accessing the provider multiple times but the end state of this
    // instance and the returned flag value would be the same.

<<<<<<< HEAD
    markFlagAsAccessed(26, "enableReportEventPaintTime");
=======
    markFlagAsAccessed(23, "enableReportEventPaintTime");
>>>>>>> c832f94c

    flagValue = currentProvider_->enableReportEventPaintTime();
    enableReportEventPaintTime_ = flagValue;
  }

  return flagValue.value();
}

bool ReactNativeFeatureFlagsAccessor::enableSynchronousStateUpdates() {
  auto flagValue = enableSynchronousStateUpdates_.load();

  if (!flagValue.has_value()) {
    // This block is not exclusive but it is not necessary.
    // If multiple threads try to initialize the feature flag, we would only
    // be accessing the provider multiple times but the end state of this
    // instance and the returned flag value would be the same.

<<<<<<< HEAD
    markFlagAsAccessed(27, "enableSynchronousStateUpdates");
=======
    markFlagAsAccessed(24, "enableSynchronousStateUpdates");
>>>>>>> c832f94c

    flagValue = currentProvider_->enableSynchronousStateUpdates();
    enableSynchronousStateUpdates_ = flagValue;
  }

  return flagValue.value();
}

bool ReactNativeFeatureFlagsAccessor::enableUIConsistency() {
  auto flagValue = enableUIConsistency_.load();

  if (!flagValue.has_value()) {
    // This block is not exclusive but it is not necessary.
    // If multiple threads try to initialize the feature flag, we would only
    // be accessing the provider multiple times but the end state of this
    // instance and the returned flag value would be the same.

<<<<<<< HEAD
    markFlagAsAccessed(28, "enableUIConsistency");
=======
    markFlagAsAccessed(25, "enableUIConsistency");
>>>>>>> c832f94c

    flagValue = currentProvider_->enableUIConsistency();
    enableUIConsistency_ = flagValue;
  }

  return flagValue.value();
}

bool ReactNativeFeatureFlagsAccessor::enableViewRecycling() {
  auto flagValue = enableViewRecycling_.load();

  if (!flagValue.has_value()) {
    // This block is not exclusive but it is not necessary.
    // If multiple threads try to initialize the feature flag, we would only
    // be accessing the provider multiple times but the end state of this
    // instance and the returned flag value would be the same.

<<<<<<< HEAD
    markFlagAsAccessed(29, "enableViewRecycling");
=======
    markFlagAsAccessed(26, "enableViewRecycling");
>>>>>>> c832f94c

    flagValue = currentProvider_->enableViewRecycling();
    enableViewRecycling_ = flagValue;
  }

  return flagValue.value();
}

bool ReactNativeFeatureFlagsAccessor::excludeYogaFromRawProps() {
  auto flagValue = excludeYogaFromRawProps_.load();

  if (!flagValue.has_value()) {
    // This block is not exclusive but it is not necessary.
    // If multiple threads try to initialize the feature flag, we would only
    // be accessing the provider multiple times but the end state of this
    // instance and the returned flag value would be the same.

<<<<<<< HEAD
    markFlagAsAccessed(30, "excludeYogaFromRawProps");
=======
    markFlagAsAccessed(27, "excludeYogaFromRawProps");
>>>>>>> c832f94c

    flagValue = currentProvider_->excludeYogaFromRawProps();
    excludeYogaFromRawProps_ = flagValue;
  }

  return flagValue.value();
}

bool ReactNativeFeatureFlagsAccessor::fixDifferentiatorEmittingUpdatesWithWrongParentTag() {
  auto flagValue = fixDifferentiatorEmittingUpdatesWithWrongParentTag_.load();

  if (!flagValue.has_value()) {
    // This block is not exclusive but it is not necessary.
    // If multiple threads try to initialize the feature flag, we would only
    // be accessing the provider multiple times but the end state of this
    // instance and the returned flag value would be the same.

    markFlagAsAccessed(28, "fixDifferentiatorEmittingUpdatesWithWrongParentTag");

    flagValue = currentProvider_->fixDifferentiatorEmittingUpdatesWithWrongParentTag();
    fixDifferentiatorEmittingUpdatesWithWrongParentTag_ = flagValue;
  }

  return flagValue.value();
}

bool ReactNativeFeatureFlagsAccessor::fixMappingOfEventPrioritiesBetweenFabricAndReact() {
  auto flagValue = fixMappingOfEventPrioritiesBetweenFabricAndReact_.load();

  if (!flagValue.has_value()) {
    // This block is not exclusive but it is not necessary.
    // If multiple threads try to initialize the feature flag, we would only
    // be accessing the provider multiple times but the end state of this
    // instance and the returned flag value would be the same.

    markFlagAsAccessed(31, "fixMappingOfEventPrioritiesBetweenFabricAndReact");

    flagValue = currentProvider_->fixMappingOfEventPrioritiesBetweenFabricAndReact();
    fixMappingOfEventPrioritiesBetweenFabricAndReact_ = flagValue;
  }

  return flagValue.value();
}

bool ReactNativeFeatureFlagsAccessor::fixMountingCoordinatorReportedPendingTransactionsOnAndroid() {
  auto flagValue = fixMountingCoordinatorReportedPendingTransactionsOnAndroid_.load();

  if (!flagValue.has_value()) {
    // This block is not exclusive but it is not necessary.
    // If multiple threads try to initialize the feature flag, we would only
    // be accessing the provider multiple times but the end state of this
    // instance and the returned flag value would be the same.

    markFlagAsAccessed(32, "fixMountingCoordinatorReportedPendingTransactionsOnAndroid");

    flagValue = currentProvider_->fixMountingCoordinatorReportedPendingTransactionsOnAndroid();
    fixMountingCoordinatorReportedPendingTransactionsOnAndroid_ = flagValue;
  }

  return flagValue.value();
}

bool ReactNativeFeatureFlagsAccessor::fuseboxEnabledDebug() {
  auto flagValue = fuseboxEnabledDebug_.load();

  if (!flagValue.has_value()) {
    // This block is not exclusive but it is not necessary.
    // If multiple threads try to initialize the feature flag, we would only
    // be accessing the provider multiple times but the end state of this
    // instance and the returned flag value would be the same.

    markFlagAsAccessed(33, "fuseboxEnabledDebug");

    flagValue = currentProvider_->fuseboxEnabledDebug();
    fuseboxEnabledDebug_ = flagValue;
  }

  return flagValue.value();
}

bool ReactNativeFeatureFlagsAccessor::fuseboxEnabledRelease() {
  auto flagValue = fuseboxEnabledRelease_.load();

  if (!flagValue.has_value()) {
    // This block is not exclusive but it is not necessary.
    // If multiple threads try to initialize the feature flag, we would only
    // be accessing the provider multiple times but the end state of this
    // instance and the returned flag value would be the same.

    markFlagAsAccessed(34, "fuseboxEnabledRelease");

    flagValue = currentProvider_->fuseboxEnabledRelease();
    fuseboxEnabledRelease_ = flagValue;
  }

  return flagValue.value();
}

bool ReactNativeFeatureFlagsAccessor::initEagerTurboModulesOnNativeModulesQueueAndroid() {
  auto flagValue = initEagerTurboModulesOnNativeModulesQueueAndroid_.load();

  if (!flagValue.has_value()) {
    // This block is not exclusive but it is not necessary.
    // If multiple threads try to initialize the feature flag, we would only
    // be accessing the provider multiple times but the end state of this
    // instance and the returned flag value would be the same.

    markFlagAsAccessed(35, "initEagerTurboModulesOnNativeModulesQueueAndroid");

    flagValue = currentProvider_->initEagerTurboModulesOnNativeModulesQueueAndroid();
    initEagerTurboModulesOnNativeModulesQueueAndroid_ = flagValue;
  }

  return flagValue.value();
}

bool ReactNativeFeatureFlagsAccessor::lazyAnimationCallbacks() {
  auto flagValue = lazyAnimationCallbacks_.load();

  if (!flagValue.has_value()) {
    // This block is not exclusive but it is not necessary.
    // If multiple threads try to initialize the feature flag, we would only
    // be accessing the provider multiple times but the end state of this
    // instance and the returned flag value would be the same.

    markFlagAsAccessed(36, "lazyAnimationCallbacks");

    flagValue = currentProvider_->lazyAnimationCallbacks();
    lazyAnimationCallbacks_ = flagValue;
  }

  return flagValue.value();
}

bool ReactNativeFeatureFlagsAccessor::loadVectorDrawablesOnImages() {
  auto flagValue = loadVectorDrawablesOnImages_.load();

  if (!flagValue.has_value()) {
    // This block is not exclusive but it is not necessary.
    // If multiple threads try to initialize the feature flag, we would only
    // be accessing the provider multiple times but the end state of this
    // instance and the returned flag value would be the same.

    markFlagAsAccessed(37, "loadVectorDrawablesOnImages");

    flagValue = currentProvider_->loadVectorDrawablesOnImages();
    loadVectorDrawablesOnImages_ = flagValue;
  }

  return flagValue.value();
}

<<<<<<< HEAD
bool ReactNativeFeatureFlagsAccessor::setAndroidLayoutDirection() {
  auto flagValue = setAndroidLayoutDirection_.load();

  if (!flagValue.has_value()) {
    // This block is not exclusive but it is not necessary.
    // If multiple threads try to initialize the feature flag, we would only
    // be accessing the provider multiple times but the end state of this
    // instance and the returned flag value would be the same.

    markFlagAsAccessed(38, "setAndroidLayoutDirection");

    flagValue = currentProvider_->setAndroidLayoutDirection();
    setAndroidLayoutDirection_ = flagValue;
  }

  return flagValue.value();
}

=======
>>>>>>> c832f94c
bool ReactNativeFeatureFlagsAccessor::traceTurboModulePromiseRejectionsOnAndroid() {
  auto flagValue = traceTurboModulePromiseRejectionsOnAndroid_.load();

  if (!flagValue.has_value()) {
    // This block is not exclusive but it is not necessary.
    // If multiple threads try to initialize the feature flag, we would only
    // be accessing the provider multiple times but the end state of this
    // instance and the returned flag value would be the same.

<<<<<<< HEAD
    markFlagAsAccessed(39, "traceTurboModulePromiseRejectionsOnAndroid");
=======
    markFlagAsAccessed(36, "traceTurboModulePromiseRejectionsOnAndroid");
>>>>>>> c832f94c

    flagValue = currentProvider_->traceTurboModulePromiseRejectionsOnAndroid();
    traceTurboModulePromiseRejectionsOnAndroid_ = flagValue;
  }

  return flagValue.value();
}

bool ReactNativeFeatureFlagsAccessor::useAlwaysAvailableJSErrorHandling() {
  auto flagValue = useAlwaysAvailableJSErrorHandling_.load();

  if (!flagValue.has_value()) {
    // This block is not exclusive but it is not necessary.
    // If multiple threads try to initialize the feature flag, we would only
    // be accessing the provider multiple times but the end state of this
    // instance and the returned flag value would be the same.

<<<<<<< HEAD
    markFlagAsAccessed(40, "useAlwaysAvailableJSErrorHandling");
=======
    markFlagAsAccessed(37, "useAlwaysAvailableJSErrorHandling");
>>>>>>> c832f94c

    flagValue = currentProvider_->useAlwaysAvailableJSErrorHandling();
    useAlwaysAvailableJSErrorHandling_ = flagValue;
  }

  return flagValue.value();
}

bool ReactNativeFeatureFlagsAccessor::useFabricInterop() {
  auto flagValue = useFabricInterop_.load();

  if (!flagValue.has_value()) {
    // This block is not exclusive but it is not necessary.
    // If multiple threads try to initialize the feature flag, we would only
    // be accessing the provider multiple times but the end state of this
    // instance and the returned flag value would be the same.

<<<<<<< HEAD
    markFlagAsAccessed(41, "useFabricInterop");
=======
    markFlagAsAccessed(38, "useFabricInterop");
>>>>>>> c832f94c

    flagValue = currentProvider_->useFabricInterop();
    useFabricInterop_ = flagValue;
  }

  return flagValue.value();
}

bool ReactNativeFeatureFlagsAccessor::useImmediateExecutorInAndroidBridgeless() {
  auto flagValue = useImmediateExecutorInAndroidBridgeless_.load();

  if (!flagValue.has_value()) {
    // This block is not exclusive but it is not necessary.
    // If multiple threads try to initialize the feature flag, we would only
    // be accessing the provider multiple times but the end state of this
    // instance and the returned flag value would be the same.

<<<<<<< HEAD
    markFlagAsAccessed(42, "useImmediateExecutorInAndroidBridgeless");
=======
    markFlagAsAccessed(39, "useImmediateExecutorInAndroidBridgeless");
>>>>>>> c832f94c

    flagValue = currentProvider_->useImmediateExecutorInAndroidBridgeless();
    useImmediateExecutorInAndroidBridgeless_ = flagValue;
  }

  return flagValue.value();
}

bool ReactNativeFeatureFlagsAccessor::useNativeViewConfigsInBridgelessMode() {
  auto flagValue = useNativeViewConfigsInBridgelessMode_.load();

  if (!flagValue.has_value()) {
    // This block is not exclusive but it is not necessary.
    // If multiple threads try to initialize the feature flag, we would only
    // be accessing the provider multiple times but the end state of this
    // instance and the returned flag value would be the same.

<<<<<<< HEAD
    markFlagAsAccessed(43, "useNativeViewConfigsInBridgelessMode");
=======
    markFlagAsAccessed(40, "useNativeViewConfigsInBridgelessMode");
>>>>>>> c832f94c

    flagValue = currentProvider_->useNativeViewConfigsInBridgelessMode();
    useNativeViewConfigsInBridgelessMode_ = flagValue;
  }

  return flagValue.value();
}

bool ReactNativeFeatureFlagsAccessor::useOptimisedViewPreallocationOnAndroid() {
  auto flagValue = useOptimisedViewPreallocationOnAndroid_.load();

  if (!flagValue.has_value()) {
    // This block is not exclusive but it is not necessary.
    // If multiple threads try to initialize the feature flag, we would only
    // be accessing the provider multiple times but the end state of this
    // instance and the returned flag value would be the same.

<<<<<<< HEAD
    markFlagAsAccessed(44, "useOptimisedViewPreallocationOnAndroid");
=======
    markFlagAsAccessed(41, "useOptimisedViewPreallocationOnAndroid");
>>>>>>> c832f94c

    flagValue = currentProvider_->useOptimisedViewPreallocationOnAndroid();
    useOptimisedViewPreallocationOnAndroid_ = flagValue;
  }

  return flagValue.value();
}

bool ReactNativeFeatureFlagsAccessor::useOptimizedEventBatchingOnAndroid() {
  auto flagValue = useOptimizedEventBatchingOnAndroid_.load();

  if (!flagValue.has_value()) {
    // This block is not exclusive but it is not necessary.
    // If multiple threads try to initialize the feature flag, we would only
    // be accessing the provider multiple times but the end state of this
    // instance and the returned flag value would be the same.

<<<<<<< HEAD
    markFlagAsAccessed(45, "useOptimizedEventBatchingOnAndroid");
=======
    markFlagAsAccessed(42, "useOptimizedEventBatchingOnAndroid");
>>>>>>> c832f94c

    flagValue = currentProvider_->useOptimizedEventBatchingOnAndroid();
    useOptimizedEventBatchingOnAndroid_ = flagValue;
  }

  return flagValue.value();
}

bool ReactNativeFeatureFlagsAccessor::useRawPropsJsiValue() {
  auto flagValue = useRawPropsJsiValue_.load();

  if (!flagValue.has_value()) {
    // This block is not exclusive but it is not necessary.
    // If multiple threads try to initialize the feature flag, we would only
    // be accessing the provider multiple times but the end state of this
    // instance and the returned flag value would be the same.

    markFlagAsAccessed(43, "useRawPropsJsiValue");

    flagValue = currentProvider_->useRawPropsJsiValue();
    useRawPropsJsiValue_ = flagValue;
  }

  return flagValue.value();
}

bool ReactNativeFeatureFlagsAccessor::useRuntimeShadowNodeReferenceUpdate() {
  auto flagValue = useRuntimeShadowNodeReferenceUpdate_.load();

  if (!flagValue.has_value()) {
    // This block is not exclusive but it is not necessary.
    // If multiple threads try to initialize the feature flag, we would only
    // be accessing the provider multiple times but the end state of this
    // instance and the returned flag value would be the same.

    markFlagAsAccessed(46, "useRuntimeShadowNodeReferenceUpdate");

    flagValue = currentProvider_->useRuntimeShadowNodeReferenceUpdate();
    useRuntimeShadowNodeReferenceUpdate_ = flagValue;
  }

  return flagValue.value();
}

bool ReactNativeFeatureFlagsAccessor::useTurboModuleInterop() {
  auto flagValue = useTurboModuleInterop_.load();

  if (!flagValue.has_value()) {
    // This block is not exclusive but it is not necessary.
    // If multiple threads try to initialize the feature flag, we would only
    // be accessing the provider multiple times but the end state of this
    // instance and the returned flag value would be the same.

    markFlagAsAccessed(47, "useTurboModuleInterop");

    flagValue = currentProvider_->useTurboModuleInterop();
    useTurboModuleInterop_ = flagValue;
  }

  return flagValue.value();
}

bool ReactNativeFeatureFlagsAccessor::useTurboModules() {
  auto flagValue = useTurboModules_.load();

  if (!flagValue.has_value()) {
    // This block is not exclusive but it is not necessary.
    // If multiple threads try to initialize the feature flag, we would only
    // be accessing the provider multiple times but the end state of this
    // instance and the returned flag value would be the same.

    markFlagAsAccessed(48, "useTurboModules");

    flagValue = currentProvider_->useTurboModules();
    useTurboModules_ = flagValue;
  }

  return flagValue.value();
}

void ReactNativeFeatureFlagsAccessor::override(
    std::unique_ptr<ReactNativeFeatureFlagsProvider> provider) {
  if (wasOverridden_) {
    throw std::runtime_error(
        "Feature flags cannot be overridden more than once");
  }

  ensureFlagsNotAccessed();
  wasOverridden_ = true;
  currentProvider_ = std::move(provider);
}

std::optional<std::string>
ReactNativeFeatureFlagsAccessor::getAccessedFeatureFlagNames() const {
  std::ostringstream featureFlagListBuilder;
  for (const auto& featureFlagName : accessedFeatureFlags_) {
    if (featureFlagName != nullptr) {
      featureFlagListBuilder << featureFlagName << ", ";
    }
  }

  std::string accessedFeatureFlagNames = featureFlagListBuilder.str();
  if (!accessedFeatureFlagNames.empty()) {
    accessedFeatureFlagNames =
        accessedFeatureFlagNames.substr(0, accessedFeatureFlagNames.size() - 2);
  }

  return accessedFeatureFlagNames.empty()
      ? std::nullopt
      : std::optional{accessedFeatureFlagNames};
}

void ReactNativeFeatureFlagsAccessor::markFlagAsAccessed(
    int position,
    const char* flagName) {
  accessedFeatureFlags_[position] = flagName;
}

void ReactNativeFeatureFlagsAccessor::ensureFlagsNotAccessed() {
  auto accessedFeatureFlagNames = getAccessedFeatureFlagNames();

  if (accessedFeatureFlagNames.has_value()) {
    throw std::runtime_error(
        "Feature flags were accessed before being overridden: " +
        accessedFeatureFlagNames.value());
  }
}

} // namespace facebook::react<|MERGE_RESOLUTION|>--- conflicted
+++ resolved
@@ -4,11 +4,7 @@
  * This source code is licensed under the MIT license found in the
  * LICENSE file in the root directory of this source tree.
  *
-<<<<<<< HEAD
- * @generated SignedSource<<50738413897a88260541419cc3833860>>
-=======
- * @generated SignedSource<<1cd2586e0118ba4a828fd99fdda97187>>
->>>>>>> c832f94c
+ * @generated SignedSource<<0bd263e51dfd679d4707bc9b57613883>>
  */
 
 /**
@@ -384,7 +380,7 @@
     // be accessing the provider multiple times but the end state of this
     // instance and the returned flag value would be the same.
 
-    markFlagAsAccessed(20, "enableLineHeightCenteringOnAndroid");
+    markFlagAsAccessed(19, "enableLineHeightCenteringOnAndroid");
 
     flagValue = currentProvider_->enableLineHeightCenteringOnAndroid();
     enableLineHeightCenteringOnAndroid_ = flagValue;
@@ -402,7 +398,7 @@
     // be accessing the provider multiple times but the end state of this
     // instance and the returned flag value would be the same.
 
-    markFlagAsAccessed(21, "enableLineHeightCenteringOnIOS");
+    markFlagAsAccessed(20, "enableLineHeightCenteringOnIOS");
 
     flagValue = currentProvider_->enableLineHeightCenteringOnIOS();
     enableLineHeightCenteringOnIOS_ = flagValue;
@@ -420,11 +416,7 @@
     // be accessing the provider multiple times but the end state of this
     // instance and the returned flag value would be the same.
 
-<<<<<<< HEAD
-    markFlagAsAccessed(22, "enableLongTaskAPI");
-=======
-    markFlagAsAccessed(19, "enableLongTaskAPI");
->>>>>>> c832f94c
+    markFlagAsAccessed(21, "enableLongTaskAPI");
 
     flagValue = currentProvider_->enableLongTaskAPI();
     enableLongTaskAPI_ = flagValue;
@@ -442,11 +434,7 @@
     // be accessing the provider multiple times but the end state of this
     // instance and the returned flag value would be the same.
 
-<<<<<<< HEAD
-    markFlagAsAccessed(23, "enableNewBackgroundAndBorderDrawables");
-=======
-    markFlagAsAccessed(20, "enableNewBackgroundAndBorderDrawables");
->>>>>>> c832f94c
+    markFlagAsAccessed(22, "enableNewBackgroundAndBorderDrawables");
 
     flagValue = currentProvider_->enableNewBackgroundAndBorderDrawables();
     enableNewBackgroundAndBorderDrawables_ = flagValue;
@@ -464,11 +452,7 @@
     // be accessing the provider multiple times but the end state of this
     // instance and the returned flag value would be the same.
 
-<<<<<<< HEAD
-    markFlagAsAccessed(24, "enablePreciseSchedulingForPremountItemsOnAndroid");
-=======
-    markFlagAsAccessed(21, "enablePreciseSchedulingForPremountItemsOnAndroid");
->>>>>>> c832f94c
+    markFlagAsAccessed(23, "enablePreciseSchedulingForPremountItemsOnAndroid");
 
     flagValue = currentProvider_->enablePreciseSchedulingForPremountItemsOnAndroid();
     enablePreciseSchedulingForPremountItemsOnAndroid_ = flagValue;
@@ -486,11 +470,7 @@
     // be accessing the provider multiple times but the end state of this
     // instance and the returned flag value would be the same.
 
-<<<<<<< HEAD
-    markFlagAsAccessed(25, "enablePropsUpdateReconciliationAndroid");
-=======
-    markFlagAsAccessed(22, "enablePropsUpdateReconciliationAndroid");
->>>>>>> c832f94c
+    markFlagAsAccessed(24, "enablePropsUpdateReconciliationAndroid");
 
     flagValue = currentProvider_->enablePropsUpdateReconciliationAndroid();
     enablePropsUpdateReconciliationAndroid_ = flagValue;
@@ -508,11 +488,7 @@
     // be accessing the provider multiple times but the end state of this
     // instance and the returned flag value would be the same.
 
-<<<<<<< HEAD
-    markFlagAsAccessed(26, "enableReportEventPaintTime");
-=======
-    markFlagAsAccessed(23, "enableReportEventPaintTime");
->>>>>>> c832f94c
+    markFlagAsAccessed(25, "enableReportEventPaintTime");
 
     flagValue = currentProvider_->enableReportEventPaintTime();
     enableReportEventPaintTime_ = flagValue;
@@ -530,11 +506,7 @@
     // be accessing the provider multiple times but the end state of this
     // instance and the returned flag value would be the same.
 
-<<<<<<< HEAD
-    markFlagAsAccessed(27, "enableSynchronousStateUpdates");
-=======
-    markFlagAsAccessed(24, "enableSynchronousStateUpdates");
->>>>>>> c832f94c
+    markFlagAsAccessed(26, "enableSynchronousStateUpdates");
 
     flagValue = currentProvider_->enableSynchronousStateUpdates();
     enableSynchronousStateUpdates_ = flagValue;
@@ -552,11 +524,7 @@
     // be accessing the provider multiple times but the end state of this
     // instance and the returned flag value would be the same.
 
-<<<<<<< HEAD
-    markFlagAsAccessed(28, "enableUIConsistency");
-=======
-    markFlagAsAccessed(25, "enableUIConsistency");
->>>>>>> c832f94c
+    markFlagAsAccessed(27, "enableUIConsistency");
 
     flagValue = currentProvider_->enableUIConsistency();
     enableUIConsistency_ = flagValue;
@@ -574,11 +542,7 @@
     // be accessing the provider multiple times but the end state of this
     // instance and the returned flag value would be the same.
 
-<<<<<<< HEAD
-    markFlagAsAccessed(29, "enableViewRecycling");
-=======
-    markFlagAsAccessed(26, "enableViewRecycling");
->>>>>>> c832f94c
+    markFlagAsAccessed(28, "enableViewRecycling");
 
     flagValue = currentProvider_->enableViewRecycling();
     enableViewRecycling_ = flagValue;
@@ -596,11 +560,7 @@
     // be accessing the provider multiple times but the end state of this
     // instance and the returned flag value would be the same.
 
-<<<<<<< HEAD
-    markFlagAsAccessed(30, "excludeYogaFromRawProps");
-=======
-    markFlagAsAccessed(27, "excludeYogaFromRawProps");
->>>>>>> c832f94c
+    markFlagAsAccessed(29, "excludeYogaFromRawProps");
 
     flagValue = currentProvider_->excludeYogaFromRawProps();
     excludeYogaFromRawProps_ = flagValue;
@@ -618,7 +578,7 @@
     // be accessing the provider multiple times but the end state of this
     // instance and the returned flag value would be the same.
 
-    markFlagAsAccessed(28, "fixDifferentiatorEmittingUpdatesWithWrongParentTag");
+    markFlagAsAccessed(30, "fixDifferentiatorEmittingUpdatesWithWrongParentTag");
 
     flagValue = currentProvider_->fixDifferentiatorEmittingUpdatesWithWrongParentTag();
     fixDifferentiatorEmittingUpdatesWithWrongParentTag_ = flagValue;
@@ -753,27 +713,6 @@
   return flagValue.value();
 }
 
-<<<<<<< HEAD
-bool ReactNativeFeatureFlagsAccessor::setAndroidLayoutDirection() {
-  auto flagValue = setAndroidLayoutDirection_.load();
-
-  if (!flagValue.has_value()) {
-    // This block is not exclusive but it is not necessary.
-    // If multiple threads try to initialize the feature flag, we would only
-    // be accessing the provider multiple times but the end state of this
-    // instance and the returned flag value would be the same.
-
-    markFlagAsAccessed(38, "setAndroidLayoutDirection");
-
-    flagValue = currentProvider_->setAndroidLayoutDirection();
-    setAndroidLayoutDirection_ = flagValue;
-  }
-
-  return flagValue.value();
-}
-
-=======
->>>>>>> c832f94c
 bool ReactNativeFeatureFlagsAccessor::traceTurboModulePromiseRejectionsOnAndroid() {
   auto flagValue = traceTurboModulePromiseRejectionsOnAndroid_.load();
 
@@ -783,11 +722,7 @@
     // be accessing the provider multiple times but the end state of this
     // instance and the returned flag value would be the same.
 
-<<<<<<< HEAD
-    markFlagAsAccessed(39, "traceTurboModulePromiseRejectionsOnAndroid");
-=======
-    markFlagAsAccessed(36, "traceTurboModulePromiseRejectionsOnAndroid");
->>>>>>> c832f94c
+    markFlagAsAccessed(38, "traceTurboModulePromiseRejectionsOnAndroid");
 
     flagValue = currentProvider_->traceTurboModulePromiseRejectionsOnAndroid();
     traceTurboModulePromiseRejectionsOnAndroid_ = flagValue;
@@ -805,11 +740,7 @@
     // be accessing the provider multiple times but the end state of this
     // instance and the returned flag value would be the same.
 
-<<<<<<< HEAD
-    markFlagAsAccessed(40, "useAlwaysAvailableJSErrorHandling");
-=======
-    markFlagAsAccessed(37, "useAlwaysAvailableJSErrorHandling");
->>>>>>> c832f94c
+    markFlagAsAccessed(39, "useAlwaysAvailableJSErrorHandling");
 
     flagValue = currentProvider_->useAlwaysAvailableJSErrorHandling();
     useAlwaysAvailableJSErrorHandling_ = flagValue;
@@ -827,11 +758,7 @@
     // be accessing the provider multiple times but the end state of this
     // instance and the returned flag value would be the same.
 
-<<<<<<< HEAD
-    markFlagAsAccessed(41, "useFabricInterop");
-=======
-    markFlagAsAccessed(38, "useFabricInterop");
->>>>>>> c832f94c
+    markFlagAsAccessed(40, "useFabricInterop");
 
     flagValue = currentProvider_->useFabricInterop();
     useFabricInterop_ = flagValue;
@@ -849,11 +776,7 @@
     // be accessing the provider multiple times but the end state of this
     // instance and the returned flag value would be the same.
 
-<<<<<<< HEAD
-    markFlagAsAccessed(42, "useImmediateExecutorInAndroidBridgeless");
-=======
-    markFlagAsAccessed(39, "useImmediateExecutorInAndroidBridgeless");
->>>>>>> c832f94c
+    markFlagAsAccessed(41, "useImmediateExecutorInAndroidBridgeless");
 
     flagValue = currentProvider_->useImmediateExecutorInAndroidBridgeless();
     useImmediateExecutorInAndroidBridgeless_ = flagValue;
@@ -871,11 +794,7 @@
     // be accessing the provider multiple times but the end state of this
     // instance and the returned flag value would be the same.
 
-<<<<<<< HEAD
-    markFlagAsAccessed(43, "useNativeViewConfigsInBridgelessMode");
-=======
-    markFlagAsAccessed(40, "useNativeViewConfigsInBridgelessMode");
->>>>>>> c832f94c
+    markFlagAsAccessed(42, "useNativeViewConfigsInBridgelessMode");
 
     flagValue = currentProvider_->useNativeViewConfigsInBridgelessMode();
     useNativeViewConfigsInBridgelessMode_ = flagValue;
@@ -893,11 +812,7 @@
     // be accessing the provider multiple times but the end state of this
     // instance and the returned flag value would be the same.
 
-<<<<<<< HEAD
-    markFlagAsAccessed(44, "useOptimisedViewPreallocationOnAndroid");
-=======
-    markFlagAsAccessed(41, "useOptimisedViewPreallocationOnAndroid");
->>>>>>> c832f94c
+    markFlagAsAccessed(43, "useOptimisedViewPreallocationOnAndroid");
 
     flagValue = currentProvider_->useOptimisedViewPreallocationOnAndroid();
     useOptimisedViewPreallocationOnAndroid_ = flagValue;
@@ -915,11 +830,7 @@
     // be accessing the provider multiple times but the end state of this
     // instance and the returned flag value would be the same.
 
-<<<<<<< HEAD
-    markFlagAsAccessed(45, "useOptimizedEventBatchingOnAndroid");
-=======
-    markFlagAsAccessed(42, "useOptimizedEventBatchingOnAndroid");
->>>>>>> c832f94c
+    markFlagAsAccessed(44, "useOptimizedEventBatchingOnAndroid");
 
     flagValue = currentProvider_->useOptimizedEventBatchingOnAndroid();
     useOptimizedEventBatchingOnAndroid_ = flagValue;
@@ -937,7 +848,7 @@
     // be accessing the provider multiple times but the end state of this
     // instance and the returned flag value would be the same.
 
-    markFlagAsAccessed(43, "useRawPropsJsiValue");
+    markFlagAsAccessed(45, "useRawPropsJsiValue");
 
     flagValue = currentProvider_->useRawPropsJsiValue();
     useRawPropsJsiValue_ = flagValue;
