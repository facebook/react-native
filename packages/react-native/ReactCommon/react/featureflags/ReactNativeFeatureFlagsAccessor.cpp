/*
 * Copyright (c) Meta Platforms, Inc. and affiliates.
 *
 * This source code is licensed under the MIT license found in the
 * LICENSE file in the root directory of this source tree.
 *
<<<<<<< HEAD
 * @generated SignedSource<<1643a0c3dceea17c1e0b20e2a2c2c600>>
=======
 * @generated SignedSource<<955524ea199666cfdd38ab4b73efcd2a>>
>>>>>>> 9be5ac10
 */

/**
 * IMPORTANT: Do NOT modify this file directly.
 *
 * To change the definition of the flags, edit
 *   packages/react-native/scripts/featureflags/ReactNativeFeatureFlags.config.js.
 *
 * To regenerate this code, run the following script from the repo root:
 *   yarn featureflags --update
 */

#include <react/featureflags/ReactNativeFeatureFlagsDefaults.h>
#include <sstream>
#include <stdexcept>
#include <string>
#include "ReactNativeFeatureFlags.h"

namespace facebook::react {

ReactNativeFeatureFlagsAccessor::ReactNativeFeatureFlagsAccessor()
    : currentProvider_(std::make_unique<ReactNativeFeatureFlagsDefaults>()),
      wasOverridden_(false) {}

bool ReactNativeFeatureFlagsAccessor::commonTestFlag() {
  auto flagValue = commonTestFlag_.load();

  if (!flagValue.has_value()) {
    // This block is not exclusive but it is not necessary.
    // If multiple threads try to initialize the feature flag, we would only
    // be accessing the provider multiple times but the end state of this
    // instance and the returned flag value would be the same.

    markFlagAsAccessed(0, "commonTestFlag");

    flagValue = currentProvider_->commonTestFlag();
    commonTestFlag_ = flagValue;
  }

  return flagValue.value();
}

bool ReactNativeFeatureFlagsAccessor::animatedShouldSignalBatch() {
  auto flagValue = animatedShouldSignalBatch_.load();

  if (!flagValue.has_value()) {
    // This block is not exclusive but it is not necessary.
    // If multiple threads try to initialize the feature flag, we would only
    // be accessing the provider multiple times but the end state of this
    // instance and the returned flag value would be the same.

    markFlagAsAccessed(1, "animatedShouldSignalBatch");

    flagValue = currentProvider_->animatedShouldSignalBatch();
    animatedShouldSignalBatch_ = flagValue;
  }

  return flagValue.value();
}

bool ReactNativeFeatureFlagsAccessor::avoidCeilingAvailableAndroidTextWidth() {
  auto flagValue = avoidCeilingAvailableAndroidTextWidth_.load();

  if (!flagValue.has_value()) {
    // This block is not exclusive but it is not necessary.
    // If multiple threads try to initialize the feature flag, we would only
    // be accessing the provider multiple times but the end state of this
    // instance and the returned flag value would be the same.

    markFlagAsAccessed(2, "avoidCeilingAvailableAndroidTextWidth");

    flagValue = currentProvider_->avoidCeilingAvailableAndroidTextWidth();
    avoidCeilingAvailableAndroidTextWidth_ = flagValue;
  }

  return flagValue.value();
}

bool ReactNativeFeatureFlagsAccessor::cxxNativeAnimatedEnabled() {
  auto flagValue = cxxNativeAnimatedEnabled_.load();

  if (!flagValue.has_value()) {
    // This block is not exclusive but it is not necessary.
    // If multiple threads try to initialize the feature flag, we would only
    // be accessing the provider multiple times but the end state of this
    // instance and the returned flag value would be the same.

    markFlagAsAccessed(3, "cxxNativeAnimatedEnabled");

    flagValue = currentProvider_->cxxNativeAnimatedEnabled();
    cxxNativeAnimatedEnabled_ = flagValue;
  }

  return flagValue.value();
}

bool ReactNativeFeatureFlagsAccessor::disableMainQueueSyncDispatchIOS() {
  auto flagValue = disableMainQueueSyncDispatchIOS_.load();

  if (!flagValue.has_value()) {
    // This block is not exclusive but it is not necessary.
    // If multiple threads try to initialize the feature flag, we would only
    // be accessing the provider multiple times but the end state of this
    // instance and the returned flag value would be the same.

    markFlagAsAccessed(4, "disableMainQueueSyncDispatchIOS");

    flagValue = currentProvider_->disableMainQueueSyncDispatchIOS();
    disableMainQueueSyncDispatchIOS_ = flagValue;
  }

  return flagValue.value();
}

bool ReactNativeFeatureFlagsAccessor::disableMountItemReorderingAndroid() {
  auto flagValue = disableMountItemReorderingAndroid_.load();

  if (!flagValue.has_value()) {
    // This block is not exclusive but it is not necessary.
    // If multiple threads try to initialize the feature flag, we would only
    // be accessing the provider multiple times but the end state of this
    // instance and the returned flag value would be the same.

    markFlagAsAccessed(5, "disableMountItemReorderingAndroid");

    flagValue = currentProvider_->disableMountItemReorderingAndroid();
    disableMountItemReorderingAndroid_ = flagValue;
  }

  return flagValue.value();
}

bool ReactNativeFeatureFlagsAccessor::enableAccessibilityOrder() {
  auto flagValue = enableAccessibilityOrder_.load();

  if (!flagValue.has_value()) {
    // This block is not exclusive but it is not necessary.
    // If multiple threads try to initialize the feature flag, we would only
    // be accessing the provider multiple times but the end state of this
    // instance and the returned flag value would be the same.

    markFlagAsAccessed(6, "enableAccessibilityOrder");

    flagValue = currentProvider_->enableAccessibilityOrder();
    enableAccessibilityOrder_ = flagValue;
  }

  return flagValue.value();
}

bool ReactNativeFeatureFlagsAccessor::enableAccumulatedUpdatesInRawPropsAndroid() {
  auto flagValue = enableAccumulatedUpdatesInRawPropsAndroid_.load();

  if (!flagValue.has_value()) {
    // This block is not exclusive but it is not necessary.
    // If multiple threads try to initialize the feature flag, we would only
    // be accessing the provider multiple times but the end state of this
    // instance and the returned flag value would be the same.

    markFlagAsAccessed(7, "enableAccumulatedUpdatesInRawPropsAndroid");

    flagValue = currentProvider_->enableAccumulatedUpdatesInRawPropsAndroid();
    enableAccumulatedUpdatesInRawPropsAndroid_ = flagValue;
  }

  return flagValue.value();
}

bool ReactNativeFeatureFlagsAccessor::enableBridgelessArchitecture() {
  auto flagValue = enableBridgelessArchitecture_.load();

  if (!flagValue.has_value()) {
    // This block is not exclusive but it is not necessary.
    // If multiple threads try to initialize the feature flag, we would only
    // be accessing the provider multiple times but the end state of this
    // instance and the returned flag value would be the same.

    markFlagAsAccessed(8, "enableBridgelessArchitecture");

    flagValue = currentProvider_->enableBridgelessArchitecture();
    enableBridgelessArchitecture_ = flagValue;
  }

  return flagValue.value();
}

bool ReactNativeFeatureFlagsAccessor::enableCppPropsIteratorSetter() {
  auto flagValue = enableCppPropsIteratorSetter_.load();

  if (!flagValue.has_value()) {
    // This block is not exclusive but it is not necessary.
    // If multiple threads try to initialize the feature flag, we would only
    // be accessing the provider multiple times but the end state of this
    // instance and the returned flag value would be the same.

    markFlagAsAccessed(9, "enableCppPropsIteratorSetter");

    flagValue = currentProvider_->enableCppPropsIteratorSetter();
    enableCppPropsIteratorSetter_ = flagValue;
  }

  return flagValue.value();
}

bool ReactNativeFeatureFlagsAccessor::enableCustomFocusSearchOnClippedElementsAndroid() {
  auto flagValue = enableCustomFocusSearchOnClippedElementsAndroid_.load();

  if (!flagValue.has_value()) {
    // This block is not exclusive but it is not necessary.
    // If multiple threads try to initialize the feature flag, we would only
    // be accessing the provider multiple times but the end state of this
    // instance and the returned flag value would be the same.

    markFlagAsAccessed(10, "enableCustomFocusSearchOnClippedElementsAndroid");

    flagValue = currentProvider_->enableCustomFocusSearchOnClippedElementsAndroid();
    enableCustomFocusSearchOnClippedElementsAndroid_ = flagValue;
  }

  return flagValue.value();
}

bool ReactNativeFeatureFlagsAccessor::enableDestroyShadowTreeRevisionAsync() {
  auto flagValue = enableDestroyShadowTreeRevisionAsync_.load();

  if (!flagValue.has_value()) {
    // This block is not exclusive but it is not necessary.
    // If multiple threads try to initialize the feature flag, we would only
    // be accessing the provider multiple times but the end state of this
    // instance and the returned flag value would be the same.

    markFlagAsAccessed(11, "enableDestroyShadowTreeRevisionAsync");

    flagValue = currentProvider_->enableDestroyShadowTreeRevisionAsync();
    enableDestroyShadowTreeRevisionAsync_ = flagValue;
  }

  return flagValue.value();
}

bool ReactNativeFeatureFlagsAccessor::enableDoubleMeasurementFixAndroid() {
  auto flagValue = enableDoubleMeasurementFixAndroid_.load();

  if (!flagValue.has_value()) {
    // This block is not exclusive but it is not necessary.
    // If multiple threads try to initialize the feature flag, we would only
    // be accessing the provider multiple times but the end state of this
    // instance and the returned flag value would be the same.

    markFlagAsAccessed(12, "enableDoubleMeasurementFixAndroid");

    flagValue = currentProvider_->enableDoubleMeasurementFixAndroid();
    enableDoubleMeasurementFixAndroid_ = flagValue;
  }

  return flagValue.value();
}

bool ReactNativeFeatureFlagsAccessor::enableEagerRootViewAttachment() {
  auto flagValue = enableEagerRootViewAttachment_.load();

  if (!flagValue.has_value()) {
    // This block is not exclusive but it is not necessary.
    // If multiple threads try to initialize the feature flag, we would only
    // be accessing the provider multiple times but the end state of this
    // instance and the returned flag value would be the same.

    markFlagAsAccessed(13, "enableEagerRootViewAttachment");

    flagValue = currentProvider_->enableEagerRootViewAttachment();
    enableEagerRootViewAttachment_ = flagValue;
  }

  return flagValue.value();
}

bool ReactNativeFeatureFlagsAccessor::enableFabricLogs() {
  auto flagValue = enableFabricLogs_.load();

  if (!flagValue.has_value()) {
    // This block is not exclusive but it is not necessary.
    // If multiple threads try to initialize the feature flag, we would only
    // be accessing the provider multiple times but the end state of this
    // instance and the returned flag value would be the same.

    markFlagAsAccessed(14, "enableFabricLogs");

    flagValue = currentProvider_->enableFabricLogs();
    enableFabricLogs_ = flagValue;
  }

  return flagValue.value();
}

bool ReactNativeFeatureFlagsAccessor::enableFabricRenderer() {
  auto flagValue = enableFabricRenderer_.load();

  if (!flagValue.has_value()) {
    // This block is not exclusive but it is not necessary.
    // If multiple threads try to initialize the feature flag, we would only
    // be accessing the provider multiple times but the end state of this
    // instance and the returned flag value would be the same.

    markFlagAsAccessed(15, "enableFabricRenderer");

    flagValue = currentProvider_->enableFabricRenderer();
    enableFabricRenderer_ = flagValue;
  }

  return flagValue.value();
}

bool ReactNativeFeatureFlagsAccessor::enableFixForParentTagDuringReparenting() {
  auto flagValue = enableFixForParentTagDuringReparenting_.load();

  if (!flagValue.has_value()) {
    // This block is not exclusive but it is not necessary.
    // If multiple threads try to initialize the feature flag, we would only
    // be accessing the provider multiple times but the end state of this
    // instance and the returned flag value would be the same.

    markFlagAsAccessed(16, "enableFixForParentTagDuringReparenting");

    flagValue = currentProvider_->enableFixForParentTagDuringReparenting();
    enableFixForParentTagDuringReparenting_ = flagValue;
  }

  return flagValue.value();
}

bool ReactNativeFeatureFlagsAccessor::enableFontScaleChangesUpdatingLayout() {
  auto flagValue = enableFontScaleChangesUpdatingLayout_.load();

  if (!flagValue.has_value()) {
    // This block is not exclusive but it is not necessary.
    // If multiple threads try to initialize the feature flag, we would only
    // be accessing the provider multiple times but the end state of this
    // instance and the returned flag value would be the same.

    markFlagAsAccessed(17, "enableFontScaleChangesUpdatingLayout");

    flagValue = currentProvider_->enableFontScaleChangesUpdatingLayout();
    enableFontScaleChangesUpdatingLayout_ = flagValue;
  }

  return flagValue.value();
}

bool ReactNativeFeatureFlagsAccessor::enableIOSTextBaselineOffsetPerLine() {
  auto flagValue = enableIOSTextBaselineOffsetPerLine_.load();

  if (!flagValue.has_value()) {
    // This block is not exclusive but it is not necessary.
    // If multiple threads try to initialize the feature flag, we would only
    // be accessing the provider multiple times but the end state of this
    // instance and the returned flag value would be the same.

    markFlagAsAccessed(18, "enableIOSTextBaselineOffsetPerLine");

    flagValue = currentProvider_->enableIOSTextBaselineOffsetPerLine();
    enableIOSTextBaselineOffsetPerLine_ = flagValue;
  }

  return flagValue.value();
}

bool ReactNativeFeatureFlagsAccessor::enableIOSViewClipToPaddingBox() {
  auto flagValue = enableIOSViewClipToPaddingBox_.load();

  if (!flagValue.has_value()) {
    // This block is not exclusive but it is not necessary.
    // If multiple threads try to initialize the feature flag, we would only
    // be accessing the provider multiple times but the end state of this
    // instance and the returned flag value would be the same.

    markFlagAsAccessed(19, "enableIOSViewClipToPaddingBox");

    flagValue = currentProvider_->enableIOSViewClipToPaddingBox();
    enableIOSViewClipToPaddingBox_ = flagValue;
  }

  return flagValue.value();
}

bool ReactNativeFeatureFlagsAccessor::enableIntersectionObserverEventLoopIntegration() {
  auto flagValue = enableIntersectionObserverEventLoopIntegration_.load();

  if (!flagValue.has_value()) {
    // This block is not exclusive but it is not necessary.
    // If multiple threads try to initialize the feature flag, we would only
    // be accessing the provider multiple times but the end state of this
    // instance and the returned flag value would be the same.

    markFlagAsAccessed(20, "enableIntersectionObserverEventLoopIntegration");

    flagValue = currentProvider_->enableIntersectionObserverEventLoopIntegration();
    enableIntersectionObserverEventLoopIntegration_ = flagValue;
  }

  return flagValue.value();
}

bool ReactNativeFeatureFlagsAccessor::enableLayoutAnimationsOnAndroid() {
  auto flagValue = enableLayoutAnimationsOnAndroid_.load();

  if (!flagValue.has_value()) {
    // This block is not exclusive but it is not necessary.
    // If multiple threads try to initialize the feature flag, we would only
    // be accessing the provider multiple times but the end state of this
    // instance and the returned flag value would be the same.

    markFlagAsAccessed(21, "enableLayoutAnimationsOnAndroid");

    flagValue = currentProvider_->enableLayoutAnimationsOnAndroid();
    enableLayoutAnimationsOnAndroid_ = flagValue;
  }

  return flagValue.value();
}

bool ReactNativeFeatureFlagsAccessor::enableLayoutAnimationsOnIOS() {
  auto flagValue = enableLayoutAnimationsOnIOS_.load();

  if (!flagValue.has_value()) {
    // This block is not exclusive but it is not necessary.
    // If multiple threads try to initialize the feature flag, we would only
    // be accessing the provider multiple times but the end state of this
    // instance and the returned flag value would be the same.

    markFlagAsAccessed(22, "enableLayoutAnimationsOnIOS");

    flagValue = currentProvider_->enableLayoutAnimationsOnIOS();
    enableLayoutAnimationsOnIOS_ = flagValue;
  }

  return flagValue.value();
}

bool ReactNativeFeatureFlagsAccessor::enableLineHeightCenteringOnIOS() {
  auto flagValue = enableLineHeightCenteringOnIOS_.load();

  if (!flagValue.has_value()) {
    // This block is not exclusive but it is not necessary.
    // If multiple threads try to initialize the feature flag, we would only
    // be accessing the provider multiple times but the end state of this
    // instance and the returned flag value would be the same.

    markFlagAsAccessed(21, "enableLineHeightCenteringOnIOS");

    flagValue = currentProvider_->enableLineHeightCenteringOnIOS();
    enableLineHeightCenteringOnIOS_ = flagValue;
  }

  return flagValue.value();
}

bool ReactNativeFeatureFlagsAccessor::enableMainQueueModulesOnIOS() {
  auto flagValue = enableMainQueueModulesOnIOS_.load();

  if (!flagValue.has_value()) {
    // This block is not exclusive but it is not necessary.
    // If multiple threads try to initialize the feature flag, we would only
    // be accessing the provider multiple times but the end state of this
    // instance and the returned flag value would be the same.

<<<<<<< HEAD
    markFlagAsAccessed(22, "enableMainQueueModulesOnIOS");
=======
    markFlagAsAccessed(23, "enableMainQueueModulesOnIOS");
>>>>>>> 9be5ac10

    flagValue = currentProvider_->enableMainQueueModulesOnIOS();
    enableMainQueueModulesOnIOS_ = flagValue;
  }

  return flagValue.value();
}

bool ReactNativeFeatureFlagsAccessor::enableModuleArgumentNSNullConversionIOS() {
  auto flagValue = enableModuleArgumentNSNullConversionIOS_.load();

  if (!flagValue.has_value()) {
    // This block is not exclusive but it is not necessary.
    // If multiple threads try to initialize the feature flag, we would only
    // be accessing the provider multiple times but the end state of this
    // instance and the returned flag value would be the same.

    markFlagAsAccessed(24, "enableModuleArgumentNSNullConversionIOS");

    flagValue = currentProvider_->enableModuleArgumentNSNullConversionIOS();
    enableModuleArgumentNSNullConversionIOS_ = flagValue;
  }

  return flagValue.value();
}

bool ReactNativeFeatureFlagsAccessor::enableNativeCSSParsing() {
  auto flagValue = enableNativeCSSParsing_.load();

  if (!flagValue.has_value()) {
    // This block is not exclusive but it is not necessary.
    // If multiple threads try to initialize the feature flag, we would only
    // be accessing the provider multiple times but the end state of this
    // instance and the returned flag value would be the same.

<<<<<<< HEAD
    markFlagAsAccessed(23, "enableNativeCSSParsing");
=======
    markFlagAsAccessed(25, "enableNativeCSSParsing");
>>>>>>> 9be5ac10

    flagValue = currentProvider_->enableNativeCSSParsing();
    enableNativeCSSParsing_ = flagValue;
  }

  return flagValue.value();
}

bool ReactNativeFeatureFlagsAccessor::enableNetworkEventReporting() {
  auto flagValue = enableNetworkEventReporting_.load();

  if (!flagValue.has_value()) {
    // This block is not exclusive but it is not necessary.
    // If multiple threads try to initialize the feature flag, we would only
    // be accessing the provider multiple times but the end state of this
    // instance and the returned flag value would be the same.

<<<<<<< HEAD
    markFlagAsAccessed(24, "enableNetworkEventReporting");
=======
    markFlagAsAccessed(26, "enableNetworkEventReporting");
>>>>>>> 9be5ac10

    flagValue = currentProvider_->enableNetworkEventReporting();
    enableNetworkEventReporting_ = flagValue;
  }

  return flagValue.value();
}

bool ReactNativeFeatureFlagsAccessor::enableNewBackgroundAndBorderDrawables() {
  auto flagValue = enableNewBackgroundAndBorderDrawables_.load();

  if (!flagValue.has_value()) {
    // This block is not exclusive but it is not necessary.
    // If multiple threads try to initialize the feature flag, we would only
    // be accessing the provider multiple times but the end state of this
    // instance and the returned flag value would be the same.

<<<<<<< HEAD
    markFlagAsAccessed(25, "enableNewBackgroundAndBorderDrawables");
=======
    markFlagAsAccessed(27, "enableNewBackgroundAndBorderDrawables");
>>>>>>> 9be5ac10

    flagValue = currentProvider_->enableNewBackgroundAndBorderDrawables();
    enableNewBackgroundAndBorderDrawables_ = flagValue;
  }

  return flagValue.value();
}

bool ReactNativeFeatureFlagsAccessor::enablePreparedTextLayout() {
  auto flagValue = enablePreparedTextLayout_.load();

  if (!flagValue.has_value()) {
    // This block is not exclusive but it is not necessary.
    // If multiple threads try to initialize the feature flag, we would only
    // be accessing the provider multiple times but the end state of this
    // instance and the returned flag value would be the same.

<<<<<<< HEAD
    markFlagAsAccessed(26, "enablePreparedTextLayout");
=======
    markFlagAsAccessed(28, "enablePreparedTextLayout");
>>>>>>> 9be5ac10

    flagValue = currentProvider_->enablePreparedTextLayout();
    enablePreparedTextLayout_ = flagValue;
  }

  return flagValue.value();
}

bool ReactNativeFeatureFlagsAccessor::enablePropsUpdateReconciliationAndroid() {
  auto flagValue = enablePropsUpdateReconciliationAndroid_.load();

  if (!flagValue.has_value()) {
    // This block is not exclusive but it is not necessary.
    // If multiple threads try to initialize the feature flag, we would only
    // be accessing the provider multiple times but the end state of this
    // instance and the returned flag value would be the same.

<<<<<<< HEAD
    markFlagAsAccessed(27, "enablePropsUpdateReconciliationAndroid");
=======
    markFlagAsAccessed(29, "enablePropsUpdateReconciliationAndroid");
>>>>>>> 9be5ac10

    flagValue = currentProvider_->enablePropsUpdateReconciliationAndroid();
    enablePropsUpdateReconciliationAndroid_ = flagValue;
  }

  return flagValue.value();
}

bool ReactNativeFeatureFlagsAccessor::enableResourceTimingAPI() {
  auto flagValue = enableResourceTimingAPI_.load();

  if (!flagValue.has_value()) {
    // This block is not exclusive but it is not necessary.
    // If multiple threads try to initialize the feature flag, we would only
    // be accessing the provider multiple times but the end state of this
    // instance and the returned flag value would be the same.

<<<<<<< HEAD
    markFlagAsAccessed(28, "enableResourceTimingAPI");
=======
    markFlagAsAccessed(30, "enableResourceTimingAPI");
>>>>>>> 9be5ac10

    flagValue = currentProvider_->enableResourceTimingAPI();
    enableResourceTimingAPI_ = flagValue;
  }

  return flagValue.value();
}

bool ReactNativeFeatureFlagsAccessor::enableSynchronousStateUpdates() {
  auto flagValue = enableSynchronousStateUpdates_.load();

  if (!flagValue.has_value()) {
    // This block is not exclusive but it is not necessary.
    // If multiple threads try to initialize the feature flag, we would only
    // be accessing the provider multiple times but the end state of this
    // instance and the returned flag value would be the same.

<<<<<<< HEAD
    markFlagAsAccessed(29, "enableSynchronousStateUpdates");
=======
    markFlagAsAccessed(31, "enableSynchronousStateUpdates");
>>>>>>> 9be5ac10

    flagValue = currentProvider_->enableSynchronousStateUpdates();
    enableSynchronousStateUpdates_ = flagValue;
  }

  return flagValue.value();
}

bool ReactNativeFeatureFlagsAccessor::enableViewCulling() {
  auto flagValue = enableViewCulling_.load();

  if (!flagValue.has_value()) {
    // This block is not exclusive but it is not necessary.
    // If multiple threads try to initialize the feature flag, we would only
    // be accessing the provider multiple times but the end state of this
    // instance and the returned flag value would be the same.

<<<<<<< HEAD
    markFlagAsAccessed(30, "enableViewCulling");
=======
    markFlagAsAccessed(32, "enableViewCulling");
>>>>>>> 9be5ac10

    flagValue = currentProvider_->enableViewCulling();
    enableViewCulling_ = flagValue;
  }

  return flagValue.value();
}

bool ReactNativeFeatureFlagsAccessor::enableViewRecycling() {
  auto flagValue = enableViewRecycling_.load();

  if (!flagValue.has_value()) {
    // This block is not exclusive but it is not necessary.
    // If multiple threads try to initialize the feature flag, we would only
    // be accessing the provider multiple times but the end state of this
    // instance and the returned flag value would be the same.

<<<<<<< HEAD
    markFlagAsAccessed(31, "enableViewRecycling");
=======
    markFlagAsAccessed(33, "enableViewRecycling");
>>>>>>> 9be5ac10

    flagValue = currentProvider_->enableViewRecycling();
    enableViewRecycling_ = flagValue;
  }

  return flagValue.value();
}

bool ReactNativeFeatureFlagsAccessor::enableViewRecyclingForText() {
  auto flagValue = enableViewRecyclingForText_.load();

  if (!flagValue.has_value()) {
    // This block is not exclusive but it is not necessary.
    // If multiple threads try to initialize the feature flag, we would only
    // be accessing the provider multiple times but the end state of this
    // instance and the returned flag value would be the same.

<<<<<<< HEAD
    markFlagAsAccessed(32, "enableViewRecyclingForText");
=======
    markFlagAsAccessed(34, "enableViewRecyclingForText");
>>>>>>> 9be5ac10

    flagValue = currentProvider_->enableViewRecyclingForText();
    enableViewRecyclingForText_ = flagValue;
  }

  return flagValue.value();
}

bool ReactNativeFeatureFlagsAccessor::enableViewRecyclingForView() {
  auto flagValue = enableViewRecyclingForView_.load();

  if (!flagValue.has_value()) {
    // This block is not exclusive but it is not necessary.
    // If multiple threads try to initialize the feature flag, we would only
    // be accessing the provider multiple times but the end state of this
    // instance and the returned flag value would be the same.

<<<<<<< HEAD
    markFlagAsAccessed(33, "enableViewRecyclingForView");
=======
    markFlagAsAccessed(35, "enableViewRecyclingForView");
>>>>>>> 9be5ac10

    flagValue = currentProvider_->enableViewRecyclingForView();
    enableViewRecyclingForView_ = flagValue;
  }

  return flagValue.value();
}

bool ReactNativeFeatureFlagsAccessor::fixMappingOfEventPrioritiesBetweenFabricAndReact() {
  auto flagValue = fixMappingOfEventPrioritiesBetweenFabricAndReact_.load();

  if (!flagValue.has_value()) {
    // This block is not exclusive but it is not necessary.
    // If multiple threads try to initialize the feature flag, we would only
    // be accessing the provider multiple times but the end state of this
    // instance and the returned flag value would be the same.

<<<<<<< HEAD
    markFlagAsAccessed(34, "fixMappingOfEventPrioritiesBetweenFabricAndReact");
=======
    markFlagAsAccessed(36, "fixMappingOfEventPrioritiesBetweenFabricAndReact");
>>>>>>> 9be5ac10

    flagValue = currentProvider_->fixMappingOfEventPrioritiesBetweenFabricAndReact();
    fixMappingOfEventPrioritiesBetweenFabricAndReact_ = flagValue;
  }

  return flagValue.value();
}

bool ReactNativeFeatureFlagsAccessor::fuseboxEnabledRelease() {
  auto flagValue = fuseboxEnabledRelease_.load();

  if (!flagValue.has_value()) {
    // This block is not exclusive but it is not necessary.
    // If multiple threads try to initialize the feature flag, we would only
    // be accessing the provider multiple times but the end state of this
    // instance and the returned flag value would be the same.

<<<<<<< HEAD
    markFlagAsAccessed(35, "fuseboxEnabledRelease");
=======
    markFlagAsAccessed(37, "fuseboxEnabledRelease");
>>>>>>> 9be5ac10

    flagValue = currentProvider_->fuseboxEnabledRelease();
    fuseboxEnabledRelease_ = flagValue;
  }

  return flagValue.value();
}

bool ReactNativeFeatureFlagsAccessor::fuseboxNetworkInspectionEnabled() {
  auto flagValue = fuseboxNetworkInspectionEnabled_.load();

  if (!flagValue.has_value()) {
    // This block is not exclusive but it is not necessary.
    // If multiple threads try to initialize the feature flag, we would only
    // be accessing the provider multiple times but the end state of this
    // instance and the returned flag value would be the same.

<<<<<<< HEAD
    markFlagAsAccessed(36, "fuseboxNetworkInspectionEnabled");
=======
    markFlagAsAccessed(38, "fuseboxNetworkInspectionEnabled");
>>>>>>> 9be5ac10

    flagValue = currentProvider_->fuseboxNetworkInspectionEnabled();
    fuseboxNetworkInspectionEnabled_ = flagValue;
  }

  return flagValue.value();
}

bool ReactNativeFeatureFlagsAccessor::incorporateMaxLinesDuringAndroidLayout() {
  auto flagValue = incorporateMaxLinesDuringAndroidLayout_.load();

  if (!flagValue.has_value()) {
    // This block is not exclusive but it is not necessary.
    // If multiple threads try to initialize the feature flag, we would only
    // be accessing the provider multiple times but the end state of this
    // instance and the returned flag value would be the same.

<<<<<<< HEAD
    markFlagAsAccessed(37, "incorporateMaxLinesDuringAndroidLayout");
=======
    markFlagAsAccessed(39, "incorporateMaxLinesDuringAndroidLayout");
>>>>>>> 9be5ac10

    flagValue = currentProvider_->incorporateMaxLinesDuringAndroidLayout();
    incorporateMaxLinesDuringAndroidLayout_ = flagValue;
  }

  return flagValue.value();
}

bool ReactNativeFeatureFlagsAccessor::traceTurboModulePromiseRejectionsOnAndroid() {
  auto flagValue = traceTurboModulePromiseRejectionsOnAndroid_.load();

  if (!flagValue.has_value()) {
    // This block is not exclusive but it is not necessary.
    // If multiple threads try to initialize the feature flag, we would only
    // be accessing the provider multiple times but the end state of this
    // instance and the returned flag value would be the same.

<<<<<<< HEAD
    markFlagAsAccessed(38, "traceTurboModulePromiseRejectionsOnAndroid");
=======
    markFlagAsAccessed(40, "traceTurboModulePromiseRejectionsOnAndroid");
>>>>>>> 9be5ac10

    flagValue = currentProvider_->traceTurboModulePromiseRejectionsOnAndroid();
    traceTurboModulePromiseRejectionsOnAndroid_ = flagValue;
  }

  return flagValue.value();
}

bool ReactNativeFeatureFlagsAccessor::updateRuntimeShadowNodeReferencesOnCommit() {
  auto flagValue = updateRuntimeShadowNodeReferencesOnCommit_.load();

  if (!flagValue.has_value()) {
    // This block is not exclusive but it is not necessary.
    // If multiple threads try to initialize the feature flag, we would only
    // be accessing the provider multiple times but the end state of this
    // instance and the returned flag value would be the same.

<<<<<<< HEAD
    markFlagAsAccessed(39, "updateRuntimeShadowNodeReferencesOnCommit");
=======
    markFlagAsAccessed(41, "updateRuntimeShadowNodeReferencesOnCommit");
>>>>>>> 9be5ac10

    flagValue = currentProvider_->updateRuntimeShadowNodeReferencesOnCommit();
    updateRuntimeShadowNodeReferencesOnCommit_ = flagValue;
  }

  return flagValue.value();
}

bool ReactNativeFeatureFlagsAccessor::useAlwaysAvailableJSErrorHandling() {
  auto flagValue = useAlwaysAvailableJSErrorHandling_.load();

  if (!flagValue.has_value()) {
    // This block is not exclusive but it is not necessary.
    // If multiple threads try to initialize the feature flag, we would only
    // be accessing the provider multiple times but the end state of this
    // instance and the returned flag value would be the same.

<<<<<<< HEAD
    markFlagAsAccessed(40, "useAlwaysAvailableJSErrorHandling");
=======
    markFlagAsAccessed(42, "useAlwaysAvailableJSErrorHandling");
>>>>>>> 9be5ac10

    flagValue = currentProvider_->useAlwaysAvailableJSErrorHandling();
    useAlwaysAvailableJSErrorHandling_ = flagValue;
  }

  return flagValue.value();
}

bool ReactNativeFeatureFlagsAccessor::useAndroidTextLayoutWidthDirectly() {
  auto flagValue = useAndroidTextLayoutWidthDirectly_.load();

  if (!flagValue.has_value()) {
    // This block is not exclusive but it is not necessary.
    // If multiple threads try to initialize the feature flag, we would only
    // be accessing the provider multiple times but the end state of this
    // instance and the returned flag value would be the same.

<<<<<<< HEAD
    markFlagAsAccessed(41, "useAndroidTextLayoutWidthDirectly");
=======
    markFlagAsAccessed(43, "useAndroidTextLayoutWidthDirectly");
>>>>>>> 9be5ac10

    flagValue = currentProvider_->useAndroidTextLayoutWidthDirectly();
    useAndroidTextLayoutWidthDirectly_ = flagValue;
  }

  return flagValue.value();
}

bool ReactNativeFeatureFlagsAccessor::useFabricInterop() {
  auto flagValue = useFabricInterop_.load();

  if (!flagValue.has_value()) {
    // This block is not exclusive but it is not necessary.
    // If multiple threads try to initialize the feature flag, we would only
    // be accessing the provider multiple times but the end state of this
    // instance and the returned flag value would be the same.

<<<<<<< HEAD
    markFlagAsAccessed(42, "useFabricInterop");
=======
    markFlagAsAccessed(44, "useFabricInterop");
>>>>>>> 9be5ac10

    flagValue = currentProvider_->useFabricInterop();
    useFabricInterop_ = flagValue;
  }

  return flagValue.value();
}

bool ReactNativeFeatureFlagsAccessor::useNativeViewConfigsInBridgelessMode() {
  auto flagValue = useNativeViewConfigsInBridgelessMode_.load();

  if (!flagValue.has_value()) {
    // This block is not exclusive but it is not necessary.
    // If multiple threads try to initialize the feature flag, we would only
    // be accessing the provider multiple times but the end state of this
    // instance and the returned flag value would be the same.

<<<<<<< HEAD
    markFlagAsAccessed(43, "useNativeViewConfigsInBridgelessMode");
=======
    markFlagAsAccessed(45, "useNativeViewConfigsInBridgelessMode");
>>>>>>> 9be5ac10

    flagValue = currentProvider_->useNativeViewConfigsInBridgelessMode();
    useNativeViewConfigsInBridgelessMode_ = flagValue;
  }

  return flagValue.value();
}

bool ReactNativeFeatureFlagsAccessor::useOptimizedEventBatchingOnAndroid() {
  auto flagValue = useOptimizedEventBatchingOnAndroid_.load();

  if (!flagValue.has_value()) {
    // This block is not exclusive but it is not necessary.
    // If multiple threads try to initialize the feature flag, we would only
    // be accessing the provider multiple times but the end state of this
    // instance and the returned flag value would be the same.

<<<<<<< HEAD
    markFlagAsAccessed(44, "useOptimizedEventBatchingOnAndroid");
=======
    markFlagAsAccessed(46, "useOptimizedEventBatchingOnAndroid");
>>>>>>> 9be5ac10

    flagValue = currentProvider_->useOptimizedEventBatchingOnAndroid();
    useOptimizedEventBatchingOnAndroid_ = flagValue;
  }

  return flagValue.value();
}

bool ReactNativeFeatureFlagsAccessor::useRawPropsJsiValue() {
  auto flagValue = useRawPropsJsiValue_.load();

  if (!flagValue.has_value()) {
    // This block is not exclusive but it is not necessary.
    // If multiple threads try to initialize the feature flag, we would only
    // be accessing the provider multiple times but the end state of this
    // instance and the returned flag value would be the same.

<<<<<<< HEAD
    markFlagAsAccessed(45, "useRawPropsJsiValue");
=======
    markFlagAsAccessed(47, "useRawPropsJsiValue");
>>>>>>> 9be5ac10

    flagValue = currentProvider_->useRawPropsJsiValue();
    useRawPropsJsiValue_ = flagValue;
  }

  return flagValue.value();
}

bool ReactNativeFeatureFlagsAccessor::useShadowNodeStateOnClone() {
  auto flagValue = useShadowNodeStateOnClone_.load();

  if (!flagValue.has_value()) {
    // This block is not exclusive but it is not necessary.
    // If multiple threads try to initialize the feature flag, we would only
    // be accessing the provider multiple times but the end state of this
    // instance and the returned flag value would be the same.

<<<<<<< HEAD
    markFlagAsAccessed(46, "useShadowNodeStateOnClone");
=======
    markFlagAsAccessed(48, "useShadowNodeStateOnClone");
>>>>>>> 9be5ac10

    flagValue = currentProvider_->useShadowNodeStateOnClone();
    useShadowNodeStateOnClone_ = flagValue;
  }

  return flagValue.value();
}

bool ReactNativeFeatureFlagsAccessor::useTurboModuleInterop() {
  auto flagValue = useTurboModuleInterop_.load();

  if (!flagValue.has_value()) {
    // This block is not exclusive but it is not necessary.
    // If multiple threads try to initialize the feature flag, we would only
    // be accessing the provider multiple times but the end state of this
    // instance and the returned flag value would be the same.

<<<<<<< HEAD
    markFlagAsAccessed(47, "useTurboModuleInterop");
=======
    markFlagAsAccessed(49, "useTurboModuleInterop");
>>>>>>> 9be5ac10

    flagValue = currentProvider_->useTurboModuleInterop();
    useTurboModuleInterop_ = flagValue;
  }

  return flagValue.value();
}

bool ReactNativeFeatureFlagsAccessor::useTurboModules() {
  auto flagValue = useTurboModules_.load();

  if (!flagValue.has_value()) {
    // This block is not exclusive but it is not necessary.
    // If multiple threads try to initialize the feature flag, we would only
    // be accessing the provider multiple times but the end state of this
    // instance and the returned flag value would be the same.

<<<<<<< HEAD
    markFlagAsAccessed(48, "useTurboModules");
=======
    markFlagAsAccessed(50, "useTurboModules");
>>>>>>> 9be5ac10

    flagValue = currentProvider_->useTurboModules();
    useTurboModules_ = flagValue;
  }

  return flagValue.value();
}

void ReactNativeFeatureFlagsAccessor::override(
    std::unique_ptr<ReactNativeFeatureFlagsProvider> provider) {
  if (wasOverridden_) {
    throw std::runtime_error(
        "Feature flags cannot be overridden more than once");
  }

  ensureFlagsNotAccessed();
  wasOverridden_ = true;
  currentProvider_ = std::move(provider);
}

std::optional<std::string>
ReactNativeFeatureFlagsAccessor::getAccessedFeatureFlagNames() const {
  std::ostringstream featureFlagListBuilder;
  for (const auto& featureFlagName : accessedFeatureFlags_) {
    if (featureFlagName != nullptr) {
      featureFlagListBuilder << featureFlagName << ", ";
    }
  }

  std::string accessedFeatureFlagNames = featureFlagListBuilder.str();
  if (!accessedFeatureFlagNames.empty()) {
    accessedFeatureFlagNames =
        accessedFeatureFlagNames.substr(0, accessedFeatureFlagNames.size() - 2);
  }

  return accessedFeatureFlagNames.empty()
      ? std::nullopt
      : std::optional{accessedFeatureFlagNames};
}

void ReactNativeFeatureFlagsAccessor::markFlagAsAccessed(
    int position,
    const char* flagName) {
  accessedFeatureFlags_[position] = flagName;
}

void ReactNativeFeatureFlagsAccessor::ensureFlagsNotAccessed() {
  auto accessedFeatureFlagNames = getAccessedFeatureFlagNames();

  if (accessedFeatureFlagNames.has_value()) {
    throw std::runtime_error(
        "Feature flags were accessed before being overridden: " +
        accessedFeatureFlagNames.value());
  }
}

} // namespace facebook::react<|MERGE_RESOLUTION|>--- conflicted
+++ resolved
@@ -4,11 +4,7 @@
  * This source code is licensed under the MIT license found in the
  * LICENSE file in the root directory of this source tree.
  *
-<<<<<<< HEAD
- * @generated SignedSource<<1643a0c3dceea17c1e0b20e2a2c2c600>>
-=======
- * @generated SignedSource<<955524ea199666cfdd38ab4b73efcd2a>>
->>>>>>> 9be5ac10
+ * @generated SignedSource<<65353a859c18f9d8fe2710414eed5c3e>>
  */
 
 /**
@@ -456,7 +452,7 @@
     // be accessing the provider multiple times but the end state of this
     // instance and the returned flag value would be the same.
 
-    markFlagAsAccessed(21, "enableLineHeightCenteringOnIOS");
+    markFlagAsAccessed(23, "enableLineHeightCenteringOnIOS");
 
     flagValue = currentProvider_->enableLineHeightCenteringOnIOS();
     enableLineHeightCenteringOnIOS_ = flagValue;
@@ -474,11 +470,7 @@
     // be accessing the provider multiple times but the end state of this
     // instance and the returned flag value would be the same.
 
-<<<<<<< HEAD
-    markFlagAsAccessed(22, "enableMainQueueModulesOnIOS");
-=======
-    markFlagAsAccessed(23, "enableMainQueueModulesOnIOS");
->>>>>>> 9be5ac10
+    markFlagAsAccessed(24, "enableMainQueueModulesOnIOS");
 
     flagValue = currentProvider_->enableMainQueueModulesOnIOS();
     enableMainQueueModulesOnIOS_ = flagValue;
@@ -496,7 +488,7 @@
     // be accessing the provider multiple times but the end state of this
     // instance and the returned flag value would be the same.
 
-    markFlagAsAccessed(24, "enableModuleArgumentNSNullConversionIOS");
+    markFlagAsAccessed(25, "enableModuleArgumentNSNullConversionIOS");
 
     flagValue = currentProvider_->enableModuleArgumentNSNullConversionIOS();
     enableModuleArgumentNSNullConversionIOS_ = flagValue;
@@ -514,11 +506,7 @@
     // be accessing the provider multiple times but the end state of this
     // instance and the returned flag value would be the same.
 
-<<<<<<< HEAD
-    markFlagAsAccessed(23, "enableNativeCSSParsing");
-=======
-    markFlagAsAccessed(25, "enableNativeCSSParsing");
->>>>>>> 9be5ac10
+    markFlagAsAccessed(26, "enableNativeCSSParsing");
 
     flagValue = currentProvider_->enableNativeCSSParsing();
     enableNativeCSSParsing_ = flagValue;
@@ -536,11 +524,7 @@
     // be accessing the provider multiple times but the end state of this
     // instance and the returned flag value would be the same.
 
-<<<<<<< HEAD
-    markFlagAsAccessed(24, "enableNetworkEventReporting");
-=======
-    markFlagAsAccessed(26, "enableNetworkEventReporting");
->>>>>>> 9be5ac10
+    markFlagAsAccessed(27, "enableNetworkEventReporting");
 
     flagValue = currentProvider_->enableNetworkEventReporting();
     enableNetworkEventReporting_ = flagValue;
@@ -558,11 +542,7 @@
     // be accessing the provider multiple times but the end state of this
     // instance and the returned flag value would be the same.
 
-<<<<<<< HEAD
-    markFlagAsAccessed(25, "enableNewBackgroundAndBorderDrawables");
-=======
-    markFlagAsAccessed(27, "enableNewBackgroundAndBorderDrawables");
->>>>>>> 9be5ac10
+    markFlagAsAccessed(28, "enableNewBackgroundAndBorderDrawables");
 
     flagValue = currentProvider_->enableNewBackgroundAndBorderDrawables();
     enableNewBackgroundAndBorderDrawables_ = flagValue;
@@ -580,11 +560,7 @@
     // be accessing the provider multiple times but the end state of this
     // instance and the returned flag value would be the same.
 
-<<<<<<< HEAD
-    markFlagAsAccessed(26, "enablePreparedTextLayout");
-=======
-    markFlagAsAccessed(28, "enablePreparedTextLayout");
->>>>>>> 9be5ac10
+    markFlagAsAccessed(29, "enablePreparedTextLayout");
 
     flagValue = currentProvider_->enablePreparedTextLayout();
     enablePreparedTextLayout_ = flagValue;
@@ -602,11 +578,7 @@
     // be accessing the provider multiple times but the end state of this
     // instance and the returned flag value would be the same.
 
-<<<<<<< HEAD
-    markFlagAsAccessed(27, "enablePropsUpdateReconciliationAndroid");
-=======
-    markFlagAsAccessed(29, "enablePropsUpdateReconciliationAndroid");
->>>>>>> 9be5ac10
+    markFlagAsAccessed(30, "enablePropsUpdateReconciliationAndroid");
 
     flagValue = currentProvider_->enablePropsUpdateReconciliationAndroid();
     enablePropsUpdateReconciliationAndroid_ = flagValue;
@@ -624,11 +596,7 @@
     // be accessing the provider multiple times but the end state of this
     // instance and the returned flag value would be the same.
 
-<<<<<<< HEAD
-    markFlagAsAccessed(28, "enableResourceTimingAPI");
-=======
-    markFlagAsAccessed(30, "enableResourceTimingAPI");
->>>>>>> 9be5ac10
+    markFlagAsAccessed(31, "enableResourceTimingAPI");
 
     flagValue = currentProvider_->enableResourceTimingAPI();
     enableResourceTimingAPI_ = flagValue;
@@ -646,11 +614,7 @@
     // be accessing the provider multiple times but the end state of this
     // instance and the returned flag value would be the same.
 
-<<<<<<< HEAD
-    markFlagAsAccessed(29, "enableSynchronousStateUpdates");
-=======
-    markFlagAsAccessed(31, "enableSynchronousStateUpdates");
->>>>>>> 9be5ac10
+    markFlagAsAccessed(32, "enableSynchronousStateUpdates");
 
     flagValue = currentProvider_->enableSynchronousStateUpdates();
     enableSynchronousStateUpdates_ = flagValue;
@@ -668,11 +632,7 @@
     // be accessing the provider multiple times but the end state of this
     // instance and the returned flag value would be the same.
 
-<<<<<<< HEAD
-    markFlagAsAccessed(30, "enableViewCulling");
-=======
-    markFlagAsAccessed(32, "enableViewCulling");
->>>>>>> 9be5ac10
+    markFlagAsAccessed(33, "enableViewCulling");
 
     flagValue = currentProvider_->enableViewCulling();
     enableViewCulling_ = flagValue;
@@ -690,11 +650,7 @@
     // be accessing the provider multiple times but the end state of this
     // instance and the returned flag value would be the same.
 
-<<<<<<< HEAD
-    markFlagAsAccessed(31, "enableViewRecycling");
-=======
-    markFlagAsAccessed(33, "enableViewRecycling");
->>>>>>> 9be5ac10
+    markFlagAsAccessed(34, "enableViewRecycling");
 
     flagValue = currentProvider_->enableViewRecycling();
     enableViewRecycling_ = flagValue;
@@ -712,11 +668,7 @@
     // be accessing the provider multiple times but the end state of this
     // instance and the returned flag value would be the same.
 
-<<<<<<< HEAD
-    markFlagAsAccessed(32, "enableViewRecyclingForText");
-=======
-    markFlagAsAccessed(34, "enableViewRecyclingForText");
->>>>>>> 9be5ac10
+    markFlagAsAccessed(35, "enableViewRecyclingForText");
 
     flagValue = currentProvider_->enableViewRecyclingForText();
     enableViewRecyclingForText_ = flagValue;
@@ -734,11 +686,7 @@
     // be accessing the provider multiple times but the end state of this
     // instance and the returned flag value would be the same.
 
-<<<<<<< HEAD
-    markFlagAsAccessed(33, "enableViewRecyclingForView");
-=======
-    markFlagAsAccessed(35, "enableViewRecyclingForView");
->>>>>>> 9be5ac10
+    markFlagAsAccessed(36, "enableViewRecyclingForView");
 
     flagValue = currentProvider_->enableViewRecyclingForView();
     enableViewRecyclingForView_ = flagValue;
@@ -756,11 +704,7 @@
     // be accessing the provider multiple times but the end state of this
     // instance and the returned flag value would be the same.
 
-<<<<<<< HEAD
-    markFlagAsAccessed(34, "fixMappingOfEventPrioritiesBetweenFabricAndReact");
-=======
-    markFlagAsAccessed(36, "fixMappingOfEventPrioritiesBetweenFabricAndReact");
->>>>>>> 9be5ac10
+    markFlagAsAccessed(37, "fixMappingOfEventPrioritiesBetweenFabricAndReact");
 
     flagValue = currentProvider_->fixMappingOfEventPrioritiesBetweenFabricAndReact();
     fixMappingOfEventPrioritiesBetweenFabricAndReact_ = flagValue;
@@ -778,11 +722,7 @@
     // be accessing the provider multiple times but the end state of this
     // instance and the returned flag value would be the same.
 
-<<<<<<< HEAD
-    markFlagAsAccessed(35, "fuseboxEnabledRelease");
-=======
-    markFlagAsAccessed(37, "fuseboxEnabledRelease");
->>>>>>> 9be5ac10
+    markFlagAsAccessed(38, "fuseboxEnabledRelease");
 
     flagValue = currentProvider_->fuseboxEnabledRelease();
     fuseboxEnabledRelease_ = flagValue;
@@ -800,11 +740,7 @@
     // be accessing the provider multiple times but the end state of this
     // instance and the returned flag value would be the same.
 
-<<<<<<< HEAD
-    markFlagAsAccessed(36, "fuseboxNetworkInspectionEnabled");
-=======
-    markFlagAsAccessed(38, "fuseboxNetworkInspectionEnabled");
->>>>>>> 9be5ac10
+    markFlagAsAccessed(39, "fuseboxNetworkInspectionEnabled");
 
     flagValue = currentProvider_->fuseboxNetworkInspectionEnabled();
     fuseboxNetworkInspectionEnabled_ = flagValue;
@@ -822,11 +758,7 @@
     // be accessing the provider multiple times but the end state of this
     // instance and the returned flag value would be the same.
 
-<<<<<<< HEAD
-    markFlagAsAccessed(37, "incorporateMaxLinesDuringAndroidLayout");
-=======
-    markFlagAsAccessed(39, "incorporateMaxLinesDuringAndroidLayout");
->>>>>>> 9be5ac10
+    markFlagAsAccessed(40, "incorporateMaxLinesDuringAndroidLayout");
 
     flagValue = currentProvider_->incorporateMaxLinesDuringAndroidLayout();
     incorporateMaxLinesDuringAndroidLayout_ = flagValue;
@@ -844,11 +776,7 @@
     // be accessing the provider multiple times but the end state of this
     // instance and the returned flag value would be the same.
 
-<<<<<<< HEAD
-    markFlagAsAccessed(38, "traceTurboModulePromiseRejectionsOnAndroid");
-=======
-    markFlagAsAccessed(40, "traceTurboModulePromiseRejectionsOnAndroid");
->>>>>>> 9be5ac10
+    markFlagAsAccessed(41, "traceTurboModulePromiseRejectionsOnAndroid");
 
     flagValue = currentProvider_->traceTurboModulePromiseRejectionsOnAndroid();
     traceTurboModulePromiseRejectionsOnAndroid_ = flagValue;
@@ -866,11 +794,7 @@
     // be accessing the provider multiple times but the end state of this
     // instance and the returned flag value would be the same.
 
-<<<<<<< HEAD
-    markFlagAsAccessed(39, "updateRuntimeShadowNodeReferencesOnCommit");
-=======
-    markFlagAsAccessed(41, "updateRuntimeShadowNodeReferencesOnCommit");
->>>>>>> 9be5ac10
+    markFlagAsAccessed(42, "updateRuntimeShadowNodeReferencesOnCommit");
 
     flagValue = currentProvider_->updateRuntimeShadowNodeReferencesOnCommit();
     updateRuntimeShadowNodeReferencesOnCommit_ = flagValue;
@@ -888,11 +812,7 @@
     // be accessing the provider multiple times but the end state of this
     // instance and the returned flag value would be the same.
 
-<<<<<<< HEAD
-    markFlagAsAccessed(40, "useAlwaysAvailableJSErrorHandling");
-=======
-    markFlagAsAccessed(42, "useAlwaysAvailableJSErrorHandling");
->>>>>>> 9be5ac10
+    markFlagAsAccessed(43, "useAlwaysAvailableJSErrorHandling");
 
     flagValue = currentProvider_->useAlwaysAvailableJSErrorHandling();
     useAlwaysAvailableJSErrorHandling_ = flagValue;
@@ -910,11 +830,7 @@
     // be accessing the provider multiple times but the end state of this
     // instance and the returned flag value would be the same.
 
-<<<<<<< HEAD
-    markFlagAsAccessed(41, "useAndroidTextLayoutWidthDirectly");
-=======
-    markFlagAsAccessed(43, "useAndroidTextLayoutWidthDirectly");
->>>>>>> 9be5ac10
+    markFlagAsAccessed(44, "useAndroidTextLayoutWidthDirectly");
 
     flagValue = currentProvider_->useAndroidTextLayoutWidthDirectly();
     useAndroidTextLayoutWidthDirectly_ = flagValue;
@@ -932,11 +848,7 @@
     // be accessing the provider multiple times but the end state of this
     // instance and the returned flag value would be the same.
 
-<<<<<<< HEAD
-    markFlagAsAccessed(42, "useFabricInterop");
-=======
-    markFlagAsAccessed(44, "useFabricInterop");
->>>>>>> 9be5ac10
+    markFlagAsAccessed(45, "useFabricInterop");
 
     flagValue = currentProvider_->useFabricInterop();
     useFabricInterop_ = flagValue;
@@ -954,11 +866,7 @@
     // be accessing the provider multiple times but the end state of this
     // instance and the returned flag value would be the same.
 
-<<<<<<< HEAD
-    markFlagAsAccessed(43, "useNativeViewConfigsInBridgelessMode");
-=======
-    markFlagAsAccessed(45, "useNativeViewConfigsInBridgelessMode");
->>>>>>> 9be5ac10
+    markFlagAsAccessed(46, "useNativeViewConfigsInBridgelessMode");
 
     flagValue = currentProvider_->useNativeViewConfigsInBridgelessMode();
     useNativeViewConfigsInBridgelessMode_ = flagValue;
@@ -976,11 +884,7 @@
     // be accessing the provider multiple times but the end state of this
     // instance and the returned flag value would be the same.
 
-<<<<<<< HEAD
-    markFlagAsAccessed(44, "useOptimizedEventBatchingOnAndroid");
-=======
-    markFlagAsAccessed(46, "useOptimizedEventBatchingOnAndroid");
->>>>>>> 9be5ac10
+    markFlagAsAccessed(47, "useOptimizedEventBatchingOnAndroid");
 
     flagValue = currentProvider_->useOptimizedEventBatchingOnAndroid();
     useOptimizedEventBatchingOnAndroid_ = flagValue;
@@ -998,11 +902,7 @@
     // be accessing the provider multiple times but the end state of this
     // instance and the returned flag value would be the same.
 
-<<<<<<< HEAD
-    markFlagAsAccessed(45, "useRawPropsJsiValue");
-=======
-    markFlagAsAccessed(47, "useRawPropsJsiValue");
->>>>>>> 9be5ac10
+    markFlagAsAccessed(48, "useRawPropsJsiValue");
 
     flagValue = currentProvider_->useRawPropsJsiValue();
     useRawPropsJsiValue_ = flagValue;
@@ -1020,11 +920,7 @@
     // be accessing the provider multiple times but the end state of this
     // instance and the returned flag value would be the same.
 
-<<<<<<< HEAD
-    markFlagAsAccessed(46, "useShadowNodeStateOnClone");
-=======
-    markFlagAsAccessed(48, "useShadowNodeStateOnClone");
->>>>>>> 9be5ac10
+    markFlagAsAccessed(49, "useShadowNodeStateOnClone");
 
     flagValue = currentProvider_->useShadowNodeStateOnClone();
     useShadowNodeStateOnClone_ = flagValue;
@@ -1042,11 +938,7 @@
     // be accessing the provider multiple times but the end state of this
     // instance and the returned flag value would be the same.
 
-<<<<<<< HEAD
-    markFlagAsAccessed(47, "useTurboModuleInterop");
-=======
-    markFlagAsAccessed(49, "useTurboModuleInterop");
->>>>>>> 9be5ac10
+    markFlagAsAccessed(50, "useTurboModuleInterop");
 
     flagValue = currentProvider_->useTurboModuleInterop();
     useTurboModuleInterop_ = flagValue;
@@ -1064,11 +956,7 @@
     // be accessing the provider multiple times but the end state of this
     // instance and the returned flag value would be the same.
 
-<<<<<<< HEAD
-    markFlagAsAccessed(48, "useTurboModules");
-=======
-    markFlagAsAccessed(50, "useTurboModules");
->>>>>>> 9be5ac10
+    markFlagAsAccessed(51, "useTurboModules");
 
     flagValue = currentProvider_->useTurboModules();
     useTurboModules_ = flagValue;
