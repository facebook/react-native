/*
 * Copyright (c) Meta Platforms, Inc. and affiliates.
 *
 * This source code is licensed under the MIT license found in the
 * LICENSE file in the root directory of this source tree.
 *
<<<<<<< HEAD
 * @generated SignedSource<<9249bef17a97a2101912105fb0a0127f>>
=======
 * @generated SignedSource<<1affcd93b19e37b0c2777263bac0fa07>>
>>>>>>> 5936f29d
 */

/**
 * IMPORTANT: Do NOT modify this file directly.
 *
 * To change the definition of the flags, edit
 *   packages/react-native/scripts/featureflags/ReactNativeFeatureFlags.config.js.
 *
 * To regenerate this code, run the following script from the repo root:
 *   yarn featureflags --update
 */

#include <react/featureflags/ReactNativeFeatureFlagsDefaults.h>
#include <sstream>
#include <stdexcept>
#include <string>
#include "ReactNativeFeatureFlags.h"

namespace facebook::react {

ReactNativeFeatureFlagsAccessor::ReactNativeFeatureFlagsAccessor()
    : currentProvider_(std::make_unique<ReactNativeFeatureFlagsDefaults>()),
      wasOverridden_(false) {}

bool ReactNativeFeatureFlagsAccessor::commonTestFlag() {
  auto flagValue = commonTestFlag_.load();

  if (!flagValue.has_value()) {
    // This block is not exclusive but it is not necessary.
    // If multiple threads try to initialize the feature flag, we would only
    // be accessing the provider multiple times but the end state of this
    // instance and the returned flag value would be the same.

    markFlagAsAccessed(0, "commonTestFlag");

    flagValue = currentProvider_->commonTestFlag();
    commonTestFlag_ = flagValue;
  }

  return flagValue.value();
}

bool ReactNativeFeatureFlagsAccessor::cdpInteractionMetricsEnabled() {
  auto flagValue = cdpInteractionMetricsEnabled_.load();

  if (!flagValue.has_value()) {
    // This block is not exclusive but it is not necessary.
    // If multiple threads try to initialize the feature flag, we would only
    // be accessing the provider multiple times but the end state of this
    // instance and the returned flag value would be the same.

    markFlagAsAccessed(1, "cdpInteractionMetricsEnabled");

    flagValue = currentProvider_->cdpInteractionMetricsEnabled();
    cdpInteractionMetricsEnabled_ = flagValue;
  }

  return flagValue.value();
}

bool ReactNativeFeatureFlagsAccessor::cxxNativeAnimatedEnabled() {
  auto flagValue = cxxNativeAnimatedEnabled_.load();

  if (!flagValue.has_value()) {
    // This block is not exclusive but it is not necessary.
    // If multiple threads try to initialize the feature flag, we would only
    // be accessing the provider multiple times but the end state of this
    // instance and the returned flag value would be the same.

    markFlagAsAccessed(2, "cxxNativeAnimatedEnabled");

    flagValue = currentProvider_->cxxNativeAnimatedEnabled();
    cxxNativeAnimatedEnabled_ = flagValue;
  }

  return flagValue.value();
}

bool ReactNativeFeatureFlagsAccessor::cxxNativeAnimatedRemoveJsSync() {
  auto flagValue = cxxNativeAnimatedRemoveJsSync_.load();

  if (!flagValue.has_value()) {
    // This block is not exclusive but it is not necessary.
    // If multiple threads try to initialize the feature flag, we would only
    // be accessing the provider multiple times but the end state of this
    // instance and the returned flag value would be the same.

    markFlagAsAccessed(3, "cxxNativeAnimatedRemoveJsSync");

    flagValue = currentProvider_->cxxNativeAnimatedRemoveJsSync();
    cxxNativeAnimatedRemoveJsSync_ = flagValue;
  }

  return flagValue.value();
}

bool ReactNativeFeatureFlagsAccessor::disableFabricCommitInCXXAnimated() {
  auto flagValue = disableFabricCommitInCXXAnimated_.load();

  if (!flagValue.has_value()) {
    // This block is not exclusive but it is not necessary.
    // If multiple threads try to initialize the feature flag, we would only
    // be accessing the provider multiple times but the end state of this
    // instance and the returned flag value would be the same.

    markFlagAsAccessed(4, "disableFabricCommitInCXXAnimated");

    flagValue = currentProvider_->disableFabricCommitInCXXAnimated();
    disableFabricCommitInCXXAnimated_ = flagValue;
  }

  return flagValue.value();
}

bool ReactNativeFeatureFlagsAccessor::disableMountItemReorderingAndroid() {
  auto flagValue = disableMountItemReorderingAndroid_.load();

  if (!flagValue.has_value()) {
    // This block is not exclusive but it is not necessary.
    // If multiple threads try to initialize the feature flag, we would only
    // be accessing the provider multiple times but the end state of this
    // instance and the returned flag value would be the same.

    markFlagAsAccessed(5, "disableMountItemReorderingAndroid");

    flagValue = currentProvider_->disableMountItemReorderingAndroid();
    disableMountItemReorderingAndroid_ = flagValue;
  }

  return flagValue.value();
}

bool ReactNativeFeatureFlagsAccessor::disableOldAndroidAttachmentMetricsWorkarounds() {
  auto flagValue = disableOldAndroidAttachmentMetricsWorkarounds_.load();

  if (!flagValue.has_value()) {
    // This block is not exclusive but it is not necessary.
    // If multiple threads try to initialize the feature flag, we would only
    // be accessing the provider multiple times but the end state of this
    // instance and the returned flag value would be the same.

    markFlagAsAccessed(6, "disableOldAndroidAttachmentMetricsWorkarounds");

    flagValue = currentProvider_->disableOldAndroidAttachmentMetricsWorkarounds();
    disableOldAndroidAttachmentMetricsWorkarounds_ = flagValue;
  }

  return flagValue.value();
}

bool ReactNativeFeatureFlagsAccessor::disableTextLayoutManagerCacheAndroid() {
  auto flagValue = disableTextLayoutManagerCacheAndroid_.load();

  if (!flagValue.has_value()) {
    // This block is not exclusive but it is not necessary.
    // If multiple threads try to initialize the feature flag, we would only
    // be accessing the provider multiple times but the end state of this
    // instance and the returned flag value would be the same.

    markFlagAsAccessed(7, "disableTextLayoutManagerCacheAndroid");

    flagValue = currentProvider_->disableTextLayoutManagerCacheAndroid();
    disableTextLayoutManagerCacheAndroid_ = flagValue;
  }

  return flagValue.value();
}

bool ReactNativeFeatureFlagsAccessor::enableAccessibilityOrder() {
  auto flagValue = enableAccessibilityOrder_.load();

  if (!flagValue.has_value()) {
    // This block is not exclusive but it is not necessary.
    // If multiple threads try to initialize the feature flag, we would only
    // be accessing the provider multiple times but the end state of this
    // instance and the returned flag value would be the same.

    markFlagAsAccessed(8, "enableAccessibilityOrder");

    flagValue = currentProvider_->enableAccessibilityOrder();
    enableAccessibilityOrder_ = flagValue;
  }

  return flagValue.value();
}

bool ReactNativeFeatureFlagsAccessor::enableAccumulatedUpdatesInRawPropsAndroid() {
  auto flagValue = enableAccumulatedUpdatesInRawPropsAndroid_.load();

  if (!flagValue.has_value()) {
    // This block is not exclusive but it is not necessary.
    // If multiple threads try to initialize the feature flag, we would only
    // be accessing the provider multiple times but the end state of this
    // instance and the returned flag value would be the same.

    markFlagAsAccessed(9, "enableAccumulatedUpdatesInRawPropsAndroid");

    flagValue = currentProvider_->enableAccumulatedUpdatesInRawPropsAndroid();
    enableAccumulatedUpdatesInRawPropsAndroid_ = flagValue;
  }

  return flagValue.value();
}

bool ReactNativeFeatureFlagsAccessor::enableAndroidTextMeasurementOptimizations() {
  auto flagValue = enableAndroidTextMeasurementOptimizations_.load();

  if (!flagValue.has_value()) {
    // This block is not exclusive but it is not necessary.
    // If multiple threads try to initialize the feature flag, we would only
    // be accessing the provider multiple times but the end state of this
    // instance and the returned flag value would be the same.

    markFlagAsAccessed(10, "enableAndroidTextMeasurementOptimizations");

    flagValue = currentProvider_->enableAndroidTextMeasurementOptimizations();
    enableAndroidTextMeasurementOptimizations_ = flagValue;
  }

  return flagValue.value();
}

bool ReactNativeFeatureFlagsAccessor::enableBridgelessArchitecture() {
  auto flagValue = enableBridgelessArchitecture_.load();

  if (!flagValue.has_value()) {
    // This block is not exclusive but it is not necessary.
    // If multiple threads try to initialize the feature flag, we would only
    // be accessing the provider multiple times but the end state of this
    // instance and the returned flag value would be the same.

    markFlagAsAccessed(11, "enableBridgelessArchitecture");

    flagValue = currentProvider_->enableBridgelessArchitecture();
    enableBridgelessArchitecture_ = flagValue;
  }

  return flagValue.value();
}

bool ReactNativeFeatureFlagsAccessor::enableCppPropsIteratorSetter() {
  auto flagValue = enableCppPropsIteratorSetter_.load();

  if (!flagValue.has_value()) {
    // This block is not exclusive but it is not necessary.
    // If multiple threads try to initialize the feature flag, we would only
    // be accessing the provider multiple times but the end state of this
    // instance and the returned flag value would be the same.

    markFlagAsAccessed(12, "enableCppPropsIteratorSetter");

    flagValue = currentProvider_->enableCppPropsIteratorSetter();
    enableCppPropsIteratorSetter_ = flagValue;
  }

  return flagValue.value();
}

bool ReactNativeFeatureFlagsAccessor::enableCustomFocusSearchOnClippedElementsAndroid() {
  auto flagValue = enableCustomFocusSearchOnClippedElementsAndroid_.load();

  if (!flagValue.has_value()) {
    // This block is not exclusive but it is not necessary.
    // If multiple threads try to initialize the feature flag, we would only
    // be accessing the provider multiple times but the end state of this
    // instance and the returned flag value would be the same.

    markFlagAsAccessed(13, "enableCustomFocusSearchOnClippedElementsAndroid");

    flagValue = currentProvider_->enableCustomFocusSearchOnClippedElementsAndroid();
    enableCustomFocusSearchOnClippedElementsAndroid_ = flagValue;
  }

  return flagValue.value();
}

bool ReactNativeFeatureFlagsAccessor::enableDestroyShadowTreeRevisionAsync() {
  auto flagValue = enableDestroyShadowTreeRevisionAsync_.load();

  if (!flagValue.has_value()) {
    // This block is not exclusive but it is not necessary.
    // If multiple threads try to initialize the feature flag, we would only
    // be accessing the provider multiple times but the end state of this
    // instance and the returned flag value would be the same.

    markFlagAsAccessed(14, "enableDestroyShadowTreeRevisionAsync");

    flagValue = currentProvider_->enableDestroyShadowTreeRevisionAsync();
    enableDestroyShadowTreeRevisionAsync_ = flagValue;
  }

  return flagValue.value();
}

bool ReactNativeFeatureFlagsAccessor::enableDoubleMeasurementFixAndroid() {
  auto flagValue = enableDoubleMeasurementFixAndroid_.load();

  if (!flagValue.has_value()) {
    // This block is not exclusive but it is not necessary.
    // If multiple threads try to initialize the feature flag, we would only
    // be accessing the provider multiple times but the end state of this
    // instance and the returned flag value would be the same.

    markFlagAsAccessed(15, "enableDoubleMeasurementFixAndroid");

    flagValue = currentProvider_->enableDoubleMeasurementFixAndroid();
    enableDoubleMeasurementFixAndroid_ = flagValue;
  }

  return flagValue.value();
}

bool ReactNativeFeatureFlagsAccessor::enableEagerMainQueueModulesOnIOS() {
  auto flagValue = enableEagerMainQueueModulesOnIOS_.load();

  if (!flagValue.has_value()) {
    // This block is not exclusive but it is not necessary.
    // If multiple threads try to initialize the feature flag, we would only
    // be accessing the provider multiple times but the end state of this
    // instance and the returned flag value would be the same.

    markFlagAsAccessed(16, "enableEagerMainQueueModulesOnIOS");

    flagValue = currentProvider_->enableEagerMainQueueModulesOnIOS();
    enableEagerMainQueueModulesOnIOS_ = flagValue;
  }

  return flagValue.value();
}

bool ReactNativeFeatureFlagsAccessor::enableEagerRootViewAttachment() {
  auto flagValue = enableEagerRootViewAttachment_.load();

  if (!flagValue.has_value()) {
    // This block is not exclusive but it is not necessary.
    // If multiple threads try to initialize the feature flag, we would only
    // be accessing the provider multiple times but the end state of this
    // instance and the returned flag value would be the same.

    markFlagAsAccessed(17, "enableEagerRootViewAttachment");

    flagValue = currentProvider_->enableEagerRootViewAttachment();
    enableEagerRootViewAttachment_ = flagValue;
  }

  return flagValue.value();
}

bool ReactNativeFeatureFlagsAccessor::enableFabricLogs() {
  auto flagValue = enableFabricLogs_.load();

  if (!flagValue.has_value()) {
    // This block is not exclusive but it is not necessary.
    // If multiple threads try to initialize the feature flag, we would only
    // be accessing the provider multiple times but the end state of this
    // instance and the returned flag value would be the same.

    markFlagAsAccessed(18, "enableFabricLogs");

    flagValue = currentProvider_->enableFabricLogs();
    enableFabricLogs_ = flagValue;
  }

  return flagValue.value();
}

bool ReactNativeFeatureFlagsAccessor::enableFabricRenderer() {
  auto flagValue = enableFabricRenderer_.load();

  if (!flagValue.has_value()) {
    // This block is not exclusive but it is not necessary.
    // If multiple threads try to initialize the feature flag, we would only
    // be accessing the provider multiple times but the end state of this
    // instance and the returned flag value would be the same.

    markFlagAsAccessed(19, "enableFabricRenderer");

    flagValue = currentProvider_->enableFabricRenderer();
    enableFabricRenderer_ = flagValue;
  }

  return flagValue.value();
}

bool ReactNativeFeatureFlagsAccessor::enableFixForParentTagDuringReparenting() {
  auto flagValue = enableFixForParentTagDuringReparenting_.load();

  if (!flagValue.has_value()) {
    // This block is not exclusive but it is not necessary.
    // If multiple threads try to initialize the feature flag, we would only
    // be accessing the provider multiple times but the end state of this
    // instance and the returned flag value would be the same.

    markFlagAsAccessed(20, "enableFixForParentTagDuringReparenting");

    flagValue = currentProvider_->enableFixForParentTagDuringReparenting();
    enableFixForParentTagDuringReparenting_ = flagValue;
  }

  return flagValue.value();
}

bool ReactNativeFeatureFlagsAccessor::enableFontScaleChangesUpdatingLayout() {
  auto flagValue = enableFontScaleChangesUpdatingLayout_.load();

  if (!flagValue.has_value()) {
    // This block is not exclusive but it is not necessary.
    // If multiple threads try to initialize the feature flag, we would only
    // be accessing the provider multiple times but the end state of this
    // instance and the returned flag value would be the same.

    markFlagAsAccessed(21, "enableFontScaleChangesUpdatingLayout");

    flagValue = currentProvider_->enableFontScaleChangesUpdatingLayout();
    enableFontScaleChangesUpdatingLayout_ = flagValue;
  }

  return flagValue.value();
}

bool ReactNativeFeatureFlagsAccessor::enableIOSTextBaselineOffsetPerLine() {
  auto flagValue = enableIOSTextBaselineOffsetPerLine_.load();

  if (!flagValue.has_value()) {
    // This block is not exclusive but it is not necessary.
    // If multiple threads try to initialize the feature flag, we would only
    // be accessing the provider multiple times but the end state of this
    // instance and the returned flag value would be the same.

    markFlagAsAccessed(22, "enableIOSTextBaselineOffsetPerLine");

    flagValue = currentProvider_->enableIOSTextBaselineOffsetPerLine();
    enableIOSTextBaselineOffsetPerLine_ = flagValue;
  }

  return flagValue.value();
}

bool ReactNativeFeatureFlagsAccessor::enableIOSViewClipToPaddingBox() {
  auto flagValue = enableIOSViewClipToPaddingBox_.load();

  if (!flagValue.has_value()) {
    // This block is not exclusive but it is not necessary.
    // If multiple threads try to initialize the feature flag, we would only
    // be accessing the provider multiple times but the end state of this
    // instance and the returned flag value would be the same.

    markFlagAsAccessed(23, "enableIOSViewClipToPaddingBox");

    flagValue = currentProvider_->enableIOSViewClipToPaddingBox();
    enableIOSViewClipToPaddingBox_ = flagValue;
  }

  return flagValue.value();
}

bool ReactNativeFeatureFlagsAccessor::enableImagePrefetchingAndroid() {
  auto flagValue = enableImagePrefetchingAndroid_.load();

  if (!flagValue.has_value()) {
    // This block is not exclusive but it is not necessary.
    // If multiple threads try to initialize the feature flag, we would only
    // be accessing the provider multiple times but the end state of this
    // instance and the returned flag value would be the same.

    markFlagAsAccessed(24, "enableImagePrefetchingAndroid");

    flagValue = currentProvider_->enableImagePrefetchingAndroid();
    enableImagePrefetchingAndroid_ = flagValue;
  }

  return flagValue.value();
}

bool ReactNativeFeatureFlagsAccessor::enableImmediateUpdateModeForContentOffsetChanges() {
  auto flagValue = enableImmediateUpdateModeForContentOffsetChanges_.load();

  if (!flagValue.has_value()) {
    // This block is not exclusive but it is not necessary.
    // If multiple threads try to initialize the feature flag, we would only
    // be accessing the provider multiple times but the end state of this
    // instance and the returned flag value would be the same.

    markFlagAsAccessed(25, "enableImmediateUpdateModeForContentOffsetChanges");

    flagValue = currentProvider_->enableImmediateUpdateModeForContentOffsetChanges();
    enableImmediateUpdateModeForContentOffsetChanges_ = flagValue;
  }

  return flagValue.value();
}

bool ReactNativeFeatureFlagsAccessor::enableInteropViewManagerClassLookUpOptimizationIOS() {
  auto flagValue = enableInteropViewManagerClassLookUpOptimizationIOS_.load();

  if (!flagValue.has_value()) {
    // This block is not exclusive but it is not necessary.
    // If multiple threads try to initialize the feature flag, we would only
    // be accessing the provider multiple times but the end state of this
    // instance and the returned flag value would be the same.

    markFlagAsAccessed(26, "enableInteropViewManagerClassLookUpOptimizationIOS");

    flagValue = currentProvider_->enableInteropViewManagerClassLookUpOptimizationIOS();
    enableInteropViewManagerClassLookUpOptimizationIOS_ = flagValue;
  }

  return flagValue.value();
}

bool ReactNativeFeatureFlagsAccessor::enableLayoutAnimationsOnAndroid() {
  auto flagValue = enableLayoutAnimationsOnAndroid_.load();

  if (!flagValue.has_value()) {
    // This block is not exclusive but it is not necessary.
    // If multiple threads try to initialize the feature flag, we would only
    // be accessing the provider multiple times but the end state of this
    // instance and the returned flag value would be the same.

    markFlagAsAccessed(27, "enableLayoutAnimationsOnAndroid");

    flagValue = currentProvider_->enableLayoutAnimationsOnAndroid();
    enableLayoutAnimationsOnAndroid_ = flagValue;
  }

  return flagValue.value();
}

bool ReactNativeFeatureFlagsAccessor::enableLayoutAnimationsOnIOS() {
  auto flagValue = enableLayoutAnimationsOnIOS_.load();

  if (!flagValue.has_value()) {
    // This block is not exclusive but it is not necessary.
    // If multiple threads try to initialize the feature flag, we would only
    // be accessing the provider multiple times but the end state of this
    // instance and the returned flag value would be the same.

    markFlagAsAccessed(28, "enableLayoutAnimationsOnIOS");

    flagValue = currentProvider_->enableLayoutAnimationsOnIOS();
    enableLayoutAnimationsOnIOS_ = flagValue;
  }

  return flagValue.value();
}

bool ReactNativeFeatureFlagsAccessor::enableMainQueueCoordinatorOnIOS() {
  auto flagValue = enableMainQueueCoordinatorOnIOS_.load();

  if (!flagValue.has_value()) {
    // This block is not exclusive but it is not necessary.
    // If multiple threads try to initialize the feature flag, we would only
    // be accessing the provider multiple times but the end state of this
    // instance and the returned flag value would be the same.

    markFlagAsAccessed(29, "enableMainQueueCoordinatorOnIOS");

    flagValue = currentProvider_->enableMainQueueCoordinatorOnIOS();
    enableMainQueueCoordinatorOnIOS_ = flagValue;
  }

  return flagValue.value();
}

bool ReactNativeFeatureFlagsAccessor::enableModuleArgumentNSNullConversionIOS() {
  auto flagValue = enableModuleArgumentNSNullConversionIOS_.load();

  if (!flagValue.has_value()) {
    // This block is not exclusive but it is not necessary.
    // If multiple threads try to initialize the feature flag, we would only
    // be accessing the provider multiple times but the end state of this
    // instance and the returned flag value would be the same.

    markFlagAsAccessed(30, "enableModuleArgumentNSNullConversionIOS");

    flagValue = currentProvider_->enableModuleArgumentNSNullConversionIOS();
    enableModuleArgumentNSNullConversionIOS_ = flagValue;
  }

  return flagValue.value();
}

bool ReactNativeFeatureFlagsAccessor::enableNativeCSSParsing() {
  auto flagValue = enableNativeCSSParsing_.load();

  if (!flagValue.has_value()) {
    // This block is not exclusive but it is not necessary.
    // If multiple threads try to initialize the feature flag, we would only
    // be accessing the provider multiple times but the end state of this
    // instance and the returned flag value would be the same.

    markFlagAsAccessed(31, "enableNativeCSSParsing");

    flagValue = currentProvider_->enableNativeCSSParsing();
    enableNativeCSSParsing_ = flagValue;
  }

  return flagValue.value();
}

bool ReactNativeFeatureFlagsAccessor::enableNetworkEventReporting() {
  auto flagValue = enableNetworkEventReporting_.load();

  if (!flagValue.has_value()) {
    // This block is not exclusive but it is not necessary.
    // If multiple threads try to initialize the feature flag, we would only
    // be accessing the provider multiple times but the end state of this
    // instance and the returned flag value would be the same.

    markFlagAsAccessed(32, "enableNetworkEventReporting");

    flagValue = currentProvider_->enableNetworkEventReporting();
    enableNetworkEventReporting_ = flagValue;
  }

  return flagValue.value();
}

bool ReactNativeFeatureFlagsAccessor::enableNewBackgroundAndBorderDrawables() {
  auto flagValue = enableNewBackgroundAndBorderDrawables_.load();

  if (!flagValue.has_value()) {
    // This block is not exclusive but it is not necessary.
    // If multiple threads try to initialize the feature flag, we would only
    // be accessing the provider multiple times but the end state of this
    // instance and the returned flag value would be the same.

    markFlagAsAccessed(33, "enableNewBackgroundAndBorderDrawables");

    flagValue = currentProvider_->enableNewBackgroundAndBorderDrawables();
    enableNewBackgroundAndBorderDrawables_ = flagValue;
  }

  return flagValue.value();
}

bool ReactNativeFeatureFlagsAccessor::enablePreparedTextLayout() {
  auto flagValue = enablePreparedTextLayout_.load();

  if (!flagValue.has_value()) {
    // This block is not exclusive but it is not necessary.
    // If multiple threads try to initialize the feature flag, we would only
    // be accessing the provider multiple times but the end state of this
    // instance and the returned flag value would be the same.

    markFlagAsAccessed(34, "enablePreparedTextLayout");

    flagValue = currentProvider_->enablePreparedTextLayout();
    enablePreparedTextLayout_ = flagValue;
  }

  return flagValue.value();
}

bool ReactNativeFeatureFlagsAccessor::enablePropsUpdateReconciliationAndroid() {
  auto flagValue = enablePropsUpdateReconciliationAndroid_.load();

  if (!flagValue.has_value()) {
    // This block is not exclusive but it is not necessary.
    // If multiple threads try to initialize the feature flag, we would only
    // be accessing the provider multiple times but the end state of this
    // instance and the returned flag value would be the same.

    markFlagAsAccessed(35, "enablePropsUpdateReconciliationAndroid");

    flagValue = currentProvider_->enablePropsUpdateReconciliationAndroid();
    enablePropsUpdateReconciliationAndroid_ = flagValue;
  }

  return flagValue.value();
}

bool ReactNativeFeatureFlagsAccessor::enableResourceTimingAPI() {
  auto flagValue = enableResourceTimingAPI_.load();

  if (!flagValue.has_value()) {
    // This block is not exclusive but it is not necessary.
    // If multiple threads try to initialize the feature flag, we would only
    // be accessing the provider multiple times but the end state of this
    // instance and the returned flag value would be the same.

    markFlagAsAccessed(36, "enableResourceTimingAPI");

    flagValue = currentProvider_->enableResourceTimingAPI();
    enableResourceTimingAPI_ = flagValue;
  }

  return flagValue.value();
}

bool ReactNativeFeatureFlagsAccessor::enableSwiftUIBasedFilters() {
  auto flagValue = enableSwiftUIBasedFilters_.load();

  if (!flagValue.has_value()) {
    // This block is not exclusive but it is not necessary.
    // If multiple threads try to initialize the feature flag, we would only
    // be accessing the provider multiple times but the end state of this
    // instance and the returned flag value would be the same.

    markFlagAsAccessed(37, "enableSwiftUIBasedFilters");

    flagValue = currentProvider_->enableSwiftUIBasedFilters();
    enableSwiftUIBasedFilters_ = flagValue;
  }

  return flagValue.value();
}

bool ReactNativeFeatureFlagsAccessor::enableViewCulling() {
  auto flagValue = enableViewCulling_.load();

  if (!flagValue.has_value()) {
    // This block is not exclusive but it is not necessary.
    // If multiple threads try to initialize the feature flag, we would only
    // be accessing the provider multiple times but the end state of this
    // instance and the returned flag value would be the same.

    markFlagAsAccessed(38, "enableViewCulling");

    flagValue = currentProvider_->enableViewCulling();
    enableViewCulling_ = flagValue;
  }

  return flagValue.value();
}

bool ReactNativeFeatureFlagsAccessor::enableViewRecycling() {
  auto flagValue = enableViewRecycling_.load();

  if (!flagValue.has_value()) {
    // This block is not exclusive but it is not necessary.
    // If multiple threads try to initialize the feature flag, we would only
    // be accessing the provider multiple times but the end state of this
    // instance and the returned flag value would be the same.

    markFlagAsAccessed(39, "enableViewRecycling");

    flagValue = currentProvider_->enableViewRecycling();
    enableViewRecycling_ = flagValue;
  }

  return flagValue.value();
}

bool ReactNativeFeatureFlagsAccessor::enableViewRecyclingForText() {
  auto flagValue = enableViewRecyclingForText_.load();

  if (!flagValue.has_value()) {
    // This block is not exclusive but it is not necessary.
    // If multiple threads try to initialize the feature flag, we would only
    // be accessing the provider multiple times but the end state of this
    // instance and the returned flag value would be the same.

    markFlagAsAccessed(40, "enableViewRecyclingForText");

    flagValue = currentProvider_->enableViewRecyclingForText();
    enableViewRecyclingForText_ = flagValue;
  }

  return flagValue.value();
}

bool ReactNativeFeatureFlagsAccessor::enableViewRecyclingForView() {
  auto flagValue = enableViewRecyclingForView_.load();

  if (!flagValue.has_value()) {
    // This block is not exclusive but it is not necessary.
    // If multiple threads try to initialize the feature flag, we would only
    // be accessing the provider multiple times but the end state of this
    // instance and the returned flag value would be the same.

    markFlagAsAccessed(41, "enableViewRecyclingForView");

    flagValue = currentProvider_->enableViewRecyclingForView();
    enableViewRecyclingForView_ = flagValue;
  }

  return flagValue.value();
}

bool ReactNativeFeatureFlagsAccessor::enableVirtualViewDebugFeatures() {
  auto flagValue = enableVirtualViewDebugFeatures_.load();

  if (!flagValue.has_value()) {
    // This block is not exclusive but it is not necessary.
    // If multiple threads try to initialize the feature flag, we would only
    // be accessing the provider multiple times but the end state of this
    // instance and the returned flag value would be the same.

    markFlagAsAccessed(42, "enableVirtualViewDebugFeatures");

    flagValue = currentProvider_->enableVirtualViewDebugFeatures();
    enableVirtualViewDebugFeatures_ = flagValue;
  }

  return flagValue.value();
}

bool ReactNativeFeatureFlagsAccessor::enableVirtualViewRenderState() {
  auto flagValue = enableVirtualViewRenderState_.load();

  if (!flagValue.has_value()) {
    // This block is not exclusive but it is not necessary.
    // If multiple threads try to initialize the feature flag, we would only
    // be accessing the provider multiple times but the end state of this
    // instance and the returned flag value would be the same.

    markFlagAsAccessed(43, "enableVirtualViewRenderState");

    flagValue = currentProvider_->enableVirtualViewRenderState();
    enableVirtualViewRenderState_ = flagValue;
  }

  return flagValue.value();
}

bool ReactNativeFeatureFlagsAccessor::enableVirtualViewWindowFocusDetection() {
  auto flagValue = enableVirtualViewWindowFocusDetection_.load();

  if (!flagValue.has_value()) {
    // This block is not exclusive but it is not necessary.
    // If multiple threads try to initialize the feature flag, we would only
    // be accessing the provider multiple times but the end state of this
    // instance and the returned flag value would be the same.

    markFlagAsAccessed(44, "enableVirtualViewWindowFocusDetection");

    flagValue = currentProvider_->enableVirtualViewWindowFocusDetection();
    enableVirtualViewWindowFocusDetection_ = flagValue;
  }

  return flagValue.value();
}

bool ReactNativeFeatureFlagsAccessor::fixMappingOfEventPrioritiesBetweenFabricAndReact() {
  auto flagValue = fixMappingOfEventPrioritiesBetweenFabricAndReact_.load();

  if (!flagValue.has_value()) {
    // This block is not exclusive but it is not necessary.
    // If multiple threads try to initialize the feature flag, we would only
    // be accessing the provider multiple times but the end state of this
    // instance and the returned flag value would be the same.

    markFlagAsAccessed(45, "fixMappingOfEventPrioritiesBetweenFabricAndReact");

    flagValue = currentProvider_->fixMappingOfEventPrioritiesBetweenFabricAndReact();
    fixMappingOfEventPrioritiesBetweenFabricAndReact_ = flagValue;
  }

  return flagValue.value();
}

bool ReactNativeFeatureFlagsAccessor::fuseboxEnabledRelease() {
  auto flagValue = fuseboxEnabledRelease_.load();

  if (!flagValue.has_value()) {
    // This block is not exclusive but it is not necessary.
    // If multiple threads try to initialize the feature flag, we would only
    // be accessing the provider multiple times but the end state of this
    // instance and the returned flag value would be the same.

    markFlagAsAccessed(46, "fuseboxEnabledRelease");

    flagValue = currentProvider_->fuseboxEnabledRelease();
    fuseboxEnabledRelease_ = flagValue;
  }

  return flagValue.value();
}

bool ReactNativeFeatureFlagsAccessor::fuseboxNetworkInspectionEnabled() {
  auto flagValue = fuseboxNetworkInspectionEnabled_.load();

  if (!flagValue.has_value()) {
    // This block is not exclusive but it is not necessary.
    // If multiple threads try to initialize the feature flag, we would only
    // be accessing the provider multiple times but the end state of this
    // instance and the returned flag value would be the same.

    markFlagAsAccessed(47, "fuseboxNetworkInspectionEnabled");

    flagValue = currentProvider_->fuseboxNetworkInspectionEnabled();
    fuseboxNetworkInspectionEnabled_ = flagValue;
  }

  return flagValue.value();
}

bool ReactNativeFeatureFlagsAccessor::hideOffscreenVirtualViewsOnIOS() {
  auto flagValue = hideOffscreenVirtualViewsOnIOS_.load();

  if (!flagValue.has_value()) {
    // This block is not exclusive but it is not necessary.
    // If multiple threads try to initialize the feature flag, we would only
    // be accessing the provider multiple times but the end state of this
    // instance and the returned flag value would be the same.

    markFlagAsAccessed(48, "hideOffscreenVirtualViewsOnIOS");

    flagValue = currentProvider_->hideOffscreenVirtualViewsOnIOS();
    hideOffscreenVirtualViewsOnIOS_ = flagValue;
  }

  return flagValue.value();
}

bool ReactNativeFeatureFlagsAccessor::perfMonitorV2Enabled() {
  auto flagValue = perfMonitorV2Enabled_.load();

  if (!flagValue.has_value()) {
    // This block is not exclusive but it is not necessary.
    // If multiple threads try to initialize the feature flag, we would only
    // be accessing the provider multiple times but the end state of this
    // instance and the returned flag value would be the same.

    markFlagAsAccessed(49, "perfMonitorV2Enabled");

    flagValue = currentProvider_->perfMonitorV2Enabled();
    perfMonitorV2Enabled_ = flagValue;
  }

  return flagValue.value();
}

double ReactNativeFeatureFlagsAccessor::preparedTextCacheSize() {
  auto flagValue = preparedTextCacheSize_.load();

  if (!flagValue.has_value()) {
    // This block is not exclusive but it is not necessary.
    // If multiple threads try to initialize the feature flag, we would only
    // be accessing the provider multiple times but the end state of this
    // instance and the returned flag value would be the same.

    markFlagAsAccessed(50, "preparedTextCacheSize");

    flagValue = currentProvider_->preparedTextCacheSize();
    preparedTextCacheSize_ = flagValue;
  }

  return flagValue.value();
}

bool ReactNativeFeatureFlagsAccessor::preventShadowTreeCommitExhaustion() {
  auto flagValue = preventShadowTreeCommitExhaustion_.load();

  if (!flagValue.has_value()) {
    // This block is not exclusive but it is not necessary.
    // If multiple threads try to initialize the feature flag, we would only
    // be accessing the provider multiple times but the end state of this
    // instance and the returned flag value would be the same.

    markFlagAsAccessed(51, "preventShadowTreeCommitExhaustion");

    flagValue = currentProvider_->preventShadowTreeCommitExhaustion();
    preventShadowTreeCommitExhaustion_ = flagValue;
  }

  return flagValue.value();
}

bool ReactNativeFeatureFlagsAccessor::releaseImageDataWhenConsumed() {
  auto flagValue = releaseImageDataWhenConsumed_.load();

  if (!flagValue.has_value()) {
    // This block is not exclusive but it is not necessary.
    // If multiple threads try to initialize the feature flag, we would only
    // be accessing the provider multiple times but the end state of this
    // instance and the returned flag value would be the same.

    markFlagAsAccessed(52, "releaseImageDataWhenConsumed");

    flagValue = currentProvider_->releaseImageDataWhenConsumed();
    releaseImageDataWhenConsumed_ = flagValue;
  }

  return flagValue.value();
}

bool ReactNativeFeatureFlagsAccessor::shouldPressibilityUseW3CPointerEventsForHover() {
  auto flagValue = shouldPressibilityUseW3CPointerEventsForHover_.load();

  if (!flagValue.has_value()) {
    // This block is not exclusive but it is not necessary.
    // If multiple threads try to initialize the feature flag, we would only
    // be accessing the provider multiple times but the end state of this
    // instance and the returned flag value would be the same.

    markFlagAsAccessed(53, "shouldPressibilityUseW3CPointerEventsForHover");

    flagValue = currentProvider_->shouldPressibilityUseW3CPointerEventsForHover();
    shouldPressibilityUseW3CPointerEventsForHover_ = flagValue;
  }

  return flagValue.value();
}

bool ReactNativeFeatureFlagsAccessor::skipActivityIdentityAssertionOnHostPause() {
  auto flagValue = skipActivityIdentityAssertionOnHostPause_.load();

  if (!flagValue.has_value()) {
    // This block is not exclusive but it is not necessary.
    // If multiple threads try to initialize the feature flag, we would only
    // be accessing the provider multiple times but the end state of this
    // instance and the returned flag value would be the same.

    markFlagAsAccessed(54, "skipActivityIdentityAssertionOnHostPause");

    flagValue = currentProvider_->skipActivityIdentityAssertionOnHostPause();
    skipActivityIdentityAssertionOnHostPause_ = flagValue;
  }

  return flagValue.value();
}

bool ReactNativeFeatureFlagsAccessor::sweepActiveTouchOnChildNativeGesturesAndroid() {
  auto flagValue = sweepActiveTouchOnChildNativeGesturesAndroid_.load();

  if (!flagValue.has_value()) {
    // This block is not exclusive but it is not necessary.
    // If multiple threads try to initialize the feature flag, we would only
    // be accessing the provider multiple times but the end state of this
    // instance and the returned flag value would be the same.

    markFlagAsAccessed(54, "sweepActiveTouchOnChildNativeGesturesAndroid");

    flagValue = currentProvider_->sweepActiveTouchOnChildNativeGesturesAndroid();
    sweepActiveTouchOnChildNativeGesturesAndroid_ = flagValue;
  }

  return flagValue.value();
}

bool ReactNativeFeatureFlagsAccessor::traceTurboModulePromiseRejectionsOnAndroid() {
  auto flagValue = traceTurboModulePromiseRejectionsOnAndroid_.load();

  if (!flagValue.has_value()) {
    // This block is not exclusive but it is not necessary.
    // If multiple threads try to initialize the feature flag, we would only
    // be accessing the provider multiple times but the end state of this
    // instance and the returned flag value would be the same.

    markFlagAsAccessed(55, "traceTurboModulePromiseRejectionsOnAndroid");

    flagValue = currentProvider_->traceTurboModulePromiseRejectionsOnAndroid();
    traceTurboModulePromiseRejectionsOnAndroid_ = flagValue;
  }

  return flagValue.value();
}

bool ReactNativeFeatureFlagsAccessor::updateRuntimeShadowNodeReferencesOnCommit() {
  auto flagValue = updateRuntimeShadowNodeReferencesOnCommit_.load();

  if (!flagValue.has_value()) {
    // This block is not exclusive but it is not necessary.
    // If multiple threads try to initialize the feature flag, we would only
    // be accessing the provider multiple times but the end state of this
    // instance and the returned flag value would be the same.

    markFlagAsAccessed(56, "updateRuntimeShadowNodeReferencesOnCommit");

    flagValue = currentProvider_->updateRuntimeShadowNodeReferencesOnCommit();
    updateRuntimeShadowNodeReferencesOnCommit_ = flagValue;
  }

  return flagValue.value();
}

bool ReactNativeFeatureFlagsAccessor::useAlwaysAvailableJSErrorHandling() {
  auto flagValue = useAlwaysAvailableJSErrorHandling_.load();

  if (!flagValue.has_value()) {
    // This block is not exclusive but it is not necessary.
    // If multiple threads try to initialize the feature flag, we would only
    // be accessing the provider multiple times but the end state of this
    // instance and the returned flag value would be the same.

    markFlagAsAccessed(57, "useAlwaysAvailableJSErrorHandling");

    flagValue = currentProvider_->useAlwaysAvailableJSErrorHandling();
    useAlwaysAvailableJSErrorHandling_ = flagValue;
  }

  return flagValue.value();
}

bool ReactNativeFeatureFlagsAccessor::useFabricInterop() {
  auto flagValue = useFabricInterop_.load();

  if (!flagValue.has_value()) {
    // This block is not exclusive but it is not necessary.
    // If multiple threads try to initialize the feature flag, we would only
    // be accessing the provider multiple times but the end state of this
    // instance and the returned flag value would be the same.

    markFlagAsAccessed(58, "useFabricInterop");

    flagValue = currentProvider_->useFabricInterop();
    useFabricInterop_ = flagValue;
  }

  return flagValue.value();
}

bool ReactNativeFeatureFlagsAccessor::useNativeEqualsInNativeReadableArrayAndroid() {
  auto flagValue = useNativeEqualsInNativeReadableArrayAndroid_.load();

  if (!flagValue.has_value()) {
    // This block is not exclusive but it is not necessary.
    // If multiple threads try to initialize the feature flag, we would only
    // be accessing the provider multiple times but the end state of this
    // instance and the returned flag value would be the same.

    markFlagAsAccessed(59, "useNativeEqualsInNativeReadableArrayAndroid");

    flagValue = currentProvider_->useNativeEqualsInNativeReadableArrayAndroid();
    useNativeEqualsInNativeReadableArrayAndroid_ = flagValue;
  }

  return flagValue.value();
}

bool ReactNativeFeatureFlagsAccessor::useNativeTransformHelperAndroid() {
  auto flagValue = useNativeTransformHelperAndroid_.load();

  if (!flagValue.has_value()) {
    // This block is not exclusive but it is not necessary.
    // If multiple threads try to initialize the feature flag, we would only
    // be accessing the provider multiple times but the end state of this
    // instance and the returned flag value would be the same.

    markFlagAsAccessed(60, "useNativeTransformHelperAndroid");

    flagValue = currentProvider_->useNativeTransformHelperAndroid();
    useNativeTransformHelperAndroid_ = flagValue;
  }

  return flagValue.value();
}

bool ReactNativeFeatureFlagsAccessor::useNativeViewConfigsInBridgelessMode() {
  auto flagValue = useNativeViewConfigsInBridgelessMode_.load();

  if (!flagValue.has_value()) {
    // This block is not exclusive but it is not necessary.
    // If multiple threads try to initialize the feature flag, we would only
    // be accessing the provider multiple times but the end state of this
    // instance and the returned flag value would be the same.

    markFlagAsAccessed(61, "useNativeViewConfigsInBridgelessMode");

    flagValue = currentProvider_->useNativeViewConfigsInBridgelessMode();
    useNativeViewConfigsInBridgelessMode_ = flagValue;
  }

  return flagValue.value();
}

bool ReactNativeFeatureFlagsAccessor::useOptimizedEventBatchingOnAndroid() {
  auto flagValue = useOptimizedEventBatchingOnAndroid_.load();

  if (!flagValue.has_value()) {
    // This block is not exclusive but it is not necessary.
    // If multiple threads try to initialize the feature flag, we would only
    // be accessing the provider multiple times but the end state of this
    // instance and the returned flag value would be the same.

    markFlagAsAccessed(62, "useOptimizedEventBatchingOnAndroid");

    flagValue = currentProvider_->useOptimizedEventBatchingOnAndroid();
    useOptimizedEventBatchingOnAndroid_ = flagValue;
  }

  return flagValue.value();
}

bool ReactNativeFeatureFlagsAccessor::useRawPropsJsiValue() {
  auto flagValue = useRawPropsJsiValue_.load();

  if (!flagValue.has_value()) {
    // This block is not exclusive but it is not necessary.
    // If multiple threads try to initialize the feature flag, we would only
    // be accessing the provider multiple times but the end state of this
    // instance and the returned flag value would be the same.

    markFlagAsAccessed(63, "useRawPropsJsiValue");

    flagValue = currentProvider_->useRawPropsJsiValue();
    useRawPropsJsiValue_ = flagValue;
  }

  return flagValue.value();
}

bool ReactNativeFeatureFlagsAccessor::useShadowNodeStateOnClone() {
  auto flagValue = useShadowNodeStateOnClone_.load();

  if (!flagValue.has_value()) {
    // This block is not exclusive but it is not necessary.
    // If multiple threads try to initialize the feature flag, we would only
    // be accessing the provider multiple times but the end state of this
    // instance and the returned flag value would be the same.

    markFlagAsAccessed(64, "useShadowNodeStateOnClone");

    flagValue = currentProvider_->useShadowNodeStateOnClone();
    useShadowNodeStateOnClone_ = flagValue;
  }

  return flagValue.value();
}

bool ReactNativeFeatureFlagsAccessor::useTurboModuleInterop() {
  auto flagValue = useTurboModuleInterop_.load();

  if (!flagValue.has_value()) {
    // This block is not exclusive but it is not necessary.
    // If multiple threads try to initialize the feature flag, we would only
    // be accessing the provider multiple times but the end state of this
    // instance and the returned flag value would be the same.

    markFlagAsAccessed(65, "useTurboModuleInterop");

    flagValue = currentProvider_->useTurboModuleInterop();
    useTurboModuleInterop_ = flagValue;
  }

  return flagValue.value();
}

bool ReactNativeFeatureFlagsAccessor::useTurboModules() {
  auto flagValue = useTurboModules_.load();

  if (!flagValue.has_value()) {
    // This block is not exclusive but it is not necessary.
    // If multiple threads try to initialize the feature flag, we would only
    // be accessing the provider multiple times but the end state of this
    // instance and the returned flag value would be the same.

    markFlagAsAccessed(66, "useTurboModules");

    flagValue = currentProvider_->useTurboModules();
    useTurboModules_ = flagValue;
  }

  return flagValue.value();
}

double ReactNativeFeatureFlagsAccessor::virtualViewPrerenderRatio() {
  auto flagValue = virtualViewPrerenderRatio_.load();

  if (!flagValue.has_value()) {
    // This block is not exclusive but it is not necessary.
    // If multiple threads try to initialize the feature flag, we would only
    // be accessing the provider multiple times but the end state of this
    // instance and the returned flag value would be the same.

    markFlagAsAccessed(67, "virtualViewPrerenderRatio");

    flagValue = currentProvider_->virtualViewPrerenderRatio();
    virtualViewPrerenderRatio_ = flagValue;
  }

  return flagValue.value();
}

void ReactNativeFeatureFlagsAccessor::override(
    std::unique_ptr<ReactNativeFeatureFlagsProvider> provider) {
  if (wasOverridden_) {
    throw std::runtime_error(
        "Feature flags cannot be overridden more than once");
  }

  ensureFlagsNotAccessed();
  wasOverridden_ = true;
  currentProvider_ = std::move(provider);
}

std::optional<std::string>
ReactNativeFeatureFlagsAccessor::getAccessedFeatureFlagNames() const {
  std::ostringstream featureFlagListBuilder;
  for (const auto& featureFlagName : accessedFeatureFlags_) {
    if (featureFlagName != nullptr) {
      featureFlagListBuilder << featureFlagName << ", ";
    }
  }

  std::string accessedFeatureFlagNames = featureFlagListBuilder.str();
  if (!accessedFeatureFlagNames.empty()) {
    accessedFeatureFlagNames =
        accessedFeatureFlagNames.substr(0, accessedFeatureFlagNames.size() - 2);
  }

  return accessedFeatureFlagNames.empty()
      ? std::nullopt
      : std::optional{accessedFeatureFlagNames};
}

void ReactNativeFeatureFlagsAccessor::markFlagAsAccessed(
    int position,
    const char* flagName) {
  accessedFeatureFlags_[position] = flagName;
}

void ReactNativeFeatureFlagsAccessor::ensureFlagsNotAccessed() {
  auto accessedFeatureFlagNames = getAccessedFeatureFlagNames();

  if (accessedFeatureFlagNames.has_value()) {
    throw std::runtime_error(
        "Feature flags were accessed before being overridden: " +
        accessedFeatureFlagNames.value());
  }
}

} // namespace facebook::react<|MERGE_RESOLUTION|>--- conflicted
+++ resolved
@@ -4,11 +4,7 @@
  * This source code is licensed under the MIT license found in the
  * LICENSE file in the root directory of this source tree.
  *
-<<<<<<< HEAD
- * @generated SignedSource<<9249bef17a97a2101912105fb0a0127f>>
-=======
- * @generated SignedSource<<1affcd93b19e37b0c2777263bac0fa07>>
->>>>>>> 5936f29d
+ * @generated SignedSource<<590f97d6e525740dba57d7c25e500992>>
  */
 
 /**
@@ -1032,7 +1028,7 @@
     // be accessing the provider multiple times but the end state of this
     // instance and the returned flag value would be the same.
 
-    markFlagAsAccessed(54, "sweepActiveTouchOnChildNativeGesturesAndroid");
+    markFlagAsAccessed(55, "sweepActiveTouchOnChildNativeGesturesAndroid");
 
     flagValue = currentProvider_->sweepActiveTouchOnChildNativeGesturesAndroid();
     sweepActiveTouchOnChildNativeGesturesAndroid_ = flagValue;
@@ -1050,7 +1046,7 @@
     // be accessing the provider multiple times but the end state of this
     // instance and the returned flag value would be the same.
 
-    markFlagAsAccessed(55, "traceTurboModulePromiseRejectionsOnAndroid");
+    markFlagAsAccessed(56, "traceTurboModulePromiseRejectionsOnAndroid");
 
     flagValue = currentProvider_->traceTurboModulePromiseRejectionsOnAndroid();
     traceTurboModulePromiseRejectionsOnAndroid_ = flagValue;
@@ -1068,7 +1064,7 @@
     // be accessing the provider multiple times but the end state of this
     // instance and the returned flag value would be the same.
 
-    markFlagAsAccessed(56, "updateRuntimeShadowNodeReferencesOnCommit");
+    markFlagAsAccessed(57, "updateRuntimeShadowNodeReferencesOnCommit");
 
     flagValue = currentProvider_->updateRuntimeShadowNodeReferencesOnCommit();
     updateRuntimeShadowNodeReferencesOnCommit_ = flagValue;
@@ -1086,7 +1082,7 @@
     // be accessing the provider multiple times but the end state of this
     // instance and the returned flag value would be the same.
 
-    markFlagAsAccessed(57, "useAlwaysAvailableJSErrorHandling");
+    markFlagAsAccessed(58, "useAlwaysAvailableJSErrorHandling");
 
     flagValue = currentProvider_->useAlwaysAvailableJSErrorHandling();
     useAlwaysAvailableJSErrorHandling_ = flagValue;
@@ -1104,7 +1100,7 @@
     // be accessing the provider multiple times but the end state of this
     // instance and the returned flag value would be the same.
 
-    markFlagAsAccessed(58, "useFabricInterop");
+    markFlagAsAccessed(59, "useFabricInterop");
 
     flagValue = currentProvider_->useFabricInterop();
     useFabricInterop_ = flagValue;
@@ -1122,7 +1118,7 @@
     // be accessing the provider multiple times but the end state of this
     // instance and the returned flag value would be the same.
 
-    markFlagAsAccessed(59, "useNativeEqualsInNativeReadableArrayAndroid");
+    markFlagAsAccessed(60, "useNativeEqualsInNativeReadableArrayAndroid");
 
     flagValue = currentProvider_->useNativeEqualsInNativeReadableArrayAndroid();
     useNativeEqualsInNativeReadableArrayAndroid_ = flagValue;
@@ -1140,7 +1136,7 @@
     // be accessing the provider multiple times but the end state of this
     // instance and the returned flag value would be the same.
 
-    markFlagAsAccessed(60, "useNativeTransformHelperAndroid");
+    markFlagAsAccessed(61, "useNativeTransformHelperAndroid");
 
     flagValue = currentProvider_->useNativeTransformHelperAndroid();
     useNativeTransformHelperAndroid_ = flagValue;
@@ -1158,7 +1154,7 @@
     // be accessing the provider multiple times but the end state of this
     // instance and the returned flag value would be the same.
 
-    markFlagAsAccessed(61, "useNativeViewConfigsInBridgelessMode");
+    markFlagAsAccessed(62, "useNativeViewConfigsInBridgelessMode");
 
     flagValue = currentProvider_->useNativeViewConfigsInBridgelessMode();
     useNativeViewConfigsInBridgelessMode_ = flagValue;
@@ -1176,7 +1172,7 @@
     // be accessing the provider multiple times but the end state of this
     // instance and the returned flag value would be the same.
 
-    markFlagAsAccessed(62, "useOptimizedEventBatchingOnAndroid");
+    markFlagAsAccessed(63, "useOptimizedEventBatchingOnAndroid");
 
     flagValue = currentProvider_->useOptimizedEventBatchingOnAndroid();
     useOptimizedEventBatchingOnAndroid_ = flagValue;
@@ -1194,7 +1190,7 @@
     // be accessing the provider multiple times but the end state of this
     // instance and the returned flag value would be the same.
 
-    markFlagAsAccessed(63, "useRawPropsJsiValue");
+    markFlagAsAccessed(64, "useRawPropsJsiValue");
 
     flagValue = currentProvider_->useRawPropsJsiValue();
     useRawPropsJsiValue_ = flagValue;
@@ -1212,7 +1208,7 @@
     // be accessing the provider multiple times but the end state of this
     // instance and the returned flag value would be the same.
 
-    markFlagAsAccessed(64, "useShadowNodeStateOnClone");
+    markFlagAsAccessed(65, "useShadowNodeStateOnClone");
 
     flagValue = currentProvider_->useShadowNodeStateOnClone();
     useShadowNodeStateOnClone_ = flagValue;
@@ -1230,7 +1226,7 @@
     // be accessing the provider multiple times but the end state of this
     // instance and the returned flag value would be the same.
 
-    markFlagAsAccessed(65, "useTurboModuleInterop");
+    markFlagAsAccessed(66, "useTurboModuleInterop");
 
     flagValue = currentProvider_->useTurboModuleInterop();
     useTurboModuleInterop_ = flagValue;
@@ -1248,7 +1244,7 @@
     // be accessing the provider multiple times but the end state of this
     // instance and the returned flag value would be the same.
 
-    markFlagAsAccessed(66, "useTurboModules");
+    markFlagAsAccessed(67, "useTurboModules");
 
     flagValue = currentProvider_->useTurboModules();
     useTurboModules_ = flagValue;
@@ -1266,7 +1262,7 @@
     // be accessing the provider multiple times but the end state of this
     // instance and the returned flag value would be the same.
 
-    markFlagAsAccessed(67, "virtualViewPrerenderRatio");
+    markFlagAsAccessed(68, "virtualViewPrerenderRatio");
 
     flagValue = currentProvider_->virtualViewPrerenderRatio();
     virtualViewPrerenderRatio_ = flagValue;
