/*
 * Copyright (c) Meta Platforms, Inc. and affiliates.
 *
 * This source code is licensed under the MIT license found in the
 * LICENSE file in the root directory of this source tree.
 *
<<<<<<< HEAD
 * @generated SignedSource<<3eb5a5f1d8204a9e461da82eb0391e2f>>
=======
 * @generated SignedSource<<3dc06bb9a05b17438bcb0c0913ef0589>>
>>>>>>> 411af39f
 */

/**
 * IMPORTANT: Do NOT modify this file directly.
 *
 * To change the definition of the flags, edit
 *   packages/react-native/scripts/featureflags/ReactNativeFeatureFlags.config.js.
 *
 * To regenerate this code, run the following script from the repo root:
 *   yarn featureflags --update
 */

#include <react/featureflags/ReactNativeFeatureFlagsDefaults.h>
#include <sstream>
#include <stdexcept>
#include <string>
#include "ReactNativeFeatureFlags.h"

namespace facebook::react {

ReactNativeFeatureFlagsAccessor::ReactNativeFeatureFlagsAccessor()
    : currentProvider_(std::make_unique<ReactNativeFeatureFlagsDefaults>()),
      wasOverridden_(false) {}

bool ReactNativeFeatureFlagsAccessor::commonTestFlag() {
  auto flagValue = commonTestFlag_.load();

  if (!flagValue.has_value()) {
    // This block is not exclusive but it is not necessary.
    // If multiple threads try to initialize the feature flag, we would only
    // be accessing the provider multiple times but the end state of this
    // instance and the returned flag value would be the same.

    markFlagAsAccessed(0, "commonTestFlag");

    flagValue = currentProvider_->commonTestFlag();
    commonTestFlag_ = flagValue;
  }

  return flagValue.value();
}

bool ReactNativeFeatureFlagsAccessor::animatedShouldSignalBatch() {
  auto flagValue = animatedShouldSignalBatch_.load();

  if (!flagValue.has_value()) {
    // This block is not exclusive but it is not necessary.
    // If multiple threads try to initialize the feature flag, we would only
    // be accessing the provider multiple times but the end state of this
    // instance and the returned flag value would be the same.

    markFlagAsAccessed(1, "animatedShouldSignalBatch");

    flagValue = currentProvider_->animatedShouldSignalBatch();
    animatedShouldSignalBatch_ = flagValue;
  }

  return flagValue.value();
}

bool ReactNativeFeatureFlagsAccessor::cxxNativeAnimatedEnabled() {
  auto flagValue = cxxNativeAnimatedEnabled_.load();

  if (!flagValue.has_value()) {
    // This block is not exclusive but it is not necessary.
    // If multiple threads try to initialize the feature flag, we would only
    // be accessing the provider multiple times but the end state of this
    // instance and the returned flag value would be the same.

    markFlagAsAccessed(2, "cxxNativeAnimatedEnabled");

    flagValue = currentProvider_->cxxNativeAnimatedEnabled();
    cxxNativeAnimatedEnabled_ = flagValue;
  }

  return flagValue.value();
}

bool ReactNativeFeatureFlagsAccessor::disableMountItemReorderingAndroid() {
  auto flagValue = disableMountItemReorderingAndroid_.load();

  if (!flagValue.has_value()) {
    // This block is not exclusive but it is not necessary.
    // If multiple threads try to initialize the feature flag, we would only
    // be accessing the provider multiple times but the end state of this
    // instance and the returned flag value would be the same.

    markFlagAsAccessed(3, "disableMountItemReorderingAndroid");

    flagValue = currentProvider_->disableMountItemReorderingAndroid();
    disableMountItemReorderingAndroid_ = flagValue;
  }

  return flagValue.value();
}

bool ReactNativeFeatureFlagsAccessor::enableAccumulatedUpdatesInRawPropsAndroid() {
  auto flagValue = enableAccumulatedUpdatesInRawPropsAndroid_.load();

  if (!flagValue.has_value()) {
    // This block is not exclusive but it is not necessary.
    // If multiple threads try to initialize the feature flag, we would only
    // be accessing the provider multiple times but the end state of this
    // instance and the returned flag value would be the same.

    markFlagAsAccessed(4, "enableAccumulatedUpdatesInRawPropsAndroid");

    flagValue = currentProvider_->enableAccumulatedUpdatesInRawPropsAndroid();
    enableAccumulatedUpdatesInRawPropsAndroid_ = flagValue;
  }

  return flagValue.value();
}

bool ReactNativeFeatureFlagsAccessor::enableBridgelessArchitecture() {
  auto flagValue = enableBridgelessArchitecture_.load();

  if (!flagValue.has_value()) {
    // This block is not exclusive but it is not necessary.
    // If multiple threads try to initialize the feature flag, we would only
    // be accessing the provider multiple times but the end state of this
    // instance and the returned flag value would be the same.

    markFlagAsAccessed(5, "enableBridgelessArchitecture");

    flagValue = currentProvider_->enableBridgelessArchitecture();
    enableBridgelessArchitecture_ = flagValue;
  }

  return flagValue.value();
}

bool ReactNativeFeatureFlagsAccessor::enableCppPropsIteratorSetter() {
  auto flagValue = enableCppPropsIteratorSetter_.load();

  if (!flagValue.has_value()) {
    // This block is not exclusive but it is not necessary.
    // If multiple threads try to initialize the feature flag, we would only
    // be accessing the provider multiple times but the end state of this
    // instance and the returned flag value would be the same.

    markFlagAsAccessed(6, "enableCppPropsIteratorSetter");

    flagValue = currentProvider_->enableCppPropsIteratorSetter();
    enableCppPropsIteratorSetter_ = flagValue;
  }

  return flagValue.value();
}

bool ReactNativeFeatureFlagsAccessor::enableEagerRootViewAttachment() {
  auto flagValue = enableEagerRootViewAttachment_.load();

  if (!flagValue.has_value()) {
    // This block is not exclusive but it is not necessary.
    // If multiple threads try to initialize the feature flag, we would only
    // be accessing the provider multiple times but the end state of this
    // instance and the returned flag value would be the same.

    markFlagAsAccessed(7, "enableEagerRootViewAttachment");

    flagValue = currentProvider_->enableEagerRootViewAttachment();
    enableEagerRootViewAttachment_ = flagValue;
  }

  return flagValue.value();
}

bool ReactNativeFeatureFlagsAccessor::enableFabricLogs() {
  auto flagValue = enableFabricLogs_.load();

  if (!flagValue.has_value()) {
    // This block is not exclusive but it is not necessary.
    // If multiple threads try to initialize the feature flag, we would only
    // be accessing the provider multiple times but the end state of this
    // instance and the returned flag value would be the same.

    markFlagAsAccessed(8, "enableFabricLogs");

    flagValue = currentProvider_->enableFabricLogs();
    enableFabricLogs_ = flagValue;
  }

  return flagValue.value();
}

bool ReactNativeFeatureFlagsAccessor::enableFabricRenderer() {
  auto flagValue = enableFabricRenderer_.load();

  if (!flagValue.has_value()) {
    // This block is not exclusive but it is not necessary.
    // If multiple threads try to initialize the feature flag, we would only
    // be accessing the provider multiple times but the end state of this
    // instance and the returned flag value would be the same.

    markFlagAsAccessed(9, "enableFabricRenderer");

    flagValue = currentProvider_->enableFabricRenderer();
    enableFabricRenderer_ = flagValue;
  }

  return flagValue.value();
}

bool ReactNativeFeatureFlagsAccessor::enableIOSViewClipToPaddingBox() {
  auto flagValue = enableIOSViewClipToPaddingBox_.load();

  if (!flagValue.has_value()) {
    // This block is not exclusive but it is not necessary.
    // If multiple threads try to initialize the feature flag, we would only
    // be accessing the provider multiple times but the end state of this
    // instance and the returned flag value would be the same.

    markFlagAsAccessed(10, "enableIOSViewClipToPaddingBox");

    flagValue = currentProvider_->enableIOSViewClipToPaddingBox();
    enableIOSViewClipToPaddingBox_ = flagValue;
  }

  return flagValue.value();
}

bool ReactNativeFeatureFlagsAccessor::enableJSRuntimeGCOnMemoryPressureOnIOS() {
  auto flagValue = enableJSRuntimeGCOnMemoryPressureOnIOS_.load();

  if (!flagValue.has_value()) {
    // This block is not exclusive but it is not necessary.
    // If multiple threads try to initialize the feature flag, we would only
    // be accessing the provider multiple times but the end state of this
    // instance and the returned flag value would be the same.

    markFlagAsAccessed(11, "enableJSRuntimeGCOnMemoryPressureOnIOS");

    flagValue = currentProvider_->enableJSRuntimeGCOnMemoryPressureOnIOS();
    enableJSRuntimeGCOnMemoryPressureOnIOS_ = flagValue;
  }

  return flagValue.value();
}

bool ReactNativeFeatureFlagsAccessor::enableLayoutAnimationsOnAndroid() {
  auto flagValue = enableLayoutAnimationsOnAndroid_.load();

  if (!flagValue.has_value()) {
    // This block is not exclusive but it is not necessary.
    // If multiple threads try to initialize the feature flag, we would only
    // be accessing the provider multiple times but the end state of this
    // instance and the returned flag value would be the same.

    markFlagAsAccessed(12, "enableLayoutAnimationsOnAndroid");

    flagValue = currentProvider_->enableLayoutAnimationsOnAndroid();
    enableLayoutAnimationsOnAndroid_ = flagValue;
  }

  return flagValue.value();
}

bool ReactNativeFeatureFlagsAccessor::enableLayoutAnimationsOnIOS() {
  auto flagValue = enableLayoutAnimationsOnIOS_.load();

  if (!flagValue.has_value()) {
    // This block is not exclusive but it is not necessary.
    // If multiple threads try to initialize the feature flag, we would only
    // be accessing the provider multiple times but the end state of this
    // instance and the returned flag value would be the same.

    markFlagAsAccessed(13, "enableLayoutAnimationsOnIOS");

    flagValue = currentProvider_->enableLayoutAnimationsOnIOS();
    enableLayoutAnimationsOnIOS_ = flagValue;
  }

  return flagValue.value();
}

bool ReactNativeFeatureFlagsAccessor::enableLineHeightCenteringOnIOS() {
  auto flagValue = enableLineHeightCenteringOnIOS_.load();

  if (!flagValue.has_value()) {
    // This block is not exclusive but it is not necessary.
    // If multiple threads try to initialize the feature flag, we would only
    // be accessing the provider multiple times but the end state of this
    // instance and the returned flag value would be the same.

    markFlagAsAccessed(14, "enableLineHeightCenteringOnIOS");

    flagValue = currentProvider_->enableLineHeightCenteringOnIOS();
    enableLineHeightCenteringOnIOS_ = flagValue;
  }

  return flagValue.value();
}

bool ReactNativeFeatureFlagsAccessor::enableLongTaskAPI() {
  auto flagValue = enableLongTaskAPI_.load();

  if (!flagValue.has_value()) {
    // This block is not exclusive but it is not necessary.
    // If multiple threads try to initialize the feature flag, we would only
    // be accessing the provider multiple times but the end state of this
    // instance and the returned flag value would be the same.

    markFlagAsAccessed(15, "enableLongTaskAPI");

    flagValue = currentProvider_->enableLongTaskAPI();
    enableLongTaskAPI_ = flagValue;
  }

  return flagValue.value();
}

bool ReactNativeFeatureFlagsAccessor::enableMainQueueModulesOnIOS() {
  auto flagValue = enableMainQueueModulesOnIOS_.load();

  if (!flagValue.has_value()) {
    // This block is not exclusive but it is not necessary.
    // If multiple threads try to initialize the feature flag, we would only
    // be accessing the provider multiple times but the end state of this
    // instance and the returned flag value would be the same.

    markFlagAsAccessed(16, "enableMainQueueModulesOnIOS");

    flagValue = currentProvider_->enableMainQueueModulesOnIOS();
    enableMainQueueModulesOnIOS_ = flagValue;
  }

  return flagValue.value();
}

bool ReactNativeFeatureFlagsAccessor::enableNativeCSSParsing() {
  auto flagValue = enableNativeCSSParsing_.load();

  if (!flagValue.has_value()) {
    // This block is not exclusive but it is not necessary.
    // If multiple threads try to initialize the feature flag, we would only
    // be accessing the provider multiple times but the end state of this
    // instance and the returned flag value would be the same.

    markFlagAsAccessed(17, "enableNativeCSSParsing");

    flagValue = currentProvider_->enableNativeCSSParsing();
    enableNativeCSSParsing_ = flagValue;
  }

  return flagValue.value();
}

bool ReactNativeFeatureFlagsAccessor::enableNewBackgroundAndBorderDrawables() {
  auto flagValue = enableNewBackgroundAndBorderDrawables_.load();

  if (!flagValue.has_value()) {
    // This block is not exclusive but it is not necessary.
    // If multiple threads try to initialize the feature flag, we would only
    // be accessing the provider multiple times but the end state of this
    // instance and the returned flag value would be the same.

    markFlagAsAccessed(18, "enableNewBackgroundAndBorderDrawables");

    flagValue = currentProvider_->enableNewBackgroundAndBorderDrawables();
    enableNewBackgroundAndBorderDrawables_ = flagValue;
  }

  return flagValue.value();
}

bool ReactNativeFeatureFlagsAccessor::enablePropsUpdateReconciliationAndroid() {
  auto flagValue = enablePropsUpdateReconciliationAndroid_.load();

  if (!flagValue.has_value()) {
    // This block is not exclusive but it is not necessary.
    // If multiple threads try to initialize the feature flag, we would only
    // be accessing the provider multiple times but the end state of this
    // instance and the returned flag value would be the same.

    markFlagAsAccessed(19, "enablePropsUpdateReconciliationAndroid");

    flagValue = currentProvider_->enablePropsUpdateReconciliationAndroid();
    enablePropsUpdateReconciliationAndroid_ = flagValue;
  }

  return flagValue.value();
}

bool ReactNativeFeatureFlagsAccessor::enableReportEventPaintTime() {
  auto flagValue = enableReportEventPaintTime_.load();

  if (!flagValue.has_value()) {
    // This block is not exclusive but it is not necessary.
    // If multiple threads try to initialize the feature flag, we would only
    // be accessing the provider multiple times but the end state of this
    // instance and the returned flag value would be the same.

    markFlagAsAccessed(20, "enableReportEventPaintTime");

    flagValue = currentProvider_->enableReportEventPaintTime();
    enableReportEventPaintTime_ = flagValue;
  }

  return flagValue.value();
}

bool ReactNativeFeatureFlagsAccessor::enableSynchronousStateUpdates() {
  auto flagValue = enableSynchronousStateUpdates_.load();

  if (!flagValue.has_value()) {
    // This block is not exclusive but it is not necessary.
    // If multiple threads try to initialize the feature flag, we would only
    // be accessing the provider multiple times but the end state of this
    // instance and the returned flag value would be the same.

    markFlagAsAccessed(21, "enableSynchronousStateUpdates");

    flagValue = currentProvider_->enableSynchronousStateUpdates();
    enableSynchronousStateUpdates_ = flagValue;
  }

  return flagValue.value();
}

bool ReactNativeFeatureFlagsAccessor::enableUIConsistency() {
  auto flagValue = enableUIConsistency_.load();

  if (!flagValue.has_value()) {
    // This block is not exclusive but it is not necessary.
    // If multiple threads try to initialize the feature flag, we would only
    // be accessing the provider multiple times but the end state of this
    // instance and the returned flag value would be the same.

    markFlagAsAccessed(22, "enableUIConsistency");

    flagValue = currentProvider_->enableUIConsistency();
    enableUIConsistency_ = flagValue;
  }

  return flagValue.value();
}

bool ReactNativeFeatureFlagsAccessor::enableViewCulling() {
  auto flagValue = enableViewCulling_.load();

  if (!flagValue.has_value()) {
    // This block is not exclusive but it is not necessary.
    // If multiple threads try to initialize the feature flag, we would only
    // be accessing the provider multiple times but the end state of this
    // instance and the returned flag value would be the same.

    markFlagAsAccessed(23, "enableViewCulling");

    flagValue = currentProvider_->enableViewCulling();
    enableViewCulling_ = flagValue;
  }

  return flagValue.value();
}

bool ReactNativeFeatureFlagsAccessor::enableViewRecycling() {
  auto flagValue = enableViewRecycling_.load();

  if (!flagValue.has_value()) {
    // This block is not exclusive but it is not necessary.
    // If multiple threads try to initialize the feature flag, we would only
    // be accessing the provider multiple times but the end state of this
    // instance and the returned flag value would be the same.

    markFlagAsAccessed(24, "enableViewRecycling");

    flagValue = currentProvider_->enableViewRecycling();
    enableViewRecycling_ = flagValue;
  }

  return flagValue.value();
}

bool ReactNativeFeatureFlagsAccessor::enableViewRecyclingForText() {
  auto flagValue = enableViewRecyclingForText_.load();

  if (!flagValue.has_value()) {
    // This block is not exclusive but it is not necessary.
    // If multiple threads try to initialize the feature flag, we would only
    // be accessing the provider multiple times but the end state of this
    // instance and the returned flag value would be the same.

    markFlagAsAccessed(25, "enableViewRecyclingForText");

    flagValue = currentProvider_->enableViewRecyclingForText();
    enableViewRecyclingForText_ = flagValue;
  }

  return flagValue.value();
}

bool ReactNativeFeatureFlagsAccessor::enableViewRecyclingForView() {
  auto flagValue = enableViewRecyclingForView_.load();

  if (!flagValue.has_value()) {
    // This block is not exclusive but it is not necessary.
    // If multiple threads try to initialize the feature flag, we would only
    // be accessing the provider multiple times but the end state of this
    // instance and the returned flag value would be the same.

    markFlagAsAccessed(26, "enableViewRecyclingForView");

    flagValue = currentProvider_->enableViewRecyclingForView();
    enableViewRecyclingForView_ = flagValue;
  }

  return flagValue.value();
}

bool ReactNativeFeatureFlagsAccessor::fixMappingOfEventPrioritiesBetweenFabricAndReact() {
  auto flagValue = fixMappingOfEventPrioritiesBetweenFabricAndReact_.load();

  if (!flagValue.has_value()) {
    // This block is not exclusive but it is not necessary.
    // If multiple threads try to initialize the feature flag, we would only
    // be accessing the provider multiple times but the end state of this
    // instance and the returned flag value would be the same.

    markFlagAsAccessed(27, "fixMappingOfEventPrioritiesBetweenFabricAndReact");

    flagValue = currentProvider_->fixMappingOfEventPrioritiesBetweenFabricAndReact();
    fixMappingOfEventPrioritiesBetweenFabricAndReact_ = flagValue;
  }

  return flagValue.value();
}

bool ReactNativeFeatureFlagsAccessor::fixMountingCoordinatorReportedPendingTransactionsOnAndroid() {
  auto flagValue = fixMountingCoordinatorReportedPendingTransactionsOnAndroid_.load();

  if (!flagValue.has_value()) {
    // This block is not exclusive but it is not necessary.
    // If multiple threads try to initialize the feature flag, we would only
    // be accessing the provider multiple times but the end state of this
    // instance and the returned flag value would be the same.

    markFlagAsAccessed(28, "fixMountingCoordinatorReportedPendingTransactionsOnAndroid");

    flagValue = currentProvider_->fixMountingCoordinatorReportedPendingTransactionsOnAndroid();
    fixMountingCoordinatorReportedPendingTransactionsOnAndroid_ = flagValue;
  }

  return flagValue.value();
}

bool ReactNativeFeatureFlagsAccessor::fuseboxEnabledRelease() {
  auto flagValue = fuseboxEnabledRelease_.load();

  if (!flagValue.has_value()) {
    // This block is not exclusive but it is not necessary.
    // If multiple threads try to initialize the feature flag, we would only
    // be accessing the provider multiple times but the end state of this
    // instance and the returned flag value would be the same.

    markFlagAsAccessed(29, "fuseboxEnabledRelease");

    flagValue = currentProvider_->fuseboxEnabledRelease();
    fuseboxEnabledRelease_ = flagValue;
  }

  return flagValue.value();
}

bool ReactNativeFeatureFlagsAccessor::fuseboxNetworkInspectionEnabled() {
  auto flagValue = fuseboxNetworkInspectionEnabled_.load();

  if (!flagValue.has_value()) {
    // This block is not exclusive but it is not necessary.
    // If multiple threads try to initialize the feature flag, we would only
    // be accessing the provider multiple times but the end state of this
    // instance and the returned flag value would be the same.

    markFlagAsAccessed(30, "fuseboxNetworkInspectionEnabled");

    flagValue = currentProvider_->fuseboxNetworkInspectionEnabled();
    fuseboxNetworkInspectionEnabled_ = flagValue;
  }

  return flagValue.value();
}

bool ReactNativeFeatureFlagsAccessor::removeTurboModuleManagerDelegateMutex() {
  auto flagValue = removeTurboModuleManagerDelegateMutex_.load();

  if (!flagValue.has_value()) {
    // This block is not exclusive but it is not necessary.
    // If multiple threads try to initialize the feature flag, we would only
    // be accessing the provider multiple times but the end state of this
    // instance and the returned flag value would be the same.

    markFlagAsAccessed(31, "removeTurboModuleManagerDelegateMutex");

    flagValue = currentProvider_->removeTurboModuleManagerDelegateMutex();
    removeTurboModuleManagerDelegateMutex_ = flagValue;
  }

  return flagValue.value();
}

bool ReactNativeFeatureFlagsAccessor::throwExceptionInsteadOfDeadlockOnTurboModuleSetupDuringSyncRenderIOS() {
  auto flagValue = throwExceptionInsteadOfDeadlockOnTurboModuleSetupDuringSyncRenderIOS_.load();

  if (!flagValue.has_value()) {
    // This block is not exclusive but it is not necessary.
    // If multiple threads try to initialize the feature flag, we would only
    // be accessing the provider multiple times but the end state of this
    // instance and the returned flag value would be the same.

    markFlagAsAccessed(32, "throwExceptionInsteadOfDeadlockOnTurboModuleSetupDuringSyncRenderIOS");

    flagValue = currentProvider_->throwExceptionInsteadOfDeadlockOnTurboModuleSetupDuringSyncRenderIOS();
    throwExceptionInsteadOfDeadlockOnTurboModuleSetupDuringSyncRenderIOS_ = flagValue;
  }

  return flagValue.value();
}

bool ReactNativeFeatureFlagsAccessor::traceTurboModulePromiseRejectionsOnAndroid() {
  auto flagValue = traceTurboModulePromiseRejectionsOnAndroid_.load();

  if (!flagValue.has_value()) {
    // This block is not exclusive but it is not necessary.
    // If multiple threads try to initialize the feature flag, we would only
    // be accessing the provider multiple times but the end state of this
    // instance and the returned flag value would be the same.

    markFlagAsAccessed(33, "traceTurboModulePromiseRejectionsOnAndroid");

    flagValue = currentProvider_->traceTurboModulePromiseRejectionsOnAndroid();
    traceTurboModulePromiseRejectionsOnAndroid_ = flagValue;
  }

  return flagValue.value();
}

bool ReactNativeFeatureFlagsAccessor::useAlwaysAvailableJSErrorHandling() {
  auto flagValue = useAlwaysAvailableJSErrorHandling_.load();

  if (!flagValue.has_value()) {
    // This block is not exclusive but it is not necessary.
    // If multiple threads try to initialize the feature flag, we would only
    // be accessing the provider multiple times but the end state of this
    // instance and the returned flag value would be the same.

    markFlagAsAccessed(34, "useAlwaysAvailableJSErrorHandling");

    flagValue = currentProvider_->useAlwaysAvailableJSErrorHandling();
    useAlwaysAvailableJSErrorHandling_ = flagValue;
  }

  return flagValue.value();
}

bool ReactNativeFeatureFlagsAccessor::useEditTextStockAndroidFocusBehavior() {
  auto flagValue = useEditTextStockAndroidFocusBehavior_.load();

  if (!flagValue.has_value()) {
    // This block is not exclusive but it is not necessary.
    // If multiple threads try to initialize the feature flag, we would only
    // be accessing the provider multiple times but the end state of this
    // instance and the returned flag value would be the same.

    markFlagAsAccessed(35, "useEditTextStockAndroidFocusBehavior");

    flagValue = currentProvider_->useEditTextStockAndroidFocusBehavior();
    useEditTextStockAndroidFocusBehavior_ = flagValue;
  }

  return flagValue.value();
}

bool ReactNativeFeatureFlagsAccessor::useFabricInterop() {
  auto flagValue = useFabricInterop_.load();

  if (!flagValue.has_value()) {
    // This block is not exclusive but it is not necessary.
    // If multiple threads try to initialize the feature flag, we would only
    // be accessing the provider multiple times but the end state of this
    // instance and the returned flag value would be the same.

    markFlagAsAccessed(36, "useFabricInterop");

    flagValue = currentProvider_->useFabricInterop();
    useFabricInterop_ = flagValue;
  }

  return flagValue.value();
}

bool ReactNativeFeatureFlagsAccessor::useNativeViewConfigsInBridgelessMode() {
  auto flagValue = useNativeViewConfigsInBridgelessMode_.load();

  if (!flagValue.has_value()) {
    // This block is not exclusive but it is not necessary.
    // If multiple threads try to initialize the feature flag, we would only
    // be accessing the provider multiple times but the end state of this
    // instance and the returned flag value would be the same.

    markFlagAsAccessed(37, "useNativeViewConfigsInBridgelessMode");

    flagValue = currentProvider_->useNativeViewConfigsInBridgelessMode();
    useNativeViewConfigsInBridgelessMode_ = flagValue;
  }

  return flagValue.value();
}

bool ReactNativeFeatureFlagsAccessor::useOptimizedEventBatchingOnAndroid() {
  auto flagValue = useOptimizedEventBatchingOnAndroid_.load();

  if (!flagValue.has_value()) {
    // This block is not exclusive but it is not necessary.
    // If multiple threads try to initialize the feature flag, we would only
    // be accessing the provider multiple times but the end state of this
    // instance and the returned flag value would be the same.

    markFlagAsAccessed(38, "useOptimizedEventBatchingOnAndroid");

    flagValue = currentProvider_->useOptimizedEventBatchingOnAndroid();
    useOptimizedEventBatchingOnAndroid_ = flagValue;
  }

  return flagValue.value();
}

bool ReactNativeFeatureFlagsAccessor::useRawPropsJsiValue() {
  auto flagValue = useRawPropsJsiValue_.load();

  if (!flagValue.has_value()) {
    // This block is not exclusive but it is not necessary.
    // If multiple threads try to initialize the feature flag, we would only
    // be accessing the provider multiple times but the end state of this
    // instance and the returned flag value would be the same.

    markFlagAsAccessed(39, "useRawPropsJsiValue");

    flagValue = currentProvider_->useRawPropsJsiValue();
    useRawPropsJsiValue_ = flagValue;
  }

  return flagValue.value();
}

bool ReactNativeFeatureFlagsAccessor::useTurboModuleInterop() {
  auto flagValue = useTurboModuleInterop_.load();

  if (!flagValue.has_value()) {
    // This block is not exclusive but it is not necessary.
    // If multiple threads try to initialize the feature flag, we would only
    // be accessing the provider multiple times but the end state of this
    // instance and the returned flag value would be the same.

    markFlagAsAccessed(40, "useTurboModuleInterop");

    flagValue = currentProvider_->useTurboModuleInterop();
    useTurboModuleInterop_ = flagValue;
  }

  return flagValue.value();
}

bool ReactNativeFeatureFlagsAccessor::useTurboModules() {
  auto flagValue = useTurboModules_.load();

  if (!flagValue.has_value()) {
    // This block is not exclusive but it is not necessary.
    // If multiple threads try to initialize the feature flag, we would only
    // be accessing the provider multiple times but the end state of this
    // instance and the returned flag value would be the same.

    markFlagAsAccessed(41, "useTurboModules");

    flagValue = currentProvider_->useTurboModules();
    useTurboModules_ = flagValue;
  }

  return flagValue.value();
}

void ReactNativeFeatureFlagsAccessor::override(
    std::unique_ptr<ReactNativeFeatureFlagsProvider> provider) {
  if (wasOverridden_) {
    throw std::runtime_error(
        "Feature flags cannot be overridden more than once");
  }

  ensureFlagsNotAccessed();
  wasOverridden_ = true;
  currentProvider_ = std::move(provider);
}

std::optional<std::string>
ReactNativeFeatureFlagsAccessor::getAccessedFeatureFlagNames() const {
  std::ostringstream featureFlagListBuilder;
  for (const auto& featureFlagName : accessedFeatureFlags_) {
    if (featureFlagName != nullptr) {
      featureFlagListBuilder << featureFlagName << ", ";
    }
  }

  std::string accessedFeatureFlagNames = featureFlagListBuilder.str();
  if (!accessedFeatureFlagNames.empty()) {
    accessedFeatureFlagNames =
        accessedFeatureFlagNames.substr(0, accessedFeatureFlagNames.size() - 2);
  }

  return accessedFeatureFlagNames.empty()
      ? std::nullopt
      : std::optional{accessedFeatureFlagNames};
}

void ReactNativeFeatureFlagsAccessor::markFlagAsAccessed(
    int position,
    const char* flagName) {
  accessedFeatureFlags_[position] = flagName;
}

void ReactNativeFeatureFlagsAccessor::ensureFlagsNotAccessed() {
  auto accessedFeatureFlagNames = getAccessedFeatureFlagNames();

  if (accessedFeatureFlagNames.has_value()) {
    throw std::runtime_error(
        "Feature flags were accessed before being overridden: " +
        accessedFeatureFlagNames.value());
  }
}

} // namespace facebook::react<|MERGE_RESOLUTION|>--- conflicted
+++ resolved
@@ -4,11 +4,7 @@
  * This source code is licensed under the MIT license found in the
  * LICENSE file in the root directory of this source tree.
  *
-<<<<<<< HEAD
- * @generated SignedSource<<3eb5a5f1d8204a9e461da82eb0391e2f>>
-=======
- * @generated SignedSource<<3dc06bb9a05b17438bcb0c0913ef0589>>
->>>>>>> 411af39f
+ * @generated SignedSource<<3ee9a831996b53bed25d1a76393f453e>>
  */
 
 /**
