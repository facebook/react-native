--- conflicted
+++ resolved
@@ -4,11 +4,7 @@
  * This source code is licensed under the MIT license found in the
  * LICENSE file in the root directory of this source tree.
  *
-<<<<<<< HEAD
  * @generated SignedSource<<d05b232166b0f027d6d5893fd0aa9f4d>>
-=======
- * @generated SignedSource<<c9a7ba46b550596ced6dfea4eb224ff4>>
->>>>>>> 7d2a7c93
  */
 
 /**
@@ -744,11 +740,7 @@
     // be accessing the provider multiple times but the end state of this
     // instance and the returned flag value would be the same.
 
-<<<<<<< HEAD
     markFlagAsAccessed(30, "enableMainQueueCoordinatorOnIOS");
-=======
-    markFlagAsAccessed(38, "enableMainQueueCoordinatorOnIOS");
->>>>>>> 7d2a7c93
 
     flagValue = currentProvider_->enableMainQueueCoordinatorOnIOS();
     enableMainQueueCoordinatorOnIOS_ = flagValue;
@@ -766,11 +758,7 @@
     // be accessing the provider multiple times but the end state of this
     // instance and the returned flag value would be the same.
 
-<<<<<<< HEAD
     markFlagAsAccessed(31, "enableModuleArgumentNSNullConversionIOS");
-=======
-    markFlagAsAccessed(39, "enableModuleArgumentNSNullConversionIOS");
->>>>>>> 7d2a7c93
 
     flagValue = currentProvider_->enableModuleArgumentNSNullConversionIOS();
     enableModuleArgumentNSNullConversionIOS_ = flagValue;
@@ -788,11 +776,7 @@
     // be accessing the provider multiple times but the end state of this
     // instance and the returned flag value would be the same.
 
-<<<<<<< HEAD
     markFlagAsAccessed(32, "enableNativeCSSParsing");
-=======
-    markFlagAsAccessed(40, "enableNativeCSSParsing");
->>>>>>> 7d2a7c93
 
     flagValue = currentProvider_->enableNativeCSSParsing();
     enableNativeCSSParsing_ = flagValue;
@@ -810,11 +794,7 @@
     // be accessing the provider multiple times but the end state of this
     // instance and the returned flag value would be the same.
 
-<<<<<<< HEAD
     markFlagAsAccessed(33, "enableNetworkEventReporting");
-=======
-    markFlagAsAccessed(41, "enableNetworkEventReporting");
->>>>>>> 7d2a7c93
 
     flagValue = currentProvider_->enableNetworkEventReporting();
     enableNetworkEventReporting_ = flagValue;
@@ -823,7 +803,6 @@
   return flagValue.value();
 }
 
-<<<<<<< HEAD
 bool ReactNativeFeatureFlagsAccessor::enableNewBackgroundAndBorderDrawables() {
   auto flagValue = enableNewBackgroundAndBorderDrawables_.load();
 
@@ -842,8 +821,6 @@
   return flagValue.value();
 }
 
-=======
->>>>>>> 7d2a7c93
 bool ReactNativeFeatureFlagsAccessor::enablePreparedTextLayout() {
   auto flagValue = enablePreparedTextLayout_.load();
 
@@ -853,11 +830,7 @@
     // be accessing the provider multiple times but the end state of this
     // instance and the returned flag value would be the same.
 
-<<<<<<< HEAD
     markFlagAsAccessed(35, "enablePreparedTextLayout");
-=======
-    markFlagAsAccessed(42, "enablePreparedTextLayout");
->>>>>>> 7d2a7c93
 
     flagValue = currentProvider_->enablePreparedTextLayout();
     enablePreparedTextLayout_ = flagValue;
@@ -875,11 +848,7 @@
     // be accessing the provider multiple times but the end state of this
     // instance and the returned flag value would be the same.
 
-<<<<<<< HEAD
     markFlagAsAccessed(36, "enablePropsUpdateReconciliationAndroid");
-=======
-    markFlagAsAccessed(43, "enablePropsUpdateReconciliationAndroid");
->>>>>>> 7d2a7c93
 
     flagValue = currentProvider_->enablePropsUpdateReconciliationAndroid();
     enablePropsUpdateReconciliationAndroid_ = flagValue;
@@ -897,11 +866,7 @@
     // be accessing the provider multiple times but the end state of this
     // instance and the returned flag value would be the same.
 
-<<<<<<< HEAD
     markFlagAsAccessed(37, "enableResourceTimingAPI");
-=======
-    markFlagAsAccessed(44, "enableSwiftUIBasedFilters");
->>>>>>> 7d2a7c93
 
     flagValue = currentProvider_->enableSwiftUIBasedFilters();
     enableSwiftUIBasedFilters_ = flagValue;
@@ -919,11 +884,7 @@
     // be accessing the provider multiple times but the end state of this
     // instance and the returned flag value would be the same.
 
-<<<<<<< HEAD
     markFlagAsAccessed(38, "enableViewCulling");
-=======
-    markFlagAsAccessed(45, "enableViewCulling");
->>>>>>> 7d2a7c93
 
     flagValue = currentProvider_->enableViewCulling();
     enableViewCulling_ = flagValue;
@@ -941,11 +902,7 @@
     // be accessing the provider multiple times but the end state of this
     // instance and the returned flag value would be the same.
 
-<<<<<<< HEAD
     markFlagAsAccessed(39, "enableViewRecycling");
-=======
-    markFlagAsAccessed(46, "enableViewRecycling");
->>>>>>> 7d2a7c93
 
     flagValue = currentProvider_->enableViewRecycling();
     enableViewRecycling_ = flagValue;
@@ -999,11 +956,7 @@
     // be accessing the provider multiple times but the end state of this
     // instance and the returned flag value would be the same.
 
-<<<<<<< HEAD
     markFlagAsAccessed(40, "enableViewRecyclingForText");
-=======
-    markFlagAsAccessed(49, "enableViewRecyclingForText");
->>>>>>> 7d2a7c93
 
     flagValue = currentProvider_->enableViewRecyclingForText();
     enableViewRecyclingForText_ = flagValue;
@@ -1021,11 +974,7 @@
     // be accessing the provider multiple times but the end state of this
     // instance and the returned flag value would be the same.
 
-<<<<<<< HEAD
     markFlagAsAccessed(41, "enableViewRecyclingForView");
-=======
-    markFlagAsAccessed(50, "enableViewRecyclingForView");
->>>>>>> 7d2a7c93
 
     flagValue = currentProvider_->enableViewRecyclingForView();
     enableViewRecyclingForView_ = flagValue;
@@ -1061,11 +1010,7 @@
     // be accessing the provider multiple times but the end state of this
     // instance and the returned flag value would be the same.
 
-<<<<<<< HEAD
     markFlagAsAccessed(42, "enableVirtualViewDebugFeatures");
-=======
-    markFlagAsAccessed(52, "enableVirtualViewDebugFeatures");
->>>>>>> 7d2a7c93
 
     flagValue = currentProvider_->enableVirtualViewDebugFeatures();
     enableVirtualViewDebugFeatures_ = flagValue;
@@ -1083,11 +1028,7 @@
     // be accessing the provider multiple times but the end state of this
     // instance and the returned flag value would be the same.
 
-<<<<<<< HEAD
     markFlagAsAccessed(43, "enableVirtualViewRenderState");
-=======
-    markFlagAsAccessed(53, "enableVirtualViewRenderState");
->>>>>>> 7d2a7c93
 
     flagValue = currentProvider_->enableVirtualViewRenderState();
     enableVirtualViewRenderState_ = flagValue;
@@ -1105,11 +1046,7 @@
     // be accessing the provider multiple times but the end state of this
     // instance and the returned flag value would be the same.
 
-<<<<<<< HEAD
     markFlagAsAccessed(44, "enableVirtualViewWindowFocusDetection");
-=======
-    markFlagAsAccessed(54, "enableVirtualViewWindowFocusDetection");
->>>>>>> 7d2a7c93
 
     flagValue = currentProvider_->enableVirtualViewWindowFocusDetection();
     enableVirtualViewWindowFocusDetection_ = flagValue;
@@ -1145,11 +1082,7 @@
     // be accessing the provider multiple times but the end state of this
     // instance and the returned flag value would be the same.
 
-<<<<<<< HEAD
     markFlagAsAccessed(45, "fixMappingOfEventPrioritiesBetweenFabricAndReact");
-=======
-    markFlagAsAccessed(56, "fixMappingOfEventPrioritiesBetweenFabricAndReact");
->>>>>>> 7d2a7c93
 
     flagValue = currentProvider_->fixMappingOfEventPrioritiesBetweenFabricAndReact();
     fixMappingOfEventPrioritiesBetweenFabricAndReact_ = flagValue;
@@ -1203,11 +1136,7 @@
     // be accessing the provider multiple times but the end state of this
     // instance and the returned flag value would be the same.
 
-<<<<<<< HEAD
     markFlagAsAccessed(46, "fuseboxEnabledRelease");
-=======
-    markFlagAsAccessed(59, "fuseboxEnabledRelease");
->>>>>>> 7d2a7c93
 
     flagValue = currentProvider_->fuseboxEnabledRelease();
     fuseboxEnabledRelease_ = flagValue;
@@ -1225,11 +1154,7 @@
     // be accessing the provider multiple times but the end state of this
     // instance and the returned flag value would be the same.
 
-<<<<<<< HEAD
     markFlagAsAccessed(47, "fuseboxNetworkInspectionEnabled");
-=======
-    markFlagAsAccessed(60, "fuseboxNetworkInspectionEnabled");
->>>>>>> 7d2a7c93
 
     flagValue = currentProvider_->fuseboxNetworkInspectionEnabled();
     fuseboxNetworkInspectionEnabled_ = flagValue;
@@ -1247,11 +1172,7 @@
     // be accessing the provider multiple times but the end state of this
     // instance and the returned flag value would be the same.
 
-<<<<<<< HEAD
     markFlagAsAccessed(48, "hideOffscreenVirtualViewsOnIOS");
-=======
-    markFlagAsAccessed(61, "hideOffscreenVirtualViewsOnIOS");
->>>>>>> 7d2a7c93
 
     flagValue = currentProvider_->hideOffscreenVirtualViewsOnIOS();
     hideOffscreenVirtualViewsOnIOS_ = flagValue;
@@ -1305,11 +1226,7 @@
     // be accessing the provider multiple times but the end state of this
     // instance and the returned flag value would be the same.
 
-<<<<<<< HEAD
     markFlagAsAccessed(49, "perfMonitorV2Enabled");
-=======
-    markFlagAsAccessed(64, "perfMonitorV2Enabled");
->>>>>>> 7d2a7c93
 
     flagValue = currentProvider_->perfMonitorV2Enabled();
     perfMonitorV2Enabled_ = flagValue;
@@ -1327,11 +1244,7 @@
     // be accessing the provider multiple times but the end state of this
     // instance and the returned flag value would be the same.
 
-<<<<<<< HEAD
     markFlagAsAccessed(50, "preparedTextCacheSize");
-=======
-    markFlagAsAccessed(65, "preparedTextCacheSize");
->>>>>>> 7d2a7c93
 
     flagValue = currentProvider_->preparedTextCacheSize();
     preparedTextCacheSize_ = flagValue;
@@ -1349,11 +1262,7 @@
     // be accessing the provider multiple times but the end state of this
     // instance and the returned flag value would be the same.
 
-<<<<<<< HEAD
     markFlagAsAccessed(51, "preventShadowTreeCommitExhaustion");
-=======
-    markFlagAsAccessed(66, "preventShadowTreeCommitExhaustion");
->>>>>>> 7d2a7c93
 
     flagValue = currentProvider_->preventShadowTreeCommitExhaustion();
     preventShadowTreeCommitExhaustion_ = flagValue;
@@ -1362,6 +1271,24 @@
   return flagValue.value();
 }
 
+bool ReactNativeFeatureFlagsAccessor::releaseImageDataWhenConsumed() {
+  auto flagValue = releaseImageDataWhenConsumed_.load();
+
+  if (!flagValue.has_value()) {
+    // This block is not exclusive but it is not necessary.
+    // If multiple threads try to initialize the feature flag, we would only
+    // be accessing the provider multiple times but the end state of this
+    // instance and the returned flag value would be the same.
+
+    markFlagAsAccessed(52, "releaseImageDataWhenConsumed");
+
+    flagValue = currentProvider_->releaseImageDataWhenConsumed();
+    releaseImageDataWhenConsumed_ = flagValue;
+  }
+
+  return flagValue.value();
+}
+
 bool ReactNativeFeatureFlagsAccessor::shouldPressibilityUseW3CPointerEventsForHover() {
   auto flagValue = shouldPressibilityUseW3CPointerEventsForHover_.load();
 
@@ -1371,11 +1298,7 @@
     // be accessing the provider multiple times but the end state of this
     // instance and the returned flag value would be the same.
 
-<<<<<<< HEAD
-    markFlagAsAccessed(52, "releaseImageDataWhenConsumed");
-=======
-    markFlagAsAccessed(67, "shouldPressibilityUseW3CPointerEventsForHover");
->>>>>>> 7d2a7c93
+    markFlagAsAccessed(53, "shouldPressibilityUseW3CPointerEventsForHover");
 
     flagValue = currentProvider_->shouldPressibilityUseW3CPointerEventsForHover();
     shouldPressibilityUseW3CPointerEventsForHover_ = flagValue;
@@ -1393,11 +1316,7 @@
     // be accessing the provider multiple times but the end state of this
     // instance and the returned flag value would be the same.
 
-<<<<<<< HEAD
-    markFlagAsAccessed(53, "shouldPressibilityUseW3CPointerEventsForHover");
-=======
     markFlagAsAccessed(68, "shouldResetClickableWhenRecyclingView");
->>>>>>> 7d2a7c93
 
     flagValue = currentProvider_->shouldResetClickableWhenRecyclingView();
     shouldResetClickableWhenRecyclingView_ = flagValue;
@@ -1487,11 +1406,7 @@
     // be accessing the provider multiple times but the end state of this
     // instance and the returned flag value would be the same.
 
-<<<<<<< HEAD
     markFlagAsAccessed(54, "skipActivityIdentityAssertionOnHostPause");
-=======
-    markFlagAsAccessed(73, "skipActivityIdentityAssertionOnHostPause");
->>>>>>> 7d2a7c93
 
     flagValue = currentProvider_->skipActivityIdentityAssertionOnHostPause();
     skipActivityIdentityAssertionOnHostPause_ = flagValue;
@@ -1509,11 +1424,7 @@
     // be accessing the provider multiple times but the end state of this
     // instance and the returned flag value would be the same.
 
-<<<<<<< HEAD
     markFlagAsAccessed(55, "traceTurboModulePromiseRejectionsOnAndroid");
-=======
-    markFlagAsAccessed(74, "traceTurboModulePromiseRejectionsOnAndroid");
->>>>>>> 7d2a7c93
 
     flagValue = currentProvider_->traceTurboModulePromiseRejectionsOnAndroid();
     traceTurboModulePromiseRejectionsOnAndroid_ = flagValue;
@@ -1531,11 +1442,7 @@
     // be accessing the provider multiple times but the end state of this
     // instance and the returned flag value would be the same.
 
-<<<<<<< HEAD
     markFlagAsAccessed(56, "updateRuntimeShadowNodeReferencesOnCommit");
-=======
-    markFlagAsAccessed(75, "updateRuntimeShadowNodeReferencesOnCommit");
->>>>>>> 7d2a7c93
 
     flagValue = currentProvider_->updateRuntimeShadowNodeReferencesOnCommit();
     updateRuntimeShadowNodeReferencesOnCommit_ = flagValue;
@@ -1553,11 +1460,7 @@
     // be accessing the provider multiple times but the end state of this
     // instance and the returned flag value would be the same.
 
-<<<<<<< HEAD
     markFlagAsAccessed(57, "useAlwaysAvailableJSErrorHandling");
-=======
-    markFlagAsAccessed(76, "useAlwaysAvailableJSErrorHandling");
->>>>>>> 7d2a7c93
 
     flagValue = currentProvider_->useAlwaysAvailableJSErrorHandling();
     useAlwaysAvailableJSErrorHandling_ = flagValue;
@@ -1575,11 +1478,7 @@
     // be accessing the provider multiple times but the end state of this
     // instance and the returned flag value would be the same.
 
-<<<<<<< HEAD
     markFlagAsAccessed(58, "useFabricInterop");
-=======
-    markFlagAsAccessed(77, "useFabricInterop");
->>>>>>> 7d2a7c93
 
     flagValue = currentProvider_->useFabricInterop();
     useFabricInterop_ = flagValue;
@@ -1597,11 +1496,7 @@
     // be accessing the provider multiple times but the end state of this
     // instance and the returned flag value would be the same.
 
-<<<<<<< HEAD
     markFlagAsAccessed(59, "useNativeEqualsInNativeReadableArrayAndroid");
-=======
-    markFlagAsAccessed(78, "useNativeEqualsInNativeReadableArrayAndroid");
->>>>>>> 7d2a7c93
 
     flagValue = currentProvider_->useNativeEqualsInNativeReadableArrayAndroid();
     useNativeEqualsInNativeReadableArrayAndroid_ = flagValue;
@@ -1619,11 +1514,7 @@
     // be accessing the provider multiple times but the end state of this
     // instance and the returned flag value would be the same.
 
-<<<<<<< HEAD
     markFlagAsAccessed(60, "useNativeTransformHelperAndroid");
-=======
-    markFlagAsAccessed(79, "useNativeTransformHelperAndroid");
->>>>>>> 7d2a7c93
 
     flagValue = currentProvider_->useNativeTransformHelperAndroid();
     useNativeTransformHelperAndroid_ = flagValue;
@@ -1641,11 +1532,7 @@
     // be accessing the provider multiple times but the end state of this
     // instance and the returned flag value would be the same.
 
-<<<<<<< HEAD
     markFlagAsAccessed(61, "useNativeViewConfigsInBridgelessMode");
-=======
-    markFlagAsAccessed(80, "useNativeViewConfigsInBridgelessMode");
->>>>>>> 7d2a7c93
 
     flagValue = currentProvider_->useNativeViewConfigsInBridgelessMode();
     useNativeViewConfigsInBridgelessMode_ = flagValue;
@@ -1654,6 +1541,24 @@
   return flagValue.value();
 }
 
+bool ReactNativeFeatureFlagsAccessor::useOptimizedEventBatchingOnAndroid() {
+  auto flagValue = useOptimizedEventBatchingOnAndroid_.load();
+
+  if (!flagValue.has_value()) {
+    // This block is not exclusive but it is not necessary.
+    // If multiple threads try to initialize the feature flag, we would only
+    // be accessing the provider multiple times but the end state of this
+    // instance and the returned flag value would be the same.
+
+    markFlagAsAccessed(62, "useOptimizedEventBatchingOnAndroid");
+
+    flagValue = currentProvider_->useOptimizedEventBatchingOnAndroid();
+    useOptimizedEventBatchingOnAndroid_ = flagValue;
+  }
+
+  return flagValue.value();
+}
+
 bool ReactNativeFeatureFlagsAccessor::useRawPropsJsiValue() {
   auto flagValue = useRawPropsJsiValue_.load();
 
@@ -1663,11 +1568,7 @@
     // be accessing the provider multiple times but the end state of this
     // instance and the returned flag value would be the same.
 
-<<<<<<< HEAD
-    markFlagAsAccessed(62, "useOptimizedEventBatchingOnAndroid");
-=======
-    markFlagAsAccessed(81, "useRawPropsJsiValue");
->>>>>>> 7d2a7c93
+    markFlagAsAccessed(63, "useRawPropsJsiValue");
 
     flagValue = currentProvider_->useRawPropsJsiValue();
     useRawPropsJsiValue_ = flagValue;
@@ -1685,11 +1586,7 @@
     // be accessing the provider multiple times but the end state of this
     // instance and the returned flag value would be the same.
 
-<<<<<<< HEAD
-    markFlagAsAccessed(63, "useRawPropsJsiValue");
-=======
-    markFlagAsAccessed(82, "useShadowNodeStateOnClone");
->>>>>>> 7d2a7c93
+    markFlagAsAccessed(64, "useShadowNodeStateOnClone");
 
     flagValue = currentProvider_->useShadowNodeStateOnClone();
     useShadowNodeStateOnClone_ = flagValue;
@@ -1707,11 +1604,7 @@
     // be accessing the provider multiple times but the end state of this
     // instance and the returned flag value would be the same.
 
-<<<<<<< HEAD
-    markFlagAsAccessed(64, "useShadowNodeStateOnClone");
-=======
     markFlagAsAccessed(83, "useSharedAnimatedBackend");
->>>>>>> 7d2a7c93
 
     flagValue = currentProvider_->useSharedAnimatedBackend();
     useSharedAnimatedBackend_ = flagValue;
@@ -1747,11 +1640,7 @@
     // be accessing the provider multiple times but the end state of this
     // instance and the returned flag value would be the same.
 
-<<<<<<< HEAD
     markFlagAsAccessed(65, "useTurboModuleInterop");
-=======
-    markFlagAsAccessed(85, "useTurboModuleInterop");
->>>>>>> 7d2a7c93
 
     flagValue = currentProvider_->useTurboModuleInterop();
     useTurboModuleInterop_ = flagValue;
@@ -1769,11 +1658,7 @@
     // be accessing the provider multiple times but the end state of this
     // instance and the returned flag value would be the same.
 
-<<<<<<< HEAD
     markFlagAsAccessed(66, "useTurboModules");
-=======
-    markFlagAsAccessed(86, "useTurboModules");
->>>>>>> 7d2a7c93
 
     flagValue = currentProvider_->useTurboModules();
     useTurboModules_ = flagValue;
@@ -1827,11 +1712,7 @@
     // be accessing the provider multiple times but the end state of this
     // instance and the returned flag value would be the same.
 
-<<<<<<< HEAD
     markFlagAsAccessed(67, "virtualViewPrerenderRatio");
-=======
-    markFlagAsAccessed(89, "virtualViewPrerenderRatio");
->>>>>>> 7d2a7c93
 
     flagValue = currentProvider_->virtualViewPrerenderRatio();
     virtualViewPrerenderRatio_ = flagValue;
