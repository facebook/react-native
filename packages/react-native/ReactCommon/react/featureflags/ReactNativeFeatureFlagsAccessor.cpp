--- conflicted
+++ resolved
@@ -4,11 +4,7 @@
  * This source code is licensed under the MIT license found in the
  * LICENSE file in the root directory of this source tree.
  *
-<<<<<<< HEAD
- * @generated SignedSource<<12dfdc35cf98d0939545f550f846aa50>>
-=======
  * @generated SignedSource<<331139167971b86c56d29f8ef914c6d1>>
->>>>>>> a85955a4
  */
 
 /**
@@ -159,27 +155,6 @@
   return flagValue.value();
 }
 
-<<<<<<< HEAD
-bool ReactNativeFeatureFlagsAccessor::enableCleanTextInputYogaNode() {
-  auto flagValue = enableCleanTextInputYogaNode_.load();
-
-  if (!flagValue.has_value()) {
-    // This block is not exclusive but it is not necessary.
-    // If multiple threads try to initialize the feature flag, we would only
-    // be accessing the provider multiple times but the end state of this
-    // instance and the returned flag value would be the same.
-
-    markFlagAsAccessed(7, "enableCleanTextInputYogaNode");
-
-    flagValue = currentProvider_->enableCleanTextInputYogaNode();
-    enableCleanTextInputYogaNode_ = flagValue;
-  }
-
-  return flagValue.value();
-}
-
-=======
->>>>>>> a85955a4
 bool ReactNativeFeatureFlagsAccessor::enableCppPropsIteratorSetter() {
   auto flagValue = enableCppPropsIteratorSetter_.load();
 
@@ -423,11 +398,7 @@
     // be accessing the provider multiple times but the end state of this
     // instance and the returned flag value would be the same.
 
-<<<<<<< HEAD
-    markFlagAsAccessed(21, "enableLongTaskAPI");
-=======
     markFlagAsAccessed(19, "enableLongTaskAPI");
->>>>>>> a85955a4
 
     flagValue = currentProvider_->enableLongTaskAPI();
     enableLongTaskAPI_ = flagValue;
@@ -445,11 +416,7 @@
     // be accessing the provider multiple times but the end state of this
     // instance and the returned flag value would be the same.
 
-<<<<<<< HEAD
-    markFlagAsAccessed(22, "enableNewBackgroundAndBorderDrawables");
-=======
     markFlagAsAccessed(20, "enableNewBackgroundAndBorderDrawables");
->>>>>>> a85955a4
 
     flagValue = currentProvider_->enableNewBackgroundAndBorderDrawables();
     enableNewBackgroundAndBorderDrawables_ = flagValue;
@@ -467,11 +434,7 @@
     // be accessing the provider multiple times but the end state of this
     // instance and the returned flag value would be the same.
 
-<<<<<<< HEAD
-    markFlagAsAccessed(23, "enablePreciseSchedulingForPremountItemsOnAndroid");
-=======
     markFlagAsAccessed(21, "enablePreciseSchedulingForPremountItemsOnAndroid");
->>>>>>> a85955a4
 
     flagValue = currentProvider_->enablePreciseSchedulingForPremountItemsOnAndroid();
     enablePreciseSchedulingForPremountItemsOnAndroid_ = flagValue;
@@ -489,11 +452,7 @@
     // be accessing the provider multiple times but the end state of this
     // instance and the returned flag value would be the same.
 
-<<<<<<< HEAD
-    markFlagAsAccessed(24, "enablePropsUpdateReconciliationAndroid");
-=======
     markFlagAsAccessed(22, "enablePropsUpdateReconciliationAndroid");
->>>>>>> a85955a4
 
     flagValue = currentProvider_->enablePropsUpdateReconciliationAndroid();
     enablePropsUpdateReconciliationAndroid_ = flagValue;
@@ -511,11 +470,7 @@
     // be accessing the provider multiple times but the end state of this
     // instance and the returned flag value would be the same.
 
-<<<<<<< HEAD
-    markFlagAsAccessed(25, "enableReportEventPaintTime");
-=======
     markFlagAsAccessed(23, "enableReportEventPaintTime");
->>>>>>> a85955a4
 
     flagValue = currentProvider_->enableReportEventPaintTime();
     enableReportEventPaintTime_ = flagValue;
@@ -533,11 +488,7 @@
     // be accessing the provider multiple times but the end state of this
     // instance and the returned flag value would be the same.
 
-<<<<<<< HEAD
-    markFlagAsAccessed(26, "enableSynchronousStateUpdates");
-=======
     markFlagAsAccessed(24, "enableSynchronousStateUpdates");
->>>>>>> a85955a4
 
     flagValue = currentProvider_->enableSynchronousStateUpdates();
     enableSynchronousStateUpdates_ = flagValue;
@@ -546,27 +497,6 @@
   return flagValue.value();
 }
 
-<<<<<<< HEAD
-bool ReactNativeFeatureFlagsAccessor::enableTextPreallocationOptimisation() {
-  auto flagValue = enableTextPreallocationOptimisation_.load();
-
-  if (!flagValue.has_value()) {
-    // This block is not exclusive but it is not necessary.
-    // If multiple threads try to initialize the feature flag, we would only
-    // be accessing the provider multiple times but the end state of this
-    // instance and the returned flag value would be the same.
-
-    markFlagAsAccessed(27, "enableTextPreallocationOptimisation");
-
-    flagValue = currentProvider_->enableTextPreallocationOptimisation();
-    enableTextPreallocationOptimisation_ = flagValue;
-  }
-
-  return flagValue.value();
-}
-
-=======
->>>>>>> a85955a4
 bool ReactNativeFeatureFlagsAccessor::enableUIConsistency() {
   auto flagValue = enableUIConsistency_.load();
 
@@ -576,11 +506,7 @@
     // be accessing the provider multiple times but the end state of this
     // instance and the returned flag value would be the same.
 
-<<<<<<< HEAD
-    markFlagAsAccessed(28, "enableUIConsistency");
-=======
     markFlagAsAccessed(25, "enableUIConsistency");
->>>>>>> a85955a4
 
     flagValue = currentProvider_->enableUIConsistency();
     enableUIConsistency_ = flagValue;
@@ -598,11 +524,7 @@
     // be accessing the provider multiple times but the end state of this
     // instance and the returned flag value would be the same.
 
-<<<<<<< HEAD
-    markFlagAsAccessed(29, "enableViewRecycling");
-=======
     markFlagAsAccessed(26, "enableViewRecycling");
->>>>>>> a85955a4
 
     flagValue = currentProvider_->enableViewRecycling();
     enableViewRecycling_ = flagValue;
@@ -620,11 +542,7 @@
     // be accessing the provider multiple times but the end state of this
     // instance and the returned flag value would be the same.
 
-<<<<<<< HEAD
-    markFlagAsAccessed(30, "excludeYogaFromRawProps");
-=======
     markFlagAsAccessed(27, "excludeYogaFromRawProps");
->>>>>>> a85955a4
 
     flagValue = currentProvider_->excludeYogaFromRawProps();
     excludeYogaFromRawProps_ = flagValue;
@@ -642,11 +560,7 @@
     // be accessing the provider multiple times but the end state of this
     // instance and the returned flag value would be the same.
 
-<<<<<<< HEAD
-    markFlagAsAccessed(31, "fixMappingOfEventPrioritiesBetweenFabricAndReact");
-=======
     markFlagAsAccessed(28, "fixMappingOfEventPrioritiesBetweenFabricAndReact");
->>>>>>> a85955a4
 
     flagValue = currentProvider_->fixMappingOfEventPrioritiesBetweenFabricAndReact();
     fixMappingOfEventPrioritiesBetweenFabricAndReact_ = flagValue;
@@ -664,11 +578,7 @@
     // be accessing the provider multiple times but the end state of this
     // instance and the returned flag value would be the same.
 
-<<<<<<< HEAD
-    markFlagAsAccessed(32, "fixMountingCoordinatorReportedPendingTransactionsOnAndroid");
-=======
     markFlagAsAccessed(29, "fixMountingCoordinatorReportedPendingTransactionsOnAndroid");
->>>>>>> a85955a4
 
     flagValue = currentProvider_->fixMountingCoordinatorReportedPendingTransactionsOnAndroid();
     fixMountingCoordinatorReportedPendingTransactionsOnAndroid_ = flagValue;
@@ -686,11 +596,7 @@
     // be accessing the provider multiple times but the end state of this
     // instance and the returned flag value would be the same.
 
-<<<<<<< HEAD
-    markFlagAsAccessed(33, "forceBatchingMountItemsOnAndroid");
-=======
     markFlagAsAccessed(30, "forceBatchingMountItemsOnAndroid");
->>>>>>> a85955a4
 
     flagValue = currentProvider_->forceBatchingMountItemsOnAndroid();
     forceBatchingMountItemsOnAndroid_ = flagValue;
@@ -708,11 +614,7 @@
     // be accessing the provider multiple times but the end state of this
     // instance and the returned flag value would be the same.
 
-<<<<<<< HEAD
-    markFlagAsAccessed(34, "fuseboxEnabledDebug");
-=======
     markFlagAsAccessed(31, "fuseboxEnabledDebug");
->>>>>>> a85955a4
 
     flagValue = currentProvider_->fuseboxEnabledDebug();
     fuseboxEnabledDebug_ = flagValue;
@@ -730,11 +632,7 @@
     // be accessing the provider multiple times but the end state of this
     // instance and the returned flag value would be the same.
 
-<<<<<<< HEAD
-    markFlagAsAccessed(35, "fuseboxEnabledRelease");
-=======
     markFlagAsAccessed(32, "fuseboxEnabledRelease");
->>>>>>> a85955a4
 
     flagValue = currentProvider_->fuseboxEnabledRelease();
     fuseboxEnabledRelease_ = flagValue;
@@ -752,11 +650,7 @@
     // be accessing the provider multiple times but the end state of this
     // instance and the returned flag value would be the same.
 
-<<<<<<< HEAD
-    markFlagAsAccessed(36, "initEagerTurboModulesOnNativeModulesQueueAndroid");
-=======
     markFlagAsAccessed(33, "initEagerTurboModulesOnNativeModulesQueueAndroid");
->>>>>>> a85955a4
 
     flagValue = currentProvider_->initEagerTurboModulesOnNativeModulesQueueAndroid();
     initEagerTurboModulesOnNativeModulesQueueAndroid_ = flagValue;
@@ -774,11 +668,7 @@
     // be accessing the provider multiple times but the end state of this
     // instance and the returned flag value would be the same.
 
-<<<<<<< HEAD
-    markFlagAsAccessed(37, "lazyAnimationCallbacks");
-=======
     markFlagAsAccessed(34, "lazyAnimationCallbacks");
->>>>>>> a85955a4
 
     flagValue = currentProvider_->lazyAnimationCallbacks();
     lazyAnimationCallbacks_ = flagValue;
@@ -796,11 +686,7 @@
     // be accessing the provider multiple times but the end state of this
     // instance and the returned flag value would be the same.
 
-<<<<<<< HEAD
-    markFlagAsAccessed(38, "loadVectorDrawablesOnImages");
-=======
     markFlagAsAccessed(35, "loadVectorDrawablesOnImages");
->>>>>>> a85955a4
 
     flagValue = currentProvider_->loadVectorDrawablesOnImages();
     loadVectorDrawablesOnImages_ = flagValue;
@@ -818,11 +704,7 @@
     // be accessing the provider multiple times but the end state of this
     // instance and the returned flag value would be the same.
 
-<<<<<<< HEAD
-    markFlagAsAccessed(39, "setAndroidLayoutDirection");
-=======
     markFlagAsAccessed(36, "setAndroidLayoutDirection");
->>>>>>> a85955a4
 
     flagValue = currentProvider_->setAndroidLayoutDirection();
     setAndroidLayoutDirection_ = flagValue;
@@ -840,11 +722,7 @@
     // be accessing the provider multiple times but the end state of this
     // instance and the returned flag value would be the same.
 
-<<<<<<< HEAD
-    markFlagAsAccessed(40, "traceTurboModulePromiseRejectionsOnAndroid");
-=======
     markFlagAsAccessed(37, "traceTurboModulePromiseRejectionsOnAndroid");
->>>>>>> a85955a4
 
     flagValue = currentProvider_->traceTurboModulePromiseRejectionsOnAndroid();
     traceTurboModulePromiseRejectionsOnAndroid_ = flagValue;
@@ -880,11 +758,7 @@
     // be accessing the provider multiple times but the end state of this
     // instance and the returned flag value would be the same.
 
-<<<<<<< HEAD
-    markFlagAsAccessed(41, "useFabricInterop");
-=======
     markFlagAsAccessed(39, "useFabricInterop");
->>>>>>> a85955a4
 
     flagValue = currentProvider_->useFabricInterop();
     useFabricInterop_ = flagValue;
@@ -902,11 +776,7 @@
     // be accessing the provider multiple times but the end state of this
     // instance and the returned flag value would be the same.
 
-<<<<<<< HEAD
-    markFlagAsAccessed(42, "useImmediateExecutorInAndroidBridgeless");
-=======
     markFlagAsAccessed(40, "useImmediateExecutorInAndroidBridgeless");
->>>>>>> a85955a4
 
     flagValue = currentProvider_->useImmediateExecutorInAndroidBridgeless();
     useImmediateExecutorInAndroidBridgeless_ = flagValue;
@@ -924,11 +794,7 @@
     // be accessing the provider multiple times but the end state of this
     // instance and the returned flag value would be the same.
 
-<<<<<<< HEAD
-    markFlagAsAccessed(43, "useNativeViewConfigsInBridgelessMode");
-=======
     markFlagAsAccessed(41, "useNativeViewConfigsInBridgelessMode");
->>>>>>> a85955a4
 
     flagValue = currentProvider_->useNativeViewConfigsInBridgelessMode();
     useNativeViewConfigsInBridgelessMode_ = flagValue;
@@ -946,11 +812,7 @@
     // be accessing the provider multiple times but the end state of this
     // instance and the returned flag value would be the same.
 
-<<<<<<< HEAD
-    markFlagAsAccessed(44, "useOptimisedViewPreallocationOnAndroid");
-=======
     markFlagAsAccessed(42, "useOptimisedViewPreallocationOnAndroid");
->>>>>>> a85955a4
 
     flagValue = currentProvider_->useOptimisedViewPreallocationOnAndroid();
     useOptimisedViewPreallocationOnAndroid_ = flagValue;
@@ -968,11 +830,7 @@
     // be accessing the provider multiple times but the end state of this
     // instance and the returned flag value would be the same.
 
-<<<<<<< HEAD
-    markFlagAsAccessed(45, "useOptimizedEventBatchingOnAndroid");
-=======
     markFlagAsAccessed(43, "useOptimizedEventBatchingOnAndroid");
->>>>>>> a85955a4
 
     flagValue = currentProvider_->useOptimizedEventBatchingOnAndroid();
     useOptimizedEventBatchingOnAndroid_ = flagValue;
@@ -990,11 +848,7 @@
     // be accessing the provider multiple times but the end state of this
     // instance and the returned flag value would be the same.
 
-<<<<<<< HEAD
-    markFlagAsAccessed(46, "useRuntimeShadowNodeReferenceUpdate");
-=======
     markFlagAsAccessed(44, "useRuntimeShadowNodeReferenceUpdate");
->>>>>>> a85955a4
 
     flagValue = currentProvider_->useRuntimeShadowNodeReferenceUpdate();
     useRuntimeShadowNodeReferenceUpdate_ = flagValue;
@@ -1012,11 +866,7 @@
     // be accessing the provider multiple times but the end state of this
     // instance and the returned flag value would be the same.
 
-<<<<<<< HEAD
-    markFlagAsAccessed(47, "useTurboModuleInterop");
-=======
     markFlagAsAccessed(45, "useTurboModuleInterop");
->>>>>>> a85955a4
 
     flagValue = currentProvider_->useTurboModuleInterop();
     useTurboModuleInterop_ = flagValue;
@@ -1034,11 +884,7 @@
     // be accessing the provider multiple times but the end state of this
     // instance and the returned flag value would be the same.
 
-<<<<<<< HEAD
-    markFlagAsAccessed(48, "useTurboModules");
-=======
     markFlagAsAccessed(46, "useTurboModules");
->>>>>>> a85955a4
 
     flagValue = currentProvider_->useTurboModules();
     useTurboModules_ = flagValue;
