--- conflicted
+++ resolved
@@ -4,11 +4,7 @@
  * This source code is licensed under the MIT license found in the
  * LICENSE file in the root directory of this source tree.
  *
-<<<<<<< HEAD
- * @generated SignedSource<<eb3fd30bbecf1114b0e50f8aa86bb613>>
-=======
- * @generated SignedSource<<f0963c6f4e12454063d717ddccb71521>>
->>>>>>> 5697d923
+ * @generated SignedSource<<98b12cefe9343da81e2eb1c87b8cf6c7>>
  */
 
 /**
@@ -393,27 +389,6 @@
   return flagValue.value();
 }
 
-<<<<<<< HEAD
-bool ReactNativeFeatureFlagsAccessor::enableMicrotasks() {
-  auto flagValue = enableMicrotasks_.load();
-
-  if (!flagValue.has_value()) {
-    // This block is not exclusive but it is not necessary.
-    // If multiple threads try to initialize the feature flag, we would only
-    // be accessing the provider multiple times but the end state of this
-    // instance and the returned flag value would be the same.
-
-    markFlagAsAccessed(20, "enableMicrotasks");
-
-    flagValue = currentProvider_->enableMicrotasks();
-    enableMicrotasks_ = flagValue;
-  }
-
-  return flagValue.value();
-}
-
-=======
->>>>>>> 5697d923
 bool ReactNativeFeatureFlagsAccessor::enablePreciseSchedulingForPremountItemsOnAndroid() {
   auto flagValue = enablePreciseSchedulingForPremountItemsOnAndroid_.load();
 
@@ -423,11 +398,7 @@
     // be accessing the provider multiple times but the end state of this
     // instance and the returned flag value would be the same.
 
-<<<<<<< HEAD
-    markFlagAsAccessed(21, "enablePreciseSchedulingForPremountItemsOnAndroid");
-=======
-    markFlagAsAccessed(19, "enablePreciseSchedulingForPremountItemsOnAndroid");
->>>>>>> 5697d923
+    markFlagAsAccessed(20, "enablePreciseSchedulingForPremountItemsOnAndroid");
 
     flagValue = currentProvider_->enablePreciseSchedulingForPremountItemsOnAndroid();
     enablePreciseSchedulingForPremountItemsOnAndroid_ = flagValue;
@@ -445,11 +416,7 @@
     // be accessing the provider multiple times but the end state of this
     // instance and the returned flag value would be the same.
 
-<<<<<<< HEAD
-    markFlagAsAccessed(22, "enablePropsUpdateReconciliationAndroid");
-=======
-    markFlagAsAccessed(20, "enablePropsUpdateReconciliationAndroid");
->>>>>>> 5697d923
+    markFlagAsAccessed(21, "enablePropsUpdateReconciliationAndroid");
 
     flagValue = currentProvider_->enablePropsUpdateReconciliationAndroid();
     enablePropsUpdateReconciliationAndroid_ = flagValue;
@@ -467,11 +434,7 @@
     // be accessing the provider multiple times but the end state of this
     // instance and the returned flag value would be the same.
 
-<<<<<<< HEAD
-    markFlagAsAccessed(23, "enableReportEventPaintTime");
-=======
-    markFlagAsAccessed(21, "enableReportEventPaintTime");
->>>>>>> 5697d923
+    markFlagAsAccessed(22, "enableReportEventPaintTime");
 
     flagValue = currentProvider_->enableReportEventPaintTime();
     enableReportEventPaintTime_ = flagValue;
@@ -489,11 +452,7 @@
     // be accessing the provider multiple times but the end state of this
     // instance and the returned flag value would be the same.
 
-<<<<<<< HEAD
-    markFlagAsAccessed(24, "enableSynchronousStateUpdates");
-=======
-    markFlagAsAccessed(22, "enableSynchronousStateUpdates");
->>>>>>> 5697d923
+    markFlagAsAccessed(23, "enableSynchronousStateUpdates");
 
     flagValue = currentProvider_->enableSynchronousStateUpdates();
     enableSynchronousStateUpdates_ = flagValue;
@@ -511,11 +470,7 @@
     // be accessing the provider multiple times but the end state of this
     // instance and the returned flag value would be the same.
 
-<<<<<<< HEAD
-    markFlagAsAccessed(25, "enableTextPreallocationOptimisation");
-=======
-    markFlagAsAccessed(23, "enableTextPreallocationOptimisation");
->>>>>>> 5697d923
+    markFlagAsAccessed(24, "enableTextPreallocationOptimisation");
 
     flagValue = currentProvider_->enableTextPreallocationOptimisation();
     enableTextPreallocationOptimisation_ = flagValue;
@@ -533,11 +488,7 @@
     // be accessing the provider multiple times but the end state of this
     // instance and the returned flag value would be the same.
 
-<<<<<<< HEAD
-    markFlagAsAccessed(26, "enableUIConsistency");
-=======
-    markFlagAsAccessed(24, "enableUIConsistency");
->>>>>>> 5697d923
+    markFlagAsAccessed(25, "enableUIConsistency");
 
     flagValue = currentProvider_->enableUIConsistency();
     enableUIConsistency_ = flagValue;
@@ -555,11 +506,7 @@
     // be accessing the provider multiple times but the end state of this
     // instance and the returned flag value would be the same.
 
-<<<<<<< HEAD
-    markFlagAsAccessed(27, "enableViewRecycling");
-=======
-    markFlagAsAccessed(25, "enableViewRecycling");
->>>>>>> 5697d923
+    markFlagAsAccessed(26, "enableViewRecycling");
 
     flagValue = currentProvider_->enableViewRecycling();
     enableViewRecycling_ = flagValue;
@@ -577,11 +524,7 @@
     // be accessing the provider multiple times but the end state of this
     // instance and the returned flag value would be the same.
 
-<<<<<<< HEAD
-    markFlagAsAccessed(28, "excludeYogaFromRawProps");
-=======
-    markFlagAsAccessed(26, "excludeYogaFromRawProps");
->>>>>>> 5697d923
+    markFlagAsAccessed(27, "excludeYogaFromRawProps");
 
     flagValue = currentProvider_->excludeYogaFromRawProps();
     excludeYogaFromRawProps_ = flagValue;
@@ -599,11 +542,7 @@
     // be accessing the provider multiple times but the end state of this
     // instance and the returned flag value would be the same.
 
-<<<<<<< HEAD
-    markFlagAsAccessed(29, "fixMappingOfEventPrioritiesBetweenFabricAndReact");
-=======
-    markFlagAsAccessed(27, "fixMappingOfEventPrioritiesBetweenFabricAndReact");
->>>>>>> 5697d923
+    markFlagAsAccessed(28, "fixMappingOfEventPrioritiesBetweenFabricAndReact");
 
     flagValue = currentProvider_->fixMappingOfEventPrioritiesBetweenFabricAndReact();
     fixMappingOfEventPrioritiesBetweenFabricAndReact_ = flagValue;
@@ -621,11 +560,7 @@
     // be accessing the provider multiple times but the end state of this
     // instance and the returned flag value would be the same.
 
-<<<<<<< HEAD
-    markFlagAsAccessed(30, "fixMountingCoordinatorReportedPendingTransactionsOnAndroid");
-=======
-    markFlagAsAccessed(28, "fixMountingCoordinatorReportedPendingTransactionsOnAndroid");
->>>>>>> 5697d923
+    markFlagAsAccessed(29, "fixMountingCoordinatorReportedPendingTransactionsOnAndroid");
 
     flagValue = currentProvider_->fixMountingCoordinatorReportedPendingTransactionsOnAndroid();
     fixMountingCoordinatorReportedPendingTransactionsOnAndroid_ = flagValue;
@@ -643,11 +578,7 @@
     // be accessing the provider multiple times but the end state of this
     // instance and the returned flag value would be the same.
 
-<<<<<<< HEAD
-    markFlagAsAccessed(31, "forceBatchingMountItemsOnAndroid");
-=======
-    markFlagAsAccessed(29, "forceBatchingMountItemsOnAndroid");
->>>>>>> 5697d923
+    markFlagAsAccessed(30, "forceBatchingMountItemsOnAndroid");
 
     flagValue = currentProvider_->forceBatchingMountItemsOnAndroid();
     forceBatchingMountItemsOnAndroid_ = flagValue;
@@ -665,11 +596,7 @@
     // be accessing the provider multiple times but the end state of this
     // instance and the returned flag value would be the same.
 
-<<<<<<< HEAD
-    markFlagAsAccessed(32, "fuseboxEnabledDebug");
-=======
-    markFlagAsAccessed(30, "fuseboxEnabledDebug");
->>>>>>> 5697d923
+    markFlagAsAccessed(31, "fuseboxEnabledDebug");
 
     flagValue = currentProvider_->fuseboxEnabledDebug();
     fuseboxEnabledDebug_ = flagValue;
@@ -687,11 +614,7 @@
     // be accessing the provider multiple times but the end state of this
     // instance and the returned flag value would be the same.
 
-<<<<<<< HEAD
-    markFlagAsAccessed(33, "fuseboxEnabledRelease");
-=======
-    markFlagAsAccessed(31, "fuseboxEnabledRelease");
->>>>>>> 5697d923
+    markFlagAsAccessed(32, "fuseboxEnabledRelease");
 
     flagValue = currentProvider_->fuseboxEnabledRelease();
     fuseboxEnabledRelease_ = flagValue;
@@ -709,11 +632,7 @@
     // be accessing the provider multiple times but the end state of this
     // instance and the returned flag value would be the same.
 
-<<<<<<< HEAD
-    markFlagAsAccessed(34, "initEagerTurboModulesOnNativeModulesQueueAndroid");
-=======
-    markFlagAsAccessed(32, "initEagerTurboModulesOnNativeModulesQueueAndroid");
->>>>>>> 5697d923
+    markFlagAsAccessed(33, "initEagerTurboModulesOnNativeModulesQueueAndroid");
 
     flagValue = currentProvider_->initEagerTurboModulesOnNativeModulesQueueAndroid();
     initEagerTurboModulesOnNativeModulesQueueAndroid_ = flagValue;
@@ -731,11 +650,7 @@
     // be accessing the provider multiple times but the end state of this
     // instance and the returned flag value would be the same.
 
-<<<<<<< HEAD
-    markFlagAsAccessed(35, "lazyAnimationCallbacks");
-=======
-    markFlagAsAccessed(33, "lazyAnimationCallbacks");
->>>>>>> 5697d923
+    markFlagAsAccessed(34, "lazyAnimationCallbacks");
 
     flagValue = currentProvider_->lazyAnimationCallbacks();
     lazyAnimationCallbacks_ = flagValue;
@@ -753,11 +668,7 @@
     // be accessing the provider multiple times but the end state of this
     // instance and the returned flag value would be the same.
 
-<<<<<<< HEAD
-    markFlagAsAccessed(36, "loadVectorDrawablesOnImages");
-=======
-    markFlagAsAccessed(34, "loadVectorDrawablesOnImages");
->>>>>>> 5697d923
+    markFlagAsAccessed(35, "loadVectorDrawablesOnImages");
 
     flagValue = currentProvider_->loadVectorDrawablesOnImages();
     loadVectorDrawablesOnImages_ = flagValue;
@@ -775,11 +686,7 @@
     // be accessing the provider multiple times but the end state of this
     // instance and the returned flag value would be the same.
 
-<<<<<<< HEAD
-    markFlagAsAccessed(37, "setAndroidLayoutDirection");
-=======
-    markFlagAsAccessed(35, "setAndroidLayoutDirection");
->>>>>>> 5697d923
+    markFlagAsAccessed(36, "setAndroidLayoutDirection");
 
     flagValue = currentProvider_->setAndroidLayoutDirection();
     setAndroidLayoutDirection_ = flagValue;
@@ -797,11 +704,7 @@
     // be accessing the provider multiple times but the end state of this
     // instance and the returned flag value would be the same.
 
-<<<<<<< HEAD
-    markFlagAsAccessed(38, "traceTurboModulePromiseRejectionsOnAndroid");
-=======
-    markFlagAsAccessed(36, "traceTurboModulePromiseRejectionsOnAndroid");
->>>>>>> 5697d923
+    markFlagAsAccessed(37, "traceTurboModulePromiseRejectionsOnAndroid");
 
     flagValue = currentProvider_->traceTurboModulePromiseRejectionsOnAndroid();
     traceTurboModulePromiseRejectionsOnAndroid_ = flagValue;
@@ -819,11 +722,7 @@
     // be accessing the provider multiple times but the end state of this
     // instance and the returned flag value would be the same.
 
-<<<<<<< HEAD
-    markFlagAsAccessed(39, "useFabricInterop");
-=======
-    markFlagAsAccessed(37, "useFabricInterop");
->>>>>>> 5697d923
+    markFlagAsAccessed(38, "useFabricInterop");
 
     flagValue = currentProvider_->useFabricInterop();
     useFabricInterop_ = flagValue;
@@ -841,11 +740,7 @@
     // be accessing the provider multiple times but the end state of this
     // instance and the returned flag value would be the same.
 
-<<<<<<< HEAD
-    markFlagAsAccessed(40, "useImmediateExecutorInAndroidBridgeless");
-=======
-    markFlagAsAccessed(38, "useImmediateExecutorInAndroidBridgeless");
->>>>>>> 5697d923
+    markFlagAsAccessed(39, "useImmediateExecutorInAndroidBridgeless");
 
     flagValue = currentProvider_->useImmediateExecutorInAndroidBridgeless();
     useImmediateExecutorInAndroidBridgeless_ = flagValue;
@@ -854,27 +749,6 @@
   return flagValue.value();
 }
 
-<<<<<<< HEAD
-bool ReactNativeFeatureFlagsAccessor::useModernRuntimeScheduler() {
-  auto flagValue = useModernRuntimeScheduler_.load();
-
-  if (!flagValue.has_value()) {
-    // This block is not exclusive but it is not necessary.
-    // If multiple threads try to initialize the feature flag, we would only
-    // be accessing the provider multiple times but the end state of this
-    // instance and the returned flag value would be the same.
-
-    markFlagAsAccessed(41, "useModernRuntimeScheduler");
-
-    flagValue = currentProvider_->useModernRuntimeScheduler();
-    useModernRuntimeScheduler_ = flagValue;
-  }
-
-  return flagValue.value();
-}
-
-=======
->>>>>>> 5697d923
 bool ReactNativeFeatureFlagsAccessor::useNativeViewConfigsInBridgelessMode() {
   auto flagValue = useNativeViewConfigsInBridgelessMode_.load();
 
@@ -884,11 +758,7 @@
     // be accessing the provider multiple times but the end state of this
     // instance and the returned flag value would be the same.
 
-<<<<<<< HEAD
-    markFlagAsAccessed(42, "useNativeViewConfigsInBridgelessMode");
-=======
-    markFlagAsAccessed(39, "useNativeViewConfigsInBridgelessMode");
->>>>>>> 5697d923
+    markFlagAsAccessed(40, "useNativeViewConfigsInBridgelessMode");
 
     flagValue = currentProvider_->useNativeViewConfigsInBridgelessMode();
     useNativeViewConfigsInBridgelessMode_ = flagValue;
@@ -906,11 +776,7 @@
     // be accessing the provider multiple times but the end state of this
     // instance and the returned flag value would be the same.
 
-<<<<<<< HEAD
-    markFlagAsAccessed(43, "useOptimisedViewPreallocationOnAndroid");
-=======
-    markFlagAsAccessed(40, "useOptimisedViewPreallocationOnAndroid");
->>>>>>> 5697d923
+    markFlagAsAccessed(41, "useOptimisedViewPreallocationOnAndroid");
 
     flagValue = currentProvider_->useOptimisedViewPreallocationOnAndroid();
     useOptimisedViewPreallocationOnAndroid_ = flagValue;
@@ -928,11 +794,7 @@
     // be accessing the provider multiple times but the end state of this
     // instance and the returned flag value would be the same.
 
-<<<<<<< HEAD
-    markFlagAsAccessed(44, "useOptimizedEventBatchingOnAndroid");
-=======
-    markFlagAsAccessed(41, "useOptimizedEventBatchingOnAndroid");
->>>>>>> 5697d923
+    markFlagAsAccessed(42, "useOptimizedEventBatchingOnAndroid");
 
     flagValue = currentProvider_->useOptimizedEventBatchingOnAndroid();
     useOptimizedEventBatchingOnAndroid_ = flagValue;
@@ -950,11 +812,7 @@
     // be accessing the provider multiple times but the end state of this
     // instance and the returned flag value would be the same.
 
-<<<<<<< HEAD
-    markFlagAsAccessed(45, "useRuntimeShadowNodeReferenceUpdate");
-=======
-    markFlagAsAccessed(42, "useRuntimeShadowNodeReferenceUpdate");
->>>>>>> 5697d923
+    markFlagAsAccessed(43, "useRuntimeShadowNodeReferenceUpdate");
 
     flagValue = currentProvider_->useRuntimeShadowNodeReferenceUpdate();
     useRuntimeShadowNodeReferenceUpdate_ = flagValue;
@@ -972,11 +830,7 @@
     // be accessing the provider multiple times but the end state of this
     // instance and the returned flag value would be the same.
 
-<<<<<<< HEAD
-    markFlagAsAccessed(46, "useTurboModuleInterop");
-=======
-    markFlagAsAccessed(43, "useTurboModuleInterop");
->>>>>>> 5697d923
+    markFlagAsAccessed(44, "useTurboModuleInterop");
 
     flagValue = currentProvider_->useTurboModuleInterop();
     useTurboModuleInterop_ = flagValue;
@@ -994,11 +848,7 @@
     // be accessing the provider multiple times but the end state of this
     // instance and the returned flag value would be the same.
 
-<<<<<<< HEAD
-    markFlagAsAccessed(47, "useTurboModules");
-=======
-    markFlagAsAccessed(44, "useTurboModules");
->>>>>>> 5697d923
+    markFlagAsAccessed(45, "useTurboModules");
 
     flagValue = currentProvider_->useTurboModules();
     useTurboModules_ = flagValue;
