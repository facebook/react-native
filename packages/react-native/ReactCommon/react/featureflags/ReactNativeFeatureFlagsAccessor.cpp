--- conflicted
+++ resolved
@@ -4,11 +4,7 @@
  * This source code is licensed under the MIT license found in the
  * LICENSE file in the root directory of this source tree.
  *
-<<<<<<< HEAD
- * @generated SignedSource<<06aa3cb9c0afceab471c10cb323ad028>>
-=======
- * @generated SignedSource<<4e10fb6339175cd4566f796fcdd1ae3b>>
->>>>>>> 9e96acbd
+ * @generated SignedSource<<73e4d4cf08f89a1771629411570c8956>>
  */
 
 /**
@@ -456,7 +452,7 @@
     // be accessing the provider multiple times but the end state of this
     // instance and the returned flag value would be the same.
 
-    markFlagAsAccessed(24, "enableLineHeightCenteringOnIOS");
+    markFlagAsAccessed(23, "enableLineHeightCenteringOnIOS");
 
     flagValue = currentProvider_->enableLineHeightCenteringOnIOS();
     enableLineHeightCenteringOnIOS_ = flagValue;
@@ -474,11 +470,7 @@
     // be accessing the provider multiple times but the end state of this
     // instance and the returned flag value would be the same.
 
-<<<<<<< HEAD
-    markFlagAsAccessed(25, "enableMainQueueCoordinatorOnIOS");
-=======
-    markFlagAsAccessed(23, "enableMainQueueCoordinatorOnIOS");
->>>>>>> 9e96acbd
+    markFlagAsAccessed(24, "enableMainQueueCoordinatorOnIOS");
 
     flagValue = currentProvider_->enableMainQueueCoordinatorOnIOS();
     enableMainQueueCoordinatorOnIOS_ = flagValue;
@@ -496,11 +488,7 @@
     // be accessing the provider multiple times but the end state of this
     // instance and the returned flag value would be the same.
 
-<<<<<<< HEAD
-    markFlagAsAccessed(26, "enableMainQueueModulesOnIOS");
-=======
-    markFlagAsAccessed(24, "enableMainQueueModulesOnIOS");
->>>>>>> 9e96acbd
+    markFlagAsAccessed(25, "enableMainQueueModulesOnIOS");
 
     flagValue = currentProvider_->enableMainQueueModulesOnIOS();
     enableMainQueueModulesOnIOS_ = flagValue;
@@ -518,11 +506,7 @@
     // be accessing the provider multiple times but the end state of this
     // instance and the returned flag value would be the same.
 
-<<<<<<< HEAD
-    markFlagAsAccessed(27, "enableModuleArgumentNSNullConversionIOS");
-=======
-    markFlagAsAccessed(25, "enableModuleArgumentNSNullConversionIOS");
->>>>>>> 9e96acbd
+    markFlagAsAccessed(26, "enableModuleArgumentNSNullConversionIOS");
 
     flagValue = currentProvider_->enableModuleArgumentNSNullConversionIOS();
     enableModuleArgumentNSNullConversionIOS_ = flagValue;
@@ -540,11 +524,7 @@
     // be accessing the provider multiple times but the end state of this
     // instance and the returned flag value would be the same.
 
-<<<<<<< HEAD
-    markFlagAsAccessed(28, "enableNativeCSSParsing");
-=======
-    markFlagAsAccessed(26, "enableNativeCSSParsing");
->>>>>>> 9e96acbd
+    markFlagAsAccessed(27, "enableNativeCSSParsing");
 
     flagValue = currentProvider_->enableNativeCSSParsing();
     enableNativeCSSParsing_ = flagValue;
@@ -562,11 +542,7 @@
     // be accessing the provider multiple times but the end state of this
     // instance and the returned flag value would be the same.
 
-<<<<<<< HEAD
-    markFlagAsAccessed(29, "enableNetworkEventReporting");
-=======
-    markFlagAsAccessed(27, "enableNetworkEventReporting");
->>>>>>> 9e96acbd
+    markFlagAsAccessed(28, "enableNetworkEventReporting");
 
     flagValue = currentProvider_->enableNetworkEventReporting();
     enableNetworkEventReporting_ = flagValue;
@@ -584,11 +560,7 @@
     // be accessing the provider multiple times but the end state of this
     // instance and the returned flag value would be the same.
 
-<<<<<<< HEAD
-    markFlagAsAccessed(30, "enableNewBackgroundAndBorderDrawables");
-=======
-    markFlagAsAccessed(28, "enableNewBackgroundAndBorderDrawables");
->>>>>>> 9e96acbd
+    markFlagAsAccessed(29, "enableNewBackgroundAndBorderDrawables");
 
     flagValue = currentProvider_->enableNewBackgroundAndBorderDrawables();
     enableNewBackgroundAndBorderDrawables_ = flagValue;
@@ -606,11 +578,7 @@
     // be accessing the provider multiple times but the end state of this
     // instance and the returned flag value would be the same.
 
-<<<<<<< HEAD
-    markFlagAsAccessed(31, "enablePreparedTextLayout");
-=======
-    markFlagAsAccessed(29, "enablePreparedTextLayout");
->>>>>>> 9e96acbd
+    markFlagAsAccessed(30, "enablePreparedTextLayout");
 
     flagValue = currentProvider_->enablePreparedTextLayout();
     enablePreparedTextLayout_ = flagValue;
@@ -628,11 +596,7 @@
     // be accessing the provider multiple times but the end state of this
     // instance and the returned flag value would be the same.
 
-<<<<<<< HEAD
-    markFlagAsAccessed(32, "enablePropsUpdateReconciliationAndroid");
-=======
-    markFlagAsAccessed(30, "enablePropsUpdateReconciliationAndroid");
->>>>>>> 9e96acbd
+    markFlagAsAccessed(31, "enablePropsUpdateReconciliationAndroid");
 
     flagValue = currentProvider_->enablePropsUpdateReconciliationAndroid();
     enablePropsUpdateReconciliationAndroid_ = flagValue;
@@ -650,11 +614,7 @@
     // be accessing the provider multiple times but the end state of this
     // instance and the returned flag value would be the same.
 
-<<<<<<< HEAD
-    markFlagAsAccessed(33, "enableResourceTimingAPI");
-=======
-    markFlagAsAccessed(31, "enableResourceTimingAPI");
->>>>>>> 9e96acbd
+    markFlagAsAccessed(32, "enableResourceTimingAPI");
 
     flagValue = currentProvider_->enableResourceTimingAPI();
     enableResourceTimingAPI_ = flagValue;
@@ -672,11 +632,7 @@
     // be accessing the provider multiple times but the end state of this
     // instance and the returned flag value would be the same.
 
-<<<<<<< HEAD
-    markFlagAsAccessed(34, "enableSynchronousStateUpdates");
-=======
-    markFlagAsAccessed(32, "enableSynchronousStateUpdates");
->>>>>>> 9e96acbd
+    markFlagAsAccessed(33, "enableSynchronousStateUpdates");
 
     flagValue = currentProvider_->enableSynchronousStateUpdates();
     enableSynchronousStateUpdates_ = flagValue;
@@ -694,11 +650,7 @@
     // be accessing the provider multiple times but the end state of this
     // instance and the returned flag value would be the same.
 
-<<<<<<< HEAD
-    markFlagAsAccessed(35, "enableViewCulling");
-=======
-    markFlagAsAccessed(33, "enableViewCulling");
->>>>>>> 9e96acbd
+    markFlagAsAccessed(34, "enableViewCulling");
 
     flagValue = currentProvider_->enableViewCulling();
     enableViewCulling_ = flagValue;
@@ -716,11 +668,7 @@
     // be accessing the provider multiple times but the end state of this
     // instance and the returned flag value would be the same.
 
-<<<<<<< HEAD
-    markFlagAsAccessed(36, "enableViewRecycling");
-=======
-    markFlagAsAccessed(34, "enableViewRecycling");
->>>>>>> 9e96acbd
+    markFlagAsAccessed(35, "enableViewRecycling");
 
     flagValue = currentProvider_->enableViewRecycling();
     enableViewRecycling_ = flagValue;
@@ -738,11 +686,7 @@
     // be accessing the provider multiple times but the end state of this
     // instance and the returned flag value would be the same.
 
-<<<<<<< HEAD
-    markFlagAsAccessed(37, "enableViewRecyclingForText");
-=======
-    markFlagAsAccessed(35, "enableViewRecyclingForText");
->>>>>>> 9e96acbd
+    markFlagAsAccessed(36, "enableViewRecyclingForText");
 
     flagValue = currentProvider_->enableViewRecyclingForText();
     enableViewRecyclingForText_ = flagValue;
@@ -760,11 +704,7 @@
     // be accessing the provider multiple times but the end state of this
     // instance and the returned flag value would be the same.
 
-<<<<<<< HEAD
-    markFlagAsAccessed(38, "enableViewRecyclingForView");
-=======
-    markFlagAsAccessed(36, "enableViewRecyclingForView");
->>>>>>> 9e96acbd
+    markFlagAsAccessed(37, "enableViewRecyclingForView");
 
     flagValue = currentProvider_->enableViewRecyclingForView();
     enableViewRecyclingForView_ = flagValue;
@@ -782,7 +722,7 @@
     // be accessing the provider multiple times but the end state of this
     // instance and the returned flag value would be the same.
 
-    markFlagAsAccessed(37, "enableVirtualViewDebugFeatures");
+    markFlagAsAccessed(38, "enableVirtualViewDebugFeatures");
 
     flagValue = currentProvider_->enableVirtualViewDebugFeatures();
     enableVirtualViewDebugFeatures_ = flagValue;
@@ -845,27 +785,6 @@
   return flagValue.value();
 }
 
-<<<<<<< HEAD
-bool ReactNativeFeatureFlagsAccessor::incorporateMaxLinesDuringAndroidLayout() {
-  auto flagValue = incorporateMaxLinesDuringAndroidLayout_.load();
-
-  if (!flagValue.has_value()) {
-    // This block is not exclusive but it is not necessary.
-    // If multiple threads try to initialize the feature flag, we would only
-    // be accessing the provider multiple times but the end state of this
-    // instance and the returned flag value would be the same.
-
-    markFlagAsAccessed(42, "incorporateMaxLinesDuringAndroidLayout");
-
-    flagValue = currentProvider_->incorporateMaxLinesDuringAndroidLayout();
-    incorporateMaxLinesDuringAndroidLayout_ = flagValue;
-  }
-
-  return flagValue.value();
-}
-
-=======
->>>>>>> 9e96acbd
 bool ReactNativeFeatureFlagsAccessor::traceTurboModulePromiseRejectionsOnAndroid() {
   auto flagValue = traceTurboModulePromiseRejectionsOnAndroid_.load();
 
@@ -875,11 +794,7 @@
     // be accessing the provider multiple times but the end state of this
     // instance and the returned flag value would be the same.
 
-<<<<<<< HEAD
-    markFlagAsAccessed(43, "traceTurboModulePromiseRejectionsOnAndroid");
-=======
-    markFlagAsAccessed(41, "traceTurboModulePromiseRejectionsOnAndroid");
->>>>>>> 9e96acbd
+    markFlagAsAccessed(42, "traceTurboModulePromiseRejectionsOnAndroid");
 
     flagValue = currentProvider_->traceTurboModulePromiseRejectionsOnAndroid();
     traceTurboModulePromiseRejectionsOnAndroid_ = flagValue;
@@ -897,11 +812,7 @@
     // be accessing the provider multiple times but the end state of this
     // instance and the returned flag value would be the same.
 
-<<<<<<< HEAD
-    markFlagAsAccessed(44, "updateRuntimeShadowNodeReferencesOnCommit");
-=======
-    markFlagAsAccessed(42, "updateRuntimeShadowNodeReferencesOnCommit");
->>>>>>> 9e96acbd
+    markFlagAsAccessed(43, "updateRuntimeShadowNodeReferencesOnCommit");
 
     flagValue = currentProvider_->updateRuntimeShadowNodeReferencesOnCommit();
     updateRuntimeShadowNodeReferencesOnCommit_ = flagValue;
@@ -919,11 +830,7 @@
     // be accessing the provider multiple times but the end state of this
     // instance and the returned flag value would be the same.
 
-<<<<<<< HEAD
-    markFlagAsAccessed(45, "useAlwaysAvailableJSErrorHandling");
-=======
-    markFlagAsAccessed(43, "useAlwaysAvailableJSErrorHandling");
->>>>>>> 9e96acbd
+    markFlagAsAccessed(44, "useAlwaysAvailableJSErrorHandling");
 
     flagValue = currentProvider_->useAlwaysAvailableJSErrorHandling();
     useAlwaysAvailableJSErrorHandling_ = flagValue;
@@ -932,27 +839,6 @@
   return flagValue.value();
 }
 
-<<<<<<< HEAD
-bool ReactNativeFeatureFlagsAccessor::useAndroidTextLayoutWidthDirectly() {
-  auto flagValue = useAndroidTextLayoutWidthDirectly_.load();
-
-  if (!flagValue.has_value()) {
-    // This block is not exclusive but it is not necessary.
-    // If multiple threads try to initialize the feature flag, we would only
-    // be accessing the provider multiple times but the end state of this
-    // instance and the returned flag value would be the same.
-
-    markFlagAsAccessed(46, "useAndroidTextLayoutWidthDirectly");
-
-    flagValue = currentProvider_->useAndroidTextLayoutWidthDirectly();
-    useAndroidTextLayoutWidthDirectly_ = flagValue;
-  }
-
-  return flagValue.value();
-}
-
-=======
->>>>>>> 9e96acbd
 bool ReactNativeFeatureFlagsAccessor::useFabricInterop() {
   auto flagValue = useFabricInterop_.load();
 
@@ -962,11 +848,7 @@
     // be accessing the provider multiple times but the end state of this
     // instance and the returned flag value would be the same.
 
-<<<<<<< HEAD
-    markFlagAsAccessed(47, "useFabricInterop");
-=======
-    markFlagAsAccessed(44, "useFabricInterop");
->>>>>>> 9e96acbd
+    markFlagAsAccessed(45, "useFabricInterop");
 
     flagValue = currentProvider_->useFabricInterop();
     useFabricInterop_ = flagValue;
@@ -984,11 +866,7 @@
     // be accessing the provider multiple times but the end state of this
     // instance and the returned flag value would be the same.
 
-<<<<<<< HEAD
-    markFlagAsAccessed(48, "useNativeViewConfigsInBridgelessMode");
-=======
-    markFlagAsAccessed(45, "useNativeViewConfigsInBridgelessMode");
->>>>>>> 9e96acbd
+    markFlagAsAccessed(46, "useNativeViewConfigsInBridgelessMode");
 
     flagValue = currentProvider_->useNativeViewConfigsInBridgelessMode();
     useNativeViewConfigsInBridgelessMode_ = flagValue;
@@ -1006,11 +884,7 @@
     // be accessing the provider multiple times but the end state of this
     // instance and the returned flag value would be the same.
 
-<<<<<<< HEAD
-    markFlagAsAccessed(49, "useOptimizedEventBatchingOnAndroid");
-=======
-    markFlagAsAccessed(46, "useOptimizedEventBatchingOnAndroid");
->>>>>>> 9e96acbd
+    markFlagAsAccessed(47, "useOptimizedEventBatchingOnAndroid");
 
     flagValue = currentProvider_->useOptimizedEventBatchingOnAndroid();
     useOptimizedEventBatchingOnAndroid_ = flagValue;
@@ -1028,11 +902,7 @@
     // be accessing the provider multiple times but the end state of this
     // instance and the returned flag value would be the same.
 
-<<<<<<< HEAD
-    markFlagAsAccessed(50, "useRawPropsJsiValue");
-=======
-    markFlagAsAccessed(47, "useRawPropsJsiValue");
->>>>>>> 9e96acbd
+    markFlagAsAccessed(48, "useRawPropsJsiValue");
 
     flagValue = currentProvider_->useRawPropsJsiValue();
     useRawPropsJsiValue_ = flagValue;
@@ -1050,11 +920,7 @@
     // be accessing the provider multiple times but the end state of this
     // instance and the returned flag value would be the same.
 
-<<<<<<< HEAD
-    markFlagAsAccessed(51, "useShadowNodeStateOnClone");
-=======
-    markFlagAsAccessed(48, "useShadowNodeStateOnClone");
->>>>>>> 9e96acbd
+    markFlagAsAccessed(49, "useShadowNodeStateOnClone");
 
     flagValue = currentProvider_->useShadowNodeStateOnClone();
     useShadowNodeStateOnClone_ = flagValue;
@@ -1072,11 +938,7 @@
     // be accessing the provider multiple times but the end state of this
     // instance and the returned flag value would be the same.
 
-<<<<<<< HEAD
-    markFlagAsAccessed(52, "useTurboModuleInterop");
-=======
-    markFlagAsAccessed(49, "useTurboModuleInterop");
->>>>>>> 9e96acbd
+    markFlagAsAccessed(50, "useTurboModuleInterop");
 
     flagValue = currentProvider_->useTurboModuleInterop();
     useTurboModuleInterop_ = flagValue;
@@ -1094,11 +956,7 @@
     // be accessing the provider multiple times but the end state of this
     // instance and the returned flag value would be the same.
 
-<<<<<<< HEAD
-    markFlagAsAccessed(53, "useTurboModules");
-=======
-    markFlagAsAccessed(50, "useTurboModules");
->>>>>>> 9e96acbd
+    markFlagAsAccessed(51, "useTurboModules");
 
     flagValue = currentProvider_->useTurboModules();
     useTurboModules_ = flagValue;
@@ -1116,11 +974,7 @@
     // be accessing the provider multiple times but the end state of this
     // instance and the returned flag value would be the same.
 
-<<<<<<< HEAD
-    markFlagAsAccessed(54, "virtualViewPrerenderRatio");
-=======
-    markFlagAsAccessed(51, "virtualViewPrerenderRatio");
->>>>>>> 9e96acbd
+    markFlagAsAccessed(52, "virtualViewPrerenderRatio");
 
     flagValue = currentProvider_->virtualViewPrerenderRatio();
     virtualViewPrerenderRatio_ = flagValue;
