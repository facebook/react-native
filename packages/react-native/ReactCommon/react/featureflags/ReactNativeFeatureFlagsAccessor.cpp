/*
 * Copyright (c) Meta Platforms, Inc. and affiliates.
 *
 * This source code is licensed under the MIT license found in the
 * LICENSE file in the root directory of this source tree.
 *
<<<<<<< HEAD
 * @generated SignedSource<<d182938e3a2809e9e0cbc711bea89e0a>>
=======
 * @generated SignedSource<<7f13688e9deae01bb9a66f3b037ed56a>>
>>>>>>> 1a9adfba
 */

/**
 * IMPORTANT: Do NOT modify this file directly.
 *
 * To change the definition of the flags, edit
 *   packages/react-native/scripts/featureflags/ReactNativeFeatureFlags.config.js.
 *
 * To regenerate this code, run the following script from the repo root:
 *   yarn featureflags --update
 */

#include <react/featureflags/ReactNativeFeatureFlagsDefaults.h>
#include <sstream>
#include <stdexcept>
#include <string>
#include "ReactNativeFeatureFlags.h"

namespace facebook::react {

ReactNativeFeatureFlagsAccessor::ReactNativeFeatureFlagsAccessor()
    : currentProvider_(std::make_unique<ReactNativeFeatureFlagsDefaults>()),
      wasOverridden_(false) {}

bool ReactNativeFeatureFlagsAccessor::commonTestFlag() {
  auto flagValue = commonTestFlag_.load();

  if (!flagValue.has_value()) {
    // This block is not exclusive but it is not necessary.
    // If multiple threads try to initialize the feature flag, we would only
    // be accessing the provider multiple times but the end state of this
    // instance and the returned flag value would be the same.

    markFlagAsAccessed(0, "commonTestFlag");

    flagValue = currentProvider_->commonTestFlag();
    commonTestFlag_ = flagValue;
  }

  return flagValue.value();
}

bool ReactNativeFeatureFlagsAccessor::disableMountItemReorderingAndroid() {
  auto flagValue = disableMountItemReorderingAndroid_.load();

  if (!flagValue.has_value()) {
    // This block is not exclusive but it is not necessary.
    // If multiple threads try to initialize the feature flag, we would only
    // be accessing the provider multiple times but the end state of this
    // instance and the returned flag value would be the same.

    markFlagAsAccessed(1, "disableMountItemReorderingAndroid");

    flagValue = currentProvider_->disableMountItemReorderingAndroid();
    disableMountItemReorderingAndroid_ = flagValue;
  }

  return flagValue.value();
}

bool ReactNativeFeatureFlagsAccessor::enableAccumulatedUpdatesInRawPropsAndroid() {
  auto flagValue = enableAccumulatedUpdatesInRawPropsAndroid_.load();

  if (!flagValue.has_value()) {
    // This block is not exclusive but it is not necessary.
    // If multiple threads try to initialize the feature flag, we would only
    // be accessing the provider multiple times but the end state of this
    // instance and the returned flag value would be the same.

    markFlagAsAccessed(2, "enableAccumulatedUpdatesInRawPropsAndroid");

    flagValue = currentProvider_->enableAccumulatedUpdatesInRawPropsAndroid();
    enableAccumulatedUpdatesInRawPropsAndroid_ = flagValue;
  }

  return flagValue.value();
}

bool ReactNativeFeatureFlagsAccessor::enableBridgelessArchitecture() {
  auto flagValue = enableBridgelessArchitecture_.load();

  if (!flagValue.has_value()) {
    // This block is not exclusive but it is not necessary.
    // If multiple threads try to initialize the feature flag, we would only
    // be accessing the provider multiple times but the end state of this
    // instance and the returned flag value would be the same.

    markFlagAsAccessed(3, "enableBridgelessArchitecture");

    flagValue = currentProvider_->enableBridgelessArchitecture();
    enableBridgelessArchitecture_ = flagValue;
  }

  return flagValue.value();
}

bool ReactNativeFeatureFlagsAccessor::enableCppPropsIteratorSetter() {
  auto flagValue = enableCppPropsIteratorSetter_.load();

  if (!flagValue.has_value()) {
    // This block is not exclusive but it is not necessary.
    // If multiple threads try to initialize the feature flag, we would only
    // be accessing the provider multiple times but the end state of this
    // instance and the returned flag value would be the same.

    markFlagAsAccessed(4, "enableCppPropsIteratorSetter");

    flagValue = currentProvider_->enableCppPropsIteratorSetter();
    enableCppPropsIteratorSetter_ = flagValue;
  }

  return flagValue.value();
}

bool ReactNativeFeatureFlagsAccessor::enableEagerRootViewAttachment() {
  auto flagValue = enableEagerRootViewAttachment_.load();

  if (!flagValue.has_value()) {
    // This block is not exclusive but it is not necessary.
    // If multiple threads try to initialize the feature flag, we would only
    // be accessing the provider multiple times but the end state of this
    // instance and the returned flag value would be the same.

    markFlagAsAccessed(5, "enableEagerRootViewAttachment");

    flagValue = currentProvider_->enableEagerRootViewAttachment();
    enableEagerRootViewAttachment_ = flagValue;
  }

  return flagValue.value();
}

bool ReactNativeFeatureFlagsAccessor::enableFabricLogs() {
  auto flagValue = enableFabricLogs_.load();

  if (!flagValue.has_value()) {
    // This block is not exclusive but it is not necessary.
    // If multiple threads try to initialize the feature flag, we would only
    // be accessing the provider multiple times but the end state of this
    // instance and the returned flag value would be the same.

    markFlagAsAccessed(6, "enableFabricLogs");

    flagValue = currentProvider_->enableFabricLogs();
    enableFabricLogs_ = flagValue;
  }

  return flagValue.value();
}

bool ReactNativeFeatureFlagsAccessor::enableFabricRenderer() {
  auto flagValue = enableFabricRenderer_.load();

  if (!flagValue.has_value()) {
    // This block is not exclusive but it is not necessary.
    // If multiple threads try to initialize the feature flag, we would only
    // be accessing the provider multiple times but the end state of this
    // instance and the returned flag value would be the same.

    markFlagAsAccessed(7, "enableFabricRenderer");

    flagValue = currentProvider_->enableFabricRenderer();
    enableFabricRenderer_ = flagValue;
  }

  return flagValue.value();
}

bool ReactNativeFeatureFlagsAccessor::enableIOSViewClipToPaddingBox() {
  auto flagValue = enableIOSViewClipToPaddingBox_.load();

  if (!flagValue.has_value()) {
    // This block is not exclusive but it is not necessary.
    // If multiple threads try to initialize the feature flag, we would only
    // be accessing the provider multiple times but the end state of this
    // instance and the returned flag value would be the same.

    markFlagAsAccessed(8, "enableIOSViewClipToPaddingBox");

    flagValue = currentProvider_->enableIOSViewClipToPaddingBox();
    enableIOSViewClipToPaddingBox_ = flagValue;
  }

  return flagValue.value();
}

bool ReactNativeFeatureFlagsAccessor::enableImagePrefetchingAndroid() {
  auto flagValue = enableImagePrefetchingAndroid_.load();

  if (!flagValue.has_value()) {
    // This block is not exclusive but it is not necessary.
    // If multiple threads try to initialize the feature flag, we would only
    // be accessing the provider multiple times but the end state of this
    // instance and the returned flag value would be the same.

    markFlagAsAccessed(9, "enableImagePrefetchingAndroid");

    flagValue = currentProvider_->enableImagePrefetchingAndroid();
    enableImagePrefetchingAndroid_ = flagValue;
  }

  return flagValue.value();
}

bool ReactNativeFeatureFlagsAccessor::enableJSRuntimeGCOnMemoryPressureOnIOS() {
  auto flagValue = enableJSRuntimeGCOnMemoryPressureOnIOS_.load();

  if (!flagValue.has_value()) {
    // This block is not exclusive but it is not necessary.
    // If multiple threads try to initialize the feature flag, we would only
    // be accessing the provider multiple times but the end state of this
    // instance and the returned flag value would be the same.

    markFlagAsAccessed(10, "enableJSRuntimeGCOnMemoryPressureOnIOS");

    flagValue = currentProvider_->enableJSRuntimeGCOnMemoryPressureOnIOS();
    enableJSRuntimeGCOnMemoryPressureOnIOS_ = flagValue;
  }

  return flagValue.value();
}

bool ReactNativeFeatureFlagsAccessor::enableLayoutAnimationsOnAndroid() {
  auto flagValue = enableLayoutAnimationsOnAndroid_.load();

  if (!flagValue.has_value()) {
    // This block is not exclusive but it is not necessary.
    // If multiple threads try to initialize the feature flag, we would only
    // be accessing the provider multiple times but the end state of this
    // instance and the returned flag value would be the same.

    markFlagAsAccessed(11, "enableLayoutAnimationsOnAndroid");

    flagValue = currentProvider_->enableLayoutAnimationsOnAndroid();
    enableLayoutAnimationsOnAndroid_ = flagValue;
  }

  return flagValue.value();
}

bool ReactNativeFeatureFlagsAccessor::enableLayoutAnimationsOnIOS() {
  auto flagValue = enableLayoutAnimationsOnIOS_.load();

  if (!flagValue.has_value()) {
    // This block is not exclusive but it is not necessary.
    // If multiple threads try to initialize the feature flag, we would only
    // be accessing the provider multiple times but the end state of this
    // instance and the returned flag value would be the same.

    markFlagAsAccessed(12, "enableLayoutAnimationsOnIOS");

    flagValue = currentProvider_->enableLayoutAnimationsOnIOS();
    enableLayoutAnimationsOnIOS_ = flagValue;
  }

  return flagValue.value();
}

bool ReactNativeFeatureFlagsAccessor::enableLineHeightCenteringOnIOS() {
  auto flagValue = enableLineHeightCenteringOnIOS_.load();

  if (!flagValue.has_value()) {
    // This block is not exclusive but it is not necessary.
    // If multiple threads try to initialize the feature flag, we would only
    // be accessing the provider multiple times but the end state of this
    // instance and the returned flag value would be the same.

    markFlagAsAccessed(13, "enableLineHeightCenteringOnIOS");

    flagValue = currentProvider_->enableLineHeightCenteringOnIOS();
    enableLineHeightCenteringOnIOS_ = flagValue;
  }

  return flagValue.value();
}

bool ReactNativeFeatureFlagsAccessor::enableLongTaskAPI() {
  auto flagValue = enableLongTaskAPI_.load();

  if (!flagValue.has_value()) {
    // This block is not exclusive but it is not necessary.
    // If multiple threads try to initialize the feature flag, we would only
    // be accessing the provider multiple times but the end state of this
    // instance and the returned flag value would be the same.

    markFlagAsAccessed(14, "enableLongTaskAPI");

    flagValue = currentProvider_->enableLongTaskAPI();
    enableLongTaskAPI_ = flagValue;
  }

  return flagValue.value();
}

bool ReactNativeFeatureFlagsAccessor::enableNativeCSSParsing() {
  auto flagValue = enableNativeCSSParsing_.load();

  if (!flagValue.has_value()) {
    // This block is not exclusive but it is not necessary.
    // If multiple threads try to initialize the feature flag, we would only
    // be accessing the provider multiple times but the end state of this
    // instance and the returned flag value would be the same.

    markFlagAsAccessed(15, "enableNativeCSSParsing");

    flagValue = currentProvider_->enableNativeCSSParsing();
    enableNativeCSSParsing_ = flagValue;
  }

  return flagValue.value();
}

bool ReactNativeFeatureFlagsAccessor::enableNewBackgroundAndBorderDrawables() {
  auto flagValue = enableNewBackgroundAndBorderDrawables_.load();

  if (!flagValue.has_value()) {
    // This block is not exclusive but it is not necessary.
    // If multiple threads try to initialize the feature flag, we would only
    // be accessing the provider multiple times but the end state of this
    // instance and the returned flag value would be the same.

    markFlagAsAccessed(16, "enableNewBackgroundAndBorderDrawables");

    flagValue = currentProvider_->enableNewBackgroundAndBorderDrawables();
    enableNewBackgroundAndBorderDrawables_ = flagValue;
  }

  return flagValue.value();
}

<<<<<<< HEAD
bool ReactNativeFeatureFlagsAccessor::enablePreciseSchedulingForPremountItemsOnAndroid() {
  auto flagValue = enablePreciseSchedulingForPremountItemsOnAndroid_.load();

  if (!flagValue.has_value()) {
    // This block is not exclusive but it is not necessary.
    // If multiple threads try to initialize the feature flag, we would only
    // be accessing the provider multiple times but the end state of this
    // instance and the returned flag value would be the same.

    markFlagAsAccessed(17, "enablePreciseSchedulingForPremountItemsOnAndroid");

    flagValue = currentProvider_->enablePreciseSchedulingForPremountItemsOnAndroid();
    enablePreciseSchedulingForPremountItemsOnAndroid_ = flagValue;
  }

  return flagValue.value();
}

=======
>>>>>>> 1a9adfba
bool ReactNativeFeatureFlagsAccessor::enablePropsUpdateReconciliationAndroid() {
  auto flagValue = enablePropsUpdateReconciliationAndroid_.load();

  if (!flagValue.has_value()) {
    // This block is not exclusive but it is not necessary.
    // If multiple threads try to initialize the feature flag, we would only
    // be accessing the provider multiple times but the end state of this
    // instance and the returned flag value would be the same.

<<<<<<< HEAD
    markFlagAsAccessed(18, "enablePropsUpdateReconciliationAndroid");
=======
    markFlagAsAccessed(16, "enablePropsUpdateReconciliationAndroid");
>>>>>>> 1a9adfba

    flagValue = currentProvider_->enablePropsUpdateReconciliationAndroid();
    enablePropsUpdateReconciliationAndroid_ = flagValue;
  }

  return flagValue.value();
}

bool ReactNativeFeatureFlagsAccessor::enableReportEventPaintTime() {
  auto flagValue = enableReportEventPaintTime_.load();

  if (!flagValue.has_value()) {
    // This block is not exclusive but it is not necessary.
    // If multiple threads try to initialize the feature flag, we would only
    // be accessing the provider multiple times but the end state of this
    // instance and the returned flag value would be the same.

<<<<<<< HEAD
    markFlagAsAccessed(19, "enableReportEventPaintTime");
=======
    markFlagAsAccessed(17, "enableReportEventPaintTime");
>>>>>>> 1a9adfba

    flagValue = currentProvider_->enableReportEventPaintTime();
    enableReportEventPaintTime_ = flagValue;
  }

  return flagValue.value();
}

bool ReactNativeFeatureFlagsAccessor::enableSynchronousStateUpdates() {
  auto flagValue = enableSynchronousStateUpdates_.load();

  if (!flagValue.has_value()) {
    // This block is not exclusive but it is not necessary.
    // If multiple threads try to initialize the feature flag, we would only
    // be accessing the provider multiple times but the end state of this
    // instance and the returned flag value would be the same.

<<<<<<< HEAD
    markFlagAsAccessed(20, "enableSynchronousStateUpdates");
=======
    markFlagAsAccessed(18, "enableSynchronousStateUpdates");
>>>>>>> 1a9adfba

    flagValue = currentProvider_->enableSynchronousStateUpdates();
    enableSynchronousStateUpdates_ = flagValue;
  }

  return flagValue.value();
}

bool ReactNativeFeatureFlagsAccessor::enableUIConsistency() {
  auto flagValue = enableUIConsistency_.load();

  if (!flagValue.has_value()) {
    // This block is not exclusive but it is not necessary.
    // If multiple threads try to initialize the feature flag, we would only
    // be accessing the provider multiple times but the end state of this
    // instance and the returned flag value would be the same.

<<<<<<< HEAD
    markFlagAsAccessed(21, "enableUIConsistency");
=======
    markFlagAsAccessed(19, "enableUIConsistency");
>>>>>>> 1a9adfba

    flagValue = currentProvider_->enableUIConsistency();
    enableUIConsistency_ = flagValue;
  }

  return flagValue.value();
}

bool ReactNativeFeatureFlagsAccessor::enableViewCulling() {
  auto flagValue = enableViewCulling_.load();

  if (!flagValue.has_value()) {
    // This block is not exclusive but it is not necessary.
    // If multiple threads try to initialize the feature flag, we would only
    // be accessing the provider multiple times but the end state of this
    // instance and the returned flag value would be the same.

<<<<<<< HEAD
    markFlagAsAccessed(22, "enableViewCulling");
=======
    markFlagAsAccessed(20, "enableViewCulling");
>>>>>>> 1a9adfba

    flagValue = currentProvider_->enableViewCulling();
    enableViewCulling_ = flagValue;
  }

  return flagValue.value();
}

bool ReactNativeFeatureFlagsAccessor::enableViewRecycling() {
  auto flagValue = enableViewRecycling_.load();

  if (!flagValue.has_value()) {
    // This block is not exclusive but it is not necessary.
    // If multiple threads try to initialize the feature flag, we would only
    // be accessing the provider multiple times but the end state of this
    // instance and the returned flag value would be the same.

<<<<<<< HEAD
    markFlagAsAccessed(23, "enableViewRecycling");
=======
    markFlagAsAccessed(21, "enableViewRecycling");
>>>>>>> 1a9adfba

    flagValue = currentProvider_->enableViewRecycling();
    enableViewRecycling_ = flagValue;
  }

  return flagValue.value();
}

bool ReactNativeFeatureFlagsAccessor::enableViewRecyclingForText() {
  auto flagValue = enableViewRecyclingForText_.load();

  if (!flagValue.has_value()) {
    // This block is not exclusive but it is not necessary.
    // If multiple threads try to initialize the feature flag, we would only
    // be accessing the provider multiple times but the end state of this
    // instance and the returned flag value would be the same.

<<<<<<< HEAD
    markFlagAsAccessed(24, "enableViewRecyclingForText");
=======
    markFlagAsAccessed(22, "enableViewRecyclingForText");
>>>>>>> 1a9adfba

    flagValue = currentProvider_->enableViewRecyclingForText();
    enableViewRecyclingForText_ = flagValue;
  }

  return flagValue.value();
}

bool ReactNativeFeatureFlagsAccessor::enableViewRecyclingForView() {
  auto flagValue = enableViewRecyclingForView_.load();

  if (!flagValue.has_value()) {
    // This block is not exclusive but it is not necessary.
    // If multiple threads try to initialize the feature flag, we would only
    // be accessing the provider multiple times but the end state of this
    // instance and the returned flag value would be the same.

<<<<<<< HEAD
    markFlagAsAccessed(25, "enableViewRecyclingForView");
=======
    markFlagAsAccessed(23, "enableViewRecyclingForView");
>>>>>>> 1a9adfba

    flagValue = currentProvider_->enableViewRecyclingForView();
    enableViewRecyclingForView_ = flagValue;
  }

  return flagValue.value();
}

bool ReactNativeFeatureFlagsAccessor::excludeYogaFromRawProps() {
  auto flagValue = excludeYogaFromRawProps_.load();

  if (!flagValue.has_value()) {
    // This block is not exclusive but it is not necessary.
    // If multiple threads try to initialize the feature flag, we would only
    // be accessing the provider multiple times but the end state of this
    // instance and the returned flag value would be the same.

<<<<<<< HEAD
    markFlagAsAccessed(26, "excludeYogaFromRawProps");
=======
    markFlagAsAccessed(24, "excludeYogaFromRawProps");
>>>>>>> 1a9adfba

    flagValue = currentProvider_->excludeYogaFromRawProps();
    excludeYogaFromRawProps_ = flagValue;
  }

  return flagValue.value();
}

bool ReactNativeFeatureFlagsAccessor::fixDifferentiatorEmittingUpdatesWithWrongParentTag() {
  auto flagValue = fixDifferentiatorEmittingUpdatesWithWrongParentTag_.load();

  if (!flagValue.has_value()) {
    // This block is not exclusive but it is not necessary.
    // If multiple threads try to initialize the feature flag, we would only
    // be accessing the provider multiple times but the end state of this
    // instance and the returned flag value would be the same.

<<<<<<< HEAD
    markFlagAsAccessed(27, "fixDifferentiatorEmittingUpdatesWithWrongParentTag");
=======
    markFlagAsAccessed(25, "fixDifferentiatorEmittingUpdatesWithWrongParentTag");
>>>>>>> 1a9adfba

    flagValue = currentProvider_->fixDifferentiatorEmittingUpdatesWithWrongParentTag();
    fixDifferentiatorEmittingUpdatesWithWrongParentTag_ = flagValue;
  }

  return flagValue.value();
}

bool ReactNativeFeatureFlagsAccessor::fixMappingOfEventPrioritiesBetweenFabricAndReact() {
  auto flagValue = fixMappingOfEventPrioritiesBetweenFabricAndReact_.load();

  if (!flagValue.has_value()) {
    // This block is not exclusive but it is not necessary.
    // If multiple threads try to initialize the feature flag, we would only
    // be accessing the provider multiple times but the end state of this
    // instance and the returned flag value would be the same.

<<<<<<< HEAD
    markFlagAsAccessed(28, "fixMappingOfEventPrioritiesBetweenFabricAndReact");
=======
    markFlagAsAccessed(26, "fixMappingOfEventPrioritiesBetweenFabricAndReact");
>>>>>>> 1a9adfba

    flagValue = currentProvider_->fixMappingOfEventPrioritiesBetweenFabricAndReact();
    fixMappingOfEventPrioritiesBetweenFabricAndReact_ = flagValue;
  }

  return flagValue.value();
}

bool ReactNativeFeatureFlagsAccessor::fixMountingCoordinatorReportedPendingTransactionsOnAndroid() {
  auto flagValue = fixMountingCoordinatorReportedPendingTransactionsOnAndroid_.load();

  if (!flagValue.has_value()) {
    // This block is not exclusive but it is not necessary.
    // If multiple threads try to initialize the feature flag, we would only
    // be accessing the provider multiple times but the end state of this
    // instance and the returned flag value would be the same.

<<<<<<< HEAD
    markFlagAsAccessed(29, "fixMountingCoordinatorReportedPendingTransactionsOnAndroid");
=======
    markFlagAsAccessed(27, "fixMountingCoordinatorReportedPendingTransactionsOnAndroid");
>>>>>>> 1a9adfba

    flagValue = currentProvider_->fixMountingCoordinatorReportedPendingTransactionsOnAndroid();
    fixMountingCoordinatorReportedPendingTransactionsOnAndroid_ = flagValue;
  }

  return flagValue.value();
}

bool ReactNativeFeatureFlagsAccessor::fuseboxEnabledRelease() {
  auto flagValue = fuseboxEnabledRelease_.load();

  if (!flagValue.has_value()) {
    // This block is not exclusive but it is not necessary.
    // If multiple threads try to initialize the feature flag, we would only
    // be accessing the provider multiple times but the end state of this
    // instance and the returned flag value would be the same.

<<<<<<< HEAD
    markFlagAsAccessed(30, "fuseboxEnabledRelease");
=======
    markFlagAsAccessed(28, "fuseboxEnabledRelease");
>>>>>>> 1a9adfba

    flagValue = currentProvider_->fuseboxEnabledRelease();
    fuseboxEnabledRelease_ = flagValue;
  }

  return flagValue.value();
}

bool ReactNativeFeatureFlagsAccessor::fuseboxNetworkInspectionEnabled() {
  auto flagValue = fuseboxNetworkInspectionEnabled_.load();

  if (!flagValue.has_value()) {
    // This block is not exclusive but it is not necessary.
    // If multiple threads try to initialize the feature flag, we would only
    // be accessing the provider multiple times but the end state of this
    // instance and the returned flag value would be the same.

<<<<<<< HEAD
    markFlagAsAccessed(31, "fuseboxNetworkInspectionEnabled");
=======
    markFlagAsAccessed(29, "fuseboxNetworkInspectionEnabled");
>>>>>>> 1a9adfba

    flagValue = currentProvider_->fuseboxNetworkInspectionEnabled();
    fuseboxNetworkInspectionEnabled_ = flagValue;
  }

  return flagValue.value();
}

bool ReactNativeFeatureFlagsAccessor::lazyAnimationCallbacks() {
  auto flagValue = lazyAnimationCallbacks_.load();

  if (!flagValue.has_value()) {
    // This block is not exclusive but it is not necessary.
    // If multiple threads try to initialize the feature flag, we would only
    // be accessing the provider multiple times but the end state of this
    // instance and the returned flag value would be the same.

<<<<<<< HEAD
    markFlagAsAccessed(32, "lazyAnimationCallbacks");
=======
    markFlagAsAccessed(30, "lazyAnimationCallbacks");
>>>>>>> 1a9adfba

    flagValue = currentProvider_->lazyAnimationCallbacks();
    lazyAnimationCallbacks_ = flagValue;
  }

  return flagValue.value();
}

bool ReactNativeFeatureFlagsAccessor::removeTurboModuleManagerDelegateMutex() {
  auto flagValue = removeTurboModuleManagerDelegateMutex_.load();

  if (!flagValue.has_value()) {
    // This block is not exclusive but it is not necessary.
    // If multiple threads try to initialize the feature flag, we would only
    // be accessing the provider multiple times but the end state of this
    // instance and the returned flag value would be the same.

<<<<<<< HEAD
    markFlagAsAccessed(33, "removeTurboModuleManagerDelegateMutex");
=======
    markFlagAsAccessed(31, "removeTurboModuleManagerDelegateMutex");
>>>>>>> 1a9adfba

    flagValue = currentProvider_->removeTurboModuleManagerDelegateMutex();
    removeTurboModuleManagerDelegateMutex_ = flagValue;
  }

  return flagValue.value();
}

bool ReactNativeFeatureFlagsAccessor::throwExceptionInsteadOfDeadlockOnTurboModuleSetupDuringSyncRenderIOS() {
  auto flagValue = throwExceptionInsteadOfDeadlockOnTurboModuleSetupDuringSyncRenderIOS_.load();

  if (!flagValue.has_value()) {
    // This block is not exclusive but it is not necessary.
    // If multiple threads try to initialize the feature flag, we would only
    // be accessing the provider multiple times but the end state of this
    // instance and the returned flag value would be the same.

<<<<<<< HEAD
    markFlagAsAccessed(34, "throwExceptionInsteadOfDeadlockOnTurboModuleSetupDuringSyncRenderIOS");
=======
    markFlagAsAccessed(32, "throwExceptionInsteadOfDeadlockOnTurboModuleSetupDuringSyncRenderIOS");
>>>>>>> 1a9adfba

    flagValue = currentProvider_->throwExceptionInsteadOfDeadlockOnTurboModuleSetupDuringSyncRenderIOS();
    throwExceptionInsteadOfDeadlockOnTurboModuleSetupDuringSyncRenderIOS_ = flagValue;
  }

  return flagValue.value();
}

bool ReactNativeFeatureFlagsAccessor::traceTurboModulePromiseRejectionsOnAndroid() {
  auto flagValue = traceTurboModulePromiseRejectionsOnAndroid_.load();

  if (!flagValue.has_value()) {
    // This block is not exclusive but it is not necessary.
    // If multiple threads try to initialize the feature flag, we would only
    // be accessing the provider multiple times but the end state of this
    // instance and the returned flag value would be the same.

<<<<<<< HEAD
    markFlagAsAccessed(35, "traceTurboModulePromiseRejectionsOnAndroid");
=======
    markFlagAsAccessed(33, "traceTurboModulePromiseRejectionsOnAndroid");
>>>>>>> 1a9adfba

    flagValue = currentProvider_->traceTurboModulePromiseRejectionsOnAndroid();
    traceTurboModulePromiseRejectionsOnAndroid_ = flagValue;
  }

  return flagValue.value();
}

bool ReactNativeFeatureFlagsAccessor::useAlwaysAvailableJSErrorHandling() {
  auto flagValue = useAlwaysAvailableJSErrorHandling_.load();

  if (!flagValue.has_value()) {
    // This block is not exclusive but it is not necessary.
    // If multiple threads try to initialize the feature flag, we would only
    // be accessing the provider multiple times but the end state of this
    // instance and the returned flag value would be the same.

<<<<<<< HEAD
    markFlagAsAccessed(36, "useAlwaysAvailableJSErrorHandling");
=======
    markFlagAsAccessed(34, "useAlwaysAvailableJSErrorHandling");
>>>>>>> 1a9adfba

    flagValue = currentProvider_->useAlwaysAvailableJSErrorHandling();
    useAlwaysAvailableJSErrorHandling_ = flagValue;
  }

  return flagValue.value();
}

bool ReactNativeFeatureFlagsAccessor::useEditTextStockAndroidFocusBehavior() {
  auto flagValue = useEditTextStockAndroidFocusBehavior_.load();

  if (!flagValue.has_value()) {
    // This block is not exclusive but it is not necessary.
    // If multiple threads try to initialize the feature flag, we would only
    // be accessing the provider multiple times but the end state of this
    // instance and the returned flag value would be the same.

<<<<<<< HEAD
    markFlagAsAccessed(37, "useEditTextStockAndroidFocusBehavior");
=======
    markFlagAsAccessed(35, "useEditTextStockAndroidFocusBehavior");
>>>>>>> 1a9adfba

    flagValue = currentProvider_->useEditTextStockAndroidFocusBehavior();
    useEditTextStockAndroidFocusBehavior_ = flagValue;
  }

  return flagValue.value();
}

bool ReactNativeFeatureFlagsAccessor::useFabricInterop() {
  auto flagValue = useFabricInterop_.load();

  if (!flagValue.has_value()) {
    // This block is not exclusive but it is not necessary.
    // If multiple threads try to initialize the feature flag, we would only
    // be accessing the provider multiple times but the end state of this
    // instance and the returned flag value would be the same.

<<<<<<< HEAD
    markFlagAsAccessed(38, "useFabricInterop");
=======
    markFlagAsAccessed(36, "useFabricInterop");
>>>>>>> 1a9adfba

    flagValue = currentProvider_->useFabricInterop();
    useFabricInterop_ = flagValue;
  }

  return flagValue.value();
}

bool ReactNativeFeatureFlagsAccessor::useNativeViewConfigsInBridgelessMode() {
  auto flagValue = useNativeViewConfigsInBridgelessMode_.load();

  if (!flagValue.has_value()) {
    // This block is not exclusive but it is not necessary.
    // If multiple threads try to initialize the feature flag, we would only
    // be accessing the provider multiple times but the end state of this
    // instance and the returned flag value would be the same.

<<<<<<< HEAD
    markFlagAsAccessed(39, "useNativeViewConfigsInBridgelessMode");
=======
    markFlagAsAccessed(37, "useNativeViewConfigsInBridgelessMode");
>>>>>>> 1a9adfba

    flagValue = currentProvider_->useNativeViewConfigsInBridgelessMode();
    useNativeViewConfigsInBridgelessMode_ = flagValue;
  }

  return flagValue.value();
}

bool ReactNativeFeatureFlagsAccessor::useOptimizedEventBatchingOnAndroid() {
  auto flagValue = useOptimizedEventBatchingOnAndroid_.load();

  if (!flagValue.has_value()) {
    // This block is not exclusive but it is not necessary.
    // If multiple threads try to initialize the feature flag, we would only
    // be accessing the provider multiple times but the end state of this
    // instance and the returned flag value would be the same.

<<<<<<< HEAD
    markFlagAsAccessed(40, "useOptimizedEventBatchingOnAndroid");
=======
    markFlagAsAccessed(38, "useOptimizedEventBatchingOnAndroid");
>>>>>>> 1a9adfba

    flagValue = currentProvider_->useOptimizedEventBatchingOnAndroid();
    useOptimizedEventBatchingOnAndroid_ = flagValue;
  }

  return flagValue.value();
}

bool ReactNativeFeatureFlagsAccessor::useRawPropsJsiValue() {
  auto flagValue = useRawPropsJsiValue_.load();

  if (!flagValue.has_value()) {
    // This block is not exclusive but it is not necessary.
    // If multiple threads try to initialize the feature flag, we would only
    // be accessing the provider multiple times but the end state of this
    // instance and the returned flag value would be the same.

<<<<<<< HEAD
    markFlagAsAccessed(41, "useRawPropsJsiValue");
=======
    markFlagAsAccessed(39, "useRawPropsJsiValue");
>>>>>>> 1a9adfba

    flagValue = currentProvider_->useRawPropsJsiValue();
    useRawPropsJsiValue_ = flagValue;
  }

  return flagValue.value();
}

bool ReactNativeFeatureFlagsAccessor::useTurboModuleInterop() {
  auto flagValue = useTurboModuleInterop_.load();

  if (!flagValue.has_value()) {
    // This block is not exclusive but it is not necessary.
    // If multiple threads try to initialize the feature flag, we would only
    // be accessing the provider multiple times but the end state of this
    // instance and the returned flag value would be the same.

<<<<<<< HEAD
    markFlagAsAccessed(42, "useTurboModuleInterop");
=======
    markFlagAsAccessed(40, "useTurboModuleInterop");
>>>>>>> 1a9adfba

    flagValue = currentProvider_->useTurboModuleInterop();
    useTurboModuleInterop_ = flagValue;
  }

  return flagValue.value();
}

bool ReactNativeFeatureFlagsAccessor::useTurboModules() {
  auto flagValue = useTurboModules_.load();

  if (!flagValue.has_value()) {
    // This block is not exclusive but it is not necessary.
    // If multiple threads try to initialize the feature flag, we would only
    // be accessing the provider multiple times but the end state of this
    // instance and the returned flag value would be the same.

<<<<<<< HEAD
    markFlagAsAccessed(43, "useTurboModules");
=======
    markFlagAsAccessed(41, "useTurboModules");
>>>>>>> 1a9adfba

    flagValue = currentProvider_->useTurboModules();
    useTurboModules_ = flagValue;
  }

  return flagValue.value();
}

void ReactNativeFeatureFlagsAccessor::override(
    std::unique_ptr<ReactNativeFeatureFlagsProvider> provider) {
  if (wasOverridden_) {
    throw std::runtime_error(
        "Feature flags cannot be overridden more than once");
  }

  ensureFlagsNotAccessed();
  wasOverridden_ = true;
  currentProvider_ = std::move(provider);
}

std::optional<std::string>
ReactNativeFeatureFlagsAccessor::getAccessedFeatureFlagNames() const {
  std::ostringstream featureFlagListBuilder;
  for (const auto& featureFlagName : accessedFeatureFlags_) {
    if (featureFlagName != nullptr) {
      featureFlagListBuilder << featureFlagName << ", ";
    }
  }

  std::string accessedFeatureFlagNames = featureFlagListBuilder.str();
  if (!accessedFeatureFlagNames.empty()) {
    accessedFeatureFlagNames =
        accessedFeatureFlagNames.substr(0, accessedFeatureFlagNames.size() - 2);
  }

  return accessedFeatureFlagNames.empty()
      ? std::nullopt
      : std::optional{accessedFeatureFlagNames};
}

void ReactNativeFeatureFlagsAccessor::markFlagAsAccessed(
    int position,
    const char* flagName) {
  accessedFeatureFlags_[position] = flagName;
}

void ReactNativeFeatureFlagsAccessor::ensureFlagsNotAccessed() {
  auto accessedFeatureFlagNames = getAccessedFeatureFlagNames();

  if (accessedFeatureFlagNames.has_value()) {
    throw std::runtime_error(
        "Feature flags were accessed before being overridden: " +
        accessedFeatureFlagNames.value());
  }
}

} // namespace facebook::react<|MERGE_RESOLUTION|>--- conflicted
+++ resolved
@@ -4,11 +4,7 @@
  * This source code is licensed under the MIT license found in the
  * LICENSE file in the root directory of this source tree.
  *
-<<<<<<< HEAD
- * @generated SignedSource<<d182938e3a2809e9e0cbc711bea89e0a>>
-=======
- * @generated SignedSource<<7f13688e9deae01bb9a66f3b037ed56a>>
->>>>>>> 1a9adfba
+ * @generated SignedSource<<d8fd503678ebd0382c4c24c173a5c8ed>>
  */
 
 /**
@@ -339,27 +335,6 @@
   return flagValue.value();
 }
 
-<<<<<<< HEAD
-bool ReactNativeFeatureFlagsAccessor::enablePreciseSchedulingForPremountItemsOnAndroid() {
-  auto flagValue = enablePreciseSchedulingForPremountItemsOnAndroid_.load();
-
-  if (!flagValue.has_value()) {
-    // This block is not exclusive but it is not necessary.
-    // If multiple threads try to initialize the feature flag, we would only
-    // be accessing the provider multiple times but the end state of this
-    // instance and the returned flag value would be the same.
-
-    markFlagAsAccessed(17, "enablePreciseSchedulingForPremountItemsOnAndroid");
-
-    flagValue = currentProvider_->enablePreciseSchedulingForPremountItemsOnAndroid();
-    enablePreciseSchedulingForPremountItemsOnAndroid_ = flagValue;
-  }
-
-  return flagValue.value();
-}
-
-=======
->>>>>>> 1a9adfba
 bool ReactNativeFeatureFlagsAccessor::enablePropsUpdateReconciliationAndroid() {
   auto flagValue = enablePropsUpdateReconciliationAndroid_.load();
 
@@ -369,11 +344,7 @@
     // be accessing the provider multiple times but the end state of this
     // instance and the returned flag value would be the same.
 
-<<<<<<< HEAD
-    markFlagAsAccessed(18, "enablePropsUpdateReconciliationAndroid");
-=======
-    markFlagAsAccessed(16, "enablePropsUpdateReconciliationAndroid");
->>>>>>> 1a9adfba
+    markFlagAsAccessed(17, "enablePropsUpdateReconciliationAndroid");
 
     flagValue = currentProvider_->enablePropsUpdateReconciliationAndroid();
     enablePropsUpdateReconciliationAndroid_ = flagValue;
@@ -391,11 +362,7 @@
     // be accessing the provider multiple times but the end state of this
     // instance and the returned flag value would be the same.
 
-<<<<<<< HEAD
-    markFlagAsAccessed(19, "enableReportEventPaintTime");
-=======
-    markFlagAsAccessed(17, "enableReportEventPaintTime");
->>>>>>> 1a9adfba
+    markFlagAsAccessed(18, "enableReportEventPaintTime");
 
     flagValue = currentProvider_->enableReportEventPaintTime();
     enableReportEventPaintTime_ = flagValue;
@@ -413,11 +380,7 @@
     // be accessing the provider multiple times but the end state of this
     // instance and the returned flag value would be the same.
 
-<<<<<<< HEAD
-    markFlagAsAccessed(20, "enableSynchronousStateUpdates");
-=======
-    markFlagAsAccessed(18, "enableSynchronousStateUpdates");
->>>>>>> 1a9adfba
+    markFlagAsAccessed(19, "enableSynchronousStateUpdates");
 
     flagValue = currentProvider_->enableSynchronousStateUpdates();
     enableSynchronousStateUpdates_ = flagValue;
@@ -435,11 +398,7 @@
     // be accessing the provider multiple times but the end state of this
     // instance and the returned flag value would be the same.
 
-<<<<<<< HEAD
-    markFlagAsAccessed(21, "enableUIConsistency");
-=======
-    markFlagAsAccessed(19, "enableUIConsistency");
->>>>>>> 1a9adfba
+    markFlagAsAccessed(20, "enableUIConsistency");
 
     flagValue = currentProvider_->enableUIConsistency();
     enableUIConsistency_ = flagValue;
@@ -457,11 +416,7 @@
     // be accessing the provider multiple times but the end state of this
     // instance and the returned flag value would be the same.
 
-<<<<<<< HEAD
-    markFlagAsAccessed(22, "enableViewCulling");
-=======
-    markFlagAsAccessed(20, "enableViewCulling");
->>>>>>> 1a9adfba
+    markFlagAsAccessed(21, "enableViewCulling");
 
     flagValue = currentProvider_->enableViewCulling();
     enableViewCulling_ = flagValue;
@@ -479,11 +434,7 @@
     // be accessing the provider multiple times but the end state of this
     // instance and the returned flag value would be the same.
 
-<<<<<<< HEAD
-    markFlagAsAccessed(23, "enableViewRecycling");
-=======
-    markFlagAsAccessed(21, "enableViewRecycling");
->>>>>>> 1a9adfba
+    markFlagAsAccessed(22, "enableViewRecycling");
 
     flagValue = currentProvider_->enableViewRecycling();
     enableViewRecycling_ = flagValue;
@@ -501,11 +452,7 @@
     // be accessing the provider multiple times but the end state of this
     // instance and the returned flag value would be the same.
 
-<<<<<<< HEAD
-    markFlagAsAccessed(24, "enableViewRecyclingForText");
-=======
-    markFlagAsAccessed(22, "enableViewRecyclingForText");
->>>>>>> 1a9adfba
+    markFlagAsAccessed(23, "enableViewRecyclingForText");
 
     flagValue = currentProvider_->enableViewRecyclingForText();
     enableViewRecyclingForText_ = flagValue;
@@ -523,11 +470,7 @@
     // be accessing the provider multiple times but the end state of this
     // instance and the returned flag value would be the same.
 
-<<<<<<< HEAD
-    markFlagAsAccessed(25, "enableViewRecyclingForView");
-=======
-    markFlagAsAccessed(23, "enableViewRecyclingForView");
->>>>>>> 1a9adfba
+    markFlagAsAccessed(24, "enableViewRecyclingForView");
 
     flagValue = currentProvider_->enableViewRecyclingForView();
     enableViewRecyclingForView_ = flagValue;
@@ -545,11 +488,7 @@
     // be accessing the provider multiple times but the end state of this
     // instance and the returned flag value would be the same.
 
-<<<<<<< HEAD
-    markFlagAsAccessed(26, "excludeYogaFromRawProps");
-=======
-    markFlagAsAccessed(24, "excludeYogaFromRawProps");
->>>>>>> 1a9adfba
+    markFlagAsAccessed(25, "excludeYogaFromRawProps");
 
     flagValue = currentProvider_->excludeYogaFromRawProps();
     excludeYogaFromRawProps_ = flagValue;
@@ -567,11 +506,7 @@
     // be accessing the provider multiple times but the end state of this
     // instance and the returned flag value would be the same.
 
-<<<<<<< HEAD
-    markFlagAsAccessed(27, "fixDifferentiatorEmittingUpdatesWithWrongParentTag");
-=======
-    markFlagAsAccessed(25, "fixDifferentiatorEmittingUpdatesWithWrongParentTag");
->>>>>>> 1a9adfba
+    markFlagAsAccessed(26, "fixDifferentiatorEmittingUpdatesWithWrongParentTag");
 
     flagValue = currentProvider_->fixDifferentiatorEmittingUpdatesWithWrongParentTag();
     fixDifferentiatorEmittingUpdatesWithWrongParentTag_ = flagValue;
@@ -589,11 +524,7 @@
     // be accessing the provider multiple times but the end state of this
     // instance and the returned flag value would be the same.
 
-<<<<<<< HEAD
-    markFlagAsAccessed(28, "fixMappingOfEventPrioritiesBetweenFabricAndReact");
-=======
-    markFlagAsAccessed(26, "fixMappingOfEventPrioritiesBetweenFabricAndReact");
->>>>>>> 1a9adfba
+    markFlagAsAccessed(27, "fixMappingOfEventPrioritiesBetweenFabricAndReact");
 
     flagValue = currentProvider_->fixMappingOfEventPrioritiesBetweenFabricAndReact();
     fixMappingOfEventPrioritiesBetweenFabricAndReact_ = flagValue;
@@ -611,11 +542,7 @@
     // be accessing the provider multiple times but the end state of this
     // instance and the returned flag value would be the same.
 
-<<<<<<< HEAD
-    markFlagAsAccessed(29, "fixMountingCoordinatorReportedPendingTransactionsOnAndroid");
-=======
-    markFlagAsAccessed(27, "fixMountingCoordinatorReportedPendingTransactionsOnAndroid");
->>>>>>> 1a9adfba
+    markFlagAsAccessed(28, "fixMountingCoordinatorReportedPendingTransactionsOnAndroid");
 
     flagValue = currentProvider_->fixMountingCoordinatorReportedPendingTransactionsOnAndroid();
     fixMountingCoordinatorReportedPendingTransactionsOnAndroid_ = flagValue;
@@ -633,11 +560,7 @@
     // be accessing the provider multiple times but the end state of this
     // instance and the returned flag value would be the same.
 
-<<<<<<< HEAD
-    markFlagAsAccessed(30, "fuseboxEnabledRelease");
-=======
-    markFlagAsAccessed(28, "fuseboxEnabledRelease");
->>>>>>> 1a9adfba
+    markFlagAsAccessed(29, "fuseboxEnabledRelease");
 
     flagValue = currentProvider_->fuseboxEnabledRelease();
     fuseboxEnabledRelease_ = flagValue;
@@ -655,11 +578,7 @@
     // be accessing the provider multiple times but the end state of this
     // instance and the returned flag value would be the same.
 
-<<<<<<< HEAD
-    markFlagAsAccessed(31, "fuseboxNetworkInspectionEnabled");
-=======
-    markFlagAsAccessed(29, "fuseboxNetworkInspectionEnabled");
->>>>>>> 1a9adfba
+    markFlagAsAccessed(30, "fuseboxNetworkInspectionEnabled");
 
     flagValue = currentProvider_->fuseboxNetworkInspectionEnabled();
     fuseboxNetworkInspectionEnabled_ = flagValue;
@@ -677,11 +596,7 @@
     // be accessing the provider multiple times but the end state of this
     // instance and the returned flag value would be the same.
 
-<<<<<<< HEAD
-    markFlagAsAccessed(32, "lazyAnimationCallbacks");
-=======
-    markFlagAsAccessed(30, "lazyAnimationCallbacks");
->>>>>>> 1a9adfba
+    markFlagAsAccessed(31, "lazyAnimationCallbacks");
 
     flagValue = currentProvider_->lazyAnimationCallbacks();
     lazyAnimationCallbacks_ = flagValue;
@@ -699,11 +614,7 @@
     // be accessing the provider multiple times but the end state of this
     // instance and the returned flag value would be the same.
 
-<<<<<<< HEAD
-    markFlagAsAccessed(33, "removeTurboModuleManagerDelegateMutex");
-=======
-    markFlagAsAccessed(31, "removeTurboModuleManagerDelegateMutex");
->>>>>>> 1a9adfba
+    markFlagAsAccessed(32, "removeTurboModuleManagerDelegateMutex");
 
     flagValue = currentProvider_->removeTurboModuleManagerDelegateMutex();
     removeTurboModuleManagerDelegateMutex_ = flagValue;
@@ -721,11 +632,7 @@
     // be accessing the provider multiple times but the end state of this
     // instance and the returned flag value would be the same.
 
-<<<<<<< HEAD
-    markFlagAsAccessed(34, "throwExceptionInsteadOfDeadlockOnTurboModuleSetupDuringSyncRenderIOS");
-=======
-    markFlagAsAccessed(32, "throwExceptionInsteadOfDeadlockOnTurboModuleSetupDuringSyncRenderIOS");
->>>>>>> 1a9adfba
+    markFlagAsAccessed(33, "throwExceptionInsteadOfDeadlockOnTurboModuleSetupDuringSyncRenderIOS");
 
     flagValue = currentProvider_->throwExceptionInsteadOfDeadlockOnTurboModuleSetupDuringSyncRenderIOS();
     throwExceptionInsteadOfDeadlockOnTurboModuleSetupDuringSyncRenderIOS_ = flagValue;
@@ -743,11 +650,7 @@
     // be accessing the provider multiple times but the end state of this
     // instance and the returned flag value would be the same.
 
-<<<<<<< HEAD
-    markFlagAsAccessed(35, "traceTurboModulePromiseRejectionsOnAndroid");
-=======
-    markFlagAsAccessed(33, "traceTurboModulePromiseRejectionsOnAndroid");
->>>>>>> 1a9adfba
+    markFlagAsAccessed(34, "traceTurboModulePromiseRejectionsOnAndroid");
 
     flagValue = currentProvider_->traceTurboModulePromiseRejectionsOnAndroid();
     traceTurboModulePromiseRejectionsOnAndroid_ = flagValue;
@@ -765,11 +668,7 @@
     // be accessing the provider multiple times but the end state of this
     // instance and the returned flag value would be the same.
 
-<<<<<<< HEAD
-    markFlagAsAccessed(36, "useAlwaysAvailableJSErrorHandling");
-=======
-    markFlagAsAccessed(34, "useAlwaysAvailableJSErrorHandling");
->>>>>>> 1a9adfba
+    markFlagAsAccessed(35, "useAlwaysAvailableJSErrorHandling");
 
     flagValue = currentProvider_->useAlwaysAvailableJSErrorHandling();
     useAlwaysAvailableJSErrorHandling_ = flagValue;
@@ -787,11 +686,7 @@
     // be accessing the provider multiple times but the end state of this
     // instance and the returned flag value would be the same.
 
-<<<<<<< HEAD
-    markFlagAsAccessed(37, "useEditTextStockAndroidFocusBehavior");
-=======
-    markFlagAsAccessed(35, "useEditTextStockAndroidFocusBehavior");
->>>>>>> 1a9adfba
+    markFlagAsAccessed(36, "useEditTextStockAndroidFocusBehavior");
 
     flagValue = currentProvider_->useEditTextStockAndroidFocusBehavior();
     useEditTextStockAndroidFocusBehavior_ = flagValue;
@@ -809,11 +704,7 @@
     // be accessing the provider multiple times but the end state of this
     // instance and the returned flag value would be the same.
 
-<<<<<<< HEAD
-    markFlagAsAccessed(38, "useFabricInterop");
-=======
-    markFlagAsAccessed(36, "useFabricInterop");
->>>>>>> 1a9adfba
+    markFlagAsAccessed(37, "useFabricInterop");
 
     flagValue = currentProvider_->useFabricInterop();
     useFabricInterop_ = flagValue;
@@ -831,11 +722,7 @@
     // be accessing the provider multiple times but the end state of this
     // instance and the returned flag value would be the same.
 
-<<<<<<< HEAD
-    markFlagAsAccessed(39, "useNativeViewConfigsInBridgelessMode");
-=======
-    markFlagAsAccessed(37, "useNativeViewConfigsInBridgelessMode");
->>>>>>> 1a9adfba
+    markFlagAsAccessed(38, "useNativeViewConfigsInBridgelessMode");
 
     flagValue = currentProvider_->useNativeViewConfigsInBridgelessMode();
     useNativeViewConfigsInBridgelessMode_ = flagValue;
@@ -853,11 +740,7 @@
     // be accessing the provider multiple times but the end state of this
     // instance and the returned flag value would be the same.
 
-<<<<<<< HEAD
-    markFlagAsAccessed(40, "useOptimizedEventBatchingOnAndroid");
-=======
-    markFlagAsAccessed(38, "useOptimizedEventBatchingOnAndroid");
->>>>>>> 1a9adfba
+    markFlagAsAccessed(39, "useOptimizedEventBatchingOnAndroid");
 
     flagValue = currentProvider_->useOptimizedEventBatchingOnAndroid();
     useOptimizedEventBatchingOnAndroid_ = flagValue;
@@ -875,11 +758,7 @@
     // be accessing the provider multiple times but the end state of this
     // instance and the returned flag value would be the same.
 
-<<<<<<< HEAD
-    markFlagAsAccessed(41, "useRawPropsJsiValue");
-=======
-    markFlagAsAccessed(39, "useRawPropsJsiValue");
->>>>>>> 1a9adfba
+    markFlagAsAccessed(40, "useRawPropsJsiValue");
 
     flagValue = currentProvider_->useRawPropsJsiValue();
     useRawPropsJsiValue_ = flagValue;
@@ -897,11 +776,7 @@
     // be accessing the provider multiple times but the end state of this
     // instance and the returned flag value would be the same.
 
-<<<<<<< HEAD
-    markFlagAsAccessed(42, "useTurboModuleInterop");
-=======
-    markFlagAsAccessed(40, "useTurboModuleInterop");
->>>>>>> 1a9adfba
+    markFlagAsAccessed(41, "useTurboModuleInterop");
 
     flagValue = currentProvider_->useTurboModuleInterop();
     useTurboModuleInterop_ = flagValue;
@@ -919,11 +794,7 @@
     // be accessing the provider multiple times but the end state of this
     // instance and the returned flag value would be the same.
 
-<<<<<<< HEAD
-    markFlagAsAccessed(43, "useTurboModules");
-=======
-    markFlagAsAccessed(41, "useTurboModules");
->>>>>>> 1a9adfba
+    markFlagAsAccessed(42, "useTurboModules");
 
     flagValue = currentProvider_->useTurboModules();
     useTurboModules_ = flagValue;
