--- conflicted
+++ resolved
@@ -4,11 +4,7 @@
  * This source code is licensed under the MIT license found in the
  * LICENSE file in the root directory of this source tree.
  *
-<<<<<<< HEAD
- * @generated SignedSource<<095951bcdce4c10476c7213948470af7>>
-=======
  * @generated SignedSource<<01cf526d22b18b9f43f715a84db8422f>>
->>>>>>> 4165884b
  */
 
 /**
@@ -51,7 +47,8 @@
   return flagValue.value();
 }
 
-bool ReactNativeFeatureFlagsAccessor::completeReactInstanceCreationOnBgThreadOnAndroid() {
+bool ReactNativeFeatureFlagsAccessor::
+    completeReactInstanceCreationOnBgThreadOnAndroid() {
   auto flagValue = completeReactInstanceCreationOnBgThreadOnAndroid_.load();
 
   if (!flagValue.has_value()) {
@@ -62,7 +59,8 @@
 
     markFlagAsAccessed(1, "completeReactInstanceCreationOnBgThreadOnAndroid");
 
-    flagValue = currentProvider_->completeReactInstanceCreationOnBgThreadOnAndroid();
+    flagValue =
+        currentProvider_->completeReactInstanceCreationOnBgThreadOnAndroid();
     completeReactInstanceCreationOnBgThreadOnAndroid_ = flagValue;
   }
 
@@ -213,7 +211,8 @@
   return flagValue.value();
 }
 
-bool ReactNativeFeatureFlagsAccessor::enableEventEmitterRetentionDuringGesturesOnAndroid() {
+bool ReactNativeFeatureFlagsAccessor::
+    enableEventEmitterRetentionDuringGesturesOnAndroid() {
   auto flagValue = enableEventEmitterRetentionDuringGesturesOnAndroid_.load();
 
   if (!flagValue.has_value()) {
@@ -222,9 +221,11 @@
     // be accessing the provider multiple times but the end state of this
     // instance and the returned flag value would be the same.
 
-    markFlagAsAccessed(10, "enableEventEmitterRetentionDuringGesturesOnAndroid");
-
-    flagValue = currentProvider_->enableEventEmitterRetentionDuringGesturesOnAndroid();
+    markFlagAsAccessed(
+        10, "enableEventEmitterRetentionDuringGesturesOnAndroid");
+
+    flagValue =
+        currentProvider_->enableEventEmitterRetentionDuringGesturesOnAndroid();
     enableEventEmitterRetentionDuringGesturesOnAndroid_ = flagValue;
   }
 
@@ -285,7 +286,8 @@
   return flagValue.value();
 }
 
-bool ReactNativeFeatureFlagsAccessor::enableGranularShadowTreeStateReconciliation() {
+bool ReactNativeFeatureFlagsAccessor::
+    enableGranularShadowTreeStateReconciliation() {
   auto flagValue = enableGranularShadowTreeStateReconciliation_.load();
 
   if (!flagValue.has_value()) {
@@ -411,7 +413,8 @@
   return flagValue.value();
 }
 
-bool ReactNativeFeatureFlagsAccessor::enablePreciseSchedulingForPremountItemsOnAndroid() {
+bool ReactNativeFeatureFlagsAccessor::
+    enablePreciseSchedulingForPremountItemsOnAndroid() {
   auto flagValue = enablePreciseSchedulingForPremountItemsOnAndroid_.load();
 
   if (!flagValue.has_value()) {
@@ -422,7 +425,8 @@
 
     markFlagAsAccessed(21, "enablePreciseSchedulingForPremountItemsOnAndroid");
 
-    flagValue = currentProvider_->enablePreciseSchedulingForPremountItemsOnAndroid();
+    flagValue =
+        currentProvider_->enablePreciseSchedulingForPremountItemsOnAndroid();
     enablePreciseSchedulingForPremountItemsOnAndroid_ = flagValue;
   }
 
@@ -537,7 +541,8 @@
   return flagValue.value();
 }
 
-bool ReactNativeFeatureFlagsAccessor::fixDifferentiatorEmittingUpdatesWithWrongParentTag() {
+bool ReactNativeFeatureFlagsAccessor::
+    fixDifferentiatorEmittingUpdatesWithWrongParentTag() {
   auto flagValue = fixDifferentiatorEmittingUpdatesWithWrongParentTag_.load();
 
   if (!flagValue.has_value()) {
@@ -546,16 +551,19 @@
     // be accessing the provider multiple times but the end state of this
     // instance and the returned flag value would be the same.
 
-    markFlagAsAccessed(28, "fixDifferentiatorEmittingUpdatesWithWrongParentTag");
-
-    flagValue = currentProvider_->fixDifferentiatorEmittingUpdatesWithWrongParentTag();
+    markFlagAsAccessed(
+        28, "fixDifferentiatorEmittingUpdatesWithWrongParentTag");
+
+    flagValue =
+        currentProvider_->fixDifferentiatorEmittingUpdatesWithWrongParentTag();
     fixDifferentiatorEmittingUpdatesWithWrongParentTag_ = flagValue;
   }
 
   return flagValue.value();
 }
 
-bool ReactNativeFeatureFlagsAccessor::fixMappingOfEventPrioritiesBetweenFabricAndReact() {
+bool ReactNativeFeatureFlagsAccessor::
+    fixMappingOfEventPrioritiesBetweenFabricAndReact() {
   auto flagValue = fixMappingOfEventPrioritiesBetweenFabricAndReact_.load();
 
   if (!flagValue.has_value()) {
@@ -566,25 +574,31 @@
 
     markFlagAsAccessed(29, "fixMappingOfEventPrioritiesBetweenFabricAndReact");
 
-    flagValue = currentProvider_->fixMappingOfEventPrioritiesBetweenFabricAndReact();
+    flagValue =
+        currentProvider_->fixMappingOfEventPrioritiesBetweenFabricAndReact();
     fixMappingOfEventPrioritiesBetweenFabricAndReact_ = flagValue;
   }
 
   return flagValue.value();
 }
 
-bool ReactNativeFeatureFlagsAccessor::fixMountingCoordinatorReportedPendingTransactionsOnAndroid() {
-  auto flagValue = fixMountingCoordinatorReportedPendingTransactionsOnAndroid_.load();
-
-  if (!flagValue.has_value()) {
-    // This block is not exclusive but it is not necessary.
-    // If multiple threads try to initialize the feature flag, we would only
-    // be accessing the provider multiple times but the end state of this
-    // instance and the returned flag value would be the same.
-
-    markFlagAsAccessed(30, "fixMountingCoordinatorReportedPendingTransactionsOnAndroid");
-
-    flagValue = currentProvider_->fixMountingCoordinatorReportedPendingTransactionsOnAndroid();
+bool ReactNativeFeatureFlagsAccessor::
+    fixMountingCoordinatorReportedPendingTransactionsOnAndroid() {
+  auto flagValue =
+      fixMountingCoordinatorReportedPendingTransactionsOnAndroid_.load();
+
+  if (!flagValue.has_value()) {
+    // This block is not exclusive but it is not necessary.
+    // If multiple threads try to initialize the feature flag, we would only
+    // be accessing the provider multiple times but the end state of this
+    // instance and the returned flag value would be the same.
+
+    markFlagAsAccessed(
+        30, "fixMountingCoordinatorReportedPendingTransactionsOnAndroid");
+
+    flagValue =
+        currentProvider_
+            ->fixMountingCoordinatorReportedPendingTransactionsOnAndroid();
     fixMountingCoordinatorReportedPendingTransactionsOnAndroid_ = flagValue;
   }
 
@@ -627,7 +641,8 @@
   return flagValue.value();
 }
 
-bool ReactNativeFeatureFlagsAccessor::initEagerTurboModulesOnNativeModulesQueueAndroid() {
+bool ReactNativeFeatureFlagsAccessor::
+    initEagerTurboModulesOnNativeModulesQueueAndroid() {
   auto flagValue = initEagerTurboModulesOnNativeModulesQueueAndroid_.load();
 
   if (!flagValue.has_value()) {
@@ -638,7 +653,8 @@
 
     markFlagAsAccessed(33, "initEagerTurboModulesOnNativeModulesQueueAndroid");
 
-    flagValue = currentProvider_->initEagerTurboModulesOnNativeModulesQueueAndroid();
+    flagValue =
+        currentProvider_->initEagerTurboModulesOnNativeModulesQueueAndroid();
     initEagerTurboModulesOnNativeModulesQueueAndroid_ = flagValue;
   }
 
@@ -681,7 +697,8 @@
   return flagValue.value();
 }
 
-bool ReactNativeFeatureFlagsAccessor::traceTurboModulePromiseRejectionsOnAndroid() {
+bool ReactNativeFeatureFlagsAccessor::
+    traceTurboModulePromiseRejectionsOnAndroid() {
   auto flagValue = traceTurboModulePromiseRejectionsOnAndroid_.load();
 
   if (!flagValue.has_value()) {
@@ -735,7 +752,8 @@
   return flagValue.value();
 }
 
-bool ReactNativeFeatureFlagsAccessor::useImmediateExecutorInAndroidBridgeless() {
+bool ReactNativeFeatureFlagsAccessor::
+    useImmediateExecutorInAndroidBridgeless() {
   auto flagValue = useImmediateExecutorInAndroidBridgeless_.load();
 
   if (!flagValue.has_value()) {
@@ -834,11 +852,7 @@
     // be accessing the provider multiple times but the end state of this
     // instance and the returned flag value would be the same.
 
-<<<<<<< HEAD
-    markFlagAsAccessed(45, "useRuntimeShadowNodeReferenceUpdate");
-=======
     markFlagAsAccessed(43, "useRuntimeShadowNodeReferenceUpdate");
->>>>>>> 4165884b
 
     flagValue = currentProvider_->useRuntimeShadowNodeReferenceUpdate();
     useRuntimeShadowNodeReferenceUpdate_ = flagValue;
@@ -856,11 +870,7 @@
     // be accessing the provider multiple times but the end state of this
     // instance and the returned flag value would be the same.
 
-<<<<<<< HEAD
-    markFlagAsAccessed(46, "useTurboModuleInterop");
-=======
     markFlagAsAccessed(44, "useTurboModuleInterop");
->>>>>>> 4165884b
 
     flagValue = currentProvider_->useTurboModuleInterop();
     useTurboModuleInterop_ = flagValue;
@@ -878,11 +888,7 @@
     // be accessing the provider multiple times but the end state of this
     // instance and the returned flag value would be the same.
 
-<<<<<<< HEAD
-    markFlagAsAccessed(47, "useTurboModules");
-=======
     markFlagAsAccessed(45, "useTurboModules");
->>>>>>> 4165884b
 
     flagValue = currentProvider_->useTurboModules();
     useTurboModules_ = flagValue;
