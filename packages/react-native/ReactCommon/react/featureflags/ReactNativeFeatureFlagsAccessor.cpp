--- conflicted
+++ resolved
@@ -4,11 +4,7 @@
  * This source code is licensed under the MIT license found in the
  * LICENSE file in the root directory of this source tree.
  *
-<<<<<<< HEAD
- * @generated SignedSource<<6a58800f2fee89bad7e584a3e4f371d0>>
-=======
  * @generated SignedSource<<fe44d2dba1abe83205db630abe1c2e9a>>
->>>>>>> bd133b5d
  */
 
 /**
@@ -141,8 +137,6 @@
   return flagValue.value();
 }
 
-<<<<<<< HEAD
-=======
 bool ReactNativeFeatureFlagsAccessor::enableAndroidLineHeightCentering() {
   auto flagValue = enableAndroidLineHeightCentering_.load();
 
@@ -161,7 +155,6 @@
   return flagValue.value();
 }
 
->>>>>>> bd133b5d
 bool ReactNativeFeatureFlagsAccessor::enableBridgelessArchitecture() {
   auto flagValue = enableBridgelessArchitecture_.load();
 
@@ -171,11 +164,7 @@
     // be accessing the provider multiple times but the end state of this
     // instance and the returned flag value would be the same.
 
-<<<<<<< HEAD
-    markFlagAsAccessed(5, "enableBridgelessArchitecture");
-=======
     markFlagAsAccessed(7, "enableBridgelessArchitecture");
->>>>>>> bd133b5d
 
     flagValue = currentProvider_->enableBridgelessArchitecture();
     enableBridgelessArchitecture_ = flagValue;
@@ -193,11 +182,7 @@
     // be accessing the provider multiple times but the end state of this
     // instance and the returned flag value would be the same.
 
-<<<<<<< HEAD
-    markFlagAsAccessed(6, "enableCleanTextInputYogaNode");
-=======
     markFlagAsAccessed(8, "enableCleanTextInputYogaNode");
->>>>>>> bd133b5d
 
     flagValue = currentProvider_->enableCleanTextInputYogaNode();
     enableCleanTextInputYogaNode_ = flagValue;
@@ -233,11 +218,7 @@
     // be accessing the provider multiple times but the end state of this
     // instance and the returned flag value would be the same.
 
-<<<<<<< HEAD
-    markFlagAsAccessed(7, "enableDeletionOfUnmountedViews");
-=======
     markFlagAsAccessed(10, "enableDeletionOfUnmountedViews");
->>>>>>> bd133b5d
 
     flagValue = currentProvider_->enableDeletionOfUnmountedViews();
     enableDeletionOfUnmountedViews_ = flagValue;
@@ -255,11 +236,7 @@
     // be accessing the provider multiple times but the end state of this
     // instance and the returned flag value would be the same.
 
-<<<<<<< HEAD
-    markFlagAsAccessed(8, "enableEagerRootViewAttachment");
-=======
     markFlagAsAccessed(11, "enableEagerRootViewAttachment");
->>>>>>> bd133b5d
 
     flagValue = currentProvider_->enableEagerRootViewAttachment();
     enableEagerRootViewAttachment_ = flagValue;
@@ -277,11 +254,7 @@
     // be accessing the provider multiple times but the end state of this
     // instance and the returned flag value would be the same.
 
-<<<<<<< HEAD
-    markFlagAsAccessed(9, "enableEventEmitterRetentionDuringGesturesOnAndroid");
-=======
     markFlagAsAccessed(12, "enableEventEmitterRetentionDuringGesturesOnAndroid");
->>>>>>> bd133b5d
 
     flagValue = currentProvider_->enableEventEmitterRetentionDuringGesturesOnAndroid();
     enableEventEmitterRetentionDuringGesturesOnAndroid_ = flagValue;
@@ -299,11 +272,7 @@
     // be accessing the provider multiple times but the end state of this
     // instance and the returned flag value would be the same.
 
-<<<<<<< HEAD
-    markFlagAsAccessed(10, "enableFabricLogs");
-=======
     markFlagAsAccessed(13, "enableFabricLogs");
->>>>>>> bd133b5d
 
     flagValue = currentProvider_->enableFabricLogs();
     enableFabricLogs_ = flagValue;
@@ -321,11 +290,7 @@
     // be accessing the provider multiple times but the end state of this
     // instance and the returned flag value would be the same.
 
-<<<<<<< HEAD
-    markFlagAsAccessed(11, "enableFabricRenderer");
-=======
     markFlagAsAccessed(14, "enableFabricRenderer");
->>>>>>> bd133b5d
 
     flagValue = currentProvider_->enableFabricRenderer();
     enableFabricRenderer_ = flagValue;
@@ -343,11 +308,7 @@
     // be accessing the provider multiple times but the end state of this
     // instance and the returned flag value would be the same.
 
-<<<<<<< HEAD
-    markFlagAsAccessed(12, "enableFabricRendererExclusively");
-=======
     markFlagAsAccessed(15, "enableFabricRendererExclusively");
->>>>>>> bd133b5d
 
     flagValue = currentProvider_->enableFabricRendererExclusively();
     enableFabricRendererExclusively_ = flagValue;
@@ -365,11 +326,7 @@
     // be accessing the provider multiple times but the end state of this
     // instance and the returned flag value would be the same.
 
-<<<<<<< HEAD
-    markFlagAsAccessed(13, "enableGranularShadowTreeStateReconciliation");
-=======
     markFlagAsAccessed(16, "enableGranularShadowTreeStateReconciliation");
->>>>>>> bd133b5d
 
     flagValue = currentProvider_->enableGranularShadowTreeStateReconciliation();
     enableGranularShadowTreeStateReconciliation_ = flagValue;
@@ -387,11 +344,7 @@
     // be accessing the provider multiple times but the end state of this
     // instance and the returned flag value would be the same.
 
-<<<<<<< HEAD
-    markFlagAsAccessed(14, "enableIOSViewClipToPaddingBox");
-=======
     markFlagAsAccessed(17, "enableIOSViewClipToPaddingBox");
->>>>>>> bd133b5d
 
     flagValue = currentProvider_->enableIOSViewClipToPaddingBox();
     enableIOSViewClipToPaddingBox_ = flagValue;
@@ -409,11 +362,7 @@
     // be accessing the provider multiple times but the end state of this
     // instance and the returned flag value would be the same.
 
-<<<<<<< HEAD
-    markFlagAsAccessed(15, "enableLayoutAnimationsOnAndroid");
-=======
     markFlagAsAccessed(18, "enableLayoutAnimationsOnAndroid");
->>>>>>> bd133b5d
 
     flagValue = currentProvider_->enableLayoutAnimationsOnAndroid();
     enableLayoutAnimationsOnAndroid_ = flagValue;
@@ -431,11 +380,7 @@
     // be accessing the provider multiple times but the end state of this
     // instance and the returned flag value would be the same.
 
-<<<<<<< HEAD
-    markFlagAsAccessed(16, "enableLayoutAnimationsOnIOS");
-=======
     markFlagAsAccessed(19, "enableLayoutAnimationsOnIOS");
->>>>>>> bd133b5d
 
     flagValue = currentProvider_->enableLayoutAnimationsOnIOS();
     enableLayoutAnimationsOnIOS_ = flagValue;
@@ -489,11 +434,7 @@
     // be accessing the provider multiple times but the end state of this
     // instance and the returned flag value would be the same.
 
-<<<<<<< HEAD
-    markFlagAsAccessed(19, "enableLongTaskAPI");
-=======
     markFlagAsAccessed(20, "enableLongTaskAPI");
->>>>>>> bd133b5d
 
     flagValue = currentProvider_->enableLongTaskAPI();
     enableLongTaskAPI_ = flagValue;
@@ -511,11 +452,7 @@
     // be accessing the provider multiple times but the end state of this
     // instance and the returned flag value would be the same.
 
-<<<<<<< HEAD
-    markFlagAsAccessed(20, "enableNewBackgroundAndBorderDrawables");
-=======
     markFlagAsAccessed(21, "enableNewBackgroundAndBorderDrawables");
->>>>>>> bd133b5d
 
     flagValue = currentProvider_->enableNewBackgroundAndBorderDrawables();
     enableNewBackgroundAndBorderDrawables_ = flagValue;
@@ -533,11 +470,7 @@
     // be accessing the provider multiple times but the end state of this
     // instance and the returned flag value would be the same.
 
-<<<<<<< HEAD
-    markFlagAsAccessed(21, "enablePreciseSchedulingForPremountItemsOnAndroid");
-=======
     markFlagAsAccessed(22, "enablePreciseSchedulingForPremountItemsOnAndroid");
->>>>>>> bd133b5d
 
     flagValue = currentProvider_->enablePreciseSchedulingForPremountItemsOnAndroid();
     enablePreciseSchedulingForPremountItemsOnAndroid_ = flagValue;
@@ -555,11 +488,7 @@
     // be accessing the provider multiple times but the end state of this
     // instance and the returned flag value would be the same.
 
-<<<<<<< HEAD
-    markFlagAsAccessed(22, "enablePropsUpdateReconciliationAndroid");
-=======
     markFlagAsAccessed(23, "enablePropsUpdateReconciliationAndroid");
->>>>>>> bd133b5d
 
     flagValue = currentProvider_->enablePropsUpdateReconciliationAndroid();
     enablePropsUpdateReconciliationAndroid_ = flagValue;
@@ -577,11 +506,7 @@
     // be accessing the provider multiple times but the end state of this
     // instance and the returned flag value would be the same.
 
-<<<<<<< HEAD
-    markFlagAsAccessed(23, "enableReportEventPaintTime");
-=======
     markFlagAsAccessed(24, "enableReportEventPaintTime");
->>>>>>> bd133b5d
 
     flagValue = currentProvider_->enableReportEventPaintTime();
     enableReportEventPaintTime_ = flagValue;
@@ -599,11 +524,7 @@
     // be accessing the provider multiple times but the end state of this
     // instance and the returned flag value would be the same.
 
-<<<<<<< HEAD
-    markFlagAsAccessed(24, "enableSynchronousStateUpdates");
-=======
     markFlagAsAccessed(25, "enableSynchronousStateUpdates");
->>>>>>> bd133b5d
 
     flagValue = currentProvider_->enableSynchronousStateUpdates();
     enableSynchronousStateUpdates_ = flagValue;
@@ -621,11 +542,7 @@
     // be accessing the provider multiple times but the end state of this
     // instance and the returned flag value would be the same.
 
-<<<<<<< HEAD
-    markFlagAsAccessed(25, "enableTextPreallocationOptimisation");
-=======
     markFlagAsAccessed(26, "enableTextPreallocationOptimisation");
->>>>>>> bd133b5d
 
     flagValue = currentProvider_->enableTextPreallocationOptimisation();
     enableTextPreallocationOptimisation_ = flagValue;
@@ -643,11 +560,7 @@
     // be accessing the provider multiple times but the end state of this
     // instance and the returned flag value would be the same.
 
-<<<<<<< HEAD
-    markFlagAsAccessed(26, "enableUIConsistency");
-=======
     markFlagAsAccessed(27, "enableUIConsistency");
->>>>>>> bd133b5d
 
     flagValue = currentProvider_->enableUIConsistency();
     enableUIConsistency_ = flagValue;
@@ -665,11 +578,7 @@
     // be accessing the provider multiple times but the end state of this
     // instance and the returned flag value would be the same.
 
-<<<<<<< HEAD
-    markFlagAsAccessed(27, "enableViewRecycling");
-=======
     markFlagAsAccessed(28, "enableViewRecycling");
->>>>>>> bd133b5d
 
     flagValue = currentProvider_->enableViewRecycling();
     enableViewRecycling_ = flagValue;
@@ -687,11 +596,7 @@
     // be accessing the provider multiple times but the end state of this
     // instance and the returned flag value would be the same.
 
-<<<<<<< HEAD
-    markFlagAsAccessed(28, "excludeYogaFromRawProps");
-=======
     markFlagAsAccessed(29, "excludeYogaFromRawProps");
->>>>>>> bd133b5d
 
     flagValue = currentProvider_->excludeYogaFromRawProps();
     excludeYogaFromRawProps_ = flagValue;
@@ -709,11 +614,7 @@
     // be accessing the provider multiple times but the end state of this
     // instance and the returned flag value would be the same.
 
-<<<<<<< HEAD
-    markFlagAsAccessed(29, "fixMappingOfEventPrioritiesBetweenFabricAndReact");
-=======
     markFlagAsAccessed(30, "fixMappingOfEventPrioritiesBetweenFabricAndReact");
->>>>>>> bd133b5d
 
     flagValue = currentProvider_->fixMappingOfEventPrioritiesBetweenFabricAndReact();
     fixMappingOfEventPrioritiesBetweenFabricAndReact_ = flagValue;
@@ -731,11 +632,7 @@
     // be accessing the provider multiple times but the end state of this
     // instance and the returned flag value would be the same.
 
-<<<<<<< HEAD
-    markFlagAsAccessed(30, "fixMountingCoordinatorReportedPendingTransactionsOnAndroid");
-=======
     markFlagAsAccessed(31, "fixMountingCoordinatorReportedPendingTransactionsOnAndroid");
->>>>>>> bd133b5d
 
     flagValue = currentProvider_->fixMountingCoordinatorReportedPendingTransactionsOnAndroid();
     fixMountingCoordinatorReportedPendingTransactionsOnAndroid_ = flagValue;
@@ -753,11 +650,7 @@
     // be accessing the provider multiple times but the end state of this
     // instance and the returned flag value would be the same.
 
-<<<<<<< HEAD
-    markFlagAsAccessed(31, "forceBatchingMountItemsOnAndroid");
-=======
     markFlagAsAccessed(32, "forceBatchingMountItemsOnAndroid");
->>>>>>> bd133b5d
 
     flagValue = currentProvider_->forceBatchingMountItemsOnAndroid();
     forceBatchingMountItemsOnAndroid_ = flagValue;
@@ -775,11 +668,7 @@
     // be accessing the provider multiple times but the end state of this
     // instance and the returned flag value would be the same.
 
-<<<<<<< HEAD
-    markFlagAsAccessed(32, "fuseboxEnabledDebug");
-=======
     markFlagAsAccessed(33, "fuseboxEnabledDebug");
->>>>>>> bd133b5d
 
     flagValue = currentProvider_->fuseboxEnabledDebug();
     fuseboxEnabledDebug_ = flagValue;
@@ -797,11 +686,7 @@
     // be accessing the provider multiple times but the end state of this
     // instance and the returned flag value would be the same.
 
-<<<<<<< HEAD
-    markFlagAsAccessed(33, "fuseboxEnabledRelease");
-=======
     markFlagAsAccessed(34, "fuseboxEnabledRelease");
->>>>>>> bd133b5d
 
     flagValue = currentProvider_->fuseboxEnabledRelease();
     fuseboxEnabledRelease_ = flagValue;
@@ -819,11 +704,7 @@
     // be accessing the provider multiple times but the end state of this
     // instance and the returned flag value would be the same.
 
-<<<<<<< HEAD
-    markFlagAsAccessed(34, "initEagerTurboModulesOnNativeModulesQueueAndroid");
-=======
     markFlagAsAccessed(35, "initEagerTurboModulesOnNativeModulesQueueAndroid");
->>>>>>> bd133b5d
 
     flagValue = currentProvider_->initEagerTurboModulesOnNativeModulesQueueAndroid();
     initEagerTurboModulesOnNativeModulesQueueAndroid_ = flagValue;
@@ -841,11 +722,7 @@
     // be accessing the provider multiple times but the end state of this
     // instance and the returned flag value would be the same.
 
-<<<<<<< HEAD
-    markFlagAsAccessed(35, "lazyAnimationCallbacks");
-=======
     markFlagAsAccessed(36, "lazyAnimationCallbacks");
->>>>>>> bd133b5d
 
     flagValue = currentProvider_->lazyAnimationCallbacks();
     lazyAnimationCallbacks_ = flagValue;
@@ -863,11 +740,7 @@
     // be accessing the provider multiple times but the end state of this
     // instance and the returned flag value would be the same.
 
-<<<<<<< HEAD
-    markFlagAsAccessed(36, "loadVectorDrawablesOnImages");
-=======
     markFlagAsAccessed(37, "loadVectorDrawablesOnImages");
->>>>>>> bd133b5d
 
     flagValue = currentProvider_->loadVectorDrawablesOnImages();
     loadVectorDrawablesOnImages_ = flagValue;
@@ -885,11 +758,7 @@
     // be accessing the provider multiple times but the end state of this
     // instance and the returned flag value would be the same.
 
-<<<<<<< HEAD
-    markFlagAsAccessed(37, "setAndroidLayoutDirection");
-=======
     markFlagAsAccessed(38, "setAndroidLayoutDirection");
->>>>>>> bd133b5d
 
     flagValue = currentProvider_->setAndroidLayoutDirection();
     setAndroidLayoutDirection_ = flagValue;
@@ -907,11 +776,7 @@
     // be accessing the provider multiple times but the end state of this
     // instance and the returned flag value would be the same.
 
-<<<<<<< HEAD
-    markFlagAsAccessed(38, "traceTurboModulePromiseRejectionsOnAndroid");
-=======
     markFlagAsAccessed(39, "traceTurboModulePromiseRejectionsOnAndroid");
->>>>>>> bd133b5d
 
     flagValue = currentProvider_->traceTurboModulePromiseRejectionsOnAndroid();
     traceTurboModulePromiseRejectionsOnAndroid_ = flagValue;
@@ -929,11 +794,7 @@
     // be accessing the provider multiple times but the end state of this
     // instance and the returned flag value would be the same.
 
-<<<<<<< HEAD
-    markFlagAsAccessed(39, "useFabricInterop");
-=======
     markFlagAsAccessed(40, "useFabricInterop");
->>>>>>> bd133b5d
 
     flagValue = currentProvider_->useFabricInterop();
     useFabricInterop_ = flagValue;
@@ -951,11 +812,7 @@
     // be accessing the provider multiple times but the end state of this
     // instance and the returned flag value would be the same.
 
-<<<<<<< HEAD
-    markFlagAsAccessed(40, "useImmediateExecutorInAndroidBridgeless");
-=======
     markFlagAsAccessed(41, "useImmediateExecutorInAndroidBridgeless");
->>>>>>> bd133b5d
 
     flagValue = currentProvider_->useImmediateExecutorInAndroidBridgeless();
     useImmediateExecutorInAndroidBridgeless_ = flagValue;
@@ -973,11 +830,7 @@
     // be accessing the provider multiple times but the end state of this
     // instance and the returned flag value would be the same.
 
-<<<<<<< HEAD
-    markFlagAsAccessed(41, "useNativeViewConfigsInBridgelessMode");
-=======
     markFlagAsAccessed(42, "useNativeViewConfigsInBridgelessMode");
->>>>>>> bd133b5d
 
     flagValue = currentProvider_->useNativeViewConfigsInBridgelessMode();
     useNativeViewConfigsInBridgelessMode_ = flagValue;
@@ -995,11 +848,7 @@
     // be accessing the provider multiple times but the end state of this
     // instance and the returned flag value would be the same.
 
-<<<<<<< HEAD
-    markFlagAsAccessed(42, "useOptimisedViewPreallocationOnAndroid");
-=======
     markFlagAsAccessed(43, "useOptimisedViewPreallocationOnAndroid");
->>>>>>> bd133b5d
 
     flagValue = currentProvider_->useOptimisedViewPreallocationOnAndroid();
     useOptimisedViewPreallocationOnAndroid_ = flagValue;
@@ -1017,11 +866,7 @@
     // be accessing the provider multiple times but the end state of this
     // instance and the returned flag value would be the same.
 
-<<<<<<< HEAD
-    markFlagAsAccessed(43, "useOptimizedEventBatchingOnAndroid");
-=======
     markFlagAsAccessed(44, "useOptimizedEventBatchingOnAndroid");
->>>>>>> bd133b5d
 
     flagValue = currentProvider_->useOptimizedEventBatchingOnAndroid();
     useOptimizedEventBatchingOnAndroid_ = flagValue;
@@ -1039,11 +884,7 @@
     // be accessing the provider multiple times but the end state of this
     // instance and the returned flag value would be the same.
 
-<<<<<<< HEAD
-    markFlagAsAccessed(44, "useRuntimeShadowNodeReferenceUpdate");
-=======
     markFlagAsAccessed(45, "useRuntimeShadowNodeReferenceUpdate");
->>>>>>> bd133b5d
 
     flagValue = currentProvider_->useRuntimeShadowNodeReferenceUpdate();
     useRuntimeShadowNodeReferenceUpdate_ = flagValue;
@@ -1061,11 +902,7 @@
     // be accessing the provider multiple times but the end state of this
     // instance and the returned flag value would be the same.
 
-<<<<<<< HEAD
-    markFlagAsAccessed(45, "useTurboModuleInterop");
-=======
     markFlagAsAccessed(46, "useTurboModuleInterop");
->>>>>>> bd133b5d
 
     flagValue = currentProvider_->useTurboModuleInterop();
     useTurboModuleInterop_ = flagValue;
@@ -1083,11 +920,7 @@
     // be accessing the provider multiple times but the end state of this
     // instance and the returned flag value would be the same.
 
-<<<<<<< HEAD
-    markFlagAsAccessed(46, "useTurboModules");
-=======
     markFlagAsAccessed(47, "useTurboModules");
->>>>>>> bd133b5d
 
     flagValue = currentProvider_->useTurboModules();
     useTurboModules_ = flagValue;
