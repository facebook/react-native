--- conflicted
+++ resolved
@@ -4,11 +4,7 @@
  * This source code is licensed under the MIT license found in the
  * LICENSE file in the root directory of this source tree.
  *
-<<<<<<< HEAD
- * @generated SignedSource<<9b981d26441f4a14e47e585cef3bab61>>
-=======
  * @generated SignedSource<<a0d93f8fd805f5b41791823a27374019>>
->>>>>>> e6af7951
  */
 
 /**
@@ -294,11 +290,7 @@
     // be accessing the provider multiple times but the end state of this
     // instance and the returned flag value would be the same.
 
-<<<<<<< HEAD
-    markFlagAsAccessed(16, "enableLongTaskAPI");
-=======
     markFlagAsAccessed(13, "enableLongTaskAPI");
->>>>>>> e6af7951
 
     flagValue = currentProvider_->enableLongTaskAPI();
     enableLongTaskAPI_ = flagValue;
@@ -316,11 +308,7 @@
     // be accessing the provider multiple times but the end state of this
     // instance and the returned flag value would be the same.
 
-<<<<<<< HEAD
-    markFlagAsAccessed(17, "enableNativeCSSParsing");
-=======
     markFlagAsAccessed(14, "enableNativeCSSParsing");
->>>>>>> e6af7951
 
     flagValue = currentProvider_->enableNativeCSSParsing();
     enableNativeCSSParsing_ = flagValue;
@@ -338,11 +326,7 @@
     // be accessing the provider multiple times but the end state of this
     // instance and the returned flag value would be the same.
 
-<<<<<<< HEAD
-    markFlagAsAccessed(18, "enableNewBackgroundAndBorderDrawables");
-=======
     markFlagAsAccessed(15, "enableNewBackgroundAndBorderDrawables");
->>>>>>> e6af7951
 
     flagValue = currentProvider_->enableNewBackgroundAndBorderDrawables();
     enableNewBackgroundAndBorderDrawables_ = flagValue;
@@ -360,11 +344,7 @@
     // be accessing the provider multiple times but the end state of this
     // instance and the returned flag value would be the same.
 
-<<<<<<< HEAD
-    markFlagAsAccessed(19, "enablePreciseSchedulingForPremountItemsOnAndroid");
-=======
     markFlagAsAccessed(16, "enablePreciseSchedulingForPremountItemsOnAndroid");
->>>>>>> e6af7951
 
     flagValue = currentProvider_->enablePreciseSchedulingForPremountItemsOnAndroid();
     enablePreciseSchedulingForPremountItemsOnAndroid_ = flagValue;
@@ -382,11 +362,7 @@
     // be accessing the provider multiple times but the end state of this
     // instance and the returned flag value would be the same.
 
-<<<<<<< HEAD
-    markFlagAsAccessed(20, "enablePropsUpdateReconciliationAndroid");
-=======
     markFlagAsAccessed(17, "enablePropsUpdateReconciliationAndroid");
->>>>>>> e6af7951
 
     flagValue = currentProvider_->enablePropsUpdateReconciliationAndroid();
     enablePropsUpdateReconciliationAndroid_ = flagValue;
@@ -404,11 +380,7 @@
     // be accessing the provider multiple times but the end state of this
     // instance and the returned flag value would be the same.
 
-<<<<<<< HEAD
-    markFlagAsAccessed(21, "enableReportEventPaintTime");
-=======
     markFlagAsAccessed(18, "enableReportEventPaintTime");
->>>>>>> e6af7951
 
     flagValue = currentProvider_->enableReportEventPaintTime();
     enableReportEventPaintTime_ = flagValue;
@@ -426,11 +398,7 @@
     // be accessing the provider multiple times but the end state of this
     // instance and the returned flag value would be the same.
 
-<<<<<<< HEAD
-    markFlagAsAccessed(22, "enableSynchronousStateUpdates");
-=======
     markFlagAsAccessed(19, "enableSynchronousStateUpdates");
->>>>>>> e6af7951
 
     flagValue = currentProvider_->enableSynchronousStateUpdates();
     enableSynchronousStateUpdates_ = flagValue;
@@ -448,11 +416,7 @@
     // be accessing the provider multiple times but the end state of this
     // instance and the returned flag value would be the same.
 
-<<<<<<< HEAD
-    markFlagAsAccessed(23, "enableUIConsistency");
-=======
     markFlagAsAccessed(20, "enableUIConsistency");
->>>>>>> e6af7951
 
     flagValue = currentProvider_->enableUIConsistency();
     enableUIConsistency_ = flagValue;
@@ -470,11 +434,7 @@
     // be accessing the provider multiple times but the end state of this
     // instance and the returned flag value would be the same.
 
-<<<<<<< HEAD
-    markFlagAsAccessed(24, "enableViewCulling");
-=======
     markFlagAsAccessed(21, "enableViewCulling");
->>>>>>> e6af7951
 
     flagValue = currentProvider_->enableViewCulling();
     enableViewCulling_ = flagValue;
@@ -492,11 +452,7 @@
     // be accessing the provider multiple times but the end state of this
     // instance and the returned flag value would be the same.
 
-<<<<<<< HEAD
-    markFlagAsAccessed(25, "enableViewRecycling");
-=======
     markFlagAsAccessed(22, "enableViewRecycling");
->>>>>>> e6af7951
 
     flagValue = currentProvider_->enableViewRecycling();
     enableViewRecycling_ = flagValue;
@@ -514,11 +470,7 @@
     // be accessing the provider multiple times but the end state of this
     // instance and the returned flag value would be the same.
 
-<<<<<<< HEAD
-    markFlagAsAccessed(26, "enableViewRecyclingForText");
-=======
     markFlagAsAccessed(23, "enableViewRecyclingForText");
->>>>>>> e6af7951
 
     flagValue = currentProvider_->enableViewRecyclingForText();
     enableViewRecyclingForText_ = flagValue;
@@ -536,11 +488,7 @@
     // be accessing the provider multiple times but the end state of this
     // instance and the returned flag value would be the same.
 
-<<<<<<< HEAD
-    markFlagAsAccessed(27, "enableViewRecyclingForView");
-=======
     markFlagAsAccessed(24, "enableViewRecyclingForView");
->>>>>>> e6af7951
 
     flagValue = currentProvider_->enableViewRecyclingForView();
     enableViewRecyclingForView_ = flagValue;
@@ -558,11 +506,7 @@
     // be accessing the provider multiple times but the end state of this
     // instance and the returned flag value would be the same.
 
-<<<<<<< HEAD
-    markFlagAsAccessed(28, "excludeYogaFromRawProps");
-=======
     markFlagAsAccessed(25, "excludeYogaFromRawProps");
->>>>>>> e6af7951
 
     flagValue = currentProvider_->excludeYogaFromRawProps();
     excludeYogaFromRawProps_ = flagValue;
@@ -580,11 +524,7 @@
     // be accessing the provider multiple times but the end state of this
     // instance and the returned flag value would be the same.
 
-<<<<<<< HEAD
-    markFlagAsAccessed(29, "fixDifferentiatorEmittingUpdatesWithWrongParentTag");
-=======
     markFlagAsAccessed(26, "fixDifferentiatorEmittingUpdatesWithWrongParentTag");
->>>>>>> e6af7951
 
     flagValue = currentProvider_->fixDifferentiatorEmittingUpdatesWithWrongParentTag();
     fixDifferentiatorEmittingUpdatesWithWrongParentTag_ = flagValue;
@@ -602,11 +542,7 @@
     // be accessing the provider multiple times but the end state of this
     // instance and the returned flag value would be the same.
 
-<<<<<<< HEAD
-    markFlagAsAccessed(30, "fixMappingOfEventPrioritiesBetweenFabricAndReact");
-=======
     markFlagAsAccessed(27, "fixMappingOfEventPrioritiesBetweenFabricAndReact");
->>>>>>> e6af7951
 
     flagValue = currentProvider_->fixMappingOfEventPrioritiesBetweenFabricAndReact();
     fixMappingOfEventPrioritiesBetweenFabricAndReact_ = flagValue;
@@ -624,11 +560,7 @@
     // be accessing the provider multiple times but the end state of this
     // instance and the returned flag value would be the same.
 
-<<<<<<< HEAD
-    markFlagAsAccessed(31, "fixMountingCoordinatorReportedPendingTransactionsOnAndroid");
-=======
     markFlagAsAccessed(28, "fixMountingCoordinatorReportedPendingTransactionsOnAndroid");
->>>>>>> e6af7951
 
     flagValue = currentProvider_->fixMountingCoordinatorReportedPendingTransactionsOnAndroid();
     fixMountingCoordinatorReportedPendingTransactionsOnAndroid_ = flagValue;
@@ -646,11 +578,7 @@
     // be accessing the provider multiple times but the end state of this
     // instance and the returned flag value would be the same.
 
-<<<<<<< HEAD
-    markFlagAsAccessed(32, "fuseboxEnabledRelease");
-=======
     markFlagAsAccessed(29, "fuseboxEnabledRelease");
->>>>>>> e6af7951
 
     flagValue = currentProvider_->fuseboxEnabledRelease();
     fuseboxEnabledRelease_ = flagValue;
@@ -668,11 +596,7 @@
     // be accessing the provider multiple times but the end state of this
     // instance and the returned flag value would be the same.
 
-<<<<<<< HEAD
-    markFlagAsAccessed(33, "fuseboxNetworkInspectionEnabled");
-=======
     markFlagAsAccessed(30, "fuseboxNetworkInspectionEnabled");
->>>>>>> e6af7951
 
     flagValue = currentProvider_->fuseboxNetworkInspectionEnabled();
     fuseboxNetworkInspectionEnabled_ = flagValue;
@@ -690,11 +614,7 @@
     // be accessing the provider multiple times but the end state of this
     // instance and the returned flag value would be the same.
 
-<<<<<<< HEAD
-    markFlagAsAccessed(34, "lazyAnimationCallbacks");
-=======
     markFlagAsAccessed(31, "lazyAnimationCallbacks");
->>>>>>> e6af7951
 
     flagValue = currentProvider_->lazyAnimationCallbacks();
     lazyAnimationCallbacks_ = flagValue;
@@ -730,11 +650,7 @@
     // be accessing the provider multiple times but the end state of this
     // instance and the returned flag value would be the same.
 
-<<<<<<< HEAD
-    markFlagAsAccessed(35, "traceTurboModulePromiseRejectionsOnAndroid");
-=======
     markFlagAsAccessed(33, "traceTurboModulePromiseRejectionsOnAndroid");
->>>>>>> e6af7951
 
     flagValue = currentProvider_->traceTurboModulePromiseRejectionsOnAndroid();
     traceTurboModulePromiseRejectionsOnAndroid_ = flagValue;
@@ -752,11 +668,7 @@
     // be accessing the provider multiple times but the end state of this
     // instance and the returned flag value would be the same.
 
-<<<<<<< HEAD
-    markFlagAsAccessed(36, "useAlwaysAvailableJSErrorHandling");
-=======
     markFlagAsAccessed(34, "useAlwaysAvailableJSErrorHandling");
->>>>>>> e6af7951
 
     flagValue = currentProvider_->useAlwaysAvailableJSErrorHandling();
     useAlwaysAvailableJSErrorHandling_ = flagValue;
@@ -774,11 +686,7 @@
     // be accessing the provider multiple times but the end state of this
     // instance and the returned flag value would be the same.
 
-<<<<<<< HEAD
-    markFlagAsAccessed(37, "useEditTextStockAndroidFocusBehavior");
-=======
     markFlagAsAccessed(35, "useEditTextStockAndroidFocusBehavior");
->>>>>>> e6af7951
 
     flagValue = currentProvider_->useEditTextStockAndroidFocusBehavior();
     useEditTextStockAndroidFocusBehavior_ = flagValue;
@@ -796,11 +704,7 @@
     // be accessing the provider multiple times but the end state of this
     // instance and the returned flag value would be the same.
 
-<<<<<<< HEAD
-    markFlagAsAccessed(38, "useFabricInterop");
-=======
     markFlagAsAccessed(36, "useFabricInterop");
->>>>>>> e6af7951
 
     flagValue = currentProvider_->useFabricInterop();
     useFabricInterop_ = flagValue;
@@ -818,11 +722,7 @@
     // be accessing the provider multiple times but the end state of this
     // instance and the returned flag value would be the same.
 
-<<<<<<< HEAD
-    markFlagAsAccessed(39, "useNativeViewConfigsInBridgelessMode");
-=======
     markFlagAsAccessed(37, "useNativeViewConfigsInBridgelessMode");
->>>>>>> e6af7951
 
     flagValue = currentProvider_->useNativeViewConfigsInBridgelessMode();
     useNativeViewConfigsInBridgelessMode_ = flagValue;
@@ -840,11 +740,7 @@
     // be accessing the provider multiple times but the end state of this
     // instance and the returned flag value would be the same.
 
-<<<<<<< HEAD
-    markFlagAsAccessed(40, "useOptimizedEventBatchingOnAndroid");
-=======
     markFlagAsAccessed(38, "useOptimizedEventBatchingOnAndroid");
->>>>>>> e6af7951
 
     flagValue = currentProvider_->useOptimizedEventBatchingOnAndroid();
     useOptimizedEventBatchingOnAndroid_ = flagValue;
@@ -862,11 +758,7 @@
     // be accessing the provider multiple times but the end state of this
     // instance and the returned flag value would be the same.
 
-<<<<<<< HEAD
-    markFlagAsAccessed(41, "useRawPropsJsiValue");
-=======
     markFlagAsAccessed(39, "useRawPropsJsiValue");
->>>>>>> e6af7951
 
     flagValue = currentProvider_->useRawPropsJsiValue();
     useRawPropsJsiValue_ = flagValue;
@@ -884,11 +776,7 @@
     // be accessing the provider multiple times but the end state of this
     // instance and the returned flag value would be the same.
 
-<<<<<<< HEAD
-    markFlagAsAccessed(42, "useTurboModuleInterop");
-=======
     markFlagAsAccessed(40, "useTurboModuleInterop");
->>>>>>> e6af7951
 
     flagValue = currentProvider_->useTurboModuleInterop();
     useTurboModuleInterop_ = flagValue;
@@ -906,11 +794,7 @@
     // be accessing the provider multiple times but the end state of this
     // instance and the returned flag value would be the same.
 
-<<<<<<< HEAD
-    markFlagAsAccessed(43, "useTurboModules");
-=======
     markFlagAsAccessed(41, "useTurboModules");
->>>>>>> e6af7951
 
     flagValue = currentProvider_->useTurboModules();
     useTurboModules_ = flagValue;
