--- conflicted
+++ resolved
@@ -4,11 +4,7 @@
  * This source code is licensed under the MIT license found in the
  * LICENSE file in the root directory of this source tree.
  *
-<<<<<<< HEAD
- * @generated SignedSource<<73e4d4cf08f89a1771629411570c8956>>
-=======
- * @generated SignedSource<<854a95027984ce9f88d32b7e9def773f>>
->>>>>>> 0d3791ca
+ * @generated SignedSource<<d05b232166b0f027d6d5893fd0aa9f4d>>
  */
 
 /**
@@ -501,7 +497,60 @@
   return flagValue.value();
 }
 
-<<<<<<< HEAD
+bool ReactNativeFeatureFlagsAccessor::enableInteropViewManagerClassLookUpOptimizationIOS() {
+  auto flagValue = enableInteropViewManagerClassLookUpOptimizationIOS_.load();
+
+  if (!flagValue.has_value()) {
+    // This block is not exclusive but it is not necessary.
+    // If multiple threads try to initialize the feature flag, we would only
+    // be accessing the provider multiple times but the end state of this
+    // instance and the returned flag value would be the same.
+
+    markFlagAsAccessed(26, "enableInteropViewManagerClassLookUpOptimizationIOS");
+
+    flagValue = currentProvider_->enableInteropViewManagerClassLookUpOptimizationIOS();
+    enableInteropViewManagerClassLookUpOptimizationIOS_ = flagValue;
+  }
+
+  return flagValue.value();
+}
+
+bool ReactNativeFeatureFlagsAccessor::enableLayoutAnimationsOnAndroid() {
+  auto flagValue = enableLayoutAnimationsOnAndroid_.load();
+
+  if (!flagValue.has_value()) {
+    // This block is not exclusive but it is not necessary.
+    // If multiple threads try to initialize the feature flag, we would only
+    // be accessing the provider multiple times but the end state of this
+    // instance and the returned flag value would be the same.
+
+    markFlagAsAccessed(27, "enableLayoutAnimationsOnAndroid");
+
+    flagValue = currentProvider_->enableLayoutAnimationsOnAndroid();
+    enableLayoutAnimationsOnAndroid_ = flagValue;
+  }
+
+  return flagValue.value();
+}
+
+bool ReactNativeFeatureFlagsAccessor::enableLayoutAnimationsOnIOS() {
+  auto flagValue = enableLayoutAnimationsOnIOS_.load();
+
+  if (!flagValue.has_value()) {
+    // This block is not exclusive but it is not necessary.
+    // If multiple threads try to initialize the feature flag, we would only
+    // be accessing the provider multiple times but the end state of this
+    // instance and the returned flag value would be the same.
+
+    markFlagAsAccessed(28, "enableLayoutAnimationsOnIOS");
+
+    flagValue = currentProvider_->enableLayoutAnimationsOnIOS();
+    enableLayoutAnimationsOnIOS_ = flagValue;
+  }
+
+  return flagValue.value();
+}
+
 bool ReactNativeFeatureFlagsAccessor::enableLineHeightCenteringOnIOS() {
   auto flagValue = enableLineHeightCenteringOnIOS_.load();
 
@@ -511,7 +560,7 @@
     // be accessing the provider multiple times but the end state of this
     // instance and the returned flag value would be the same.
 
-    markFlagAsAccessed(23, "enableLineHeightCenteringOnIOS");
+    markFlagAsAccessed(29, "enableLineHeightCenteringOnIOS");
 
     flagValue = currentProvider_->enableLineHeightCenteringOnIOS();
     enableLineHeightCenteringOnIOS_ = flagValue;
@@ -522,80 +571,14 @@
 
 bool ReactNativeFeatureFlagsAccessor::enableMainQueueCoordinatorOnIOS() {
   auto flagValue = enableMainQueueCoordinatorOnIOS_.load();
-=======
-bool ReactNativeFeatureFlagsAccessor::enableInteropViewManagerClassLookUpOptimizationIOS() {
-  auto flagValue = enableInteropViewManagerClassLookUpOptimizationIOS_.load();
->>>>>>> 0d3791ca
-
-  if (!flagValue.has_value()) {
-    // This block is not exclusive but it is not necessary.
-    // If multiple threads try to initialize the feature flag, we would only
-    // be accessing the provider multiple times but the end state of this
-    // instance and the returned flag value would be the same.
-
-<<<<<<< HEAD
-    markFlagAsAccessed(24, "enableMainQueueCoordinatorOnIOS");
-=======
-    markFlagAsAccessed(26, "enableInteropViewManagerClassLookUpOptimizationIOS");
->>>>>>> 0d3791ca
-
-    flagValue = currentProvider_->enableInteropViewManagerClassLookUpOptimizationIOS();
-    enableInteropViewManagerClassLookUpOptimizationIOS_ = flagValue;
-  }
-
-  return flagValue.value();
-}
-
-bool ReactNativeFeatureFlagsAccessor::enableLayoutAnimationsOnAndroid() {
-  auto flagValue = enableLayoutAnimationsOnAndroid_.load();
-
-  if (!flagValue.has_value()) {
-    // This block is not exclusive but it is not necessary.
-    // If multiple threads try to initialize the feature flag, we would only
-    // be accessing the provider multiple times but the end state of this
-    // instance and the returned flag value would be the same.
-
-<<<<<<< HEAD
-    markFlagAsAccessed(25, "enableMainQueueModulesOnIOS");
-=======
-    markFlagAsAccessed(27, "enableLayoutAnimationsOnAndroid");
->>>>>>> 0d3791ca
-
-    flagValue = currentProvider_->enableLayoutAnimationsOnAndroid();
-    enableLayoutAnimationsOnAndroid_ = flagValue;
-  }
-
-  return flagValue.value();
-}
-
-bool ReactNativeFeatureFlagsAccessor::enableLayoutAnimationsOnIOS() {
-  auto flagValue = enableLayoutAnimationsOnIOS_.load();
-
-  if (!flagValue.has_value()) {
-    // This block is not exclusive but it is not necessary.
-    // If multiple threads try to initialize the feature flag, we would only
-    // be accessing the provider multiple times but the end state of this
-    // instance and the returned flag value would be the same.
-
-    markFlagAsAccessed(28, "enableLayoutAnimationsOnIOS");
-
-    flagValue = currentProvider_->enableLayoutAnimationsOnIOS();
-    enableLayoutAnimationsOnIOS_ = flagValue;
-  }
-
-  return flagValue.value();
-}
-
-bool ReactNativeFeatureFlagsAccessor::enableMainQueueCoordinatorOnIOS() {
-  auto flagValue = enableMainQueueCoordinatorOnIOS_.load();
-
-  if (!flagValue.has_value()) {
-    // This block is not exclusive but it is not necessary.
-    // If multiple threads try to initialize the feature flag, we would only
-    // be accessing the provider multiple times but the end state of this
-    // instance and the returned flag value would be the same.
-
-    markFlagAsAccessed(29, "enableMainQueueCoordinatorOnIOS");
+
+  if (!flagValue.has_value()) {
+    // This block is not exclusive but it is not necessary.
+    // If multiple threads try to initialize the feature flag, we would only
+    // be accessing the provider multiple times but the end state of this
+    // instance and the returned flag value would be the same.
+
+    markFlagAsAccessed(30, "enableMainQueueCoordinatorOnIOS");
 
     flagValue = currentProvider_->enableMainQueueCoordinatorOnIOS();
     enableMainQueueCoordinatorOnIOS_ = flagValue;
@@ -613,11 +596,7 @@
     // be accessing the provider multiple times but the end state of this
     // instance and the returned flag value would be the same.
 
-<<<<<<< HEAD
-    markFlagAsAccessed(26, "enableModuleArgumentNSNullConversionIOS");
-=======
-    markFlagAsAccessed(30, "enableModuleArgumentNSNullConversionIOS");
->>>>>>> 0d3791ca
+    markFlagAsAccessed(31, "enableModuleArgumentNSNullConversionIOS");
 
     flagValue = currentProvider_->enableModuleArgumentNSNullConversionIOS();
     enableModuleArgumentNSNullConversionIOS_ = flagValue;
@@ -635,11 +614,7 @@
     // be accessing the provider multiple times but the end state of this
     // instance and the returned flag value would be the same.
 
-<<<<<<< HEAD
-    markFlagAsAccessed(27, "enableNativeCSSParsing");
-=======
-    markFlagAsAccessed(31, "enableNativeCSSParsing");
->>>>>>> 0d3791ca
+    markFlagAsAccessed(32, "enableNativeCSSParsing");
 
     flagValue = currentProvider_->enableNativeCSSParsing();
     enableNativeCSSParsing_ = flagValue;
@@ -657,11 +632,7 @@
     // be accessing the provider multiple times but the end state of this
     // instance and the returned flag value would be the same.
 
-<<<<<<< HEAD
-    markFlagAsAccessed(28, "enableNetworkEventReporting");
-=======
-    markFlagAsAccessed(32, "enableNetworkEventReporting");
->>>>>>> 0d3791ca
+    markFlagAsAccessed(33, "enableNetworkEventReporting");
 
     flagValue = currentProvider_->enableNetworkEventReporting();
     enableNetworkEventReporting_ = flagValue;
@@ -679,11 +650,7 @@
     // be accessing the provider multiple times but the end state of this
     // instance and the returned flag value would be the same.
 
-<<<<<<< HEAD
-    markFlagAsAccessed(29, "enableNewBackgroundAndBorderDrawables");
-=======
-    markFlagAsAccessed(33, "enableNewBackgroundAndBorderDrawables");
->>>>>>> 0d3791ca
+    markFlagAsAccessed(34, "enableNewBackgroundAndBorderDrawables");
 
     flagValue = currentProvider_->enableNewBackgroundAndBorderDrawables();
     enableNewBackgroundAndBorderDrawables_ = flagValue;
@@ -701,11 +668,7 @@
     // be accessing the provider multiple times but the end state of this
     // instance and the returned flag value would be the same.
 
-<<<<<<< HEAD
-    markFlagAsAccessed(30, "enablePreparedTextLayout");
-=======
-    markFlagAsAccessed(34, "enablePreparedTextLayout");
->>>>>>> 0d3791ca
+    markFlagAsAccessed(35, "enablePreparedTextLayout");
 
     flagValue = currentProvider_->enablePreparedTextLayout();
     enablePreparedTextLayout_ = flagValue;
@@ -723,11 +686,7 @@
     // be accessing the provider multiple times but the end state of this
     // instance and the returned flag value would be the same.
 
-<<<<<<< HEAD
-    markFlagAsAccessed(31, "enablePropsUpdateReconciliationAndroid");
-=======
-    markFlagAsAccessed(35, "enablePropsUpdateReconciliationAndroid");
->>>>>>> 0d3791ca
+    markFlagAsAccessed(36, "enablePropsUpdateReconciliationAndroid");
 
     flagValue = currentProvider_->enablePropsUpdateReconciliationAndroid();
     enablePropsUpdateReconciliationAndroid_ = flagValue;
@@ -745,11 +704,7 @@
     // be accessing the provider multiple times but the end state of this
     // instance and the returned flag value would be the same.
 
-<<<<<<< HEAD
-    markFlagAsAccessed(32, "enableResourceTimingAPI");
-=======
-    markFlagAsAccessed(36, "enableResourceTimingAPI");
->>>>>>> 0d3791ca
+    markFlagAsAccessed(37, "enableResourceTimingAPI");
 
     flagValue = currentProvider_->enableResourceTimingAPI();
     enableResourceTimingAPI_ = flagValue;
@@ -758,27 +713,6 @@
   return flagValue.value();
 }
 
-<<<<<<< HEAD
-bool ReactNativeFeatureFlagsAccessor::enableSynchronousStateUpdates() {
-  auto flagValue = enableSynchronousStateUpdates_.load();
-
-  if (!flagValue.has_value()) {
-    // This block is not exclusive but it is not necessary.
-    // If multiple threads try to initialize the feature flag, we would only
-    // be accessing the provider multiple times but the end state of this
-    // instance and the returned flag value would be the same.
-
-    markFlagAsAccessed(33, "enableSynchronousStateUpdates");
-
-    flagValue = currentProvider_->enableSynchronousStateUpdates();
-    enableSynchronousStateUpdates_ = flagValue;
-  }
-
-  return flagValue.value();
-}
-
-=======
->>>>>>> 0d3791ca
 bool ReactNativeFeatureFlagsAccessor::enableViewCulling() {
   auto flagValue = enableViewCulling_.load();
 
@@ -788,11 +722,7 @@
     // be accessing the provider multiple times but the end state of this
     // instance and the returned flag value would be the same.
 
-<<<<<<< HEAD
-    markFlagAsAccessed(34, "enableViewCulling");
-=======
-    markFlagAsAccessed(37, "enableViewCulling");
->>>>>>> 0d3791ca
+    markFlagAsAccessed(38, "enableViewCulling");
 
     flagValue = currentProvider_->enableViewCulling();
     enableViewCulling_ = flagValue;
@@ -810,11 +740,7 @@
     // be accessing the provider multiple times but the end state of this
     // instance and the returned flag value would be the same.
 
-<<<<<<< HEAD
-    markFlagAsAccessed(35, "enableViewRecycling");
-=======
-    markFlagAsAccessed(38, "enableViewRecycling");
->>>>>>> 0d3791ca
+    markFlagAsAccessed(39, "enableViewRecycling");
 
     flagValue = currentProvider_->enableViewRecycling();
     enableViewRecycling_ = flagValue;
@@ -832,11 +758,7 @@
     // be accessing the provider multiple times but the end state of this
     // instance and the returned flag value would be the same.
 
-<<<<<<< HEAD
-    markFlagAsAccessed(36, "enableViewRecyclingForText");
-=======
-    markFlagAsAccessed(39, "enableViewRecyclingForText");
->>>>>>> 0d3791ca
+    markFlagAsAccessed(40, "enableViewRecyclingForText");
 
     flagValue = currentProvider_->enableViewRecyclingForText();
     enableViewRecyclingForText_ = flagValue;
@@ -854,11 +776,7 @@
     // be accessing the provider multiple times but the end state of this
     // instance and the returned flag value would be the same.
 
-<<<<<<< HEAD
-    markFlagAsAccessed(37, "enableViewRecyclingForView");
-=======
-    markFlagAsAccessed(40, "enableViewRecyclingForView");
->>>>>>> 0d3791ca
+    markFlagAsAccessed(41, "enableViewRecyclingForView");
 
     flagValue = currentProvider_->enableViewRecyclingForView();
     enableViewRecyclingForView_ = flagValue;
@@ -876,11 +794,7 @@
     // be accessing the provider multiple times but the end state of this
     // instance and the returned flag value would be the same.
 
-<<<<<<< HEAD
-    markFlagAsAccessed(38, "enableVirtualViewDebugFeatures");
-=======
-    markFlagAsAccessed(41, "enableVirtualViewDebugFeatures");
->>>>>>> 0d3791ca
+    markFlagAsAccessed(42, "enableVirtualViewDebugFeatures");
 
     flagValue = currentProvider_->enableVirtualViewDebugFeatures();
     enableVirtualViewDebugFeatures_ = flagValue;
@@ -898,7 +812,7 @@
     // be accessing the provider multiple times but the end state of this
     // instance and the returned flag value would be the same.
 
-    markFlagAsAccessed(42, "enableVirtualViewRenderState");
+    markFlagAsAccessed(43, "enableVirtualViewRenderState");
 
     flagValue = currentProvider_->enableVirtualViewRenderState();
     enableVirtualViewRenderState_ = flagValue;
@@ -916,7 +830,7 @@
     // be accessing the provider multiple times but the end state of this
     // instance and the returned flag value would be the same.
 
-    markFlagAsAccessed(43, "enableVirtualViewWindowFocusDetection");
+    markFlagAsAccessed(44, "enableVirtualViewWindowFocusDetection");
 
     flagValue = currentProvider_->enableVirtualViewWindowFocusDetection();
     enableVirtualViewWindowFocusDetection_ = flagValue;
@@ -934,11 +848,7 @@
     // be accessing the provider multiple times but the end state of this
     // instance and the returned flag value would be the same.
 
-<<<<<<< HEAD
-    markFlagAsAccessed(39, "fixMappingOfEventPrioritiesBetweenFabricAndReact");
-=======
-    markFlagAsAccessed(44, "fixMappingOfEventPrioritiesBetweenFabricAndReact");
->>>>>>> 0d3791ca
+    markFlagAsAccessed(45, "fixMappingOfEventPrioritiesBetweenFabricAndReact");
 
     flagValue = currentProvider_->fixMappingOfEventPrioritiesBetweenFabricAndReact();
     fixMappingOfEventPrioritiesBetweenFabricAndReact_ = flagValue;
@@ -956,11 +866,7 @@
     // be accessing the provider multiple times but the end state of this
     // instance and the returned flag value would be the same.
 
-<<<<<<< HEAD
-    markFlagAsAccessed(40, "fuseboxEnabledRelease");
-=======
-    markFlagAsAccessed(45, "fuseboxEnabledRelease");
->>>>>>> 0d3791ca
+    markFlagAsAccessed(46, "fuseboxEnabledRelease");
 
     flagValue = currentProvider_->fuseboxEnabledRelease();
     fuseboxEnabledRelease_ = flagValue;
@@ -978,11 +884,7 @@
     // be accessing the provider multiple times but the end state of this
     // instance and the returned flag value would be the same.
 
-<<<<<<< HEAD
-    markFlagAsAccessed(41, "fuseboxNetworkInspectionEnabled");
-=======
-    markFlagAsAccessed(46, "fuseboxNetworkInspectionEnabled");
->>>>>>> 0d3791ca
+    markFlagAsAccessed(47, "fuseboxNetworkInspectionEnabled");
 
     flagValue = currentProvider_->fuseboxNetworkInspectionEnabled();
     fuseboxNetworkInspectionEnabled_ = flagValue;
@@ -1000,7 +902,7 @@
     // be accessing the provider multiple times but the end state of this
     // instance and the returned flag value would be the same.
 
-    markFlagAsAccessed(47, "hideOffscreenVirtualViewsOnIOS");
+    markFlagAsAccessed(48, "hideOffscreenVirtualViewsOnIOS");
 
     flagValue = currentProvider_->hideOffscreenVirtualViewsOnIOS();
     hideOffscreenVirtualViewsOnIOS_ = flagValue;
@@ -1018,7 +920,7 @@
     // be accessing the provider multiple times but the end state of this
     // instance and the returned flag value would be the same.
 
-    markFlagAsAccessed(48, "perfMonitorV2Enabled");
+    markFlagAsAccessed(49, "perfMonitorV2Enabled");
 
     flagValue = currentProvider_->perfMonitorV2Enabled();
     perfMonitorV2Enabled_ = flagValue;
@@ -1036,7 +938,7 @@
     // be accessing the provider multiple times but the end state of this
     // instance and the returned flag value would be the same.
 
-    markFlagAsAccessed(49, "preparedTextCacheSize");
+    markFlagAsAccessed(50, "preparedTextCacheSize");
 
     flagValue = currentProvider_->preparedTextCacheSize();
     preparedTextCacheSize_ = flagValue;
@@ -1054,7 +956,7 @@
     // be accessing the provider multiple times but the end state of this
     // instance and the returned flag value would be the same.
 
-    markFlagAsAccessed(50, "preventShadowTreeCommitExhaustion");
+    markFlagAsAccessed(51, "preventShadowTreeCommitExhaustion");
 
     flagValue = currentProvider_->preventShadowTreeCommitExhaustion();
     preventShadowTreeCommitExhaustion_ = flagValue;
@@ -1072,7 +974,7 @@
     // be accessing the provider multiple times but the end state of this
     // instance and the returned flag value would be the same.
 
-    markFlagAsAccessed(51, "releaseImageDataWhenConsumed");
+    markFlagAsAccessed(52, "releaseImageDataWhenConsumed");
 
     flagValue = currentProvider_->releaseImageDataWhenConsumed();
     releaseImageDataWhenConsumed_ = flagValue;
@@ -1090,7 +992,7 @@
     // be accessing the provider multiple times but the end state of this
     // instance and the returned flag value would be the same.
 
-    markFlagAsAccessed(52, "shouldPressibilityUseW3CPointerEventsForHover");
+    markFlagAsAccessed(53, "shouldPressibilityUseW3CPointerEventsForHover");
 
     flagValue = currentProvider_->shouldPressibilityUseW3CPointerEventsForHover();
     shouldPressibilityUseW3CPointerEventsForHover_ = flagValue;
@@ -1108,7 +1010,7 @@
     // be accessing the provider multiple times but the end state of this
     // instance and the returned flag value would be the same.
 
-    markFlagAsAccessed(53, "skipActivityIdentityAssertionOnHostPause");
+    markFlagAsAccessed(54, "skipActivityIdentityAssertionOnHostPause");
 
     flagValue = currentProvider_->skipActivityIdentityAssertionOnHostPause();
     skipActivityIdentityAssertionOnHostPause_ = flagValue;
@@ -1126,11 +1028,7 @@
     // be accessing the provider multiple times but the end state of this
     // instance and the returned flag value would be the same.
 
-<<<<<<< HEAD
-    markFlagAsAccessed(42, "traceTurboModulePromiseRejectionsOnAndroid");
-=======
-    markFlagAsAccessed(54, "traceTurboModulePromiseRejectionsOnAndroid");
->>>>>>> 0d3791ca
+    markFlagAsAccessed(55, "traceTurboModulePromiseRejectionsOnAndroid");
 
     flagValue = currentProvider_->traceTurboModulePromiseRejectionsOnAndroid();
     traceTurboModulePromiseRejectionsOnAndroid_ = flagValue;
@@ -1148,11 +1046,7 @@
     // be accessing the provider multiple times but the end state of this
     // instance and the returned flag value would be the same.
 
-<<<<<<< HEAD
-    markFlagAsAccessed(43, "updateRuntimeShadowNodeReferencesOnCommit");
-=======
-    markFlagAsAccessed(55, "updateRuntimeShadowNodeReferencesOnCommit");
->>>>>>> 0d3791ca
+    markFlagAsAccessed(56, "updateRuntimeShadowNodeReferencesOnCommit");
 
     flagValue = currentProvider_->updateRuntimeShadowNodeReferencesOnCommit();
     updateRuntimeShadowNodeReferencesOnCommit_ = flagValue;
@@ -1170,11 +1064,7 @@
     // be accessing the provider multiple times but the end state of this
     // instance and the returned flag value would be the same.
 
-<<<<<<< HEAD
-    markFlagAsAccessed(44, "useAlwaysAvailableJSErrorHandling");
-=======
-    markFlagAsAccessed(56, "useAlwaysAvailableJSErrorHandling");
->>>>>>> 0d3791ca
+    markFlagAsAccessed(57, "useAlwaysAvailableJSErrorHandling");
 
     flagValue = currentProvider_->useAlwaysAvailableJSErrorHandling();
     useAlwaysAvailableJSErrorHandling_ = flagValue;
@@ -1192,11 +1082,7 @@
     // be accessing the provider multiple times but the end state of this
     // instance and the returned flag value would be the same.
 
-<<<<<<< HEAD
-    markFlagAsAccessed(45, "useFabricInterop");
-=======
-    markFlagAsAccessed(57, "useFabricInterop");
->>>>>>> 0d3791ca
+    markFlagAsAccessed(58, "useFabricInterop");
 
     flagValue = currentProvider_->useFabricInterop();
     useFabricInterop_ = flagValue;
@@ -1214,7 +1100,7 @@
     // be accessing the provider multiple times but the end state of this
     // instance and the returned flag value would be the same.
 
-    markFlagAsAccessed(58, "useNativeEqualsInNativeReadableArrayAndroid");
+    markFlagAsAccessed(59, "useNativeEqualsInNativeReadableArrayAndroid");
 
     flagValue = currentProvider_->useNativeEqualsInNativeReadableArrayAndroid();
     useNativeEqualsInNativeReadableArrayAndroid_ = flagValue;
@@ -1232,7 +1118,7 @@
     // be accessing the provider multiple times but the end state of this
     // instance and the returned flag value would be the same.
 
-    markFlagAsAccessed(59, "useNativeTransformHelperAndroid");
+    markFlagAsAccessed(60, "useNativeTransformHelperAndroid");
 
     flagValue = currentProvider_->useNativeTransformHelperAndroid();
     useNativeTransformHelperAndroid_ = flagValue;
@@ -1250,11 +1136,7 @@
     // be accessing the provider multiple times but the end state of this
     // instance and the returned flag value would be the same.
 
-<<<<<<< HEAD
-    markFlagAsAccessed(46, "useNativeViewConfigsInBridgelessMode");
-=======
-    markFlagAsAccessed(60, "useNativeViewConfigsInBridgelessMode");
->>>>>>> 0d3791ca
+    markFlagAsAccessed(61, "useNativeViewConfigsInBridgelessMode");
 
     flagValue = currentProvider_->useNativeViewConfigsInBridgelessMode();
     useNativeViewConfigsInBridgelessMode_ = flagValue;
@@ -1272,11 +1154,7 @@
     // be accessing the provider multiple times but the end state of this
     // instance and the returned flag value would be the same.
 
-<<<<<<< HEAD
-    markFlagAsAccessed(47, "useOptimizedEventBatchingOnAndroid");
-=======
-    markFlagAsAccessed(61, "useOptimizedEventBatchingOnAndroid");
->>>>>>> 0d3791ca
+    markFlagAsAccessed(62, "useOptimizedEventBatchingOnAndroid");
 
     flagValue = currentProvider_->useOptimizedEventBatchingOnAndroid();
     useOptimizedEventBatchingOnAndroid_ = flagValue;
@@ -1294,11 +1172,7 @@
     // be accessing the provider multiple times but the end state of this
     // instance and the returned flag value would be the same.
 
-<<<<<<< HEAD
-    markFlagAsAccessed(48, "useRawPropsJsiValue");
-=======
-    markFlagAsAccessed(62, "useRawPropsJsiValue");
->>>>>>> 0d3791ca
+    markFlagAsAccessed(63, "useRawPropsJsiValue");
 
     flagValue = currentProvider_->useRawPropsJsiValue();
     useRawPropsJsiValue_ = flagValue;
@@ -1316,11 +1190,7 @@
     // be accessing the provider multiple times but the end state of this
     // instance and the returned flag value would be the same.
 
-<<<<<<< HEAD
-    markFlagAsAccessed(49, "useShadowNodeStateOnClone");
-=======
-    markFlagAsAccessed(63, "useShadowNodeStateOnClone");
->>>>>>> 0d3791ca
+    markFlagAsAccessed(64, "useShadowNodeStateOnClone");
 
     flagValue = currentProvider_->useShadowNodeStateOnClone();
     useShadowNodeStateOnClone_ = flagValue;
@@ -1338,11 +1208,7 @@
     // be accessing the provider multiple times but the end state of this
     // instance and the returned flag value would be the same.
 
-<<<<<<< HEAD
-    markFlagAsAccessed(50, "useTurboModuleInterop");
-=======
-    markFlagAsAccessed(64, "useTurboModuleInterop");
->>>>>>> 0d3791ca
+    markFlagAsAccessed(65, "useTurboModuleInterop");
 
     flagValue = currentProvider_->useTurboModuleInterop();
     useTurboModuleInterop_ = flagValue;
@@ -1360,11 +1226,7 @@
     // be accessing the provider multiple times but the end state of this
     // instance and the returned flag value would be the same.
 
-<<<<<<< HEAD
-    markFlagAsAccessed(51, "useTurboModules");
-=======
-    markFlagAsAccessed(65, "useTurboModules");
->>>>>>> 0d3791ca
+    markFlagAsAccessed(66, "useTurboModules");
 
     flagValue = currentProvider_->useTurboModules();
     useTurboModules_ = flagValue;
@@ -1382,11 +1244,7 @@
     // be accessing the provider multiple times but the end state of this
     // instance and the returned flag value would be the same.
 
-<<<<<<< HEAD
-    markFlagAsAccessed(52, "virtualViewPrerenderRatio");
-=======
-    markFlagAsAccessed(66, "virtualViewPrerenderRatio");
->>>>>>> 0d3791ca
+    markFlagAsAccessed(67, "virtualViewPrerenderRatio");
 
     flagValue = currentProvider_->virtualViewPrerenderRatio();
     virtualViewPrerenderRatio_ = flagValue;
