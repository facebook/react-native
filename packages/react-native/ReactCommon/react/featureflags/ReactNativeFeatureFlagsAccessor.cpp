--- conflicted
+++ resolved
@@ -4,11 +4,7 @@
  * This source code is licensed under the MIT license found in the
  * LICENSE file in the root directory of this source tree.
  *
-<<<<<<< HEAD
- * @generated SignedSource<<079992e8ad76433c062e8b494c876f2b>>
-=======
- * @generated SignedSource<<89510eedf1ad7692dabe792b1b9dc6bc>>
->>>>>>> 23eb06f6
+ * @generated SignedSource<<3799497b6850326bda2504d02bd9132f>>
  */
 
 /**
@@ -402,7 +398,7 @@
     // be accessing the provider multiple times but the end state of this
     // instance and the returned flag value would be the same.
 
-    markFlagAsAccessed(19, "enableLineHeightCenteringOnIOS");
+    markFlagAsAccessed(20, "enableLineHeightCenteringOnIOS");
 
     flagValue = currentProvider_->enableLineHeightCenteringOnIOS();
     enableLineHeightCenteringOnIOS_ = flagValue;
@@ -420,7 +416,7 @@
     // be accessing the provider multiple times but the end state of this
     // instance and the returned flag value would be the same.
 
-    markFlagAsAccessed(20, "enableLongTaskAPI");
+    markFlagAsAccessed(21, "enableLongTaskAPI");
 
     flagValue = currentProvider_->enableLongTaskAPI();
     enableLongTaskAPI_ = flagValue;
@@ -438,7 +434,7 @@
     // be accessing the provider multiple times but the end state of this
     // instance and the returned flag value would be the same.
 
-    markFlagAsAccessed(21, "enableNewBackgroundAndBorderDrawables");
+    markFlagAsAccessed(22, "enableNewBackgroundAndBorderDrawables");
 
     flagValue = currentProvider_->enableNewBackgroundAndBorderDrawables();
     enableNewBackgroundAndBorderDrawables_ = flagValue;
@@ -456,7 +452,7 @@
     // be accessing the provider multiple times but the end state of this
     // instance and the returned flag value would be the same.
 
-    markFlagAsAccessed(22, "enablePreciseSchedulingForPremountItemsOnAndroid");
+    markFlagAsAccessed(23, "enablePreciseSchedulingForPremountItemsOnAndroid");
 
     flagValue = currentProvider_->enablePreciseSchedulingForPremountItemsOnAndroid();
     enablePreciseSchedulingForPremountItemsOnAndroid_ = flagValue;
@@ -474,7 +470,7 @@
     // be accessing the provider multiple times but the end state of this
     // instance and the returned flag value would be the same.
 
-    markFlagAsAccessed(23, "enablePropsUpdateReconciliationAndroid");
+    markFlagAsAccessed(24, "enablePropsUpdateReconciliationAndroid");
 
     flagValue = currentProvider_->enablePropsUpdateReconciliationAndroid();
     enablePropsUpdateReconciliationAndroid_ = flagValue;
@@ -492,7 +488,7 @@
     // be accessing the provider multiple times but the end state of this
     // instance and the returned flag value would be the same.
 
-    markFlagAsAccessed(24, "enableReportEventPaintTime");
+    markFlagAsAccessed(25, "enableReportEventPaintTime");
 
     flagValue = currentProvider_->enableReportEventPaintTime();
     enableReportEventPaintTime_ = flagValue;
@@ -510,7 +506,7 @@
     // be accessing the provider multiple times but the end state of this
     // instance and the returned flag value would be the same.
 
-    markFlagAsAccessed(25, "enableSynchronousStateUpdates");
+    markFlagAsAccessed(26, "enableSynchronousStateUpdates");
 
     flagValue = currentProvider_->enableSynchronousStateUpdates();
     enableSynchronousStateUpdates_ = flagValue;
@@ -528,7 +524,7 @@
     // be accessing the provider multiple times but the end state of this
     // instance and the returned flag value would be the same.
 
-    markFlagAsAccessed(26, "enableUIConsistency");
+    markFlagAsAccessed(27, "enableUIConsistency");
 
     flagValue = currentProvider_->enableUIConsistency();
     enableUIConsistency_ = flagValue;
@@ -546,7 +542,7 @@
     // be accessing the provider multiple times but the end state of this
     // instance and the returned flag value would be the same.
 
-    markFlagAsAccessed(27, "enableViewRecycling");
+    markFlagAsAccessed(28, "enableViewRecycling");
 
     flagValue = currentProvider_->enableViewRecycling();
     enableViewRecycling_ = flagValue;
@@ -564,7 +560,7 @@
     // be accessing the provider multiple times but the end state of this
     // instance and the returned flag value would be the same.
 
-    markFlagAsAccessed(28, "excludeYogaFromRawProps");
+    markFlagAsAccessed(29, "excludeYogaFromRawProps");
 
     flagValue = currentProvider_->excludeYogaFromRawProps();
     excludeYogaFromRawProps_ = flagValue;
@@ -582,7 +578,7 @@
     // be accessing the provider multiple times but the end state of this
     // instance and the returned flag value would be the same.
 
-    markFlagAsAccessed(29, "fixDifferentiatorEmittingUpdatesWithWrongParentTag");
+    markFlagAsAccessed(30, "fixDifferentiatorEmittingUpdatesWithWrongParentTag");
 
     flagValue = currentProvider_->fixDifferentiatorEmittingUpdatesWithWrongParentTag();
     fixDifferentiatorEmittingUpdatesWithWrongParentTag_ = flagValue;
@@ -600,7 +596,7 @@
     // be accessing the provider multiple times but the end state of this
     // instance and the returned flag value would be the same.
 
-    markFlagAsAccessed(30, "fixMappingOfEventPrioritiesBetweenFabricAndReact");
+    markFlagAsAccessed(31, "fixMappingOfEventPrioritiesBetweenFabricAndReact");
 
     flagValue = currentProvider_->fixMappingOfEventPrioritiesBetweenFabricAndReact();
     fixMappingOfEventPrioritiesBetweenFabricAndReact_ = flagValue;
@@ -618,7 +614,7 @@
     // be accessing the provider multiple times but the end state of this
     // instance and the returned flag value would be the same.
 
-    markFlagAsAccessed(31, "fixMountingCoordinatorReportedPendingTransactionsOnAndroid");
+    markFlagAsAccessed(32, "fixMountingCoordinatorReportedPendingTransactionsOnAndroid");
 
     flagValue = currentProvider_->fixMountingCoordinatorReportedPendingTransactionsOnAndroid();
     fixMountingCoordinatorReportedPendingTransactionsOnAndroid_ = flagValue;
@@ -636,7 +632,7 @@
     // be accessing the provider multiple times but the end state of this
     // instance and the returned flag value would be the same.
 
-    markFlagAsAccessed(32, "fuseboxEnabledDebug");
+    markFlagAsAccessed(33, "fuseboxEnabledDebug");
 
     flagValue = currentProvider_->fuseboxEnabledDebug();
     fuseboxEnabledDebug_ = flagValue;
@@ -654,7 +650,7 @@
     // be accessing the provider multiple times but the end state of this
     // instance and the returned flag value would be the same.
 
-    markFlagAsAccessed(33, "fuseboxEnabledRelease");
+    markFlagAsAccessed(34, "fuseboxEnabledRelease");
 
     flagValue = currentProvider_->fuseboxEnabledRelease();
     fuseboxEnabledRelease_ = flagValue;
@@ -672,7 +668,7 @@
     // be accessing the provider multiple times but the end state of this
     // instance and the returned flag value would be the same.
 
-    markFlagAsAccessed(34, "initEagerTurboModulesOnNativeModulesQueueAndroid");
+    markFlagAsAccessed(35, "initEagerTurboModulesOnNativeModulesQueueAndroid");
 
     flagValue = currentProvider_->initEagerTurboModulesOnNativeModulesQueueAndroid();
     initEagerTurboModulesOnNativeModulesQueueAndroid_ = flagValue;
@@ -690,7 +686,7 @@
     // be accessing the provider multiple times but the end state of this
     // instance and the returned flag value would be the same.
 
-    markFlagAsAccessed(35, "lazyAnimationCallbacks");
+    markFlagAsAccessed(36, "lazyAnimationCallbacks");
 
     flagValue = currentProvider_->lazyAnimationCallbacks();
     lazyAnimationCallbacks_ = flagValue;
@@ -708,7 +704,7 @@
     // be accessing the provider multiple times but the end state of this
     // instance and the returned flag value would be the same.
 
-    markFlagAsAccessed(36, "loadVectorDrawablesOnImages");
+    markFlagAsAccessed(37, "loadVectorDrawablesOnImages");
 
     flagValue = currentProvider_->loadVectorDrawablesOnImages();
     loadVectorDrawablesOnImages_ = flagValue;
@@ -726,7 +722,7 @@
     // be accessing the provider multiple times but the end state of this
     // instance and the returned flag value would be the same.
 
-    markFlagAsAccessed(37, "traceTurboModulePromiseRejectionsOnAndroid");
+    markFlagAsAccessed(38, "traceTurboModulePromiseRejectionsOnAndroid");
 
     flagValue = currentProvider_->traceTurboModulePromiseRejectionsOnAndroid();
     traceTurboModulePromiseRejectionsOnAndroid_ = flagValue;
@@ -744,7 +740,7 @@
     // be accessing the provider multiple times but the end state of this
     // instance and the returned flag value would be the same.
 
-    markFlagAsAccessed(38, "useAlwaysAvailableJSErrorHandling");
+    markFlagAsAccessed(39, "useAlwaysAvailableJSErrorHandling");
 
     flagValue = currentProvider_->useAlwaysAvailableJSErrorHandling();
     useAlwaysAvailableJSErrorHandling_ = flagValue;
@@ -762,7 +758,7 @@
     // be accessing the provider multiple times but the end state of this
     // instance and the returned flag value would be the same.
 
-    markFlagAsAccessed(39, "useFabricInterop");
+    markFlagAsAccessed(40, "useFabricInterop");
 
     flagValue = currentProvider_->useFabricInterop();
     useFabricInterop_ = flagValue;
@@ -780,7 +776,7 @@
     // be accessing the provider multiple times but the end state of this
     // instance and the returned flag value would be the same.
 
-    markFlagAsAccessed(40, "useImmediateExecutorInAndroidBridgeless");
+    markFlagAsAccessed(41, "useImmediateExecutorInAndroidBridgeless");
 
     flagValue = currentProvider_->useImmediateExecutorInAndroidBridgeless();
     useImmediateExecutorInAndroidBridgeless_ = flagValue;
@@ -798,7 +794,7 @@
     // be accessing the provider multiple times but the end state of this
     // instance and the returned flag value would be the same.
 
-    markFlagAsAccessed(41, "useNativeViewConfigsInBridgelessMode");
+    markFlagAsAccessed(42, "useNativeViewConfigsInBridgelessMode");
 
     flagValue = currentProvider_->useNativeViewConfigsInBridgelessMode();
     useNativeViewConfigsInBridgelessMode_ = flagValue;
@@ -816,7 +812,7 @@
     // be accessing the provider multiple times but the end state of this
     // instance and the returned flag value would be the same.
 
-    markFlagAsAccessed(42, "useOptimisedViewPreallocationOnAndroid");
+    markFlagAsAccessed(43, "useOptimisedViewPreallocationOnAndroid");
 
     flagValue = currentProvider_->useOptimisedViewPreallocationOnAndroid();
     useOptimisedViewPreallocationOnAndroid_ = flagValue;
@@ -834,7 +830,7 @@
     // be accessing the provider multiple times but the end state of this
     // instance and the returned flag value would be the same.
 
-    markFlagAsAccessed(43, "useOptimizedEventBatchingOnAndroid");
+    markFlagAsAccessed(44, "useOptimizedEventBatchingOnAndroid");
 
     flagValue = currentProvider_->useOptimizedEventBatchingOnAndroid();
     useOptimizedEventBatchingOnAndroid_ = flagValue;
@@ -852,7 +848,7 @@
     // be accessing the provider multiple times but the end state of this
     // instance and the returned flag value would be the same.
 
-    markFlagAsAccessed(44, "useRawPropsJsiValue");
+    markFlagAsAccessed(45, "useRawPropsJsiValue");
 
     flagValue = currentProvider_->useRawPropsJsiValue();
     useRawPropsJsiValue_ = flagValue;
@@ -870,7 +866,7 @@
     // be accessing the provider multiple times but the end state of this
     // instance and the returned flag value would be the same.
 
-    markFlagAsAccessed(45, "useRuntimeShadowNodeReferenceUpdate");
+    markFlagAsAccessed(46, "useRuntimeShadowNodeReferenceUpdate");
 
     flagValue = currentProvider_->useRuntimeShadowNodeReferenceUpdate();
     useRuntimeShadowNodeReferenceUpdate_ = flagValue;
@@ -888,7 +884,7 @@
     // be accessing the provider multiple times but the end state of this
     // instance and the returned flag value would be the same.
 
-    markFlagAsAccessed(46, "useTurboModuleInterop");
+    markFlagAsAccessed(47, "useTurboModuleInterop");
 
     flagValue = currentProvider_->useTurboModuleInterop();
     useTurboModuleInterop_ = flagValue;
@@ -906,7 +902,7 @@
     // be accessing the provider multiple times but the end state of this
     // instance and the returned flag value would be the same.
 
-    markFlagAsAccessed(47, "useTurboModules");
+    markFlagAsAccessed(48, "useTurboModules");
 
     flagValue = currentProvider_->useTurboModules();
     useTurboModules_ = flagValue;
