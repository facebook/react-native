/*
 * Copyright (c) Meta Platforms, Inc. and affiliates.
 *
 * This source code is licensed under the MIT license found in the
 * LICENSE file in the root directory of this source tree.
 *
<<<<<<< HEAD
 * @generated SignedSource<<e02dcdbdc64dabfac221f939eadcf978>>
=======
 * @generated SignedSource<<087de432d750fea45c0c564e626ce1d9>>
>>>>>>> e4814b0d
 */

/**
 * IMPORTANT: Do NOT modify this file directly.
 *
 * To change the definition of the flags, edit
 *   packages/react-native/scripts/featureflags/ReactNativeFeatureFlags.config.js.
 *
 * To regenerate this code, run the following script from the repo root:
 *   yarn featureflags-update
 */

#include <react/featureflags/ReactNativeFeatureFlagsDefaults.h>
#include <sstream>
#include <stdexcept>
#include <string>
#include "ReactNativeFeatureFlags.h"

namespace facebook::react {

ReactNativeFeatureFlagsAccessor::ReactNativeFeatureFlagsAccessor()
    : currentProvider_(std::make_unique<ReactNativeFeatureFlagsDefaults>()),
      wasOverridden_(false) {}

bool ReactNativeFeatureFlagsAccessor::commonTestFlag() {
  auto flagValue = commonTestFlag_.load();

  if (!flagValue.has_value()) {
    // This block is not exclusive but it is not necessary.
    // If multiple threads try to initialize the feature flag, we would only
    // be accessing the provider multiple times but the end state of this
    // instance and the returned flag value would be the same.

    markFlagAsAccessed(0, "commonTestFlag");

    flagValue = currentProvider_->commonTestFlag();
    commonTestFlag_ = flagValue;
  }

  return flagValue.value();
}

bool ReactNativeFeatureFlagsAccessor::allowRecursiveCommitsWithSynchronousMountOnAndroid() {
  auto flagValue = allowRecursiveCommitsWithSynchronousMountOnAndroid_.load();

  if (!flagValue.has_value()) {
    // This block is not exclusive but it is not necessary.
    // If multiple threads try to initialize the feature flag, we would only
    // be accessing the provider multiple times but the end state of this
    // instance and the returned flag value would be the same.

    markFlagAsAccessed(1, "allowRecursiveCommitsWithSynchronousMountOnAndroid");

    flagValue = currentProvider_->allowRecursiveCommitsWithSynchronousMountOnAndroid();
    allowRecursiveCommitsWithSynchronousMountOnAndroid_ = flagValue;
  }

  return flagValue.value();
}

bool ReactNativeFeatureFlagsAccessor::batchRenderingUpdatesInEventLoop() {
  auto flagValue = batchRenderingUpdatesInEventLoop_.load();

  if (!flagValue.has_value()) {
    // This block is not exclusive but it is not necessary.
    // If multiple threads try to initialize the feature flag, we would only
    // be accessing the provider multiple times but the end state of this
    // instance and the returned flag value would be the same.

    markFlagAsAccessed(2, "batchRenderingUpdatesInEventLoop");

    flagValue = currentProvider_->batchRenderingUpdatesInEventLoop();
    batchRenderingUpdatesInEventLoop_ = flagValue;
  }

  return flagValue.value();
}

bool ReactNativeFeatureFlagsAccessor::completeReactInstanceCreationOnBgThreadOnAndroid() {
  auto flagValue = completeReactInstanceCreationOnBgThreadOnAndroid_.load();

  if (!flagValue.has_value()) {
    // This block is not exclusive but it is not necessary.
    // If multiple threads try to initialize the feature flag, we would only
    // be accessing the provider multiple times but the end state of this
    // instance and the returned flag value would be the same.

    markFlagAsAccessed(3, "completeReactInstanceCreationOnBgThreadOnAndroid");

    flagValue = currentProvider_->completeReactInstanceCreationOnBgThreadOnAndroid();
    completeReactInstanceCreationOnBgThreadOnAndroid_ = flagValue;
  }

  return flagValue.value();
}

bool ReactNativeFeatureFlagsAccessor::enableAlignItemsBaselineOnFabricIOS() {
  auto flagValue = enableAlignItemsBaselineOnFabricIOS_.load();

  if (!flagValue.has_value()) {
    // This block is not exclusive but it is not necessary.
    // If multiple threads try to initialize the feature flag, we would only
    // be accessing the provider multiple times but the end state of this
    // instance and the returned flag value would be the same.

    markFlagAsAccessed(4, "enableAlignItemsBaselineOnFabricIOS");

    flagValue = currentProvider_->enableAlignItemsBaselineOnFabricIOS();
    enableAlignItemsBaselineOnFabricIOS_ = flagValue;
  }

  return flagValue.value();
}

bool ReactNativeFeatureFlagsAccessor::enableBridgelessArchitecture() {
  auto flagValue = enableBridgelessArchitecture_.load();

  if (!flagValue.has_value()) {
    // This block is not exclusive but it is not necessary.
    // If multiple threads try to initialize the feature flag, we would only
    // be accessing the provider multiple times but the end state of this
    // instance and the returned flag value would be the same.

    markFlagAsAccessed(5, "enableBridgelessArchitecture");

    flagValue = currentProvider_->enableBridgelessArchitecture();
    enableBridgelessArchitecture_ = flagValue;
  }

  return flagValue.value();
}

bool ReactNativeFeatureFlagsAccessor::enableCleanTextInputYogaNode() {
  auto flagValue = enableCleanTextInputYogaNode_.load();

  if (!flagValue.has_value()) {
    // This block is not exclusive but it is not necessary.
    // If multiple threads try to initialize the feature flag, we would only
    // be accessing the provider multiple times but the end state of this
    // instance and the returned flag value would be the same.

    markFlagAsAccessed(6, "enableCleanTextInputYogaNode");

    flagValue = currentProvider_->enableCleanTextInputYogaNode();
    enableCleanTextInputYogaNode_ = flagValue;
  }

  return flagValue.value();
}

bool ReactNativeFeatureFlagsAccessor::enableDeletionOfUnmountedViews() {
  auto flagValue = enableDeletionOfUnmountedViews_.load();

  if (!flagValue.has_value()) {
    // This block is not exclusive but it is not necessary.
    // If multiple threads try to initialize the feature flag, we would only
    // be accessing the provider multiple times but the end state of this
    // instance and the returned flag value would be the same.

    markFlagAsAccessed(7, "enableDeletionOfUnmountedViews");

    flagValue = currentProvider_->enableDeletionOfUnmountedViews();
    enableDeletionOfUnmountedViews_ = flagValue;
  }

  return flagValue.value();
}

bool ReactNativeFeatureFlagsAccessor::enableEagerRootViewAttachment() {
  auto flagValue = enableEagerRootViewAttachment_.load();

  if (!flagValue.has_value()) {
    // This block is not exclusive but it is not necessary.
    // If multiple threads try to initialize the feature flag, we would only
    // be accessing the provider multiple times but the end state of this
    // instance and the returned flag value would be the same.

    markFlagAsAccessed(8, "enableEagerRootViewAttachment");

    flagValue = currentProvider_->enableEagerRootViewAttachment();
    enableEagerRootViewAttachment_ = flagValue;
  }

  return flagValue.value();
}

bool ReactNativeFeatureFlagsAccessor::enableEventEmitterRetentionDuringGesturesOnAndroid() {
  auto flagValue = enableEventEmitterRetentionDuringGesturesOnAndroid_.load();

  if (!flagValue.has_value()) {
    // This block is not exclusive but it is not necessary.
    // If multiple threads try to initialize the feature flag, we would only
    // be accessing the provider multiple times but the end state of this
    // instance and the returned flag value would be the same.

    markFlagAsAccessed(9, "enableEventEmitterRetentionDuringGesturesOnAndroid");

    flagValue = currentProvider_->enableEventEmitterRetentionDuringGesturesOnAndroid();
    enableEventEmitterRetentionDuringGesturesOnAndroid_ = flagValue;
  }

  return flagValue.value();
}

bool ReactNativeFeatureFlagsAccessor::enableFabricLogs() {
  auto flagValue = enableFabricLogs_.load();

  if (!flagValue.has_value()) {
    // This block is not exclusive but it is not necessary.
    // If multiple threads try to initialize the feature flag, we would only
    // be accessing the provider multiple times but the end state of this
    // instance and the returned flag value would be the same.

    markFlagAsAccessed(10, "enableFabricLogs");

    flagValue = currentProvider_->enableFabricLogs();
    enableFabricLogs_ = flagValue;
  }

  return flagValue.value();
}

bool ReactNativeFeatureFlagsAccessor::enableFabricRenderer() {
  auto flagValue = enableFabricRenderer_.load();

  if (!flagValue.has_value()) {
    // This block is not exclusive but it is not necessary.
    // If multiple threads try to initialize the feature flag, we would only
    // be accessing the provider multiple times but the end state of this
    // instance and the returned flag value would be the same.

    markFlagAsAccessed(11, "enableFabricRenderer");

    flagValue = currentProvider_->enableFabricRenderer();
    enableFabricRenderer_ = flagValue;
  }

  return flagValue.value();
}

bool ReactNativeFeatureFlagsAccessor::enableFabricRendererExclusively() {
  auto flagValue = enableFabricRendererExclusively_.load();

  if (!flagValue.has_value()) {
    // This block is not exclusive but it is not necessary.
    // If multiple threads try to initialize the feature flag, we would only
    // be accessing the provider multiple times but the end state of this
    // instance and the returned flag value would be the same.

    markFlagAsAccessed(12, "enableFabricRendererExclusively");

    flagValue = currentProvider_->enableFabricRendererExclusively();
    enableFabricRendererExclusively_ = flagValue;
  }

  return flagValue.value();
}

bool ReactNativeFeatureFlagsAccessor::enableGranularShadowTreeStateReconciliation() {
  auto flagValue = enableGranularShadowTreeStateReconciliation_.load();

  if (!flagValue.has_value()) {
    // This block is not exclusive but it is not necessary.
    // If multiple threads try to initialize the feature flag, we would only
    // be accessing the provider multiple times but the end state of this
    // instance and the returned flag value would be the same.

    markFlagAsAccessed(13, "enableGranularShadowTreeStateReconciliation");

    flagValue = currentProvider_->enableGranularShadowTreeStateReconciliation();
    enableGranularShadowTreeStateReconciliation_ = flagValue;
  }

  return flagValue.value();
}

bool ReactNativeFeatureFlagsAccessor::enableIOSViewClipToPaddingBox() {
  auto flagValue = enableIOSViewClipToPaddingBox_.load();

  if (!flagValue.has_value()) {
    // This block is not exclusive but it is not necessary.
    // If multiple threads try to initialize the feature flag, we would only
    // be accessing the provider multiple times but the end state of this
    // instance and the returned flag value would be the same.

    markFlagAsAccessed(14, "enableIOSViewClipToPaddingBox");

    flagValue = currentProvider_->enableIOSViewClipToPaddingBox();
    enableIOSViewClipToPaddingBox_ = flagValue;
  }

  return flagValue.value();
}

bool ReactNativeFeatureFlagsAccessor::enableLayoutAnimationsOnAndroid() {
  auto flagValue = enableLayoutAnimationsOnAndroid_.load();

  if (!flagValue.has_value()) {
    // This block is not exclusive but it is not necessary.
    // If multiple threads try to initialize the feature flag, we would only
    // be accessing the provider multiple times but the end state of this
    // instance and the returned flag value would be the same.

    markFlagAsAccessed(16, "enableLayoutAnimationsOnAndroid");

    flagValue = currentProvider_->enableLayoutAnimationsOnAndroid();
    enableLayoutAnimationsOnAndroid_ = flagValue;
  }

  return flagValue.value();
}

bool ReactNativeFeatureFlagsAccessor::enableLayoutAnimationsOnIOS() {
  auto flagValue = enableLayoutAnimationsOnIOS_.load();

  if (!flagValue.has_value()) {
    // This block is not exclusive but it is not necessary.
    // If multiple threads try to initialize the feature flag, we would only
    // be accessing the provider multiple times but the end state of this
    // instance and the returned flag value would be the same.

<<<<<<< HEAD
    markFlagAsAccessed(15, "enableLayoutAnimationsOnIOS");
=======
    markFlagAsAccessed(17, "enableLayoutAnimationsOnIOS");
>>>>>>> e4814b0d

    flagValue = currentProvider_->enableLayoutAnimationsOnIOS();
    enableLayoutAnimationsOnIOS_ = flagValue;
  }

  return flagValue.value();
}

bool ReactNativeFeatureFlagsAccessor::enableLineHeightCentering() {
  auto flagValue = enableLineHeightCentering_.load();

  if (!flagValue.has_value()) {
    // This block is not exclusive but it is not necessary.
    // If multiple threads try to initialize the feature flag, we would only
    // be accessing the provider multiple times but the end state of this
    // instance and the returned flag value would be the same.

    markFlagAsAccessed(16, "enableLineHeightCentering");

    flagValue = currentProvider_->enableLineHeightCentering();
    enableLineHeightCentering_ = flagValue;
  }

  return flagValue.value();
}

bool ReactNativeFeatureFlagsAccessor::enableLongTaskAPI() {
  auto flagValue = enableLongTaskAPI_.load();

  if (!flagValue.has_value()) {
    // This block is not exclusive but it is not necessary.
    // If multiple threads try to initialize the feature flag, we would only
    // be accessing the provider multiple times but the end state of this
    // instance and the returned flag value would be the same.

    markFlagAsAccessed(18, "enableLongTaskAPI");

    flagValue = currentProvider_->enableLongTaskAPI();
    enableLongTaskAPI_ = flagValue;
  }

  return flagValue.value();
}

bool ReactNativeFeatureFlagsAccessor::enableMicrotasks() {
  auto flagValue = enableMicrotasks_.load();

  if (!flagValue.has_value()) {
    // This block is not exclusive but it is not necessary.
    // If multiple threads try to initialize the feature flag, we would only
    // be accessing the provider multiple times but the end state of this
    // instance and the returned flag value would be the same.

    markFlagAsAccessed(19, "enableMicrotasks");

    flagValue = currentProvider_->enableMicrotasks();
    enableMicrotasks_ = flagValue;
  }

  return flagValue.value();
}

bool ReactNativeFeatureFlagsAccessor::enablePreciseSchedulingForPremountItemsOnAndroid() {
  auto flagValue = enablePreciseSchedulingForPremountItemsOnAndroid_.load();

  if (!flagValue.has_value()) {
    // This block is not exclusive but it is not necessary.
    // If multiple threads try to initialize the feature flag, we would only
    // be accessing the provider multiple times but the end state of this
    // instance and the returned flag value would be the same.

    markFlagAsAccessed(20, "enablePreciseSchedulingForPremountItemsOnAndroid");

    flagValue = currentProvider_->enablePreciseSchedulingForPremountItemsOnAndroid();
    enablePreciseSchedulingForPremountItemsOnAndroid_ = flagValue;
  }

  return flagValue.value();
}

bool ReactNativeFeatureFlagsAccessor::enablePropsUpdateReconciliationAndroid() {
  auto flagValue = enablePropsUpdateReconciliationAndroid_.load();

  if (!flagValue.has_value()) {
    // This block is not exclusive but it is not necessary.
    // If multiple threads try to initialize the feature flag, we would only
    // be accessing the provider multiple times but the end state of this
    // instance and the returned flag value would be the same.

    markFlagAsAccessed(21, "enablePropsUpdateReconciliationAndroid");

    flagValue = currentProvider_->enablePropsUpdateReconciliationAndroid();
    enablePropsUpdateReconciliationAndroid_ = flagValue;
  }

  return flagValue.value();
}

bool ReactNativeFeatureFlagsAccessor::enableReportEventPaintTime() {
  auto flagValue = enableReportEventPaintTime_.load();

  if (!flagValue.has_value()) {
    // This block is not exclusive but it is not necessary.
    // If multiple threads try to initialize the feature flag, we would only
    // be accessing the provider multiple times but the end state of this
    // instance and the returned flag value would be the same.

    markFlagAsAccessed(22, "enableReportEventPaintTime");

    flagValue = currentProvider_->enableReportEventPaintTime();
    enableReportEventPaintTime_ = flagValue;
  }

  return flagValue.value();
}

bool ReactNativeFeatureFlagsAccessor::enableSynchronousStateUpdates() {
  auto flagValue = enableSynchronousStateUpdates_.load();

  if (!flagValue.has_value()) {
    // This block is not exclusive but it is not necessary.
    // If multiple threads try to initialize the feature flag, we would only
    // be accessing the provider multiple times but the end state of this
    // instance and the returned flag value would be the same.

    markFlagAsAccessed(23, "enableSynchronousStateUpdates");

    flagValue = currentProvider_->enableSynchronousStateUpdates();
    enableSynchronousStateUpdates_ = flagValue;
  }

  return flagValue.value();
}

bool ReactNativeFeatureFlagsAccessor::enableTextPreallocationOptimisation() {
  auto flagValue = enableTextPreallocationOptimisation_.load();

  if (!flagValue.has_value()) {
    // This block is not exclusive but it is not necessary.
    // If multiple threads try to initialize the feature flag, we would only
    // be accessing the provider multiple times but the end state of this
    // instance and the returned flag value would be the same.

    markFlagAsAccessed(24, "enableTextPreallocationOptimisation");

    flagValue = currentProvider_->enableTextPreallocationOptimisation();
    enableTextPreallocationOptimisation_ = flagValue;
  }

  return flagValue.value();
}

bool ReactNativeFeatureFlagsAccessor::enableUIConsistency() {
  auto flagValue = enableUIConsistency_.load();

  if (!flagValue.has_value()) {
    // This block is not exclusive but it is not necessary.
    // If multiple threads try to initialize the feature flag, we would only
    // be accessing the provider multiple times but the end state of this
    // instance and the returned flag value would be the same.

    markFlagAsAccessed(25, "enableUIConsistency");

    flagValue = currentProvider_->enableUIConsistency();
    enableUIConsistency_ = flagValue;
  }

  return flagValue.value();
}

bool ReactNativeFeatureFlagsAccessor::enableViewRecycling() {
  auto flagValue = enableViewRecycling_.load();

  if (!flagValue.has_value()) {
    // This block is not exclusive but it is not necessary.
    // If multiple threads try to initialize the feature flag, we would only
    // be accessing the provider multiple times but the end state of this
    // instance and the returned flag value would be the same.

    markFlagAsAccessed(26, "enableViewRecycling");

    flagValue = currentProvider_->enableViewRecycling();
    enableViewRecycling_ = flagValue;
  }

  return flagValue.value();
}

bool ReactNativeFeatureFlagsAccessor::excludeYogaFromRawProps() {
  auto flagValue = excludeYogaFromRawProps_.load();

  if (!flagValue.has_value()) {
    // This block is not exclusive but it is not necessary.
    // If multiple threads try to initialize the feature flag, we would only
    // be accessing the provider multiple times but the end state of this
    // instance and the returned flag value would be the same.

    markFlagAsAccessed(27, "excludeYogaFromRawProps");

    flagValue = currentProvider_->excludeYogaFromRawProps();
    excludeYogaFromRawProps_ = flagValue;
  }

  return flagValue.value();
}

bool ReactNativeFeatureFlagsAccessor::fetchImagesInViewPreallocation() {
  auto flagValue = fetchImagesInViewPreallocation_.load();

  if (!flagValue.has_value()) {
    // This block is not exclusive but it is not necessary.
    // If multiple threads try to initialize the feature flag, we would only
    // be accessing the provider multiple times but the end state of this
    // instance and the returned flag value would be the same.

    markFlagAsAccessed(28, "fetchImagesInViewPreallocation");

    flagValue = currentProvider_->fetchImagesInViewPreallocation();
    fetchImagesInViewPreallocation_ = flagValue;
  }

  return flagValue.value();
}

bool ReactNativeFeatureFlagsAccessor::fixMappingOfEventPrioritiesBetweenFabricAndReact() {
  auto flagValue = fixMappingOfEventPrioritiesBetweenFabricAndReact_.load();

  if (!flagValue.has_value()) {
    // This block is not exclusive but it is not necessary.
    // If multiple threads try to initialize the feature flag, we would only
    // be accessing the provider multiple times but the end state of this
    // instance and the returned flag value would be the same.

    markFlagAsAccessed(29, "fixMappingOfEventPrioritiesBetweenFabricAndReact");

    flagValue = currentProvider_->fixMappingOfEventPrioritiesBetweenFabricAndReact();
    fixMappingOfEventPrioritiesBetweenFabricAndReact_ = flagValue;
  }

  return flagValue.value();
}

bool ReactNativeFeatureFlagsAccessor::fixMountingCoordinatorReportedPendingTransactionsOnAndroid() {
  auto flagValue = fixMountingCoordinatorReportedPendingTransactionsOnAndroid_.load();

  if (!flagValue.has_value()) {
    // This block is not exclusive but it is not necessary.
    // If multiple threads try to initialize the feature flag, we would only
    // be accessing the provider multiple times but the end state of this
    // instance and the returned flag value would be the same.

    markFlagAsAccessed(30, "fixMountingCoordinatorReportedPendingTransactionsOnAndroid");

    flagValue = currentProvider_->fixMountingCoordinatorReportedPendingTransactionsOnAndroid();
    fixMountingCoordinatorReportedPendingTransactionsOnAndroid_ = flagValue;
  }

  return flagValue.value();
}

bool ReactNativeFeatureFlagsAccessor::forceBatchingMountItemsOnAndroid() {
  auto flagValue = forceBatchingMountItemsOnAndroid_.load();

  if (!flagValue.has_value()) {
    // This block is not exclusive but it is not necessary.
    // If multiple threads try to initialize the feature flag, we would only
    // be accessing the provider multiple times but the end state of this
    // instance and the returned flag value would be the same.

    markFlagAsAccessed(31, "forceBatchingMountItemsOnAndroid");

    flagValue = currentProvider_->forceBatchingMountItemsOnAndroid();
    forceBatchingMountItemsOnAndroid_ = flagValue;
  }

  return flagValue.value();
}

bool ReactNativeFeatureFlagsAccessor::fuseboxEnabledDebug() {
  auto flagValue = fuseboxEnabledDebug_.load();

  if (!flagValue.has_value()) {
    // This block is not exclusive but it is not necessary.
    // If multiple threads try to initialize the feature flag, we would only
    // be accessing the provider multiple times but the end state of this
    // instance and the returned flag value would be the same.

    markFlagAsAccessed(32, "fuseboxEnabledDebug");

    flagValue = currentProvider_->fuseboxEnabledDebug();
    fuseboxEnabledDebug_ = flagValue;
  }

  return flagValue.value();
}

bool ReactNativeFeatureFlagsAccessor::fuseboxEnabledRelease() {
  auto flagValue = fuseboxEnabledRelease_.load();

  if (!flagValue.has_value()) {
    // This block is not exclusive but it is not necessary.
    // If multiple threads try to initialize the feature flag, we would only
    // be accessing the provider multiple times but the end state of this
    // instance and the returned flag value would be the same.

    markFlagAsAccessed(33, "fuseboxEnabledRelease");

    flagValue = currentProvider_->fuseboxEnabledRelease();
    fuseboxEnabledRelease_ = flagValue;
  }

  return flagValue.value();
}

bool ReactNativeFeatureFlagsAccessor::initEagerTurboModulesOnNativeModulesQueueAndroid() {
  auto flagValue = initEagerTurboModulesOnNativeModulesQueueAndroid_.load();

  if (!flagValue.has_value()) {
    // This block is not exclusive but it is not necessary.
    // If multiple threads try to initialize the feature flag, we would only
    // be accessing the provider multiple times but the end state of this
    // instance and the returned flag value would be the same.

    markFlagAsAccessed(34, "initEagerTurboModulesOnNativeModulesQueueAndroid");

    flagValue = currentProvider_->initEagerTurboModulesOnNativeModulesQueueAndroid();
    initEagerTurboModulesOnNativeModulesQueueAndroid_ = flagValue;
  }

  return flagValue.value();
}

bool ReactNativeFeatureFlagsAccessor::lazyAnimationCallbacks() {
  auto flagValue = lazyAnimationCallbacks_.load();

  if (!flagValue.has_value()) {
    // This block is not exclusive but it is not necessary.
    // If multiple threads try to initialize the feature flag, we would only
    // be accessing the provider multiple times but the end state of this
    // instance and the returned flag value would be the same.

    markFlagAsAccessed(35, "lazyAnimationCallbacks");

    flagValue = currentProvider_->lazyAnimationCallbacks();
    lazyAnimationCallbacks_ = flagValue;
  }

  return flagValue.value();
}

bool ReactNativeFeatureFlagsAccessor::loadVectorDrawablesOnImages() {
  auto flagValue = loadVectorDrawablesOnImages_.load();

  if (!flagValue.has_value()) {
    // This block is not exclusive but it is not necessary.
    // If multiple threads try to initialize the feature flag, we would only
    // be accessing the provider multiple times but the end state of this
    // instance and the returned flag value would be the same.

    markFlagAsAccessed(36, "loadVectorDrawablesOnImages");

    flagValue = currentProvider_->loadVectorDrawablesOnImages();
    loadVectorDrawablesOnImages_ = flagValue;
  }

  return flagValue.value();
}

bool ReactNativeFeatureFlagsAccessor::removeNestedCallsToDispatchMountItemsOnAndroid() {
  auto flagValue = removeNestedCallsToDispatchMountItemsOnAndroid_.load();

  if (!flagValue.has_value()) {
    // This block is not exclusive but it is not necessary.
    // If multiple threads try to initialize the feature flag, we would only
    // be accessing the provider multiple times but the end state of this
    // instance and the returned flag value would be the same.

    markFlagAsAccessed(37, "removeNestedCallsToDispatchMountItemsOnAndroid");

    flagValue = currentProvider_->removeNestedCallsToDispatchMountItemsOnAndroid();
    removeNestedCallsToDispatchMountItemsOnAndroid_ = flagValue;
  }

  return flagValue.value();
}

bool ReactNativeFeatureFlagsAccessor::setAndroidLayoutDirection() {
  auto flagValue = setAndroidLayoutDirection_.load();

  if (!flagValue.has_value()) {
    // This block is not exclusive but it is not necessary.
    // If multiple threads try to initialize the feature flag, we would only
    // be accessing the provider multiple times but the end state of this
    // instance and the returned flag value would be the same.

    markFlagAsAccessed(38, "setAndroidLayoutDirection");

    flagValue = currentProvider_->setAndroidLayoutDirection();
    setAndroidLayoutDirection_ = flagValue;
  }

  return flagValue.value();
}

bool ReactNativeFeatureFlagsAccessor::traceTurboModulePromiseRejectionsOnAndroid() {
  auto flagValue = traceTurboModulePromiseRejectionsOnAndroid_.load();

  if (!flagValue.has_value()) {
    // This block is not exclusive but it is not necessary.
    // If multiple threads try to initialize the feature flag, we would only
    // be accessing the provider multiple times but the end state of this
    // instance and the returned flag value would be the same.

    markFlagAsAccessed(39, "traceTurboModulePromiseRejectionsOnAndroid");

    flagValue = currentProvider_->traceTurboModulePromiseRejectionsOnAndroid();
    traceTurboModulePromiseRejectionsOnAndroid_ = flagValue;
  }

  return flagValue.value();
}

bool ReactNativeFeatureFlagsAccessor::useFabricInterop() {
  auto flagValue = useFabricInterop_.load();

  if (!flagValue.has_value()) {
    // This block is not exclusive but it is not necessary.
    // If multiple threads try to initialize the feature flag, we would only
    // be accessing the provider multiple times but the end state of this
    // instance and the returned flag value would be the same.

    markFlagAsAccessed(40, "useFabricInterop");

    flagValue = currentProvider_->useFabricInterop();
    useFabricInterop_ = flagValue;
  }

  return flagValue.value();
}

bool ReactNativeFeatureFlagsAccessor::useImmediateExecutorInAndroidBridgeless() {
  auto flagValue = useImmediateExecutorInAndroidBridgeless_.load();

  if (!flagValue.has_value()) {
    // This block is not exclusive but it is not necessary.
    // If multiple threads try to initialize the feature flag, we would only
    // be accessing the provider multiple times but the end state of this
    // instance and the returned flag value would be the same.

    markFlagAsAccessed(41, "useImmediateExecutorInAndroidBridgeless");

    flagValue = currentProvider_->useImmediateExecutorInAndroidBridgeless();
    useImmediateExecutorInAndroidBridgeless_ = flagValue;
  }

  return flagValue.value();
}

bool ReactNativeFeatureFlagsAccessor::useModernRuntimeScheduler() {
  auto flagValue = useModernRuntimeScheduler_.load();

  if (!flagValue.has_value()) {
    // This block is not exclusive but it is not necessary.
    // If multiple threads try to initialize the feature flag, we would only
    // be accessing the provider multiple times but the end state of this
    // instance and the returned flag value would be the same.

    markFlagAsAccessed(42, "useModernRuntimeScheduler");

    flagValue = currentProvider_->useModernRuntimeScheduler();
    useModernRuntimeScheduler_ = flagValue;
  }

  return flagValue.value();
}

bool ReactNativeFeatureFlagsAccessor::useNativeViewConfigsInBridgelessMode() {
  auto flagValue = useNativeViewConfigsInBridgelessMode_.load();

  if (!flagValue.has_value()) {
    // This block is not exclusive but it is not necessary.
    // If multiple threads try to initialize the feature flag, we would only
    // be accessing the provider multiple times but the end state of this
    // instance and the returned flag value would be the same.

    markFlagAsAccessed(43, "useNativeViewConfigsInBridgelessMode");

    flagValue = currentProvider_->useNativeViewConfigsInBridgelessMode();
    useNativeViewConfigsInBridgelessMode_ = flagValue;
  }

  return flagValue.value();
}

bool ReactNativeFeatureFlagsAccessor::useOptimisedViewPreallocationOnAndroid() {
  auto flagValue = useOptimisedViewPreallocationOnAndroid_.load();

  if (!flagValue.has_value()) {
    // This block is not exclusive but it is not necessary.
    // If multiple threads try to initialize the feature flag, we would only
    // be accessing the provider multiple times but the end state of this
    // instance and the returned flag value would be the same.

    markFlagAsAccessed(44, "useOptimisedViewPreallocationOnAndroid");

    flagValue = currentProvider_->useOptimisedViewPreallocationOnAndroid();
    useOptimisedViewPreallocationOnAndroid_ = flagValue;
  }

  return flagValue.value();
}

bool ReactNativeFeatureFlagsAccessor::useOptimizedEventBatchingOnAndroid() {
  auto flagValue = useOptimizedEventBatchingOnAndroid_.load();

  if (!flagValue.has_value()) {
    // This block is not exclusive but it is not necessary.
    // If multiple threads try to initialize the feature flag, we would only
    // be accessing the provider multiple times but the end state of this
    // instance and the returned flag value would be the same.

    markFlagAsAccessed(45, "useOptimizedEventBatchingOnAndroid");

    flagValue = currentProvider_->useOptimizedEventBatchingOnAndroid();
    useOptimizedEventBatchingOnAndroid_ = flagValue;
  }

  return flagValue.value();
}

bool ReactNativeFeatureFlagsAccessor::useRuntimeShadowNodeReferenceUpdate() {
  auto flagValue = useRuntimeShadowNodeReferenceUpdate_.load();

  if (!flagValue.has_value()) {
    // This block is not exclusive but it is not necessary.
    // If multiple threads try to initialize the feature flag, we would only
    // be accessing the provider multiple times but the end state of this
    // instance and the returned flag value would be the same.

    markFlagAsAccessed(46, "useRuntimeShadowNodeReferenceUpdate");

    flagValue = currentProvider_->useRuntimeShadowNodeReferenceUpdate();
    useRuntimeShadowNodeReferenceUpdate_ = flagValue;
  }

  return flagValue.value();
}

bool ReactNativeFeatureFlagsAccessor::useTurboModuleInterop() {
  auto flagValue = useTurboModuleInterop_.load();

  if (!flagValue.has_value()) {
    // This block is not exclusive but it is not necessary.
    // If multiple threads try to initialize the feature flag, we would only
    // be accessing the provider multiple times but the end state of this
    // instance and the returned flag value would be the same.

    markFlagAsAccessed(47, "useTurboModuleInterop");

    flagValue = currentProvider_->useTurboModuleInterop();
    useTurboModuleInterop_ = flagValue;
  }

  return flagValue.value();
}

bool ReactNativeFeatureFlagsAccessor::useTurboModules() {
  auto flagValue = useTurboModules_.load();

  if (!flagValue.has_value()) {
    // This block is not exclusive but it is not necessary.
    // If multiple threads try to initialize the feature flag, we would only
    // be accessing the provider multiple times but the end state of this
    // instance and the returned flag value would be the same.

    markFlagAsAccessed(48, "useTurboModules");

    flagValue = currentProvider_->useTurboModules();
    useTurboModules_ = flagValue;
  }

  return flagValue.value();
}

void ReactNativeFeatureFlagsAccessor::override(
    std::unique_ptr<ReactNativeFeatureFlagsProvider> provider) {
  if (wasOverridden_) {
    throw std::runtime_error(
        "Feature flags cannot be overridden more than once");
  }

  ensureFlagsNotAccessed();
  wasOverridden_ = true;
  currentProvider_ = std::move(provider);
}

void ReactNativeFeatureFlagsAccessor::markFlagAsAccessed(
    int position,
    const char* flagName) {
  accessedFeatureFlags_[position] = flagName;
}

void ReactNativeFeatureFlagsAccessor::ensureFlagsNotAccessed() {
  std::ostringstream featureFlagListBuilder;
  for (const auto& featureFlagName : accessedFeatureFlags_) {
    if (featureFlagName != nullptr) {
      featureFlagListBuilder << featureFlagName << ", ";
    }
  }

  std::string accessedFeatureFlagNames = featureFlagListBuilder.str();
  if (!accessedFeatureFlagNames.empty()) {
    accessedFeatureFlagNames =
        accessedFeatureFlagNames.substr(0, accessedFeatureFlagNames.size() - 2);
  }

  if (!accessedFeatureFlagNames.empty()) {
    throw std::runtime_error(
        "Feature flags were accessed before being overridden: " +
        accessedFeatureFlagNames);
  }
}

} // namespace facebook::react<|MERGE_RESOLUTION|>--- conflicted
+++ resolved
@@ -4,11 +4,7 @@
  * This source code is licensed under the MIT license found in the
  * LICENSE file in the root directory of this source tree.
  *
-<<<<<<< HEAD
- * @generated SignedSource<<e02dcdbdc64dabfac221f939eadcf978>>
-=======
  * @generated SignedSource<<087de432d750fea45c0c564e626ce1d9>>
->>>>>>> e4814b0d
  */
 
 /**
@@ -330,11 +326,7 @@
     // be accessing the provider multiple times but the end state of this
     // instance and the returned flag value would be the same.
 
-<<<<<<< HEAD
-    markFlagAsAccessed(15, "enableLayoutAnimationsOnIOS");
-=======
     markFlagAsAccessed(17, "enableLayoutAnimationsOnIOS");
->>>>>>> e4814b0d
 
     flagValue = currentProvider_->enableLayoutAnimationsOnIOS();
     enableLayoutAnimationsOnIOS_ = flagValue;
