--- conflicted
+++ resolved
@@ -4,11 +4,7 @@
  * This source code is licensed under the MIT license found in the
  * LICENSE file in the root directory of this source tree.
  *
-<<<<<<< HEAD
- * @generated SignedSource<<f23396f3207c353d1727c7d8804f4330>>
-=======
- * @generated SignedSource<<8004f0b9ae8b91aae15118fff947263e>>
->>>>>>> 32ce95cc
+ * @generated SignedSource<<1643a0c3dceea17c1e0b20e2a2c2c600>>
  */
 
 /**
@@ -420,7 +416,7 @@
     // be accessing the provider multiple times but the end state of this
     // instance and the returned flag value would be the same.
 
-    markFlagAsAccessed(18, "enableLineHeightCenteringOnIOS");
+    markFlagAsAccessed(21, "enableLineHeightCenteringOnIOS");
 
     flagValue = currentProvider_->enableLineHeightCenteringOnIOS();
     enableLineHeightCenteringOnIOS_ = flagValue;
@@ -438,11 +434,7 @@
     // be accessing the provider multiple times but the end state of this
     // instance and the returned flag value would be the same.
 
-<<<<<<< HEAD
-    markFlagAsAccessed(19, "enableMainQueueModulesOnIOS");
-=======
-    markFlagAsAccessed(21, "enableMainQueueModulesOnIOS");
->>>>>>> 32ce95cc
+    markFlagAsAccessed(22, "enableMainQueueModulesOnIOS");
 
     flagValue = currentProvider_->enableMainQueueModulesOnIOS();
     enableMainQueueModulesOnIOS_ = flagValue;
@@ -460,11 +452,7 @@
     // be accessing the provider multiple times but the end state of this
     // instance and the returned flag value would be the same.
 
-<<<<<<< HEAD
-    markFlagAsAccessed(20, "enableNativeCSSParsing");
-=======
-    markFlagAsAccessed(22, "enableNativeCSSParsing");
->>>>>>> 32ce95cc
+    markFlagAsAccessed(23, "enableNativeCSSParsing");
 
     flagValue = currentProvider_->enableNativeCSSParsing();
     enableNativeCSSParsing_ = flagValue;
@@ -482,7 +470,7 @@
     // be accessing the provider multiple times but the end state of this
     // instance and the returned flag value would be the same.
 
-    markFlagAsAccessed(23, "enableNetworkEventReporting");
+    markFlagAsAccessed(24, "enableNetworkEventReporting");
 
     flagValue = currentProvider_->enableNetworkEventReporting();
     enableNetworkEventReporting_ = flagValue;
@@ -500,11 +488,7 @@
     // be accessing the provider multiple times but the end state of this
     // instance and the returned flag value would be the same.
 
-<<<<<<< HEAD
-    markFlagAsAccessed(21, "enableNewBackgroundAndBorderDrawables");
-=======
-    markFlagAsAccessed(24, "enableNewBackgroundAndBorderDrawables");
->>>>>>> 32ce95cc
+    markFlagAsAccessed(25, "enableNewBackgroundAndBorderDrawables");
 
     flagValue = currentProvider_->enableNewBackgroundAndBorderDrawables();
     enableNewBackgroundAndBorderDrawables_ = flagValue;
@@ -522,7 +506,7 @@
     // be accessing the provider multiple times but the end state of this
     // instance and the returned flag value would be the same.
 
-    markFlagAsAccessed(25, "enablePreparedTextLayout");
+    markFlagAsAccessed(26, "enablePreparedTextLayout");
 
     flagValue = currentProvider_->enablePreparedTextLayout();
     enablePreparedTextLayout_ = flagValue;
@@ -540,11 +524,7 @@
     // be accessing the provider multiple times but the end state of this
     // instance and the returned flag value would be the same.
 
-<<<<<<< HEAD
-    markFlagAsAccessed(22, "enablePropsUpdateReconciliationAndroid");
-=======
-    markFlagAsAccessed(26, "enablePropsUpdateReconciliationAndroid");
->>>>>>> 32ce95cc
+    markFlagAsAccessed(27, "enablePropsUpdateReconciliationAndroid");
 
     flagValue = currentProvider_->enablePropsUpdateReconciliationAndroid();
     enablePropsUpdateReconciliationAndroid_ = flagValue;
@@ -562,7 +542,7 @@
     // be accessing the provider multiple times but the end state of this
     // instance and the returned flag value would be the same.
 
-    markFlagAsAccessed(27, "enableResourceTimingAPI");
+    markFlagAsAccessed(28, "enableResourceTimingAPI");
 
     flagValue = currentProvider_->enableResourceTimingAPI();
     enableResourceTimingAPI_ = flagValue;
@@ -580,11 +560,7 @@
     // be accessing the provider multiple times but the end state of this
     // instance and the returned flag value would be the same.
 
-<<<<<<< HEAD
-    markFlagAsAccessed(23, "enableSynchronousStateUpdates");
-=======
-    markFlagAsAccessed(28, "enableSynchronousStateUpdates");
->>>>>>> 32ce95cc
+    markFlagAsAccessed(29, "enableSynchronousStateUpdates");
 
     flagValue = currentProvider_->enableSynchronousStateUpdates();
     enableSynchronousStateUpdates_ = flagValue;
@@ -602,11 +578,7 @@
     // be accessing the provider multiple times but the end state of this
     // instance and the returned flag value would be the same.
 
-<<<<<<< HEAD
-    markFlagAsAccessed(24, "enableViewCulling");
-=======
-    markFlagAsAccessed(29, "enableViewCulling");
->>>>>>> 32ce95cc
+    markFlagAsAccessed(30, "enableViewCulling");
 
     flagValue = currentProvider_->enableViewCulling();
     enableViewCulling_ = flagValue;
@@ -624,11 +596,7 @@
     // be accessing the provider multiple times but the end state of this
     // instance and the returned flag value would be the same.
 
-<<<<<<< HEAD
-    markFlagAsAccessed(25, "enableViewRecycling");
-=======
-    markFlagAsAccessed(30, "enableViewRecycling");
->>>>>>> 32ce95cc
+    markFlagAsAccessed(31, "enableViewRecycling");
 
     flagValue = currentProvider_->enableViewRecycling();
     enableViewRecycling_ = flagValue;
@@ -646,11 +614,7 @@
     // be accessing the provider multiple times but the end state of this
     // instance and the returned flag value would be the same.
 
-<<<<<<< HEAD
-    markFlagAsAccessed(26, "enableViewRecyclingForText");
-=======
-    markFlagAsAccessed(31, "enableViewRecyclingForText");
->>>>>>> 32ce95cc
+    markFlagAsAccessed(32, "enableViewRecyclingForText");
 
     flagValue = currentProvider_->enableViewRecyclingForText();
     enableViewRecyclingForText_ = flagValue;
@@ -668,11 +632,7 @@
     // be accessing the provider multiple times but the end state of this
     // instance and the returned flag value would be the same.
 
-<<<<<<< HEAD
-    markFlagAsAccessed(27, "enableViewRecyclingForView");
-=======
-    markFlagAsAccessed(32, "enableViewRecyclingForView");
->>>>>>> 32ce95cc
+    markFlagAsAccessed(33, "enableViewRecyclingForView");
 
     flagValue = currentProvider_->enableViewRecyclingForView();
     enableViewRecyclingForView_ = flagValue;
@@ -690,11 +650,7 @@
     // be accessing the provider multiple times but the end state of this
     // instance and the returned flag value would be the same.
 
-<<<<<<< HEAD
-    markFlagAsAccessed(28, "fixMappingOfEventPrioritiesBetweenFabricAndReact");
-=======
-    markFlagAsAccessed(33, "fixMappingOfEventPrioritiesBetweenFabricAndReact");
->>>>>>> 32ce95cc
+    markFlagAsAccessed(34, "fixMappingOfEventPrioritiesBetweenFabricAndReact");
 
     flagValue = currentProvider_->fixMappingOfEventPrioritiesBetweenFabricAndReact();
     fixMappingOfEventPrioritiesBetweenFabricAndReact_ = flagValue;
@@ -712,11 +668,7 @@
     // be accessing the provider multiple times but the end state of this
     // instance and the returned flag value would be the same.
 
-<<<<<<< HEAD
-    markFlagAsAccessed(29, "fuseboxEnabledRelease");
-=======
-    markFlagAsAccessed(34, "fuseboxEnabledRelease");
->>>>>>> 32ce95cc
+    markFlagAsAccessed(35, "fuseboxEnabledRelease");
 
     flagValue = currentProvider_->fuseboxEnabledRelease();
     fuseboxEnabledRelease_ = flagValue;
@@ -734,11 +686,7 @@
     // be accessing the provider multiple times but the end state of this
     // instance and the returned flag value would be the same.
 
-<<<<<<< HEAD
-    markFlagAsAccessed(30, "fuseboxNetworkInspectionEnabled");
-=======
-    markFlagAsAccessed(35, "fuseboxNetworkInspectionEnabled");
->>>>>>> 32ce95cc
+    markFlagAsAccessed(36, "fuseboxNetworkInspectionEnabled");
 
     flagValue = currentProvider_->fuseboxNetworkInspectionEnabled();
     fuseboxNetworkInspectionEnabled_ = flagValue;
@@ -756,11 +704,7 @@
     // be accessing the provider multiple times but the end state of this
     // instance and the returned flag value would be the same.
 
-<<<<<<< HEAD
-    markFlagAsAccessed(31, "removeTurboModuleManagerDelegateMutex");
-=======
-    markFlagAsAccessed(36, "incorporateMaxLinesDuringAndroidLayout");
->>>>>>> 32ce95cc
+    markFlagAsAccessed(37, "incorporateMaxLinesDuringAndroidLayout");
 
     flagValue = currentProvider_->incorporateMaxLinesDuringAndroidLayout();
     incorporateMaxLinesDuringAndroidLayout_ = flagValue;
@@ -778,11 +722,7 @@
     // be accessing the provider multiple times but the end state of this
     // instance and the returned flag value would be the same.
 
-<<<<<<< HEAD
-    markFlagAsAccessed(32, "traceTurboModulePromiseRejectionsOnAndroid");
-=======
-    markFlagAsAccessed(37, "traceTurboModulePromiseRejectionsOnAndroid");
->>>>>>> 32ce95cc
+    markFlagAsAccessed(38, "traceTurboModulePromiseRejectionsOnAndroid");
 
     flagValue = currentProvider_->traceTurboModulePromiseRejectionsOnAndroid();
     traceTurboModulePromiseRejectionsOnAndroid_ = flagValue;
@@ -800,7 +740,7 @@
     // be accessing the provider multiple times but the end state of this
     // instance and the returned flag value would be the same.
 
-    markFlagAsAccessed(38, "updateRuntimeShadowNodeReferencesOnCommit");
+    markFlagAsAccessed(39, "updateRuntimeShadowNodeReferencesOnCommit");
 
     flagValue = currentProvider_->updateRuntimeShadowNodeReferencesOnCommit();
     updateRuntimeShadowNodeReferencesOnCommit_ = flagValue;
@@ -818,11 +758,7 @@
     // be accessing the provider multiple times but the end state of this
     // instance and the returned flag value would be the same.
 
-<<<<<<< HEAD
-    markFlagAsAccessed(33, "useAlwaysAvailableJSErrorHandling");
-=======
-    markFlagAsAccessed(39, "useAlwaysAvailableJSErrorHandling");
->>>>>>> 32ce95cc
+    markFlagAsAccessed(40, "useAlwaysAvailableJSErrorHandling");
 
     flagValue = currentProvider_->useAlwaysAvailableJSErrorHandling();
     useAlwaysAvailableJSErrorHandling_ = flagValue;
@@ -840,11 +776,7 @@
     // be accessing the provider multiple times but the end state of this
     // instance and the returned flag value would be the same.
 
-<<<<<<< HEAD
-    markFlagAsAccessed(34, "useEditTextStockAndroidFocusBehavior");
-=======
-    markFlagAsAccessed(40, "useAndroidTextLayoutWidthDirectly");
->>>>>>> 32ce95cc
+    markFlagAsAccessed(41, "useAndroidTextLayoutWidthDirectly");
 
     flagValue = currentProvider_->useAndroidTextLayoutWidthDirectly();
     useAndroidTextLayoutWidthDirectly_ = flagValue;
@@ -862,11 +794,7 @@
     // be accessing the provider multiple times but the end state of this
     // instance and the returned flag value would be the same.
 
-<<<<<<< HEAD
-    markFlagAsAccessed(35, "useFabricInterop");
-=======
-    markFlagAsAccessed(41, "useFabricInterop");
->>>>>>> 32ce95cc
+    markFlagAsAccessed(42, "useFabricInterop");
 
     flagValue = currentProvider_->useFabricInterop();
     useFabricInterop_ = flagValue;
@@ -884,11 +812,7 @@
     // be accessing the provider multiple times but the end state of this
     // instance and the returned flag value would be the same.
 
-<<<<<<< HEAD
-    markFlagAsAccessed(36, "useNativeViewConfigsInBridgelessMode");
-=======
-    markFlagAsAccessed(42, "useNativeViewConfigsInBridgelessMode");
->>>>>>> 32ce95cc
+    markFlagAsAccessed(43, "useNativeViewConfigsInBridgelessMode");
 
     flagValue = currentProvider_->useNativeViewConfigsInBridgelessMode();
     useNativeViewConfigsInBridgelessMode_ = flagValue;
@@ -906,11 +830,7 @@
     // be accessing the provider multiple times but the end state of this
     // instance and the returned flag value would be the same.
 
-<<<<<<< HEAD
-    markFlagAsAccessed(37, "useOptimizedEventBatchingOnAndroid");
-=======
-    markFlagAsAccessed(43, "useOptimizedEventBatchingOnAndroid");
->>>>>>> 32ce95cc
+    markFlagAsAccessed(44, "useOptimizedEventBatchingOnAndroid");
 
     flagValue = currentProvider_->useOptimizedEventBatchingOnAndroid();
     useOptimizedEventBatchingOnAndroid_ = flagValue;
@@ -928,11 +848,7 @@
     // be accessing the provider multiple times but the end state of this
     // instance and the returned flag value would be the same.
 
-<<<<<<< HEAD
-    markFlagAsAccessed(38, "useRawPropsJsiValue");
-=======
-    markFlagAsAccessed(44, "useRawPropsJsiValue");
->>>>>>> 32ce95cc
+    markFlagAsAccessed(45, "useRawPropsJsiValue");
 
     flagValue = currentProvider_->useRawPropsJsiValue();
     useRawPropsJsiValue_ = flagValue;
@@ -950,7 +866,7 @@
     // be accessing the provider multiple times but the end state of this
     // instance and the returned flag value would be the same.
 
-    markFlagAsAccessed(45, "useShadowNodeStateOnClone");
+    markFlagAsAccessed(46, "useShadowNodeStateOnClone");
 
     flagValue = currentProvider_->useShadowNodeStateOnClone();
     useShadowNodeStateOnClone_ = flagValue;
@@ -968,11 +884,7 @@
     // be accessing the provider multiple times but the end state of this
     // instance and the returned flag value would be the same.
 
-<<<<<<< HEAD
-    markFlagAsAccessed(39, "useTurboModuleInterop");
-=======
-    markFlagAsAccessed(46, "useTurboModuleInterop");
->>>>>>> 32ce95cc
+    markFlagAsAccessed(47, "useTurboModuleInterop");
 
     flagValue = currentProvider_->useTurboModuleInterop();
     useTurboModuleInterop_ = flagValue;
@@ -990,11 +902,7 @@
     // be accessing the provider multiple times but the end state of this
     // instance and the returned flag value would be the same.
 
-<<<<<<< HEAD
-    markFlagAsAccessed(40, "useTurboModules");
-=======
-    markFlagAsAccessed(47, "useTurboModules");
->>>>>>> 32ce95cc
+    markFlagAsAccessed(48, "useTurboModules");
 
     flagValue = currentProvider_->useTurboModules();
     useTurboModules_ = flagValue;
