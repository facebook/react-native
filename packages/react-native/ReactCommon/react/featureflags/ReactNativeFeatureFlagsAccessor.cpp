--- conflicted
+++ resolved
@@ -4,11 +4,7 @@
  * This source code is licensed under the MIT license found in the
  * LICENSE file in the root directory of this source tree.
  *
-<<<<<<< HEAD
- * @generated SignedSource<<30a0366b8bc6acb6fcebda0b216eb39c>>
-=======
- * @generated SignedSource<<b7776f630b3254dff4f94afcd152910f>>
->>>>>>> 10d8c0df
+ * @generated SignedSource<<eb3fd30bbecf1114b0e50f8aa86bb613>>
  */
 
 /**
@@ -555,27 +551,6 @@
   return flagValue.value();
 }
 
-<<<<<<< HEAD
-bool ReactNativeFeatureFlagsAccessor::fetchImagesInViewPreallocation() {
-  auto flagValue = fetchImagesInViewPreallocation_.load();
-
-  if (!flagValue.has_value()) {
-    // This block is not exclusive but it is not necessary.
-    // If multiple threads try to initialize the feature flag, we would only
-    // be accessing the provider multiple times but the end state of this
-    // instance and the returned flag value would be the same.
-
-    markFlagAsAccessed(29, "fetchImagesInViewPreallocation");
-
-    flagValue = currentProvider_->fetchImagesInViewPreallocation();
-    fetchImagesInViewPreallocation_ = flagValue;
-  }
-
-  return flagValue.value();
-}
-
-=======
->>>>>>> 10d8c0df
 bool ReactNativeFeatureFlagsAccessor::fixMappingOfEventPrioritiesBetweenFabricAndReact() {
   auto flagValue = fixMappingOfEventPrioritiesBetweenFabricAndReact_.load();
 
@@ -585,11 +560,7 @@
     // be accessing the provider multiple times but the end state of this
     // instance and the returned flag value would be the same.
 
-<<<<<<< HEAD
-    markFlagAsAccessed(30, "fixMappingOfEventPrioritiesBetweenFabricAndReact");
-=======
-    markFlagAsAccessed(28, "fixMappingOfEventPrioritiesBetweenFabricAndReact");
->>>>>>> 10d8c0df
+    markFlagAsAccessed(29, "fixMappingOfEventPrioritiesBetweenFabricAndReact");
 
     flagValue = currentProvider_->fixMappingOfEventPrioritiesBetweenFabricAndReact();
     fixMappingOfEventPrioritiesBetweenFabricAndReact_ = flagValue;
@@ -607,11 +578,7 @@
     // be accessing the provider multiple times but the end state of this
     // instance and the returned flag value would be the same.
 
-<<<<<<< HEAD
-    markFlagAsAccessed(31, "fixMountingCoordinatorReportedPendingTransactionsOnAndroid");
-=======
-    markFlagAsAccessed(29, "fixMountingCoordinatorReportedPendingTransactionsOnAndroid");
->>>>>>> 10d8c0df
+    markFlagAsAccessed(30, "fixMountingCoordinatorReportedPendingTransactionsOnAndroid");
 
     flagValue = currentProvider_->fixMountingCoordinatorReportedPendingTransactionsOnAndroid();
     fixMountingCoordinatorReportedPendingTransactionsOnAndroid_ = flagValue;
@@ -629,11 +596,7 @@
     // be accessing the provider multiple times but the end state of this
     // instance and the returned flag value would be the same.
 
-<<<<<<< HEAD
-    markFlagAsAccessed(32, "forceBatchingMountItemsOnAndroid");
-=======
-    markFlagAsAccessed(30, "forceBatchingMountItemsOnAndroid");
->>>>>>> 10d8c0df
+    markFlagAsAccessed(31, "forceBatchingMountItemsOnAndroid");
 
     flagValue = currentProvider_->forceBatchingMountItemsOnAndroid();
     forceBatchingMountItemsOnAndroid_ = flagValue;
@@ -651,11 +614,7 @@
     // be accessing the provider multiple times but the end state of this
     // instance and the returned flag value would be the same.
 
-<<<<<<< HEAD
-    markFlagAsAccessed(33, "fuseboxEnabledDebug");
-=======
-    markFlagAsAccessed(31, "fuseboxEnabledDebug");
->>>>>>> 10d8c0df
+    markFlagAsAccessed(32, "fuseboxEnabledDebug");
 
     flagValue = currentProvider_->fuseboxEnabledDebug();
     fuseboxEnabledDebug_ = flagValue;
@@ -673,11 +632,7 @@
     // be accessing the provider multiple times but the end state of this
     // instance and the returned flag value would be the same.
 
-<<<<<<< HEAD
-    markFlagAsAccessed(34, "fuseboxEnabledRelease");
-=======
-    markFlagAsAccessed(32, "fuseboxEnabledRelease");
->>>>>>> 10d8c0df
+    markFlagAsAccessed(33, "fuseboxEnabledRelease");
 
     flagValue = currentProvider_->fuseboxEnabledRelease();
     fuseboxEnabledRelease_ = flagValue;
@@ -695,11 +650,7 @@
     // be accessing the provider multiple times but the end state of this
     // instance and the returned flag value would be the same.
 
-<<<<<<< HEAD
-    markFlagAsAccessed(35, "initEagerTurboModulesOnNativeModulesQueueAndroid");
-=======
-    markFlagAsAccessed(33, "initEagerTurboModulesOnNativeModulesQueueAndroid");
->>>>>>> 10d8c0df
+    markFlagAsAccessed(34, "initEagerTurboModulesOnNativeModulesQueueAndroid");
 
     flagValue = currentProvider_->initEagerTurboModulesOnNativeModulesQueueAndroid();
     initEagerTurboModulesOnNativeModulesQueueAndroid_ = flagValue;
@@ -717,11 +668,7 @@
     // be accessing the provider multiple times but the end state of this
     // instance and the returned flag value would be the same.
 
-<<<<<<< HEAD
-    markFlagAsAccessed(36, "lazyAnimationCallbacks");
-=======
-    markFlagAsAccessed(34, "lazyAnimationCallbacks");
->>>>>>> 10d8c0df
+    markFlagAsAccessed(35, "lazyAnimationCallbacks");
 
     flagValue = currentProvider_->lazyAnimationCallbacks();
     lazyAnimationCallbacks_ = flagValue;
@@ -739,11 +686,7 @@
     // be accessing the provider multiple times but the end state of this
     // instance and the returned flag value would be the same.
 
-<<<<<<< HEAD
-    markFlagAsAccessed(37, "loadVectorDrawablesOnImages");
-=======
-    markFlagAsAccessed(35, "loadVectorDrawablesOnImages");
->>>>>>> 10d8c0df
+    markFlagAsAccessed(36, "loadVectorDrawablesOnImages");
 
     flagValue = currentProvider_->loadVectorDrawablesOnImages();
     loadVectorDrawablesOnImages_ = flagValue;
@@ -761,11 +704,7 @@
     // be accessing the provider multiple times but the end state of this
     // instance and the returned flag value would be the same.
 
-<<<<<<< HEAD
-    markFlagAsAccessed(38, "setAndroidLayoutDirection");
-=======
-    markFlagAsAccessed(36, "setAndroidLayoutDirection");
->>>>>>> 10d8c0df
+    markFlagAsAccessed(37, "setAndroidLayoutDirection");
 
     flagValue = currentProvider_->setAndroidLayoutDirection();
     setAndroidLayoutDirection_ = flagValue;
@@ -783,11 +722,7 @@
     // be accessing the provider multiple times but the end state of this
     // instance and the returned flag value would be the same.
 
-<<<<<<< HEAD
-    markFlagAsAccessed(39, "traceTurboModulePromiseRejectionsOnAndroid");
-=======
-    markFlagAsAccessed(37, "traceTurboModulePromiseRejectionsOnAndroid");
->>>>>>> 10d8c0df
+    markFlagAsAccessed(38, "traceTurboModulePromiseRejectionsOnAndroid");
 
     flagValue = currentProvider_->traceTurboModulePromiseRejectionsOnAndroid();
     traceTurboModulePromiseRejectionsOnAndroid_ = flagValue;
@@ -805,11 +740,7 @@
     // be accessing the provider multiple times but the end state of this
     // instance and the returned flag value would be the same.
 
-<<<<<<< HEAD
-    markFlagAsAccessed(40, "useFabricInterop");
-=======
-    markFlagAsAccessed(38, "useFabricInterop");
->>>>>>> 10d8c0df
+    markFlagAsAccessed(39, "useFabricInterop");
 
     flagValue = currentProvider_->useFabricInterop();
     useFabricInterop_ = flagValue;
@@ -827,11 +758,7 @@
     // be accessing the provider multiple times but the end state of this
     // instance and the returned flag value would be the same.
 
-<<<<<<< HEAD
-    markFlagAsAccessed(41, "useImmediateExecutorInAndroidBridgeless");
-=======
-    markFlagAsAccessed(39, "useImmediateExecutorInAndroidBridgeless");
->>>>>>> 10d8c0df
+    markFlagAsAccessed(40, "useImmediateExecutorInAndroidBridgeless");
 
     flagValue = currentProvider_->useImmediateExecutorInAndroidBridgeless();
     useImmediateExecutorInAndroidBridgeless_ = flagValue;
@@ -849,11 +776,7 @@
     // be accessing the provider multiple times but the end state of this
     // instance and the returned flag value would be the same.
 
-<<<<<<< HEAD
-    markFlagAsAccessed(42, "useModernRuntimeScheduler");
-=======
-    markFlagAsAccessed(40, "useModernRuntimeScheduler");
->>>>>>> 10d8c0df
+    markFlagAsAccessed(41, "useModernRuntimeScheduler");
 
     flagValue = currentProvider_->useModernRuntimeScheduler();
     useModernRuntimeScheduler_ = flagValue;
@@ -871,11 +794,7 @@
     // be accessing the provider multiple times but the end state of this
     // instance and the returned flag value would be the same.
 
-<<<<<<< HEAD
-    markFlagAsAccessed(43, "useNativeViewConfigsInBridgelessMode");
-=======
-    markFlagAsAccessed(41, "useNativeViewConfigsInBridgelessMode");
->>>>>>> 10d8c0df
+    markFlagAsAccessed(42, "useNativeViewConfigsInBridgelessMode");
 
     flagValue = currentProvider_->useNativeViewConfigsInBridgelessMode();
     useNativeViewConfigsInBridgelessMode_ = flagValue;
@@ -893,11 +812,7 @@
     // be accessing the provider multiple times but the end state of this
     // instance and the returned flag value would be the same.
 
-<<<<<<< HEAD
-    markFlagAsAccessed(44, "useOptimisedViewPreallocationOnAndroid");
-=======
-    markFlagAsAccessed(42, "useOptimisedViewPreallocationOnAndroid");
->>>>>>> 10d8c0df
+    markFlagAsAccessed(43, "useOptimisedViewPreallocationOnAndroid");
 
     flagValue = currentProvider_->useOptimisedViewPreallocationOnAndroid();
     useOptimisedViewPreallocationOnAndroid_ = flagValue;
@@ -915,11 +830,7 @@
     // be accessing the provider multiple times but the end state of this
     // instance and the returned flag value would be the same.
 
-<<<<<<< HEAD
-    markFlagAsAccessed(45, "useOptimizedEventBatchingOnAndroid");
-=======
-    markFlagAsAccessed(43, "useOptimizedEventBatchingOnAndroid");
->>>>>>> 10d8c0df
+    markFlagAsAccessed(44, "useOptimizedEventBatchingOnAndroid");
 
     flagValue = currentProvider_->useOptimizedEventBatchingOnAndroid();
     useOptimizedEventBatchingOnAndroid_ = flagValue;
@@ -937,11 +848,7 @@
     // be accessing the provider multiple times but the end state of this
     // instance and the returned flag value would be the same.
 
-<<<<<<< HEAD
-    markFlagAsAccessed(46, "useRuntimeShadowNodeReferenceUpdate");
-=======
-    markFlagAsAccessed(44, "useRuntimeShadowNodeReferenceUpdate");
->>>>>>> 10d8c0df
+    markFlagAsAccessed(45, "useRuntimeShadowNodeReferenceUpdate");
 
     flagValue = currentProvider_->useRuntimeShadowNodeReferenceUpdate();
     useRuntimeShadowNodeReferenceUpdate_ = flagValue;
@@ -959,11 +866,7 @@
     // be accessing the provider multiple times but the end state of this
     // instance and the returned flag value would be the same.
 
-<<<<<<< HEAD
-    markFlagAsAccessed(47, "useTurboModuleInterop");
-=======
-    markFlagAsAccessed(45, "useTurboModuleInterop");
->>>>>>> 10d8c0df
+    markFlagAsAccessed(46, "useTurboModuleInterop");
 
     flagValue = currentProvider_->useTurboModuleInterop();
     useTurboModuleInterop_ = flagValue;
@@ -981,11 +884,7 @@
     // be accessing the provider multiple times but the end state of this
     // instance and the returned flag value would be the same.
 
-<<<<<<< HEAD
-    markFlagAsAccessed(48, "useTurboModules");
-=======
-    markFlagAsAccessed(46, "useTurboModules");
->>>>>>> 10d8c0df
+    markFlagAsAccessed(47, "useTurboModules");
 
     flagValue = currentProvider_->useTurboModules();
     useTurboModules_ = flagValue;
