/*
 * Copyright (c) Meta Platforms, Inc. and affiliates.
 *
 * This source code is licensed under the MIT license found in the
 * LICENSE file in the root directory of this source tree.
 *
<<<<<<< HEAD
 * @generated SignedSource<<b22144ce4d191b20cc8b04881d4a34c2>>
=======
 * @generated SignedSource<<569e1a2d92d988c3695ebeb0d937337c>>
>>>>>>> 04b40852
 */

/**
 * IMPORTANT: Do NOT modify this file directly.
 *
 * To change the definition of the flags, edit
 *   packages/react-native/scripts/featureflags/ReactNativeFeatureFlags.config.js.
 *
 * To regenerate this code, run the following script from the repo root:
 *   yarn featureflags --update
 */

#include <react/featureflags/ReactNativeFeatureFlagsDefaults.h>
#include <sstream>
#include <stdexcept>
#include <string>
#include "ReactNativeFeatureFlags.h"

namespace facebook::react {

ReactNativeFeatureFlagsAccessor::ReactNativeFeatureFlagsAccessor()
    : currentProvider_(std::make_unique<ReactNativeFeatureFlagsDefaults>()),
      wasOverridden_(false) {}

bool ReactNativeFeatureFlagsAccessor::commonTestFlag() {
  auto flagValue = commonTestFlag_.load();

  if (!flagValue.has_value()) {
    // This block is not exclusive but it is not necessary.
    // If multiple threads try to initialize the feature flag, we would only
    // be accessing the provider multiple times but the end state of this
    // instance and the returned flag value would be the same.

    markFlagAsAccessed(0, "commonTestFlag");

    flagValue = currentProvider_->commonTestFlag();
    commonTestFlag_ = flagValue;
  }

  return flagValue.value();
}

bool ReactNativeFeatureFlagsAccessor::disableMountItemReorderingAndroid() {
  auto flagValue = disableMountItemReorderingAndroid_.load();

  if (!flagValue.has_value()) {
    // This block is not exclusive but it is not necessary.
    // If multiple threads try to initialize the feature flag, we would only
    // be accessing the provider multiple times but the end state of this
    // instance and the returned flag value would be the same.

    markFlagAsAccessed(1, "disableMountItemReorderingAndroid");

    flagValue = currentProvider_->disableMountItemReorderingAndroid();
    disableMountItemReorderingAndroid_ = flagValue;
  }

  return flagValue.value();
}

bool ReactNativeFeatureFlagsAccessor::enableAccumulatedUpdatesInRawPropsAndroid() {
  auto flagValue = enableAccumulatedUpdatesInRawPropsAndroid_.load();

  if (!flagValue.has_value()) {
    // This block is not exclusive but it is not necessary.
    // If multiple threads try to initialize the feature flag, we would only
    // be accessing the provider multiple times but the end state of this
    // instance and the returned flag value would be the same.

    markFlagAsAccessed(2, "enableAccumulatedUpdatesInRawPropsAndroid");

    flagValue = currentProvider_->enableAccumulatedUpdatesInRawPropsAndroid();
    enableAccumulatedUpdatesInRawPropsAndroid_ = flagValue;
  }

  return flagValue.value();
}

bool ReactNativeFeatureFlagsAccessor::enableBridgelessArchitecture() {
  auto flagValue = enableBridgelessArchitecture_.load();

  if (!flagValue.has_value()) {
    // This block is not exclusive but it is not necessary.
    // If multiple threads try to initialize the feature flag, we would only
    // be accessing the provider multiple times but the end state of this
    // instance and the returned flag value would be the same.

    markFlagAsAccessed(3, "enableBridgelessArchitecture");

    flagValue = currentProvider_->enableBridgelessArchitecture();
    enableBridgelessArchitecture_ = flagValue;
  }

  return flagValue.value();
}

bool ReactNativeFeatureFlagsAccessor::enableCppPropsIteratorSetter() {
  auto flagValue = enableCppPropsIteratorSetter_.load();

  if (!flagValue.has_value()) {
    // This block is not exclusive but it is not necessary.
    // If multiple threads try to initialize the feature flag, we would only
    // be accessing the provider multiple times but the end state of this
    // instance and the returned flag value would be the same.

    markFlagAsAccessed(4, "enableCppPropsIteratorSetter");

    flagValue = currentProvider_->enableCppPropsIteratorSetter();
    enableCppPropsIteratorSetter_ = flagValue;
  }

  return flagValue.value();
}

bool ReactNativeFeatureFlagsAccessor::enableEagerRootViewAttachment() {
  auto flagValue = enableEagerRootViewAttachment_.load();

  if (!flagValue.has_value()) {
    // This block is not exclusive but it is not necessary.
    // If multiple threads try to initialize the feature flag, we would only
    // be accessing the provider multiple times but the end state of this
    // instance and the returned flag value would be the same.

    markFlagAsAccessed(5, "enableEagerRootViewAttachment");

    flagValue = currentProvider_->enableEagerRootViewAttachment();
    enableEagerRootViewAttachment_ = flagValue;
  }

  return flagValue.value();
}

bool ReactNativeFeatureFlagsAccessor::enableEventEmitterRetentionDuringGesturesOnAndroid() {
  auto flagValue = enableEventEmitterRetentionDuringGesturesOnAndroid_.load();

  if (!flagValue.has_value()) {
    // This block is not exclusive but it is not necessary.
    // If multiple threads try to initialize the feature flag, we would only
    // be accessing the provider multiple times but the end state of this
    // instance and the returned flag value would be the same.

    markFlagAsAccessed(6, "enableEventEmitterRetentionDuringGesturesOnAndroid");

    flagValue = currentProvider_->enableEventEmitterRetentionDuringGesturesOnAndroid();
    enableEventEmitterRetentionDuringGesturesOnAndroid_ = flagValue;
  }

  return flagValue.value();
}

bool ReactNativeFeatureFlagsAccessor::enableFabricLogs() {
  auto flagValue = enableFabricLogs_.load();

  if (!flagValue.has_value()) {
    // This block is not exclusive but it is not necessary.
    // If multiple threads try to initialize the feature flag, we would only
    // be accessing the provider multiple times but the end state of this
    // instance and the returned flag value would be the same.

    markFlagAsAccessed(7, "enableFabricLogs");

    flagValue = currentProvider_->enableFabricLogs();
    enableFabricLogs_ = flagValue;
  }

  return flagValue.value();
}

bool ReactNativeFeatureFlagsAccessor::enableFabricRenderer() {
  auto flagValue = enableFabricRenderer_.load();

  if (!flagValue.has_value()) {
    // This block is not exclusive but it is not necessary.
    // If multiple threads try to initialize the feature flag, we would only
    // be accessing the provider multiple times but the end state of this
    // instance and the returned flag value would be the same.

    markFlagAsAccessed(8, "enableFabricRenderer");

    flagValue = currentProvider_->enableFabricRenderer();
    enableFabricRenderer_ = flagValue;
  }

  return flagValue.value();
}

bool ReactNativeFeatureFlagsAccessor::enableFixForViewCommandRace() {
  auto flagValue = enableFixForViewCommandRace_.load();

  if (!flagValue.has_value()) {
    // This block is not exclusive but it is not necessary.
    // If multiple threads try to initialize the feature flag, we would only
    // be accessing the provider multiple times but the end state of this
    // instance and the returned flag value would be the same.

    markFlagAsAccessed(9, "enableFixForViewCommandRace");

    flagValue = currentProvider_->enableFixForViewCommandRace();
    enableFixForViewCommandRace_ = flagValue;
  }

  return flagValue.value();
}

bool ReactNativeFeatureFlagsAccessor::enableIOSViewClipToPaddingBox() {
  auto flagValue = enableIOSViewClipToPaddingBox_.load();

  if (!flagValue.has_value()) {
    // This block is not exclusive but it is not necessary.
    // If multiple threads try to initialize the feature flag, we would only
    // be accessing the provider multiple times but the end state of this
    // instance and the returned flag value would be the same.

    markFlagAsAccessed(10, "enableIOSViewClipToPaddingBox");

    flagValue = currentProvider_->enableIOSViewClipToPaddingBox();
    enableIOSViewClipToPaddingBox_ = flagValue;
  }

  return flagValue.value();
}

bool ReactNativeFeatureFlagsAccessor::enableImagePrefetchingAndroid() {
  auto flagValue = enableImagePrefetchingAndroid_.load();

  if (!flagValue.has_value()) {
    // This block is not exclusive but it is not necessary.
    // If multiple threads try to initialize the feature flag, we would only
    // be accessing the provider multiple times but the end state of this
    // instance and the returned flag value would be the same.

    markFlagAsAccessed(11, "enableImagePrefetchingAndroid");

    flagValue = currentProvider_->enableImagePrefetchingAndroid();
    enableImagePrefetchingAndroid_ = flagValue;
  }

  return flagValue.value();
}

bool ReactNativeFeatureFlagsAccessor::enableJSRuntimeGCOnMemoryPressureOnIOS() {
  auto flagValue = enableJSRuntimeGCOnMemoryPressureOnIOS_.load();

  if (!flagValue.has_value()) {
    // This block is not exclusive but it is not necessary.
    // If multiple threads try to initialize the feature flag, we would only
    // be accessing the provider multiple times but the end state of this
    // instance and the returned flag value would be the same.

    markFlagAsAccessed(12, "enableJSRuntimeGCOnMemoryPressureOnIOS");

    flagValue = currentProvider_->enableJSRuntimeGCOnMemoryPressureOnIOS();
    enableJSRuntimeGCOnMemoryPressureOnIOS_ = flagValue;
  }

  return flagValue.value();
}

bool ReactNativeFeatureFlagsAccessor::enableLayoutAnimationsOnAndroid() {
  auto flagValue = enableLayoutAnimationsOnAndroid_.load();

  if (!flagValue.has_value()) {
    // This block is not exclusive but it is not necessary.
    // If multiple threads try to initialize the feature flag, we would only
    // be accessing the provider multiple times but the end state of this
    // instance and the returned flag value would be the same.

    markFlagAsAccessed(13, "enableLayoutAnimationsOnAndroid");

    flagValue = currentProvider_->enableLayoutAnimationsOnAndroid();
    enableLayoutAnimationsOnAndroid_ = flagValue;
  }

  return flagValue.value();
}

bool ReactNativeFeatureFlagsAccessor::enableLayoutAnimationsOnIOS() {
  auto flagValue = enableLayoutAnimationsOnIOS_.load();

  if (!flagValue.has_value()) {
    // This block is not exclusive but it is not necessary.
    // If multiple threads try to initialize the feature flag, we would only
    // be accessing the provider multiple times but the end state of this
    // instance and the returned flag value would be the same.

    markFlagAsAccessed(14, "enableLayoutAnimationsOnIOS");

    flagValue = currentProvider_->enableLayoutAnimationsOnIOS();
    enableLayoutAnimationsOnIOS_ = flagValue;
  }

  return flagValue.value();
}

bool ReactNativeFeatureFlagsAccessor::enableLineHeightCenteringOnIOS() {
  auto flagValue = enableLineHeightCenteringOnIOS_.load();

  if (!flagValue.has_value()) {
    // This block is not exclusive but it is not necessary.
    // If multiple threads try to initialize the feature flag, we would only
    // be accessing the provider multiple times but the end state of this
    // instance and the returned flag value would be the same.

    markFlagAsAccessed(16, "enableLineHeightCenteringOnIOS");

    flagValue = currentProvider_->enableLineHeightCenteringOnIOS();
    enableLineHeightCenteringOnIOS_ = flagValue;
  }

  return flagValue.value();
}

bool ReactNativeFeatureFlagsAccessor::enableLongTaskAPI() {
  auto flagValue = enableLongTaskAPI_.load();

  if (!flagValue.has_value()) {
    // This block is not exclusive but it is not necessary.
    // If multiple threads try to initialize the feature flag, we would only
    // be accessing the provider multiple times but the end state of this
    // instance and the returned flag value would be the same.

<<<<<<< HEAD
    markFlagAsAccessed(17, "enableLongTaskAPI");
=======
    markFlagAsAccessed(15, "enableLongTaskAPI");
>>>>>>> 04b40852

    flagValue = currentProvider_->enableLongTaskAPI();
    enableLongTaskAPI_ = flagValue;
  }

  return flagValue.value();
}

bool ReactNativeFeatureFlagsAccessor::enableNativeCSSParsing() {
  auto flagValue = enableNativeCSSParsing_.load();

  if (!flagValue.has_value()) {
    // This block is not exclusive but it is not necessary.
    // If multiple threads try to initialize the feature flag, we would only
    // be accessing the provider multiple times but the end state of this
    // instance and the returned flag value would be the same.

    markFlagAsAccessed(16, "enableNativeCSSParsing");

    flagValue = currentProvider_->enableNativeCSSParsing();
    enableNativeCSSParsing_ = flagValue;
  }

  return flagValue.value();
}

bool ReactNativeFeatureFlagsAccessor::enableNewBackgroundAndBorderDrawables() {
  auto flagValue = enableNewBackgroundAndBorderDrawables_.load();

  if (!flagValue.has_value()) {
    // This block is not exclusive but it is not necessary.
    // If multiple threads try to initialize the feature flag, we would only
    // be accessing the provider multiple times but the end state of this
    // instance and the returned flag value would be the same.

    markFlagAsAccessed(18, "enableNewBackgroundAndBorderDrawables");

    flagValue = currentProvider_->enableNewBackgroundAndBorderDrawables();
    enableNewBackgroundAndBorderDrawables_ = flagValue;
  }

  return flagValue.value();
}

bool ReactNativeFeatureFlagsAccessor::enablePreciseSchedulingForPremountItemsOnAndroid() {
  auto flagValue = enablePreciseSchedulingForPremountItemsOnAndroid_.load();

  if (!flagValue.has_value()) {
    // This block is not exclusive but it is not necessary.
    // If multiple threads try to initialize the feature flag, we would only
    // be accessing the provider multiple times but the end state of this
    // instance and the returned flag value would be the same.

    markFlagAsAccessed(19, "enablePreciseSchedulingForPremountItemsOnAndroid");

    flagValue = currentProvider_->enablePreciseSchedulingForPremountItemsOnAndroid();
    enablePreciseSchedulingForPremountItemsOnAndroid_ = flagValue;
  }

  return flagValue.value();
}

bool ReactNativeFeatureFlagsAccessor::enablePropsUpdateReconciliationAndroid() {
  auto flagValue = enablePropsUpdateReconciliationAndroid_.load();

  if (!flagValue.has_value()) {
    // This block is not exclusive but it is not necessary.
    // If multiple threads try to initialize the feature flag, we would only
    // be accessing the provider multiple times but the end state of this
    // instance and the returned flag value would be the same.

    markFlagAsAccessed(20, "enablePropsUpdateReconciliationAndroid");

    flagValue = currentProvider_->enablePropsUpdateReconciliationAndroid();
    enablePropsUpdateReconciliationAndroid_ = flagValue;
  }

  return flagValue.value();
}

bool ReactNativeFeatureFlagsAccessor::enableReportEventPaintTime() {
  auto flagValue = enableReportEventPaintTime_.load();

  if (!flagValue.has_value()) {
    // This block is not exclusive but it is not necessary.
    // If multiple threads try to initialize the feature flag, we would only
    // be accessing the provider multiple times but the end state of this
    // instance and the returned flag value would be the same.

    markFlagAsAccessed(21, "enableReportEventPaintTime");

    flagValue = currentProvider_->enableReportEventPaintTime();
    enableReportEventPaintTime_ = flagValue;
  }

  return flagValue.value();
}

bool ReactNativeFeatureFlagsAccessor::enableSynchronousStateUpdates() {
  auto flagValue = enableSynchronousStateUpdates_.load();

  if (!flagValue.has_value()) {
    // This block is not exclusive but it is not necessary.
    // If multiple threads try to initialize the feature flag, we would only
    // be accessing the provider multiple times but the end state of this
    // instance and the returned flag value would be the same.

    markFlagAsAccessed(22, "enableSynchronousStateUpdates");

    flagValue = currentProvider_->enableSynchronousStateUpdates();
    enableSynchronousStateUpdates_ = flagValue;
  }

  return flagValue.value();
}

bool ReactNativeFeatureFlagsAccessor::enableUIConsistency() {
  auto flagValue = enableUIConsistency_.load();

  if (!flagValue.has_value()) {
    // This block is not exclusive but it is not necessary.
    // If multiple threads try to initialize the feature flag, we would only
    // be accessing the provider multiple times but the end state of this
    // instance and the returned flag value would be the same.

    markFlagAsAccessed(23, "enableUIConsistency");

    flagValue = currentProvider_->enableUIConsistency();
    enableUIConsistency_ = flagValue;
  }

  return flagValue.value();
}

bool ReactNativeFeatureFlagsAccessor::enableViewCulling() {
  auto flagValue = enableViewCulling_.load();

  if (!flagValue.has_value()) {
    // This block is not exclusive but it is not necessary.
    // If multiple threads try to initialize the feature flag, we would only
    // be accessing the provider multiple times but the end state of this
    // instance and the returned flag value would be the same.

    markFlagAsAccessed(24, "enableViewCulling");

    flagValue = currentProvider_->enableViewCulling();
    enableViewCulling_ = flagValue;
  }

  return flagValue.value();
}

bool ReactNativeFeatureFlagsAccessor::enableViewRecycling() {
  auto flagValue = enableViewRecycling_.load();

  if (!flagValue.has_value()) {
    // This block is not exclusive but it is not necessary.
    // If multiple threads try to initialize the feature flag, we would only
    // be accessing the provider multiple times but the end state of this
    // instance and the returned flag value would be the same.

    markFlagAsAccessed(25, "enableViewRecycling");

    flagValue = currentProvider_->enableViewRecycling();
    enableViewRecycling_ = flagValue;
  }

  return flagValue.value();
}

bool ReactNativeFeatureFlagsAccessor::enableViewRecyclingForText() {
  auto flagValue = enableViewRecyclingForText_.load();

  if (!flagValue.has_value()) {
    // This block is not exclusive but it is not necessary.
    // If multiple threads try to initialize the feature flag, we would only
    // be accessing the provider multiple times but the end state of this
    // instance and the returned flag value would be the same.

    markFlagAsAccessed(26, "enableViewRecyclingForText");

    flagValue = currentProvider_->enableViewRecyclingForText();
    enableViewRecyclingForText_ = flagValue;
  }

  return flagValue.value();
}

bool ReactNativeFeatureFlagsAccessor::enableViewRecyclingForView() {
  auto flagValue = enableViewRecyclingForView_.load();

  if (!flagValue.has_value()) {
    // This block is not exclusive but it is not necessary.
    // If multiple threads try to initialize the feature flag, we would only
    // be accessing the provider multiple times but the end state of this
    // instance and the returned flag value would be the same.

    markFlagAsAccessed(27, "enableViewRecyclingForView");

    flagValue = currentProvider_->enableViewRecyclingForView();
    enableViewRecyclingForView_ = flagValue;
  }

  return flagValue.value();
}

bool ReactNativeFeatureFlagsAccessor::excludeYogaFromRawProps() {
  auto flagValue = excludeYogaFromRawProps_.load();

  if (!flagValue.has_value()) {
    // This block is not exclusive but it is not necessary.
    // If multiple threads try to initialize the feature flag, we would only
    // be accessing the provider multiple times but the end state of this
    // instance and the returned flag value would be the same.

    markFlagAsAccessed(28, "excludeYogaFromRawProps");

    flagValue = currentProvider_->excludeYogaFromRawProps();
    excludeYogaFromRawProps_ = flagValue;
  }

  return flagValue.value();
}

bool ReactNativeFeatureFlagsAccessor::fixDifferentiatorEmittingUpdatesWithWrongParentTag() {
  auto flagValue = fixDifferentiatorEmittingUpdatesWithWrongParentTag_.load();

  if (!flagValue.has_value()) {
    // This block is not exclusive but it is not necessary.
    // If multiple threads try to initialize the feature flag, we would only
    // be accessing the provider multiple times but the end state of this
    // instance and the returned flag value would be the same.

    markFlagAsAccessed(29, "fixDifferentiatorEmittingUpdatesWithWrongParentTag");

    flagValue = currentProvider_->fixDifferentiatorEmittingUpdatesWithWrongParentTag();
    fixDifferentiatorEmittingUpdatesWithWrongParentTag_ = flagValue;
  }

  return flagValue.value();
}

bool ReactNativeFeatureFlagsAccessor::fixMappingOfEventPrioritiesBetweenFabricAndReact() {
  auto flagValue = fixMappingOfEventPrioritiesBetweenFabricAndReact_.load();

  if (!flagValue.has_value()) {
    // This block is not exclusive but it is not necessary.
    // If multiple threads try to initialize the feature flag, we would only
    // be accessing the provider multiple times but the end state of this
    // instance and the returned flag value would be the same.

    markFlagAsAccessed(30, "fixMappingOfEventPrioritiesBetweenFabricAndReact");

    flagValue = currentProvider_->fixMappingOfEventPrioritiesBetweenFabricAndReact();
    fixMappingOfEventPrioritiesBetweenFabricAndReact_ = flagValue;
  }

  return flagValue.value();
}

bool ReactNativeFeatureFlagsAccessor::fixMountingCoordinatorReportedPendingTransactionsOnAndroid() {
  auto flagValue = fixMountingCoordinatorReportedPendingTransactionsOnAndroid_.load();

  if (!flagValue.has_value()) {
    // This block is not exclusive but it is not necessary.
    // If multiple threads try to initialize the feature flag, we would only
    // be accessing the provider multiple times but the end state of this
    // instance and the returned flag value would be the same.

    markFlagAsAccessed(31, "fixMountingCoordinatorReportedPendingTransactionsOnAndroid");

    flagValue = currentProvider_->fixMountingCoordinatorReportedPendingTransactionsOnAndroid();
    fixMountingCoordinatorReportedPendingTransactionsOnAndroid_ = flagValue;
  }

  return flagValue.value();
}

bool ReactNativeFeatureFlagsAccessor::fuseboxEnabledRelease() {
  auto flagValue = fuseboxEnabledRelease_.load();

  if (!flagValue.has_value()) {
    // This block is not exclusive but it is not necessary.
    // If multiple threads try to initialize the feature flag, we would only
    // be accessing the provider multiple times but the end state of this
    // instance and the returned flag value would be the same.

    markFlagAsAccessed(32, "fuseboxEnabledRelease");

    flagValue = currentProvider_->fuseboxEnabledRelease();
    fuseboxEnabledRelease_ = flagValue;
  }

  return flagValue.value();
}

bool ReactNativeFeatureFlagsAccessor::fuseboxNetworkInspectionEnabled() {
  auto flagValue = fuseboxNetworkInspectionEnabled_.load();

  if (!flagValue.has_value()) {
    // This block is not exclusive but it is not necessary.
    // If multiple threads try to initialize the feature flag, we would only
    // be accessing the provider multiple times but the end state of this
    // instance and the returned flag value would be the same.

    markFlagAsAccessed(33, "fuseboxNetworkInspectionEnabled");

    flagValue = currentProvider_->fuseboxNetworkInspectionEnabled();
    fuseboxNetworkInspectionEnabled_ = flagValue;
  }

  return flagValue.value();
}

bool ReactNativeFeatureFlagsAccessor::lazyAnimationCallbacks() {
  auto flagValue = lazyAnimationCallbacks_.load();

  if (!flagValue.has_value()) {
    // This block is not exclusive but it is not necessary.
    // If multiple threads try to initialize the feature flag, we would only
    // be accessing the provider multiple times but the end state of this
    // instance and the returned flag value would be the same.

    markFlagAsAccessed(34, "lazyAnimationCallbacks");

    flagValue = currentProvider_->lazyAnimationCallbacks();
    lazyAnimationCallbacks_ = flagValue;
  }

  return flagValue.value();
}

bool ReactNativeFeatureFlagsAccessor::traceTurboModulePromiseRejectionsOnAndroid() {
  auto flagValue = traceTurboModulePromiseRejectionsOnAndroid_.load();

  if (!flagValue.has_value()) {
    // This block is not exclusive but it is not necessary.
    // If multiple threads try to initialize the feature flag, we would only
    // be accessing the provider multiple times but the end state of this
    // instance and the returned flag value would be the same.

    markFlagAsAccessed(35, "traceTurboModulePromiseRejectionsOnAndroid");

    flagValue = currentProvider_->traceTurboModulePromiseRejectionsOnAndroid();
    traceTurboModulePromiseRejectionsOnAndroid_ = flagValue;
  }

  return flagValue.value();
}

bool ReactNativeFeatureFlagsAccessor::useAlwaysAvailableJSErrorHandling() {
  auto flagValue = useAlwaysAvailableJSErrorHandling_.load();

  if (!flagValue.has_value()) {
    // This block is not exclusive but it is not necessary.
    // If multiple threads try to initialize the feature flag, we would only
    // be accessing the provider multiple times but the end state of this
    // instance and the returned flag value would be the same.

    markFlagAsAccessed(36, "useAlwaysAvailableJSErrorHandling");

    flagValue = currentProvider_->useAlwaysAvailableJSErrorHandling();
    useAlwaysAvailableJSErrorHandling_ = flagValue;
  }

  return flagValue.value();
}

bool ReactNativeFeatureFlagsAccessor::useEditTextStockAndroidFocusBehavior() {
  auto flagValue = useEditTextStockAndroidFocusBehavior_.load();

  if (!flagValue.has_value()) {
    // This block is not exclusive but it is not necessary.
    // If multiple threads try to initialize the feature flag, we would only
    // be accessing the provider multiple times but the end state of this
    // instance and the returned flag value would be the same.

    markFlagAsAccessed(37, "useEditTextStockAndroidFocusBehavior");

    flagValue = currentProvider_->useEditTextStockAndroidFocusBehavior();
    useEditTextStockAndroidFocusBehavior_ = flagValue;
  }

  return flagValue.value();
}

bool ReactNativeFeatureFlagsAccessor::useFabricInterop() {
  auto flagValue = useFabricInterop_.load();

  if (!flagValue.has_value()) {
    // This block is not exclusive but it is not necessary.
    // If multiple threads try to initialize the feature flag, we would only
    // be accessing the provider multiple times but the end state of this
    // instance and the returned flag value would be the same.

    markFlagAsAccessed(38, "useFabricInterop");

    flagValue = currentProvider_->useFabricInterop();
    useFabricInterop_ = flagValue;
  }

  return flagValue.value();
}

bool ReactNativeFeatureFlagsAccessor::useNativeViewConfigsInBridgelessMode() {
  auto flagValue = useNativeViewConfigsInBridgelessMode_.load();

  if (!flagValue.has_value()) {
    // This block is not exclusive but it is not necessary.
    // If multiple threads try to initialize the feature flag, we would only
    // be accessing the provider multiple times but the end state of this
    // instance and the returned flag value would be the same.

    markFlagAsAccessed(39, "useNativeViewConfigsInBridgelessMode");

    flagValue = currentProvider_->useNativeViewConfigsInBridgelessMode();
    useNativeViewConfigsInBridgelessMode_ = flagValue;
  }

  return flagValue.value();
}

bool ReactNativeFeatureFlagsAccessor::useOptimizedEventBatchingOnAndroid() {
  auto flagValue = useOptimizedEventBatchingOnAndroid_.load();

  if (!flagValue.has_value()) {
    // This block is not exclusive but it is not necessary.
    // If multiple threads try to initialize the feature flag, we would only
    // be accessing the provider multiple times but the end state of this
    // instance and the returned flag value would be the same.

    markFlagAsAccessed(40, "useOptimizedEventBatchingOnAndroid");

    flagValue = currentProvider_->useOptimizedEventBatchingOnAndroid();
    useOptimizedEventBatchingOnAndroid_ = flagValue;
  }

  return flagValue.value();
}

bool ReactNativeFeatureFlagsAccessor::useRawPropsJsiValue() {
  auto flagValue = useRawPropsJsiValue_.load();

  if (!flagValue.has_value()) {
    // This block is not exclusive but it is not necessary.
    // If multiple threads try to initialize the feature flag, we would only
    // be accessing the provider multiple times but the end state of this
    // instance and the returned flag value would be the same.

    markFlagAsAccessed(41, "useRawPropsJsiValue");

    flagValue = currentProvider_->useRawPropsJsiValue();
    useRawPropsJsiValue_ = flagValue;
  }

  return flagValue.value();
}

bool ReactNativeFeatureFlagsAccessor::useTurboModuleInterop() {
  auto flagValue = useTurboModuleInterop_.load();

  if (!flagValue.has_value()) {
    // This block is not exclusive but it is not necessary.
    // If multiple threads try to initialize the feature flag, we would only
    // be accessing the provider multiple times but the end state of this
    // instance and the returned flag value would be the same.

    markFlagAsAccessed(42, "useTurboModuleInterop");

    flagValue = currentProvider_->useTurboModuleInterop();
    useTurboModuleInterop_ = flagValue;
  }

  return flagValue.value();
}

bool ReactNativeFeatureFlagsAccessor::useTurboModules() {
  auto flagValue = useTurboModules_.load();

  if (!flagValue.has_value()) {
    // This block is not exclusive but it is not necessary.
    // If multiple threads try to initialize the feature flag, we would only
    // be accessing the provider multiple times but the end state of this
    // instance and the returned flag value would be the same.

    markFlagAsAccessed(43, "useTurboModules");

    flagValue = currentProvider_->useTurboModules();
    useTurboModules_ = flagValue;
  }

  return flagValue.value();
}

void ReactNativeFeatureFlagsAccessor::override(
    std::unique_ptr<ReactNativeFeatureFlagsProvider> provider) {
  if (wasOverridden_) {
    throw std::runtime_error(
        "Feature flags cannot be overridden more than once");
  }

  ensureFlagsNotAccessed();
  wasOverridden_ = true;
  currentProvider_ = std::move(provider);
}

std::optional<std::string>
ReactNativeFeatureFlagsAccessor::getAccessedFeatureFlagNames() const {
  std::ostringstream featureFlagListBuilder;
  for (const auto& featureFlagName : accessedFeatureFlags_) {
    if (featureFlagName != nullptr) {
      featureFlagListBuilder << featureFlagName << ", ";
    }
  }

  std::string accessedFeatureFlagNames = featureFlagListBuilder.str();
  if (!accessedFeatureFlagNames.empty()) {
    accessedFeatureFlagNames =
        accessedFeatureFlagNames.substr(0, accessedFeatureFlagNames.size() - 2);
  }

  return accessedFeatureFlagNames.empty()
      ? std::nullopt
      : std::optional{accessedFeatureFlagNames};
}

void ReactNativeFeatureFlagsAccessor::markFlagAsAccessed(
    int position,
    const char* flagName) {
  accessedFeatureFlags_[position] = flagName;
}

void ReactNativeFeatureFlagsAccessor::ensureFlagsNotAccessed() {
  auto accessedFeatureFlagNames = getAccessedFeatureFlagNames();

  if (accessedFeatureFlagNames.has_value()) {
    throw std::runtime_error(
        "Feature flags were accessed before being overridden: " +
        accessedFeatureFlagNames.value());
  }
}

} // namespace facebook::react<|MERGE_RESOLUTION|>--- conflicted
+++ resolved
@@ -4,11 +4,7 @@
  * This source code is licensed under the MIT license found in the
  * LICENSE file in the root directory of this source tree.
  *
-<<<<<<< HEAD
- * @generated SignedSource<<b22144ce4d191b20cc8b04881d4a34c2>>
-=======
- * @generated SignedSource<<569e1a2d92d988c3695ebeb0d937337c>>
->>>>>>> 04b40852
+ * @generated SignedSource<<9b981d26441f4a14e47e585cef3bab61>>
  */
 
 /**
@@ -312,7 +308,7 @@
     // be accessing the provider multiple times but the end state of this
     // instance and the returned flag value would be the same.
 
-    markFlagAsAccessed(16, "enableLineHeightCenteringOnIOS");
+    markFlagAsAccessed(15, "enableLineHeightCenteringOnIOS");
 
     flagValue = currentProvider_->enableLineHeightCenteringOnIOS();
     enableLineHeightCenteringOnIOS_ = flagValue;
@@ -330,11 +326,7 @@
     // be accessing the provider multiple times but the end state of this
     // instance and the returned flag value would be the same.
 
-<<<<<<< HEAD
-    markFlagAsAccessed(17, "enableLongTaskAPI");
-=======
-    markFlagAsAccessed(15, "enableLongTaskAPI");
->>>>>>> 04b40852
+    markFlagAsAccessed(16, "enableLongTaskAPI");
 
     flagValue = currentProvider_->enableLongTaskAPI();
     enableLongTaskAPI_ = flagValue;
@@ -352,7 +344,7 @@
     // be accessing the provider multiple times but the end state of this
     // instance and the returned flag value would be the same.
 
-    markFlagAsAccessed(16, "enableNativeCSSParsing");
+    markFlagAsAccessed(17, "enableNativeCSSParsing");
 
     flagValue = currentProvider_->enableNativeCSSParsing();
     enableNativeCSSParsing_ = flagValue;
