/*
 * Copyright (c) Meta Platforms, Inc. and affiliates.
 *
 * This source code is licensed under the MIT license found in the
 * LICENSE file in the root directory of this source tree.
 *
<<<<<<< HEAD
 * @generated SignedSource<<590f97d6e525740dba57d7c25e500992>>
=======
 * @generated SignedSource<<3c5588a851e6cdefaba22236c5ebb828>>
>>>>>>> 830bc8c7
 */

/**
 * IMPORTANT: Do NOT modify this file directly.
 *
 * To change the definition of the flags, edit
 *   packages/react-native/scripts/featureflags/ReactNativeFeatureFlags.config.js.
 *
 * To regenerate this code, run the following script from the repo root:
 *   yarn featureflags --update
 */

#include <react/featureflags/ReactNativeFeatureFlagsDefaults.h>
#include <sstream>
#include <stdexcept>
#include <string>
#include "ReactNativeFeatureFlags.h"

namespace facebook::react {

ReactNativeFeatureFlagsAccessor::ReactNativeFeatureFlagsAccessor()
    : currentProvider_(std::make_unique<ReactNativeFeatureFlagsDefaults>()),
      wasOverridden_(false) {}

bool ReactNativeFeatureFlagsAccessor::commonTestFlag() {
  auto flagValue = commonTestFlag_.load();

  if (!flagValue.has_value()) {
    // This block is not exclusive but it is not necessary.
    // If multiple threads try to initialize the feature flag, we would only
    // be accessing the provider multiple times but the end state of this
    // instance and the returned flag value would be the same.

    markFlagAsAccessed(0, "commonTestFlag");

    flagValue = currentProvider_->commonTestFlag();
    commonTestFlag_ = flagValue;
  }

  return flagValue.value();
}

bool ReactNativeFeatureFlagsAccessor::cdpInteractionMetricsEnabled() {
  auto flagValue = cdpInteractionMetricsEnabled_.load();

  if (!flagValue.has_value()) {
    // This block is not exclusive but it is not necessary.
    // If multiple threads try to initialize the feature flag, we would only
    // be accessing the provider multiple times but the end state of this
    // instance and the returned flag value would be the same.

    markFlagAsAccessed(1, "cdpInteractionMetricsEnabled");

    flagValue = currentProvider_->cdpInteractionMetricsEnabled();
    cdpInteractionMetricsEnabled_ = flagValue;
  }

  return flagValue.value();
}

bool ReactNativeFeatureFlagsAccessor::cxxNativeAnimatedEnabled() {
  auto flagValue = cxxNativeAnimatedEnabled_.load();

  if (!flagValue.has_value()) {
    // This block is not exclusive but it is not necessary.
    // If multiple threads try to initialize the feature flag, we would only
    // be accessing the provider multiple times but the end state of this
    // instance and the returned flag value would be the same.

    markFlagAsAccessed(2, "cxxNativeAnimatedEnabled");

    flagValue = currentProvider_->cxxNativeAnimatedEnabled();
    cxxNativeAnimatedEnabled_ = flagValue;
  }

  return flagValue.value();
}

bool ReactNativeFeatureFlagsAccessor::cxxNativeAnimatedRemoveJsSync() {
  auto flagValue = cxxNativeAnimatedRemoveJsSync_.load();

  if (!flagValue.has_value()) {
    // This block is not exclusive but it is not necessary.
    // If multiple threads try to initialize the feature flag, we would only
    // be accessing the provider multiple times but the end state of this
    // instance and the returned flag value would be the same.

    markFlagAsAccessed(3, "cxxNativeAnimatedRemoveJsSync");

    flagValue = currentProvider_->cxxNativeAnimatedRemoveJsSync();
    cxxNativeAnimatedRemoveJsSync_ = flagValue;
  }

  return flagValue.value();
}

bool ReactNativeFeatureFlagsAccessor::disableFabricCommitInCXXAnimated() {
  auto flagValue = disableFabricCommitInCXXAnimated_.load();

  if (!flagValue.has_value()) {
    // This block is not exclusive but it is not necessary.
    // If multiple threads try to initialize the feature flag, we would only
    // be accessing the provider multiple times but the end state of this
    // instance and the returned flag value would be the same.

    markFlagAsAccessed(4, "disableFabricCommitInCXXAnimated");

    flagValue = currentProvider_->disableFabricCommitInCXXAnimated();
    disableFabricCommitInCXXAnimated_ = flagValue;
  }

  return flagValue.value();
}

bool ReactNativeFeatureFlagsAccessor::disableMountItemReorderingAndroid() {
  auto flagValue = disableMountItemReorderingAndroid_.load();

  if (!flagValue.has_value()) {
    // This block is not exclusive but it is not necessary.
    // If multiple threads try to initialize the feature flag, we would only
    // be accessing the provider multiple times but the end state of this
    // instance and the returned flag value would be the same.

    markFlagAsAccessed(5, "disableMountItemReorderingAndroid");

    flagValue = currentProvider_->disableMountItemReorderingAndroid();
    disableMountItemReorderingAndroid_ = flagValue;
  }

  return flagValue.value();
}

bool ReactNativeFeatureFlagsAccessor::disableOldAndroidAttachmentMetricsWorkarounds() {
  auto flagValue = disableOldAndroidAttachmentMetricsWorkarounds_.load();

  if (!flagValue.has_value()) {
    // This block is not exclusive but it is not necessary.
    // If multiple threads try to initialize the feature flag, we would only
    // be accessing the provider multiple times but the end state of this
    // instance and the returned flag value would be the same.

    markFlagAsAccessed(6, "disableOldAndroidAttachmentMetricsWorkarounds");

    flagValue = currentProvider_->disableOldAndroidAttachmentMetricsWorkarounds();
    disableOldAndroidAttachmentMetricsWorkarounds_ = flagValue;
  }

  return flagValue.value();
}

bool ReactNativeFeatureFlagsAccessor::disableTextLayoutManagerCacheAndroid() {
  auto flagValue = disableTextLayoutManagerCacheAndroid_.load();

  if (!flagValue.has_value()) {
    // This block is not exclusive but it is not necessary.
    // If multiple threads try to initialize the feature flag, we would only
    // be accessing the provider multiple times but the end state of this
    // instance and the returned flag value would be the same.

    markFlagAsAccessed(7, "disableTextLayoutManagerCacheAndroid");

    flagValue = currentProvider_->disableTextLayoutManagerCacheAndroid();
    disableTextLayoutManagerCacheAndroid_ = flagValue;
  }

  return flagValue.value();
}

bool ReactNativeFeatureFlagsAccessor::enableAccessibilityOrder() {
  auto flagValue = enableAccessibilityOrder_.load();

  if (!flagValue.has_value()) {
    // This block is not exclusive but it is not necessary.
    // If multiple threads try to initialize the feature flag, we would only
    // be accessing the provider multiple times but the end state of this
    // instance and the returned flag value would be the same.

    markFlagAsAccessed(8, "enableAccessibilityOrder");

    flagValue = currentProvider_->enableAccessibilityOrder();
    enableAccessibilityOrder_ = flagValue;
  }

  return flagValue.value();
}

bool ReactNativeFeatureFlagsAccessor::enableAccumulatedUpdatesInRawPropsAndroid() {
  auto flagValue = enableAccumulatedUpdatesInRawPropsAndroid_.load();

  if (!flagValue.has_value()) {
    // This block is not exclusive but it is not necessary.
    // If multiple threads try to initialize the feature flag, we would only
    // be accessing the provider multiple times but the end state of this
    // instance and the returned flag value would be the same.

    markFlagAsAccessed(9, "enableAccumulatedUpdatesInRawPropsAndroid");

    flagValue = currentProvider_->enableAccumulatedUpdatesInRawPropsAndroid();
    enableAccumulatedUpdatesInRawPropsAndroid_ = flagValue;
  }

  return flagValue.value();
}

bool ReactNativeFeatureFlagsAccessor::enableAndroidTextMeasurementOptimizations() {
  auto flagValue = enableAndroidTextMeasurementOptimizations_.load();

  if (!flagValue.has_value()) {
    // This block is not exclusive but it is not necessary.
    // If multiple threads try to initialize the feature flag, we would only
    // be accessing the provider multiple times but the end state of this
    // instance and the returned flag value would be the same.

    markFlagAsAccessed(10, "enableAndroidTextMeasurementOptimizations");

    flagValue = currentProvider_->enableAndroidTextMeasurementOptimizations();
    enableAndroidTextMeasurementOptimizations_ = flagValue;
  }

  return flagValue.value();
}

bool ReactNativeFeatureFlagsAccessor::enableBridgelessArchitecture() {
  auto flagValue = enableBridgelessArchitecture_.load();

  if (!flagValue.has_value()) {
    // This block is not exclusive but it is not necessary.
    // If multiple threads try to initialize the feature flag, we would only
    // be accessing the provider multiple times but the end state of this
    // instance and the returned flag value would be the same.

    markFlagAsAccessed(11, "enableBridgelessArchitecture");

    flagValue = currentProvider_->enableBridgelessArchitecture();
    enableBridgelessArchitecture_ = flagValue;
  }

  return flagValue.value();
}

bool ReactNativeFeatureFlagsAccessor::enableCppPropsIteratorSetter() {
  auto flagValue = enableCppPropsIteratorSetter_.load();

  if (!flagValue.has_value()) {
    // This block is not exclusive but it is not necessary.
    // If multiple threads try to initialize the feature flag, we would only
    // be accessing the provider multiple times but the end state of this
    // instance and the returned flag value would be the same.

    markFlagAsAccessed(12, "enableCppPropsIteratorSetter");

    flagValue = currentProvider_->enableCppPropsIteratorSetter();
    enableCppPropsIteratorSetter_ = flagValue;
  }

  return flagValue.value();
}

bool ReactNativeFeatureFlagsAccessor::enableCustomFocusSearchOnClippedElementsAndroid() {
  auto flagValue = enableCustomFocusSearchOnClippedElementsAndroid_.load();

  if (!flagValue.has_value()) {
    // This block is not exclusive but it is not necessary.
    // If multiple threads try to initialize the feature flag, we would only
    // be accessing the provider multiple times but the end state of this
    // instance and the returned flag value would be the same.

    markFlagAsAccessed(13, "enableCustomFocusSearchOnClippedElementsAndroid");

    flagValue = currentProvider_->enableCustomFocusSearchOnClippedElementsAndroid();
    enableCustomFocusSearchOnClippedElementsAndroid_ = flagValue;
  }

  return flagValue.value();
}

bool ReactNativeFeatureFlagsAccessor::enableDestroyShadowTreeRevisionAsync() {
  auto flagValue = enableDestroyShadowTreeRevisionAsync_.load();

  if (!flagValue.has_value()) {
    // This block is not exclusive but it is not necessary.
    // If multiple threads try to initialize the feature flag, we would only
    // be accessing the provider multiple times but the end state of this
    // instance and the returned flag value would be the same.

    markFlagAsAccessed(14, "enableDestroyShadowTreeRevisionAsync");

    flagValue = currentProvider_->enableDestroyShadowTreeRevisionAsync();
    enableDestroyShadowTreeRevisionAsync_ = flagValue;
  }

  return flagValue.value();
}

bool ReactNativeFeatureFlagsAccessor::enableDoubleMeasurementFixAndroid() {
  auto flagValue = enableDoubleMeasurementFixAndroid_.load();

  if (!flagValue.has_value()) {
    // This block is not exclusive but it is not necessary.
    // If multiple threads try to initialize the feature flag, we would only
    // be accessing the provider multiple times but the end state of this
    // instance and the returned flag value would be the same.

    markFlagAsAccessed(15, "enableDoubleMeasurementFixAndroid");

    flagValue = currentProvider_->enableDoubleMeasurementFixAndroid();
    enableDoubleMeasurementFixAndroid_ = flagValue;
  }

  return flagValue.value();
}

bool ReactNativeFeatureFlagsAccessor::enableEagerMainQueueModulesOnIOS() {
  auto flagValue = enableEagerMainQueueModulesOnIOS_.load();

  if (!flagValue.has_value()) {
    // This block is not exclusive but it is not necessary.
    // If multiple threads try to initialize the feature flag, we would only
    // be accessing the provider multiple times but the end state of this
    // instance and the returned flag value would be the same.

    markFlagAsAccessed(16, "enableEagerMainQueueModulesOnIOS");

    flagValue = currentProvider_->enableEagerMainQueueModulesOnIOS();
    enableEagerMainQueueModulesOnIOS_ = flagValue;
  }

  return flagValue.value();
}

bool ReactNativeFeatureFlagsAccessor::enableEagerRootViewAttachment() {
  auto flagValue = enableEagerRootViewAttachment_.load();

  if (!flagValue.has_value()) {
    // This block is not exclusive but it is not necessary.
    // If multiple threads try to initialize the feature flag, we would only
    // be accessing the provider multiple times but the end state of this
    // instance and the returned flag value would be the same.

    markFlagAsAccessed(17, "enableEagerRootViewAttachment");

    flagValue = currentProvider_->enableEagerRootViewAttachment();
    enableEagerRootViewAttachment_ = flagValue;
  }

  return flagValue.value();
}

bool ReactNativeFeatureFlagsAccessor::enableFabricLogs() {
  auto flagValue = enableFabricLogs_.load();

  if (!flagValue.has_value()) {
    // This block is not exclusive but it is not necessary.
    // If multiple threads try to initialize the feature flag, we would only
    // be accessing the provider multiple times but the end state of this
    // instance and the returned flag value would be the same.

    markFlagAsAccessed(18, "enableFabricLogs");

    flagValue = currentProvider_->enableFabricLogs();
    enableFabricLogs_ = flagValue;
  }

  return flagValue.value();
}

bool ReactNativeFeatureFlagsAccessor::enableFabricRenderer() {
  auto flagValue = enableFabricRenderer_.load();

  if (!flagValue.has_value()) {
    // This block is not exclusive but it is not necessary.
    // If multiple threads try to initialize the feature flag, we would only
    // be accessing the provider multiple times but the end state of this
    // instance and the returned flag value would be the same.

    markFlagAsAccessed(19, "enableFabricRenderer");

    flagValue = currentProvider_->enableFabricRenderer();
    enableFabricRenderer_ = flagValue;
  }

  return flagValue.value();
}

bool ReactNativeFeatureFlagsAccessor::enableFontScaleChangesUpdatingLayout() {
  auto flagValue = enableFontScaleChangesUpdatingLayout_.load();

  if (!flagValue.has_value()) {
    // This block is not exclusive but it is not necessary.
    // If multiple threads try to initialize the feature flag, we would only
    // be accessing the provider multiple times but the end state of this
    // instance and the returned flag value would be the same.

    markFlagAsAccessed(20, "enableFontScaleChangesUpdatingLayout");

    flagValue = currentProvider_->enableFontScaleChangesUpdatingLayout();
    enableFontScaleChangesUpdatingLayout_ = flagValue;
  }

  return flagValue.value();
}

bool ReactNativeFeatureFlagsAccessor::enableIOSTextBaselineOffsetPerLine() {
  auto flagValue = enableIOSTextBaselineOffsetPerLine_.load();

  if (!flagValue.has_value()) {
    // This block is not exclusive but it is not necessary.
    // If multiple threads try to initialize the feature flag, we would only
    // be accessing the provider multiple times but the end state of this
    // instance and the returned flag value would be the same.

    markFlagAsAccessed(21, "enableIOSTextBaselineOffsetPerLine");

    flagValue = currentProvider_->enableIOSTextBaselineOffsetPerLine();
    enableIOSTextBaselineOffsetPerLine_ = flagValue;
  }

  return flagValue.value();
}

bool ReactNativeFeatureFlagsAccessor::enableIOSViewClipToPaddingBox() {
  auto flagValue = enableIOSViewClipToPaddingBox_.load();

  if (!flagValue.has_value()) {
    // This block is not exclusive but it is not necessary.
    // If multiple threads try to initialize the feature flag, we would only
    // be accessing the provider multiple times but the end state of this
    // instance and the returned flag value would be the same.

    markFlagAsAccessed(22, "enableIOSViewClipToPaddingBox");

    flagValue = currentProvider_->enableIOSViewClipToPaddingBox();
    enableIOSViewClipToPaddingBox_ = flagValue;
  }

  return flagValue.value();
}

bool ReactNativeFeatureFlagsAccessor::enableImagePrefetchingAndroid() {
  auto flagValue = enableImagePrefetchingAndroid_.load();

  if (!flagValue.has_value()) {
    // This block is not exclusive but it is not necessary.
    // If multiple threads try to initialize the feature flag, we would only
    // be accessing the provider multiple times but the end state of this
    // instance and the returned flag value would be the same.

    markFlagAsAccessed(23, "enableImagePrefetchingAndroid");

    flagValue = currentProvider_->enableImagePrefetchingAndroid();
    enableImagePrefetchingAndroid_ = flagValue;
  }

  return flagValue.value();
}

bool ReactNativeFeatureFlagsAccessor::enableImmediateUpdateModeForContentOffsetChanges() {
  auto flagValue = enableImmediateUpdateModeForContentOffsetChanges_.load();

  if (!flagValue.has_value()) {
    // This block is not exclusive but it is not necessary.
    // If multiple threads try to initialize the feature flag, we would only
    // be accessing the provider multiple times but the end state of this
    // instance and the returned flag value would be the same.

    markFlagAsAccessed(24, "enableImmediateUpdateModeForContentOffsetChanges");

    flagValue = currentProvider_->enableImmediateUpdateModeForContentOffsetChanges();
    enableImmediateUpdateModeForContentOffsetChanges_ = flagValue;
  }

  return flagValue.value();
}

bool ReactNativeFeatureFlagsAccessor::enableInteropViewManagerClassLookUpOptimizationIOS() {
  auto flagValue = enableInteropViewManagerClassLookUpOptimizationIOS_.load();

  if (!flagValue.has_value()) {
    // This block is not exclusive but it is not necessary.
    // If multiple threads try to initialize the feature flag, we would only
    // be accessing the provider multiple times but the end state of this
    // instance and the returned flag value would be the same.

    markFlagAsAccessed(25, "enableInteropViewManagerClassLookUpOptimizationIOS");

    flagValue = currentProvider_->enableInteropViewManagerClassLookUpOptimizationIOS();
    enableInteropViewManagerClassLookUpOptimizationIOS_ = flagValue;
  }

  return flagValue.value();
}

bool ReactNativeFeatureFlagsAccessor::enableLayoutAnimationsOnAndroid() {
  auto flagValue = enableLayoutAnimationsOnAndroid_.load();

  if (!flagValue.has_value()) {
    // This block is not exclusive but it is not necessary.
    // If multiple threads try to initialize the feature flag, we would only
    // be accessing the provider multiple times but the end state of this
    // instance and the returned flag value would be the same.

    markFlagAsAccessed(26, "enableLayoutAnimationsOnAndroid");

    flagValue = currentProvider_->enableLayoutAnimationsOnAndroid();
    enableLayoutAnimationsOnAndroid_ = flagValue;
  }

  return flagValue.value();
}

bool ReactNativeFeatureFlagsAccessor::enableLayoutAnimationsOnIOS() {
  auto flagValue = enableLayoutAnimationsOnIOS_.load();

  if (!flagValue.has_value()) {
    // This block is not exclusive but it is not necessary.
    // If multiple threads try to initialize the feature flag, we would only
    // be accessing the provider multiple times but the end state of this
    // instance and the returned flag value would be the same.

    markFlagAsAccessed(27, "enableLayoutAnimationsOnIOS");

    flagValue = currentProvider_->enableLayoutAnimationsOnIOS();
    enableLayoutAnimationsOnIOS_ = flagValue;
  }

  return flagValue.value();
}

bool ReactNativeFeatureFlagsAccessor::enableMainQueueCoordinatorOnIOS() {
  auto flagValue = enableMainQueueCoordinatorOnIOS_.load();

  if (!flagValue.has_value()) {
    // This block is not exclusive but it is not necessary.
    // If multiple threads try to initialize the feature flag, we would only
    // be accessing the provider multiple times but the end state of this
    // instance and the returned flag value would be the same.

    markFlagAsAccessed(28, "enableMainQueueCoordinatorOnIOS");

    flagValue = currentProvider_->enableMainQueueCoordinatorOnIOS();
    enableMainQueueCoordinatorOnIOS_ = flagValue;
  }

  return flagValue.value();
}

bool ReactNativeFeatureFlagsAccessor::enableModuleArgumentNSNullConversionIOS() {
  auto flagValue = enableModuleArgumentNSNullConversionIOS_.load();

  if (!flagValue.has_value()) {
    // This block is not exclusive but it is not necessary.
    // If multiple threads try to initialize the feature flag, we would only
    // be accessing the provider multiple times but the end state of this
    // instance and the returned flag value would be the same.

    markFlagAsAccessed(29, "enableModuleArgumentNSNullConversionIOS");

    flagValue = currentProvider_->enableModuleArgumentNSNullConversionIOS();
    enableModuleArgumentNSNullConversionIOS_ = flagValue;
  }

  return flagValue.value();
}

bool ReactNativeFeatureFlagsAccessor::enableNativeCSSParsing() {
  auto flagValue = enableNativeCSSParsing_.load();

  if (!flagValue.has_value()) {
    // This block is not exclusive but it is not necessary.
    // If multiple threads try to initialize the feature flag, we would only
    // be accessing the provider multiple times but the end state of this
    // instance and the returned flag value would be the same.

    markFlagAsAccessed(30, "enableNativeCSSParsing");

    flagValue = currentProvider_->enableNativeCSSParsing();
    enableNativeCSSParsing_ = flagValue;
  }

  return flagValue.value();
}

bool ReactNativeFeatureFlagsAccessor::enableNetworkEventReporting() {
  auto flagValue = enableNetworkEventReporting_.load();

  if (!flagValue.has_value()) {
    // This block is not exclusive but it is not necessary.
    // If multiple threads try to initialize the feature flag, we would only
    // be accessing the provider multiple times but the end state of this
    // instance and the returned flag value would be the same.

    markFlagAsAccessed(31, "enableNetworkEventReporting");

    flagValue = currentProvider_->enableNetworkEventReporting();
    enableNetworkEventReporting_ = flagValue;
  }

  return flagValue.value();
}

bool ReactNativeFeatureFlagsAccessor::enableNewBackgroundAndBorderDrawables() {
  auto flagValue = enableNewBackgroundAndBorderDrawables_.load();

  if (!flagValue.has_value()) {
    // This block is not exclusive but it is not necessary.
    // If multiple threads try to initialize the feature flag, we would only
    // be accessing the provider multiple times but the end state of this
    // instance and the returned flag value would be the same.

    markFlagAsAccessed(32, "enableNewBackgroundAndBorderDrawables");

    flagValue = currentProvider_->enableNewBackgroundAndBorderDrawables();
    enableNewBackgroundAndBorderDrawables_ = flagValue;
  }

  return flagValue.value();
}

bool ReactNativeFeatureFlagsAccessor::enablePreparedTextLayout() {
  auto flagValue = enablePreparedTextLayout_.load();

  if (!flagValue.has_value()) {
    // This block is not exclusive but it is not necessary.
    // If multiple threads try to initialize the feature flag, we would only
    // be accessing the provider multiple times but the end state of this
    // instance and the returned flag value would be the same.

    markFlagAsAccessed(33, "enablePreparedTextLayout");

    flagValue = currentProvider_->enablePreparedTextLayout();
    enablePreparedTextLayout_ = flagValue;
  }

  return flagValue.value();
}

bool ReactNativeFeatureFlagsAccessor::enablePropsUpdateReconciliationAndroid() {
  auto flagValue = enablePropsUpdateReconciliationAndroid_.load();

  if (!flagValue.has_value()) {
    // This block is not exclusive but it is not necessary.
    // If multiple threads try to initialize the feature flag, we would only
    // be accessing the provider multiple times but the end state of this
    // instance and the returned flag value would be the same.

    markFlagAsAccessed(34, "enablePropsUpdateReconciliationAndroid");

    flagValue = currentProvider_->enablePropsUpdateReconciliationAndroid();
    enablePropsUpdateReconciliationAndroid_ = flagValue;
  }

  return flagValue.value();
}

bool ReactNativeFeatureFlagsAccessor::enableResourceTimingAPI() {
  auto flagValue = enableResourceTimingAPI_.load();

  if (!flagValue.has_value()) {
    // This block is not exclusive but it is not necessary.
    // If multiple threads try to initialize the feature flag, we would only
    // be accessing the provider multiple times but the end state of this
    // instance and the returned flag value would be the same.

    markFlagAsAccessed(35, "enableResourceTimingAPI");

    flagValue = currentProvider_->enableResourceTimingAPI();
    enableResourceTimingAPI_ = flagValue;
  }

  return flagValue.value();
}

bool ReactNativeFeatureFlagsAccessor::enableSwiftUIBasedFilters() {
  auto flagValue = enableSwiftUIBasedFilters_.load();

  if (!flagValue.has_value()) {
    // This block is not exclusive but it is not necessary.
    // If multiple threads try to initialize the feature flag, we would only
    // be accessing the provider multiple times but the end state of this
    // instance and the returned flag value would be the same.

    markFlagAsAccessed(37, "enableSwiftUIBasedFilters");

    flagValue = currentProvider_->enableSwiftUIBasedFilters();
    enableSwiftUIBasedFilters_ = flagValue;
  }

  return flagValue.value();
}

bool ReactNativeFeatureFlagsAccessor::enableViewCulling() {
  auto flagValue = enableViewCulling_.load();

  if (!flagValue.has_value()) {
    // This block is not exclusive but it is not necessary.
    // If multiple threads try to initialize the feature flag, we would only
    // be accessing the provider multiple times but the end state of this
    // instance and the returned flag value would be the same.

<<<<<<< HEAD
    markFlagAsAccessed(38, "enableViewCulling");
=======
    markFlagAsAccessed(36, "enableViewCulling");
>>>>>>> 830bc8c7

    flagValue = currentProvider_->enableViewCulling();
    enableViewCulling_ = flagValue;
  }

  return flagValue.value();
}

bool ReactNativeFeatureFlagsAccessor::enableViewRecycling() {
  auto flagValue = enableViewRecycling_.load();

  if (!flagValue.has_value()) {
    // This block is not exclusive but it is not necessary.
    // If multiple threads try to initialize the feature flag, we would only
    // be accessing the provider multiple times but the end state of this
    // instance and the returned flag value would be the same.

<<<<<<< HEAD
    markFlagAsAccessed(39, "enableViewRecycling");
=======
    markFlagAsAccessed(37, "enableViewRecycling");
>>>>>>> 830bc8c7

    flagValue = currentProvider_->enableViewRecycling();
    enableViewRecycling_ = flagValue;
  }

  return flagValue.value();
}

bool ReactNativeFeatureFlagsAccessor::enableViewRecyclingForScrollView() {
  auto flagValue = enableViewRecyclingForScrollView_.load();

  if (!flagValue.has_value()) {
    // This block is not exclusive but it is not necessary.
    // If multiple threads try to initialize the feature flag, we would only
    // be accessing the provider multiple times but the end state of this
    // instance and the returned flag value would be the same.

    markFlagAsAccessed(38, "enableViewRecyclingForScrollView");

    flagValue = currentProvider_->enableViewRecyclingForScrollView();
    enableViewRecyclingForScrollView_ = flagValue;
  }

  return flagValue.value();
}

bool ReactNativeFeatureFlagsAccessor::enableViewRecyclingForText() {
  auto flagValue = enableViewRecyclingForText_.load();

  if (!flagValue.has_value()) {
    // This block is not exclusive but it is not necessary.
    // If multiple threads try to initialize the feature flag, we would only
    // be accessing the provider multiple times but the end state of this
    // instance and the returned flag value would be the same.

    markFlagAsAccessed(40, "enableViewRecyclingForText");

    flagValue = currentProvider_->enableViewRecyclingForText();
    enableViewRecyclingForText_ = flagValue;
  }

  return flagValue.value();
}

bool ReactNativeFeatureFlagsAccessor::enableViewRecyclingForView() {
  auto flagValue = enableViewRecyclingForView_.load();

  if (!flagValue.has_value()) {
    // This block is not exclusive but it is not necessary.
    // If multiple threads try to initialize the feature flag, we would only
    // be accessing the provider multiple times but the end state of this
    // instance and the returned flag value would be the same.

    markFlagAsAccessed(41, "enableViewRecyclingForView");

    flagValue = currentProvider_->enableViewRecyclingForView();
    enableViewRecyclingForView_ = flagValue;
  }

  return flagValue.value();
}

bool ReactNativeFeatureFlagsAccessor::enableVirtualViewDebugFeatures() {
  auto flagValue = enableVirtualViewDebugFeatures_.load();

  if (!flagValue.has_value()) {
    // This block is not exclusive but it is not necessary.
    // If multiple threads try to initialize the feature flag, we would only
    // be accessing the provider multiple times but the end state of this
    // instance and the returned flag value would be the same.

    markFlagAsAccessed(42, "enableVirtualViewDebugFeatures");

    flagValue = currentProvider_->enableVirtualViewDebugFeatures();
    enableVirtualViewDebugFeatures_ = flagValue;
  }

  return flagValue.value();
}

bool ReactNativeFeatureFlagsAccessor::enableVirtualViewRenderState() {
  auto flagValue = enableVirtualViewRenderState_.load();

  if (!flagValue.has_value()) {
    // This block is not exclusive but it is not necessary.
    // If multiple threads try to initialize the feature flag, we would only
    // be accessing the provider multiple times but the end state of this
    // instance and the returned flag value would be the same.

    markFlagAsAccessed(43, "enableVirtualViewRenderState");

    flagValue = currentProvider_->enableVirtualViewRenderState();
    enableVirtualViewRenderState_ = flagValue;
  }

  return flagValue.value();
}

bool ReactNativeFeatureFlagsAccessor::enableVirtualViewWindowFocusDetection() {
  auto flagValue = enableVirtualViewWindowFocusDetection_.load();

  if (!flagValue.has_value()) {
    // This block is not exclusive but it is not necessary.
    // If multiple threads try to initialize the feature flag, we would only
    // be accessing the provider multiple times but the end state of this
    // instance and the returned flag value would be the same.

    markFlagAsAccessed(44, "enableVirtualViewWindowFocusDetection");

    flagValue = currentProvider_->enableVirtualViewWindowFocusDetection();
    enableVirtualViewWindowFocusDetection_ = flagValue;
  }

  return flagValue.value();
}

bool ReactNativeFeatureFlagsAccessor::fixMappingOfEventPrioritiesBetweenFabricAndReact() {
  auto flagValue = fixMappingOfEventPrioritiesBetweenFabricAndReact_.load();

  if (!flagValue.has_value()) {
    // This block is not exclusive but it is not necessary.
    // If multiple threads try to initialize the feature flag, we would only
    // be accessing the provider multiple times but the end state of this
    // instance and the returned flag value would be the same.

    markFlagAsAccessed(45, "fixMappingOfEventPrioritiesBetweenFabricAndReact");

    flagValue = currentProvider_->fixMappingOfEventPrioritiesBetweenFabricAndReact();
    fixMappingOfEventPrioritiesBetweenFabricAndReact_ = flagValue;
  }

  return flagValue.value();
}

bool ReactNativeFeatureFlagsAccessor::fuseboxEnabledRelease() {
  auto flagValue = fuseboxEnabledRelease_.load();

  if (!flagValue.has_value()) {
    // This block is not exclusive but it is not necessary.
    // If multiple threads try to initialize the feature flag, we would only
    // be accessing the provider multiple times but the end state of this
    // instance and the returned flag value would be the same.

    markFlagAsAccessed(46, "fuseboxEnabledRelease");

    flagValue = currentProvider_->fuseboxEnabledRelease();
    fuseboxEnabledRelease_ = flagValue;
  }

  return flagValue.value();
}

bool ReactNativeFeatureFlagsAccessor::fuseboxNetworkInspectionEnabled() {
  auto flagValue = fuseboxNetworkInspectionEnabled_.load();

  if (!flagValue.has_value()) {
    // This block is not exclusive but it is not necessary.
    // If multiple threads try to initialize the feature flag, we would only
    // be accessing the provider multiple times but the end state of this
    // instance and the returned flag value would be the same.

    markFlagAsAccessed(47, "fuseboxNetworkInspectionEnabled");

    flagValue = currentProvider_->fuseboxNetworkInspectionEnabled();
    fuseboxNetworkInspectionEnabled_ = flagValue;
  }

  return flagValue.value();
}

bool ReactNativeFeatureFlagsAccessor::hideOffscreenVirtualViewsOnIOS() {
  auto flagValue = hideOffscreenVirtualViewsOnIOS_.load();

  if (!flagValue.has_value()) {
    // This block is not exclusive but it is not necessary.
    // If multiple threads try to initialize the feature flag, we would only
    // be accessing the provider multiple times but the end state of this
    // instance and the returned flag value would be the same.

    markFlagAsAccessed(48, "hideOffscreenVirtualViewsOnIOS");

    flagValue = currentProvider_->hideOffscreenVirtualViewsOnIOS();
    hideOffscreenVirtualViewsOnIOS_ = flagValue;
  }

  return flagValue.value();
}

bool ReactNativeFeatureFlagsAccessor::perfMonitorV2Enabled() {
  auto flagValue = perfMonitorV2Enabled_.load();

  if (!flagValue.has_value()) {
    // This block is not exclusive but it is not necessary.
    // If multiple threads try to initialize the feature flag, we would only
    // be accessing the provider multiple times but the end state of this
    // instance and the returned flag value would be the same.

    markFlagAsAccessed(49, "perfMonitorV2Enabled");

    flagValue = currentProvider_->perfMonitorV2Enabled();
    perfMonitorV2Enabled_ = flagValue;
  }

  return flagValue.value();
}

double ReactNativeFeatureFlagsAccessor::preparedTextCacheSize() {
  auto flagValue = preparedTextCacheSize_.load();

  if (!flagValue.has_value()) {
    // This block is not exclusive but it is not necessary.
    // If multiple threads try to initialize the feature flag, we would only
    // be accessing the provider multiple times but the end state of this
    // instance and the returned flag value would be the same.

    markFlagAsAccessed(50, "preparedTextCacheSize");

    flagValue = currentProvider_->preparedTextCacheSize();
    preparedTextCacheSize_ = flagValue;
  }

  return flagValue.value();
}

bool ReactNativeFeatureFlagsAccessor::preventShadowTreeCommitExhaustion() {
  auto flagValue = preventShadowTreeCommitExhaustion_.load();

  if (!flagValue.has_value()) {
    // This block is not exclusive but it is not necessary.
    // If multiple threads try to initialize the feature flag, we would only
    // be accessing the provider multiple times but the end state of this
    // instance and the returned flag value would be the same.

    markFlagAsAccessed(51, "preventShadowTreeCommitExhaustion");

    flagValue = currentProvider_->preventShadowTreeCommitExhaustion();
    preventShadowTreeCommitExhaustion_ = flagValue;
  }

  return flagValue.value();
}

bool ReactNativeFeatureFlagsAccessor::releaseImageDataWhenConsumed() {
  auto flagValue = releaseImageDataWhenConsumed_.load();

  if (!flagValue.has_value()) {
    // This block is not exclusive but it is not necessary.
    // If multiple threads try to initialize the feature flag, we would only
    // be accessing the provider multiple times but the end state of this
    // instance and the returned flag value would be the same.

    markFlagAsAccessed(52, "releaseImageDataWhenConsumed");

    flagValue = currentProvider_->releaseImageDataWhenConsumed();
    releaseImageDataWhenConsumed_ = flagValue;
  }

  return flagValue.value();
}

bool ReactNativeFeatureFlagsAccessor::shouldPressibilityUseW3CPointerEventsForHover() {
  auto flagValue = shouldPressibilityUseW3CPointerEventsForHover_.load();

  if (!flagValue.has_value()) {
    // This block is not exclusive but it is not necessary.
    // If multiple threads try to initialize the feature flag, we would only
    // be accessing the provider multiple times but the end state of this
    // instance and the returned flag value would be the same.

    markFlagAsAccessed(53, "shouldPressibilityUseW3CPointerEventsForHover");

    flagValue = currentProvider_->shouldPressibilityUseW3CPointerEventsForHover();
    shouldPressibilityUseW3CPointerEventsForHover_ = flagValue;
  }

  return flagValue.value();
}

bool ReactNativeFeatureFlagsAccessor::skipActivityIdentityAssertionOnHostPause() {
  auto flagValue = skipActivityIdentityAssertionOnHostPause_.load();

  if (!flagValue.has_value()) {
    // This block is not exclusive but it is not necessary.
    // If multiple threads try to initialize the feature flag, we would only
    // be accessing the provider multiple times but the end state of this
    // instance and the returned flag value would be the same.

    markFlagAsAccessed(54, "skipActivityIdentityAssertionOnHostPause");

    flagValue = currentProvider_->skipActivityIdentityAssertionOnHostPause();
    skipActivityIdentityAssertionOnHostPause_ = flagValue;
  }

  return flagValue.value();
}

bool ReactNativeFeatureFlagsAccessor::sweepActiveTouchOnChildNativeGesturesAndroid() {
  auto flagValue = sweepActiveTouchOnChildNativeGesturesAndroid_.load();

  if (!flagValue.has_value()) {
    // This block is not exclusive but it is not necessary.
    // If multiple threads try to initialize the feature flag, we would only
    // be accessing the provider multiple times but the end state of this
    // instance and the returned flag value would be the same.

    markFlagAsAccessed(55, "sweepActiveTouchOnChildNativeGesturesAndroid");

    flagValue = currentProvider_->sweepActiveTouchOnChildNativeGesturesAndroid();
    sweepActiveTouchOnChildNativeGesturesAndroid_ = flagValue;
  }

  return flagValue.value();
}

bool ReactNativeFeatureFlagsAccessor::traceTurboModulePromiseRejectionsOnAndroid() {
  auto flagValue = traceTurboModulePromiseRejectionsOnAndroid_.load();

  if (!flagValue.has_value()) {
    // This block is not exclusive but it is not necessary.
    // If multiple threads try to initialize the feature flag, we would only
    // be accessing the provider multiple times but the end state of this
    // instance and the returned flag value would be the same.

    markFlagAsAccessed(56, "traceTurboModulePromiseRejectionsOnAndroid");

    flagValue = currentProvider_->traceTurboModulePromiseRejectionsOnAndroid();
    traceTurboModulePromiseRejectionsOnAndroid_ = flagValue;
  }

  return flagValue.value();
}

bool ReactNativeFeatureFlagsAccessor::updateRuntimeShadowNodeReferencesOnCommit() {
  auto flagValue = updateRuntimeShadowNodeReferencesOnCommit_.load();

  if (!flagValue.has_value()) {
    // This block is not exclusive but it is not necessary.
    // If multiple threads try to initialize the feature flag, we would only
    // be accessing the provider multiple times but the end state of this
    // instance and the returned flag value would be the same.

    markFlagAsAccessed(57, "updateRuntimeShadowNodeReferencesOnCommit");

    flagValue = currentProvider_->updateRuntimeShadowNodeReferencesOnCommit();
    updateRuntimeShadowNodeReferencesOnCommit_ = flagValue;
  }

  return flagValue.value();
}

bool ReactNativeFeatureFlagsAccessor::useAlwaysAvailableJSErrorHandling() {
  auto flagValue = useAlwaysAvailableJSErrorHandling_.load();

  if (!flagValue.has_value()) {
    // This block is not exclusive but it is not necessary.
    // If multiple threads try to initialize the feature flag, we would only
    // be accessing the provider multiple times but the end state of this
    // instance and the returned flag value would be the same.

    markFlagAsAccessed(58, "useAlwaysAvailableJSErrorHandling");

    flagValue = currentProvider_->useAlwaysAvailableJSErrorHandling();
    useAlwaysAvailableJSErrorHandling_ = flagValue;
  }

  return flagValue.value();
}

bool ReactNativeFeatureFlagsAccessor::useFabricInterop() {
  auto flagValue = useFabricInterop_.load();

  if (!flagValue.has_value()) {
    // This block is not exclusive but it is not necessary.
    // If multiple threads try to initialize the feature flag, we would only
    // be accessing the provider multiple times but the end state of this
    // instance and the returned flag value would be the same.

    markFlagAsAccessed(59, "useFabricInterop");

    flagValue = currentProvider_->useFabricInterop();
    useFabricInterop_ = flagValue;
  }

  return flagValue.value();
}

bool ReactNativeFeatureFlagsAccessor::useNativeEqualsInNativeReadableArrayAndroid() {
  auto flagValue = useNativeEqualsInNativeReadableArrayAndroid_.load();

  if (!flagValue.has_value()) {
    // This block is not exclusive but it is not necessary.
    // If multiple threads try to initialize the feature flag, we would only
    // be accessing the provider multiple times but the end state of this
    // instance and the returned flag value would be the same.

    markFlagAsAccessed(60, "useNativeEqualsInNativeReadableArrayAndroid");

    flagValue = currentProvider_->useNativeEqualsInNativeReadableArrayAndroid();
    useNativeEqualsInNativeReadableArrayAndroid_ = flagValue;
  }

  return flagValue.value();
}

bool ReactNativeFeatureFlagsAccessor::useNativeTransformHelperAndroid() {
  auto flagValue = useNativeTransformHelperAndroid_.load();

  if (!flagValue.has_value()) {
    // This block is not exclusive but it is not necessary.
    // If multiple threads try to initialize the feature flag, we would only
    // be accessing the provider multiple times but the end state of this
    // instance and the returned flag value would be the same.

    markFlagAsAccessed(61, "useNativeTransformHelperAndroid");

    flagValue = currentProvider_->useNativeTransformHelperAndroid();
    useNativeTransformHelperAndroid_ = flagValue;
  }

  return flagValue.value();
}

bool ReactNativeFeatureFlagsAccessor::useNativeViewConfigsInBridgelessMode() {
  auto flagValue = useNativeViewConfigsInBridgelessMode_.load();

  if (!flagValue.has_value()) {
    // This block is not exclusive but it is not necessary.
    // If multiple threads try to initialize the feature flag, we would only
    // be accessing the provider multiple times but the end state of this
    // instance and the returned flag value would be the same.

    markFlagAsAccessed(62, "useNativeViewConfigsInBridgelessMode");

    flagValue = currentProvider_->useNativeViewConfigsInBridgelessMode();
    useNativeViewConfigsInBridgelessMode_ = flagValue;
  }

  return flagValue.value();
}

bool ReactNativeFeatureFlagsAccessor::useOptimizedEventBatchingOnAndroid() {
  auto flagValue = useOptimizedEventBatchingOnAndroid_.load();

  if (!flagValue.has_value()) {
    // This block is not exclusive but it is not necessary.
    // If multiple threads try to initialize the feature flag, we would only
    // be accessing the provider multiple times but the end state of this
    // instance and the returned flag value would be the same.

    markFlagAsAccessed(63, "useOptimizedEventBatchingOnAndroid");

    flagValue = currentProvider_->useOptimizedEventBatchingOnAndroid();
    useOptimizedEventBatchingOnAndroid_ = flagValue;
  }

  return flagValue.value();
}

bool ReactNativeFeatureFlagsAccessor::useRawPropsJsiValue() {
  auto flagValue = useRawPropsJsiValue_.load();

  if (!flagValue.has_value()) {
    // This block is not exclusive but it is not necessary.
    // If multiple threads try to initialize the feature flag, we would only
    // be accessing the provider multiple times but the end state of this
    // instance and the returned flag value would be the same.

    markFlagAsAccessed(64, "useRawPropsJsiValue");

    flagValue = currentProvider_->useRawPropsJsiValue();
    useRawPropsJsiValue_ = flagValue;
  }

  return flagValue.value();
}

bool ReactNativeFeatureFlagsAccessor::useShadowNodeStateOnClone() {
  auto flagValue = useShadowNodeStateOnClone_.load();

  if (!flagValue.has_value()) {
    // This block is not exclusive but it is not necessary.
    // If multiple threads try to initialize the feature flag, we would only
    // be accessing the provider multiple times but the end state of this
    // instance and the returned flag value would be the same.

    markFlagAsAccessed(65, "useShadowNodeStateOnClone");

    flagValue = currentProvider_->useShadowNodeStateOnClone();
    useShadowNodeStateOnClone_ = flagValue;
  }

  return flagValue.value();
}

bool ReactNativeFeatureFlagsAccessor::useTurboModuleInterop() {
  auto flagValue = useTurboModuleInterop_.load();

  if (!flagValue.has_value()) {
    // This block is not exclusive but it is not necessary.
    // If multiple threads try to initialize the feature flag, we would only
    // be accessing the provider multiple times but the end state of this
    // instance and the returned flag value would be the same.

    markFlagAsAccessed(66, "useTurboModuleInterop");

    flagValue = currentProvider_->useTurboModuleInterop();
    useTurboModuleInterop_ = flagValue;
  }

  return flagValue.value();
}

bool ReactNativeFeatureFlagsAccessor::useTurboModules() {
  auto flagValue = useTurboModules_.load();

  if (!flagValue.has_value()) {
    // This block is not exclusive but it is not necessary.
    // If multiple threads try to initialize the feature flag, we would only
    // be accessing the provider multiple times but the end state of this
    // instance and the returned flag value would be the same.

    markFlagAsAccessed(67, "useTurboModules");

    flagValue = currentProvider_->useTurboModules();
    useTurboModules_ = flagValue;
  }

  return flagValue.value();
}

double ReactNativeFeatureFlagsAccessor::virtualViewHysteresisRatio() {
  auto flagValue = virtualViewHysteresisRatio_.load();

  if (!flagValue.has_value()) {
    // This block is not exclusive but it is not necessary.
    // If multiple threads try to initialize the feature flag, we would only
    // be accessing the provider multiple times but the end state of this
    // instance and the returned flag value would be the same.

    markFlagAsAccessed(67, "virtualViewHysteresisRatio");

    flagValue = currentProvider_->virtualViewHysteresisRatio();
    virtualViewHysteresisRatio_ = flagValue;
  }

  return flagValue.value();
}

double ReactNativeFeatureFlagsAccessor::virtualViewPrerenderRatio() {
  auto flagValue = virtualViewPrerenderRatio_.load();

  if (!flagValue.has_value()) {
    // This block is not exclusive but it is not necessary.
    // If multiple threads try to initialize the feature flag, we would only
    // be accessing the provider multiple times but the end state of this
    // instance and the returned flag value would be the same.

    markFlagAsAccessed(68, "virtualViewPrerenderRatio");

    flagValue = currentProvider_->virtualViewPrerenderRatio();
    virtualViewPrerenderRatio_ = flagValue;
  }

  return flagValue.value();
}

void ReactNativeFeatureFlagsAccessor::override(
    std::unique_ptr<ReactNativeFeatureFlagsProvider> provider) {
  if (wasOverridden_) {
    throw std::runtime_error(
        "Feature flags cannot be overridden more than once");
  }

  ensureFlagsNotAccessed();
  wasOverridden_ = true;
  currentProvider_ = std::move(provider);
}

std::optional<std::string>
ReactNativeFeatureFlagsAccessor::getAccessedFeatureFlagNames() const {
  std::ostringstream featureFlagListBuilder;
  for (const auto& featureFlagName : accessedFeatureFlags_) {
    if (featureFlagName != nullptr) {
      featureFlagListBuilder << featureFlagName << ", ";
    }
  }

  std::string accessedFeatureFlagNames = featureFlagListBuilder.str();
  if (!accessedFeatureFlagNames.empty()) {
    accessedFeatureFlagNames =
        accessedFeatureFlagNames.substr(0, accessedFeatureFlagNames.size() - 2);
  }

  return accessedFeatureFlagNames.empty()
      ? std::nullopt
      : std::optional{accessedFeatureFlagNames};
}

void ReactNativeFeatureFlagsAccessor::markFlagAsAccessed(
    int position,
    const char* flagName) {
  accessedFeatureFlags_[position] = flagName;
}

void ReactNativeFeatureFlagsAccessor::ensureFlagsNotAccessed() {
  auto accessedFeatureFlagNames = getAccessedFeatureFlagNames();

  if (accessedFeatureFlagNames.has_value()) {
    throw std::runtime_error(
        "Feature flags were accessed before being overridden: " +
        accessedFeatureFlagNames.value());
  }
}

} // namespace facebook::react<|MERGE_RESOLUTION|>--- conflicted
+++ resolved
@@ -4,11 +4,7 @@
  * This source code is licensed under the MIT license found in the
  * LICENSE file in the root directory of this source tree.
  *
-<<<<<<< HEAD
- * @generated SignedSource<<590f97d6e525740dba57d7c25e500992>>
-=======
- * @generated SignedSource<<3c5588a851e6cdefaba22236c5ebb828>>
->>>>>>> 830bc8c7
+ * @generated SignedSource<<ace4080d2e689bf9ddb666f6429cb350>>
  */
 
 /**
@@ -690,7 +686,7 @@
     // be accessing the provider multiple times but the end state of this
     // instance and the returned flag value would be the same.
 
-    markFlagAsAccessed(37, "enableSwiftUIBasedFilters");
+    markFlagAsAccessed(36, "enableSwiftUIBasedFilters");
 
     flagValue = currentProvider_->enableSwiftUIBasedFilters();
     enableSwiftUIBasedFilters_ = flagValue;
@@ -708,11 +704,7 @@
     // be accessing the provider multiple times but the end state of this
     // instance and the returned flag value would be the same.
 
-<<<<<<< HEAD
-    markFlagAsAccessed(38, "enableViewCulling");
-=======
-    markFlagAsAccessed(36, "enableViewCulling");
->>>>>>> 830bc8c7
+    markFlagAsAccessed(37, "enableViewCulling");
 
     flagValue = currentProvider_->enableViewCulling();
     enableViewCulling_ = flagValue;
@@ -730,11 +722,7 @@
     // be accessing the provider multiple times but the end state of this
     // instance and the returned flag value would be the same.
 
-<<<<<<< HEAD
-    markFlagAsAccessed(39, "enableViewRecycling");
-=======
-    markFlagAsAccessed(37, "enableViewRecycling");
->>>>>>> 830bc8c7
+    markFlagAsAccessed(38, "enableViewRecycling");
 
     flagValue = currentProvider_->enableViewRecycling();
     enableViewRecycling_ = flagValue;
@@ -752,7 +740,7 @@
     // be accessing the provider multiple times but the end state of this
     // instance and the returned flag value would be the same.
 
-    markFlagAsAccessed(38, "enableViewRecyclingForScrollView");
+    markFlagAsAccessed(39, "enableViewRecyclingForScrollView");
 
     flagValue = currentProvider_->enableViewRecyclingForScrollView();
     enableViewRecyclingForScrollView_ = flagValue;
@@ -1274,7 +1262,7 @@
     // be accessing the provider multiple times but the end state of this
     // instance and the returned flag value would be the same.
 
-    markFlagAsAccessed(67, "virtualViewHysteresisRatio");
+    markFlagAsAccessed(68, "virtualViewHysteresisRatio");
 
     flagValue = currentProvider_->virtualViewHysteresisRatio();
     virtualViewHysteresisRatio_ = flagValue;
@@ -1292,7 +1280,7 @@
     // be accessing the provider multiple times but the end state of this
     // instance and the returned flag value would be the same.
 
-    markFlagAsAccessed(68, "virtualViewPrerenderRatio");
+    markFlagAsAccessed(69, "virtualViewPrerenderRatio");
 
     flagValue = currentProvider_->virtualViewPrerenderRatio();
     virtualViewPrerenderRatio_ = flagValue;
