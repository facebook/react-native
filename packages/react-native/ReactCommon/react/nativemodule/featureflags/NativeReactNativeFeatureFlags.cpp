/*
 * Copyright (c) Meta Platforms, Inc. and affiliates.
 *
 * This source code is licensed under the MIT license found in the
 * LICENSE file in the root directory of this source tree.
 *
<<<<<<< HEAD
 * @generated SignedSource<<5b96d74ff4f076002aeb2780fd1bfc8a>>
=======
 * @generated SignedSource<<167e35bd99451cbe24a2bb54db5c66b9>>
>>>>>>> 9be5ac10
 */

/**
 * IMPORTANT: Do NOT modify this file directly.
 *
 * To change the definition of the flags, edit
 *   packages/react-native/scripts/featureflags/ReactNativeFeatureFlags.config.js.
 *
 * To regenerate this code, run the following script from the repo root:
 *   yarn featureflags --update
 */

#include "NativeReactNativeFeatureFlags.h"
#include <react/featureflags/ReactNativeFeatureFlags.h>

#ifdef RN_DISABLE_OSS_PLUGIN_HEADER
#include "Plugins.h"
#endif

std::shared_ptr<facebook::react::TurboModule>
NativeReactNativeFeatureFlagsModuleProvider(
    std::shared_ptr<facebook::react::CallInvoker> jsInvoker) {
  return std::make_shared<facebook::react::NativeReactNativeFeatureFlags>(
      std::move(jsInvoker));
}

namespace facebook::react {

NativeReactNativeFeatureFlags::NativeReactNativeFeatureFlags(
    std::shared_ptr<CallInvoker> jsInvoker)
    : NativeReactNativeFeatureFlagsCxxSpec(std::move(jsInvoker)) {}

bool NativeReactNativeFeatureFlags::commonTestFlag(
    jsi::Runtime& /*runtime*/) {
  return ReactNativeFeatureFlags::commonTestFlag();
}

bool NativeReactNativeFeatureFlags::commonTestFlagWithoutNativeImplementation(
    jsi::Runtime& /*runtime*/) {
  // This flag is configured with `skipNativeAPI: true`.
  // TODO(T204838867): Implement support for optional methods in C++ TM codegen and remove the method definition altogether.
  return false;
}

bool NativeReactNativeFeatureFlags::animatedShouldSignalBatch(
    jsi::Runtime& /*runtime*/) {
  return ReactNativeFeatureFlags::animatedShouldSignalBatch();
}

bool NativeReactNativeFeatureFlags::avoidCeilingAvailableAndroidTextWidth(
    jsi::Runtime& /*runtime*/) {
  return ReactNativeFeatureFlags::avoidCeilingAvailableAndroidTextWidth();
}

bool NativeReactNativeFeatureFlags::cxxNativeAnimatedEnabled(
    jsi::Runtime& /*runtime*/) {
  return ReactNativeFeatureFlags::cxxNativeAnimatedEnabled();
}

bool NativeReactNativeFeatureFlags::disableMainQueueSyncDispatchIOS(
    jsi::Runtime& /*runtime*/) {
  return ReactNativeFeatureFlags::disableMainQueueSyncDispatchIOS();
}

bool NativeReactNativeFeatureFlags::disableMountItemReorderingAndroid(
    jsi::Runtime& /*runtime*/) {
  return ReactNativeFeatureFlags::disableMountItemReorderingAndroid();
}

bool NativeReactNativeFeatureFlags::enableAccessibilityOrder(
    jsi::Runtime& /*runtime*/) {
  return ReactNativeFeatureFlags::enableAccessibilityOrder();
}

bool NativeReactNativeFeatureFlags::enableAccumulatedUpdatesInRawPropsAndroid(
    jsi::Runtime& /*runtime*/) {
  return ReactNativeFeatureFlags::enableAccumulatedUpdatesInRawPropsAndroid();
}

bool NativeReactNativeFeatureFlags::enableBridgelessArchitecture(
    jsi::Runtime& /*runtime*/) {
  return ReactNativeFeatureFlags::enableBridgelessArchitecture();
}

bool NativeReactNativeFeatureFlags::enableCppPropsIteratorSetter(
    jsi::Runtime& /*runtime*/) {
  return ReactNativeFeatureFlags::enableCppPropsIteratorSetter();
}

bool NativeReactNativeFeatureFlags::enableCustomFocusSearchOnClippedElementsAndroid(
    jsi::Runtime& /*runtime*/) {
  return ReactNativeFeatureFlags::enableCustomFocusSearchOnClippedElementsAndroid();
}

bool NativeReactNativeFeatureFlags::enableDestroyShadowTreeRevisionAsync(
    jsi::Runtime& /*runtime*/) {
  return ReactNativeFeatureFlags::enableDestroyShadowTreeRevisionAsync();
}

bool NativeReactNativeFeatureFlags::enableDoubleMeasurementFixAndroid(
    jsi::Runtime& /*runtime*/) {
  return ReactNativeFeatureFlags::enableDoubleMeasurementFixAndroid();
}

bool NativeReactNativeFeatureFlags::enableEagerRootViewAttachment(
    jsi::Runtime& /*runtime*/) {
  return ReactNativeFeatureFlags::enableEagerRootViewAttachment();
}

bool NativeReactNativeFeatureFlags::enableFabricLogs(
    jsi::Runtime& /*runtime*/) {
  return ReactNativeFeatureFlags::enableFabricLogs();
}

bool NativeReactNativeFeatureFlags::enableFabricRenderer(
    jsi::Runtime& /*runtime*/) {
  return ReactNativeFeatureFlags::enableFabricRenderer();
}

bool NativeReactNativeFeatureFlags::enableFixForParentTagDuringReparenting(
    jsi::Runtime& /*runtime*/) {
  return ReactNativeFeatureFlags::enableFixForParentTagDuringReparenting();
}

bool NativeReactNativeFeatureFlags::enableFontScaleChangesUpdatingLayout(
    jsi::Runtime& /*runtime*/) {
  return ReactNativeFeatureFlags::enableFontScaleChangesUpdatingLayout();
}

bool NativeReactNativeFeatureFlags::enableIOSTextBaselineOffsetPerLine(
    jsi::Runtime& /*runtime*/) {
  return ReactNativeFeatureFlags::enableIOSTextBaselineOffsetPerLine();
}

bool NativeReactNativeFeatureFlags::enableIOSViewClipToPaddingBox(
    jsi::Runtime& /*runtime*/) {
  return ReactNativeFeatureFlags::enableIOSViewClipToPaddingBox();
}

bool NativeReactNativeFeatureFlags::enableIntersectionObserverEventLoopIntegration(
    jsi::Runtime& /*runtime*/) {
  return ReactNativeFeatureFlags::enableIntersectionObserverEventLoopIntegration();
}

bool NativeReactNativeFeatureFlags::enableLayoutAnimationsOnAndroid(
    jsi::Runtime& /*runtime*/) {
  return ReactNativeFeatureFlags::enableLayoutAnimationsOnAndroid();
}

bool NativeReactNativeFeatureFlags::enableLayoutAnimationsOnIOS(
    jsi::Runtime& /*runtime*/) {
  return ReactNativeFeatureFlags::enableLayoutAnimationsOnIOS();
}

bool NativeReactNativeFeatureFlags::enableLineHeightCenteringOnIOS(
    jsi::Runtime& /*runtime*/) {
  return ReactNativeFeatureFlags::enableLineHeightCenteringOnIOS();
}

bool NativeReactNativeFeatureFlags::enableMainQueueModulesOnIOS(
    jsi::Runtime& /*runtime*/) {
  return ReactNativeFeatureFlags::enableMainQueueModulesOnIOS();
}

bool NativeReactNativeFeatureFlags::enableModuleArgumentNSNullConversionIOS(
    jsi::Runtime& /*runtime*/) {
  return ReactNativeFeatureFlags::enableModuleArgumentNSNullConversionIOS();
}

bool NativeReactNativeFeatureFlags::enableNativeCSSParsing(
    jsi::Runtime& /*runtime*/) {
  return ReactNativeFeatureFlags::enableNativeCSSParsing();
}

bool NativeReactNativeFeatureFlags::enableNetworkEventReporting(
    jsi::Runtime& /*runtime*/) {
  return ReactNativeFeatureFlags::enableNetworkEventReporting();
}

bool NativeReactNativeFeatureFlags::enableNewBackgroundAndBorderDrawables(
    jsi::Runtime& /*runtime*/) {
  return ReactNativeFeatureFlags::enableNewBackgroundAndBorderDrawables();
}

bool NativeReactNativeFeatureFlags::enablePreparedTextLayout(
    jsi::Runtime& /*runtime*/) {
  return ReactNativeFeatureFlags::enablePreparedTextLayout();
}

bool NativeReactNativeFeatureFlags::enablePropsUpdateReconciliationAndroid(
    jsi::Runtime& /*runtime*/) {
  return ReactNativeFeatureFlags::enablePropsUpdateReconciliationAndroid();
}

bool NativeReactNativeFeatureFlags::enableResourceTimingAPI(
    jsi::Runtime& /*runtime*/) {
  return ReactNativeFeatureFlags::enableResourceTimingAPI();
}

bool NativeReactNativeFeatureFlags::enableSynchronousStateUpdates(
    jsi::Runtime& /*runtime*/) {
  return ReactNativeFeatureFlags::enableSynchronousStateUpdates();
}

bool NativeReactNativeFeatureFlags::enableViewCulling(
    jsi::Runtime& /*runtime*/) {
  return ReactNativeFeatureFlags::enableViewCulling();
}

bool NativeReactNativeFeatureFlags::enableViewRecycling(
    jsi::Runtime& /*runtime*/) {
  return ReactNativeFeatureFlags::enableViewRecycling();
}

bool NativeReactNativeFeatureFlags::enableViewRecyclingForText(
    jsi::Runtime& /*runtime*/) {
  return ReactNativeFeatureFlags::enableViewRecyclingForText();
}

bool NativeReactNativeFeatureFlags::enableViewRecyclingForView(
    jsi::Runtime& /*runtime*/) {
  return ReactNativeFeatureFlags::enableViewRecyclingForView();
}

bool NativeReactNativeFeatureFlags::fixMappingOfEventPrioritiesBetweenFabricAndReact(
    jsi::Runtime& /*runtime*/) {
  return ReactNativeFeatureFlags::fixMappingOfEventPrioritiesBetweenFabricAndReact();
}

bool NativeReactNativeFeatureFlags::fuseboxEnabledRelease(
    jsi::Runtime& /*runtime*/) {
  return ReactNativeFeatureFlags::fuseboxEnabledRelease();
}

bool NativeReactNativeFeatureFlags::fuseboxNetworkInspectionEnabled(
    jsi::Runtime& /*runtime*/) {
  return ReactNativeFeatureFlags::fuseboxNetworkInspectionEnabled();
}

bool NativeReactNativeFeatureFlags::incorporateMaxLinesDuringAndroidLayout(
    jsi::Runtime& /*runtime*/) {
  return ReactNativeFeatureFlags::incorporateMaxLinesDuringAndroidLayout();
}

bool NativeReactNativeFeatureFlags::traceTurboModulePromiseRejectionsOnAndroid(
    jsi::Runtime& /*runtime*/) {
  return ReactNativeFeatureFlags::traceTurboModulePromiseRejectionsOnAndroid();
}

bool NativeReactNativeFeatureFlags::updateRuntimeShadowNodeReferencesOnCommit(
    jsi::Runtime& /*runtime*/) {
  return ReactNativeFeatureFlags::updateRuntimeShadowNodeReferencesOnCommit();
}

bool NativeReactNativeFeatureFlags::useAlwaysAvailableJSErrorHandling(
    jsi::Runtime& /*runtime*/) {
  return ReactNativeFeatureFlags::useAlwaysAvailableJSErrorHandling();
}

bool NativeReactNativeFeatureFlags::useAndroidTextLayoutWidthDirectly(
    jsi::Runtime& /*runtime*/) {
  return ReactNativeFeatureFlags::useAndroidTextLayoutWidthDirectly();
}

bool NativeReactNativeFeatureFlags::useFabricInterop(
    jsi::Runtime& /*runtime*/) {
  return ReactNativeFeatureFlags::useFabricInterop();
}

bool NativeReactNativeFeatureFlags::useNativeViewConfigsInBridgelessMode(
    jsi::Runtime& /*runtime*/) {
  return ReactNativeFeatureFlags::useNativeViewConfigsInBridgelessMode();
}

bool NativeReactNativeFeatureFlags::useOptimizedEventBatchingOnAndroid(
    jsi::Runtime& /*runtime*/) {
  return ReactNativeFeatureFlags::useOptimizedEventBatchingOnAndroid();
}

bool NativeReactNativeFeatureFlags::useRawPropsJsiValue(
    jsi::Runtime& /*runtime*/) {
  return ReactNativeFeatureFlags::useRawPropsJsiValue();
}

bool NativeReactNativeFeatureFlags::useShadowNodeStateOnClone(
    jsi::Runtime& /*runtime*/) {
  return ReactNativeFeatureFlags::useShadowNodeStateOnClone();
}

bool NativeReactNativeFeatureFlags::useTurboModuleInterop(
    jsi::Runtime& /*runtime*/) {
  return ReactNativeFeatureFlags::useTurboModuleInterop();
}

bool NativeReactNativeFeatureFlags::useTurboModules(
    jsi::Runtime& /*runtime*/) {
  return ReactNativeFeatureFlags::useTurboModules();
}

} // namespace facebook::react<|MERGE_RESOLUTION|>--- conflicted
+++ resolved
@@ -4,11 +4,7 @@
  * This source code is licensed under the MIT license found in the
  * LICENSE file in the root directory of this source tree.
  *
-<<<<<<< HEAD
- * @generated SignedSource<<5b96d74ff4f076002aeb2780fd1bfc8a>>
-=======
- * @generated SignedSource<<167e35bd99451cbe24a2bb54db5c66b9>>
->>>>>>> 9be5ac10
+ * @generated SignedSource<<9f070f499976f4eab4b8e19e6f2e712c>>
  */
 
 /**
