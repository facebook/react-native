--- conflicted
+++ resolved
@@ -4,11 +4,7 @@
  * This source code is licensed under the MIT license found in the
  * LICENSE file in the root directory of this source tree.
  *
-<<<<<<< HEAD
- * @generated SignedSource<<7b2979d45e5576d9eeb2790660ada39e>>
-=======
- * @generated SignedSource<<18e91f3d00abfc4017618f8490c8dc31>>
->>>>>>> c0415adb
+ * @generated SignedSource<<8c5c3ad945875e106db03f2388858340>>
  */
 
 /**
