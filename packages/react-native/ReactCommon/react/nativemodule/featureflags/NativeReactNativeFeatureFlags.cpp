/*
 * Copyright (c) Meta Platforms, Inc. and affiliates.
 *
 * This source code is licensed under the MIT license found in the
 * LICENSE file in the root directory of this source tree.
 *
<<<<<<< HEAD
 * @generated SignedSource<<4f8199a2cadae7d3e385c56b10819822>>
=======
 * @generated SignedSource<<f020431a9ced870c17f90701d776b689>>
>>>>>>> 1a9adfba
 */

/**
 * IMPORTANT: Do NOT modify this file directly.
 *
 * To change the definition of the flags, edit
 *   packages/react-native/scripts/featureflags/ReactNativeFeatureFlags.config.js.
 *
 * To regenerate this code, run the following script from the repo root:
 *   yarn featureflags --update
 */

#include "NativeReactNativeFeatureFlags.h"
#include <react/featureflags/ReactNativeFeatureFlags.h>

#ifdef RN_DISABLE_OSS_PLUGIN_HEADER
#include "Plugins.h"
#endif

std::shared_ptr<facebook::react::TurboModule>
NativeReactNativeFeatureFlagsModuleProvider(
    std::shared_ptr<facebook::react::CallInvoker> jsInvoker) {
  return std::make_shared<facebook::react::NativeReactNativeFeatureFlags>(
      std::move(jsInvoker));
}

namespace facebook::react {

NativeReactNativeFeatureFlags::NativeReactNativeFeatureFlags(
    std::shared_ptr<CallInvoker> jsInvoker)
    : NativeReactNativeFeatureFlagsCxxSpec(std::move(jsInvoker)) {}

bool NativeReactNativeFeatureFlags::commonTestFlag(
    jsi::Runtime& /*runtime*/) {
  return ReactNativeFeatureFlags::commonTestFlag();
}

bool NativeReactNativeFeatureFlags::commonTestFlagWithoutNativeImplementation(
    jsi::Runtime& /*runtime*/) {
  // This flag is configured with `skipNativeAPI: true`.
  // TODO(T204838867): Implement support for optional methods in C++ TM codegen and remove the method definition altogether.
  return false;
}

bool NativeReactNativeFeatureFlags::disableMountItemReorderingAndroid(
    jsi::Runtime& /*runtime*/) {
  return ReactNativeFeatureFlags::disableMountItemReorderingAndroid();
}

bool NativeReactNativeFeatureFlags::enableAccumulatedUpdatesInRawPropsAndroid(
    jsi::Runtime& /*runtime*/) {
  return ReactNativeFeatureFlags::enableAccumulatedUpdatesInRawPropsAndroid();
}

bool NativeReactNativeFeatureFlags::enableBridgelessArchitecture(
    jsi::Runtime& /*runtime*/) {
  return ReactNativeFeatureFlags::enableBridgelessArchitecture();
}

bool NativeReactNativeFeatureFlags::enableCppPropsIteratorSetter(
    jsi::Runtime& /*runtime*/) {
  return ReactNativeFeatureFlags::enableCppPropsIteratorSetter();
}

bool NativeReactNativeFeatureFlags::enableEagerRootViewAttachment(
    jsi::Runtime& /*runtime*/) {
  return ReactNativeFeatureFlags::enableEagerRootViewAttachment();
}

bool NativeReactNativeFeatureFlags::enableFabricLogs(
    jsi::Runtime& /*runtime*/) {
  return ReactNativeFeatureFlags::enableFabricLogs();
}

bool NativeReactNativeFeatureFlags::enableFabricRenderer(
    jsi::Runtime& /*runtime*/) {
  return ReactNativeFeatureFlags::enableFabricRenderer();
}

bool NativeReactNativeFeatureFlags::enableIOSViewClipToPaddingBox(
    jsi::Runtime& /*runtime*/) {
  return ReactNativeFeatureFlags::enableIOSViewClipToPaddingBox();
}

bool NativeReactNativeFeatureFlags::enableImagePrefetchingAndroid(
    jsi::Runtime& /*runtime*/) {
  return ReactNativeFeatureFlags::enableImagePrefetchingAndroid();
}

bool NativeReactNativeFeatureFlags::enableJSRuntimeGCOnMemoryPressureOnIOS(
    jsi::Runtime& /*runtime*/) {
  return ReactNativeFeatureFlags::enableJSRuntimeGCOnMemoryPressureOnIOS();
}

bool NativeReactNativeFeatureFlags::enableLayoutAnimationsOnAndroid(
    jsi::Runtime& /*runtime*/) {
  return ReactNativeFeatureFlags::enableLayoutAnimationsOnAndroid();
}

bool NativeReactNativeFeatureFlags::enableLayoutAnimationsOnIOS(
    jsi::Runtime& /*runtime*/) {
  return ReactNativeFeatureFlags::enableLayoutAnimationsOnIOS();
}

bool NativeReactNativeFeatureFlags::enableLineHeightCenteringOnIOS(
    jsi::Runtime& /*runtime*/) {
  return ReactNativeFeatureFlags::enableLineHeightCenteringOnIOS();
}

bool NativeReactNativeFeatureFlags::enableLongTaskAPI(
    jsi::Runtime& /*runtime*/) {
  return ReactNativeFeatureFlags::enableLongTaskAPI();
}

bool NativeReactNativeFeatureFlags::enableNativeCSSParsing(
    jsi::Runtime& /*runtime*/) {
  return ReactNativeFeatureFlags::enableNativeCSSParsing();
}

bool NativeReactNativeFeatureFlags::enableNewBackgroundAndBorderDrawables(
    jsi::Runtime& /*runtime*/) {
  return ReactNativeFeatureFlags::enableNewBackgroundAndBorderDrawables();
}

bool NativeReactNativeFeatureFlags::enablePropsUpdateReconciliationAndroid(
    jsi::Runtime& /*runtime*/) {
  return ReactNativeFeatureFlags::enablePropsUpdateReconciliationAndroid();
}

bool NativeReactNativeFeatureFlags::enableReportEventPaintTime(
    jsi::Runtime& /*runtime*/) {
  return ReactNativeFeatureFlags::enableReportEventPaintTime();
}

bool NativeReactNativeFeatureFlags::enableSynchronousStateUpdates(
    jsi::Runtime& /*runtime*/) {
  return ReactNativeFeatureFlags::enableSynchronousStateUpdates();
}

bool NativeReactNativeFeatureFlags::enableUIConsistency(
    jsi::Runtime& /*runtime*/) {
  return ReactNativeFeatureFlags::enableUIConsistency();
}

bool NativeReactNativeFeatureFlags::enableViewCulling(
    jsi::Runtime& /*runtime*/) {
  return ReactNativeFeatureFlags::enableViewCulling();
}

bool NativeReactNativeFeatureFlags::enableViewRecycling(
    jsi::Runtime& /*runtime*/) {
  return ReactNativeFeatureFlags::enableViewRecycling();
}

bool NativeReactNativeFeatureFlags::enableViewRecyclingForText(
    jsi::Runtime& /*runtime*/) {
  return ReactNativeFeatureFlags::enableViewRecyclingForText();
}

bool NativeReactNativeFeatureFlags::enableViewRecyclingForView(
    jsi::Runtime& /*runtime*/) {
  return ReactNativeFeatureFlags::enableViewRecyclingForView();
}

bool NativeReactNativeFeatureFlags::excludeYogaFromRawProps(
    jsi::Runtime& /*runtime*/) {
  return ReactNativeFeatureFlags::excludeYogaFromRawProps();
}

bool NativeReactNativeFeatureFlags::fixDifferentiatorEmittingUpdatesWithWrongParentTag(
    jsi::Runtime& /*runtime*/) {
  return ReactNativeFeatureFlags::fixDifferentiatorEmittingUpdatesWithWrongParentTag();
}

bool NativeReactNativeFeatureFlags::fixMappingOfEventPrioritiesBetweenFabricAndReact(
    jsi::Runtime& /*runtime*/) {
  return ReactNativeFeatureFlags::fixMappingOfEventPrioritiesBetweenFabricAndReact();
}

bool NativeReactNativeFeatureFlags::fixMountingCoordinatorReportedPendingTransactionsOnAndroid(
    jsi::Runtime& /*runtime*/) {
  return ReactNativeFeatureFlags::fixMountingCoordinatorReportedPendingTransactionsOnAndroid();
}

bool NativeReactNativeFeatureFlags::fuseboxEnabledRelease(
    jsi::Runtime& /*runtime*/) {
  return ReactNativeFeatureFlags::fuseboxEnabledRelease();
}

bool NativeReactNativeFeatureFlags::fuseboxNetworkInspectionEnabled(
    jsi::Runtime& /*runtime*/) {
  return ReactNativeFeatureFlags::fuseboxNetworkInspectionEnabled();
}

bool NativeReactNativeFeatureFlags::lazyAnimationCallbacks(
    jsi::Runtime& /*runtime*/) {
  return ReactNativeFeatureFlags::lazyAnimationCallbacks();
}

bool NativeReactNativeFeatureFlags::removeTurboModuleManagerDelegateMutex(
    jsi::Runtime& /*runtime*/) {
  return ReactNativeFeatureFlags::removeTurboModuleManagerDelegateMutex();
}

bool NativeReactNativeFeatureFlags::throwExceptionInsteadOfDeadlockOnTurboModuleSetupDuringSyncRenderIOS(
    jsi::Runtime& /*runtime*/) {
  return ReactNativeFeatureFlags::throwExceptionInsteadOfDeadlockOnTurboModuleSetupDuringSyncRenderIOS();
}

bool NativeReactNativeFeatureFlags::traceTurboModulePromiseRejectionsOnAndroid(
    jsi::Runtime& /*runtime*/) {
  return ReactNativeFeatureFlags::traceTurboModulePromiseRejectionsOnAndroid();
}

bool NativeReactNativeFeatureFlags::useAlwaysAvailableJSErrorHandling(
    jsi::Runtime& /*runtime*/) {
  return ReactNativeFeatureFlags::useAlwaysAvailableJSErrorHandling();
}

bool NativeReactNativeFeatureFlags::useEditTextStockAndroidFocusBehavior(
    jsi::Runtime& /*runtime*/) {
  return ReactNativeFeatureFlags::useEditTextStockAndroidFocusBehavior();
}

bool NativeReactNativeFeatureFlags::useFabricInterop(
    jsi::Runtime& /*runtime*/) {
  return ReactNativeFeatureFlags::useFabricInterop();
}

bool NativeReactNativeFeatureFlags::useNativeViewConfigsInBridgelessMode(
    jsi::Runtime& /*runtime*/) {
  return ReactNativeFeatureFlags::useNativeViewConfigsInBridgelessMode();
}

bool NativeReactNativeFeatureFlags::useOptimizedEventBatchingOnAndroid(
    jsi::Runtime& /*runtime*/) {
  return ReactNativeFeatureFlags::useOptimizedEventBatchingOnAndroid();
}

bool NativeReactNativeFeatureFlags::useRawPropsJsiValue(
    jsi::Runtime& /*runtime*/) {
  return ReactNativeFeatureFlags::useRawPropsJsiValue();
}

bool NativeReactNativeFeatureFlags::useTurboModuleInterop(
    jsi::Runtime& /*runtime*/) {
  return ReactNativeFeatureFlags::useTurboModuleInterop();
}

bool NativeReactNativeFeatureFlags::useTurboModules(
    jsi::Runtime& /*runtime*/) {
  return ReactNativeFeatureFlags::useTurboModules();
}

} // namespace facebook::react<|MERGE_RESOLUTION|>--- conflicted
+++ resolved
@@ -4,11 +4,7 @@
  * This source code is licensed under the MIT license found in the
  * LICENSE file in the root directory of this source tree.
  *
-<<<<<<< HEAD
- * @generated SignedSource<<4f8199a2cadae7d3e385c56b10819822>>
-=======
- * @generated SignedSource<<f020431a9ced870c17f90701d776b689>>
->>>>>>> 1a9adfba
+ * @generated SignedSource<<21b6da88ef236f44997d8aae1a14d34d>>
  */
 
 /**
