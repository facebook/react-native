--- conflicted
+++ resolved
@@ -4,11 +4,7 @@
  * This source code is licensed under the MIT license found in the
  * LICENSE file in the root directory of this source tree.
  *
-<<<<<<< HEAD
- * @generated SignedSource<<f145a4d21b2a4fd3ec122ac4ea6003ef>>
-=======
- * @generated SignedSource<<12ecbb280bde10b2d74376a2a890cf97>>
->>>>>>> 3dfe22bd
+ * @generated SignedSource<<b43c7b8cc4b0947ac58771ee832ba86b>>
  */
 
 /**
