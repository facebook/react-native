--- conflicted
+++ resolved
@@ -4,11 +4,7 @@
  * This source code is licensed under the MIT license found in the
  * LICENSE file in the root directory of this source tree.
  *
-<<<<<<< HEAD
- * @generated SignedSource<<bdd1d50dd7d40d315e1ccf6d6f853710>>
-=======
- * @generated SignedSource<<7ad1233105bb6e6cd20cc8fb895b2d5c>>
->>>>>>> 32ce95cc
+ * @generated SignedSource<<5b96d74ff4f076002aeb2780fd1bfc8a>>
  */
 
 /**
