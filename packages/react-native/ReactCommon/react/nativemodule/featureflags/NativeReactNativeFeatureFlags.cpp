--- conflicted
+++ resolved
@@ -4,11 +4,7 @@
  * This source code is licensed under the MIT license found in the
  * LICENSE file in the root directory of this source tree.
  *
-<<<<<<< HEAD
- * @generated SignedSource<<8a3d09022213ac2273459881becad4fe>>
-=======
- * @generated SignedSource<<81f3e20643ddb2612eaa9276bb75e70e>>
->>>>>>> 198adb47
+ * @generated SignedSource<<f6c6630d31953698d261653965bdbdee>>
  */
 
 /**
