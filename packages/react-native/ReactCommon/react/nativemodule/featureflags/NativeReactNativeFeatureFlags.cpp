/*
 * Copyright (c) Meta Platforms, Inc. and affiliates.
 *
 * This source code is licensed under the MIT license found in the
 * LICENSE file in the root directory of this source tree.
 *
<<<<<<< HEAD
 * @generated SignedSource<<8c5c3ad945875e106db03f2388858340>>
=======
 * @generated SignedSource<<4f565477e7fd49756af7e8ac548c09a2>>
>>>>>>> 04b40852
 */

/**
 * IMPORTANT: Do NOT modify this file directly.
 *
 * To change the definition of the flags, edit
 *   packages/react-native/scripts/featureflags/ReactNativeFeatureFlags.config.js.
 *
 * To regenerate this code, run the following script from the repo root:
 *   yarn featureflags --update
 */

#include "NativeReactNativeFeatureFlags.h"
#include <react/featureflags/ReactNativeFeatureFlags.h>

#ifdef RN_DISABLE_OSS_PLUGIN_HEADER
#include "Plugins.h"
#endif

std::shared_ptr<facebook::react::TurboModule>
NativeReactNativeFeatureFlagsModuleProvider(
    std::shared_ptr<facebook::react::CallInvoker> jsInvoker) {
  return std::make_shared<facebook::react::NativeReactNativeFeatureFlags>(
      std::move(jsInvoker));
}

namespace facebook::react {

NativeReactNativeFeatureFlags::NativeReactNativeFeatureFlags(
    std::shared_ptr<CallInvoker> jsInvoker)
    : NativeReactNativeFeatureFlagsCxxSpec(std::move(jsInvoker)) {}

bool NativeReactNativeFeatureFlags::commonTestFlag(
    jsi::Runtime& /*runtime*/) {
  return ReactNativeFeatureFlags::commonTestFlag();
}

bool NativeReactNativeFeatureFlags::commonTestFlagWithoutNativeImplementation(
    jsi::Runtime& /*runtime*/) {
  // This flag is configured with `skipNativeAPI: true`.
  // TODO(T204838867): Implement support for optional methods in C++ TM codegen and remove the method definition altogether.
  return false;
}

bool NativeReactNativeFeatureFlags::disableMountItemReorderingAndroid(
    jsi::Runtime& /*runtime*/) {
  return ReactNativeFeatureFlags::disableMountItemReorderingAndroid();
}

bool NativeReactNativeFeatureFlags::enableAccumulatedUpdatesInRawPropsAndroid(
    jsi::Runtime& /*runtime*/) {
  return ReactNativeFeatureFlags::enableAccumulatedUpdatesInRawPropsAndroid();
}

bool NativeReactNativeFeatureFlags::enableBridgelessArchitecture(
    jsi::Runtime& /*runtime*/) {
  return ReactNativeFeatureFlags::enableBridgelessArchitecture();
}

bool NativeReactNativeFeatureFlags::enableCppPropsIteratorSetter(
    jsi::Runtime& /*runtime*/) {
  return ReactNativeFeatureFlags::enableCppPropsIteratorSetter();
}

bool NativeReactNativeFeatureFlags::enableEagerRootViewAttachment(
    jsi::Runtime& /*runtime*/) {
  return ReactNativeFeatureFlags::enableEagerRootViewAttachment();
}

bool NativeReactNativeFeatureFlags::enableEventEmitterRetentionDuringGesturesOnAndroid(
    jsi::Runtime& /*runtime*/) {
  return ReactNativeFeatureFlags::enableEventEmitterRetentionDuringGesturesOnAndroid();
}

bool NativeReactNativeFeatureFlags::enableFabricLogs(
    jsi::Runtime& /*runtime*/) {
  return ReactNativeFeatureFlags::enableFabricLogs();
}

bool NativeReactNativeFeatureFlags::enableFabricRenderer(
    jsi::Runtime& /*runtime*/) {
  return ReactNativeFeatureFlags::enableFabricRenderer();
}

bool NativeReactNativeFeatureFlags::enableFixForViewCommandRace(
    jsi::Runtime& /*runtime*/) {
  return ReactNativeFeatureFlags::enableFixForViewCommandRace();
}

bool NativeReactNativeFeatureFlags::enableIOSViewClipToPaddingBox(
    jsi::Runtime& /*runtime*/) {
  return ReactNativeFeatureFlags::enableIOSViewClipToPaddingBox();
}

bool NativeReactNativeFeatureFlags::enableImagePrefetchingAndroid(
    jsi::Runtime& /*runtime*/) {
  return ReactNativeFeatureFlags::enableImagePrefetchingAndroid();
}

bool NativeReactNativeFeatureFlags::enableJSRuntimeGCOnMemoryPressureOnIOS(
    jsi::Runtime& /*runtime*/) {
  return ReactNativeFeatureFlags::enableJSRuntimeGCOnMemoryPressureOnIOS();
}

bool NativeReactNativeFeatureFlags::enableLayoutAnimationsOnAndroid(
    jsi::Runtime& /*runtime*/) {
  return ReactNativeFeatureFlags::enableLayoutAnimationsOnAndroid();
}

bool NativeReactNativeFeatureFlags::enableLayoutAnimationsOnIOS(
    jsi::Runtime& /*runtime*/) {
  return ReactNativeFeatureFlags::enableLayoutAnimationsOnIOS();
}

bool NativeReactNativeFeatureFlags::enableLineHeightCenteringOnIOS(
    jsi::Runtime& /*runtime*/) {
  return ReactNativeFeatureFlags::enableLineHeightCenteringOnIOS();
}

bool NativeReactNativeFeatureFlags::enableLongTaskAPI(
    jsi::Runtime& /*runtime*/) {
  return ReactNativeFeatureFlags::enableLongTaskAPI();
}

bool NativeReactNativeFeatureFlags::enableNativeCSSParsing(
    jsi::Runtime& /*runtime*/) {
  return ReactNativeFeatureFlags::enableNativeCSSParsing();
}

bool NativeReactNativeFeatureFlags::enableNewBackgroundAndBorderDrawables(
    jsi::Runtime& /*runtime*/) {
  return ReactNativeFeatureFlags::enableNewBackgroundAndBorderDrawables();
}

bool NativeReactNativeFeatureFlags::enablePreciseSchedulingForPremountItemsOnAndroid(
    jsi::Runtime& /*runtime*/) {
  return ReactNativeFeatureFlags::enablePreciseSchedulingForPremountItemsOnAndroid();
}

bool NativeReactNativeFeatureFlags::enablePropsUpdateReconciliationAndroid(
    jsi::Runtime& /*runtime*/) {
  return ReactNativeFeatureFlags::enablePropsUpdateReconciliationAndroid();
}

bool NativeReactNativeFeatureFlags::enableReportEventPaintTime(
    jsi::Runtime& /*runtime*/) {
  return ReactNativeFeatureFlags::enableReportEventPaintTime();
}

bool NativeReactNativeFeatureFlags::enableSynchronousStateUpdates(
    jsi::Runtime& /*runtime*/) {
  return ReactNativeFeatureFlags::enableSynchronousStateUpdates();
}

bool NativeReactNativeFeatureFlags::enableUIConsistency(
    jsi::Runtime& /*runtime*/) {
  return ReactNativeFeatureFlags::enableUIConsistency();
}

bool NativeReactNativeFeatureFlags::enableViewCulling(
    jsi::Runtime& /*runtime*/) {
  return ReactNativeFeatureFlags::enableViewCulling();
}

bool NativeReactNativeFeatureFlags::enableViewRecycling(
    jsi::Runtime& /*runtime*/) {
  return ReactNativeFeatureFlags::enableViewRecycling();
}

bool NativeReactNativeFeatureFlags::enableViewRecyclingForText(
    jsi::Runtime& /*runtime*/) {
  return ReactNativeFeatureFlags::enableViewRecyclingForText();
}

bool NativeReactNativeFeatureFlags::enableViewRecyclingForView(
    jsi::Runtime& /*runtime*/) {
  return ReactNativeFeatureFlags::enableViewRecyclingForView();
}

bool NativeReactNativeFeatureFlags::excludeYogaFromRawProps(
    jsi::Runtime& /*runtime*/) {
  return ReactNativeFeatureFlags::excludeYogaFromRawProps();
}

bool NativeReactNativeFeatureFlags::fixDifferentiatorEmittingUpdatesWithWrongParentTag(
    jsi::Runtime& /*runtime*/) {
  return ReactNativeFeatureFlags::fixDifferentiatorEmittingUpdatesWithWrongParentTag();
}

bool NativeReactNativeFeatureFlags::fixMappingOfEventPrioritiesBetweenFabricAndReact(
    jsi::Runtime& /*runtime*/) {
  return ReactNativeFeatureFlags::fixMappingOfEventPrioritiesBetweenFabricAndReact();
}

bool NativeReactNativeFeatureFlags::fixMountingCoordinatorReportedPendingTransactionsOnAndroid(
    jsi::Runtime& /*runtime*/) {
  return ReactNativeFeatureFlags::fixMountingCoordinatorReportedPendingTransactionsOnAndroid();
}

bool NativeReactNativeFeatureFlags::fuseboxEnabledRelease(
    jsi::Runtime& /*runtime*/) {
  return ReactNativeFeatureFlags::fuseboxEnabledRelease();
}

bool NativeReactNativeFeatureFlags::fuseboxNetworkInspectionEnabled(
    jsi::Runtime& /*runtime*/) {
  return ReactNativeFeatureFlags::fuseboxNetworkInspectionEnabled();
}

bool NativeReactNativeFeatureFlags::lazyAnimationCallbacks(
    jsi::Runtime& /*runtime*/) {
  return ReactNativeFeatureFlags::lazyAnimationCallbacks();
}

bool NativeReactNativeFeatureFlags::traceTurboModulePromiseRejectionsOnAndroid(
    jsi::Runtime& /*runtime*/) {
  return ReactNativeFeatureFlags::traceTurboModulePromiseRejectionsOnAndroid();
}

bool NativeReactNativeFeatureFlags::useAlwaysAvailableJSErrorHandling(
    jsi::Runtime& /*runtime*/) {
  return ReactNativeFeatureFlags::useAlwaysAvailableJSErrorHandling();
}

bool NativeReactNativeFeatureFlags::useEditTextStockAndroidFocusBehavior(
    jsi::Runtime& /*runtime*/) {
  return ReactNativeFeatureFlags::useEditTextStockAndroidFocusBehavior();
}

bool NativeReactNativeFeatureFlags::useFabricInterop(
    jsi::Runtime& /*runtime*/) {
  return ReactNativeFeatureFlags::useFabricInterop();
}

bool NativeReactNativeFeatureFlags::useNativeViewConfigsInBridgelessMode(
    jsi::Runtime& /*runtime*/) {
  return ReactNativeFeatureFlags::useNativeViewConfigsInBridgelessMode();
}

bool NativeReactNativeFeatureFlags::useOptimizedEventBatchingOnAndroid(
    jsi::Runtime& /*runtime*/) {
  return ReactNativeFeatureFlags::useOptimizedEventBatchingOnAndroid();
}

bool NativeReactNativeFeatureFlags::useRawPropsJsiValue(
    jsi::Runtime& /*runtime*/) {
  return ReactNativeFeatureFlags::useRawPropsJsiValue();
}

bool NativeReactNativeFeatureFlags::useTurboModuleInterop(
    jsi::Runtime& /*runtime*/) {
  return ReactNativeFeatureFlags::useTurboModuleInterop();
}

bool NativeReactNativeFeatureFlags::useTurboModules(
    jsi::Runtime& /*runtime*/) {
  return ReactNativeFeatureFlags::useTurboModules();
}

} // namespace facebook::react<|MERGE_RESOLUTION|>--- conflicted
+++ resolved
@@ -4,11 +4,7 @@
  * This source code is licensed under the MIT license found in the
  * LICENSE file in the root directory of this source tree.
  *
-<<<<<<< HEAD
- * @generated SignedSource<<8c5c3ad945875e106db03f2388858340>>
-=======
- * @generated SignedSource<<4f565477e7fd49756af7e8ac548c09a2>>
->>>>>>> 04b40852
+ * @generated SignedSource<<d82f361900070868f3487a34647fc70f>>
  */
 
 /**
