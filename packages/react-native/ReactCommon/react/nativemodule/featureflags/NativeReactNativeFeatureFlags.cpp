--- conflicted
+++ resolved
@@ -4,11 +4,7 @@
  * This source code is licensed under the MIT license found in the
  * LICENSE file in the root directory of this source tree.
  *
-<<<<<<< HEAD
- * @generated SignedSource<<3ee642f7974f7833cf864078db7892f0>>
-=======
- * @generated SignedSource<<b2bccc8f6bc6baf7dc5f2bcc9a8bd751>>
->>>>>>> 411af39f
+ * @generated SignedSource<<ff2b391cdaedd6c2a10148b5ba182bf7>>
  */
 
 /**
