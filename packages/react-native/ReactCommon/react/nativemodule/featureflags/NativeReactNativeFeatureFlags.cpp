/*
 * Copyright (c) Meta Platforms, Inc. and affiliates.
 *
 * This source code is licensed under the MIT license found in the
 * LICENSE file in the root directory of this source tree.
 *
<<<<<<< HEAD
 * @generated SignedSource<<d82f361900070868f3487a34647fc70f>>
=======
 * @generated SignedSource<<d5092ae4e19c3b0bedc90bb2d383e7b9>>
>>>>>>> e6af7951
 */

/**
 * IMPORTANT: Do NOT modify this file directly.
 *
 * To change the definition of the flags, edit
 *   packages/react-native/scripts/featureflags/ReactNativeFeatureFlags.config.js.
 *
 * To regenerate this code, run the following script from the repo root:
 *   yarn featureflags --update
 */

#include "NativeReactNativeFeatureFlags.h"
#include <react/featureflags/ReactNativeFeatureFlags.h>

#ifdef RN_DISABLE_OSS_PLUGIN_HEADER
#include "Plugins.h"
#endif

std::shared_ptr<facebook::react::TurboModule>
NativeReactNativeFeatureFlagsModuleProvider(
    std::shared_ptr<facebook::react::CallInvoker> jsInvoker) {
  return std::make_shared<facebook::react::NativeReactNativeFeatureFlags>(
      std::move(jsInvoker));
}

namespace facebook::react {

NativeReactNativeFeatureFlags::NativeReactNativeFeatureFlags(
    std::shared_ptr<CallInvoker> jsInvoker)
    : NativeReactNativeFeatureFlagsCxxSpec(std::move(jsInvoker)) {}

bool NativeReactNativeFeatureFlags::commonTestFlag(
    jsi::Runtime& /*runtime*/) {
  return ReactNativeFeatureFlags::commonTestFlag();
}

bool NativeReactNativeFeatureFlags::commonTestFlagWithoutNativeImplementation(
    jsi::Runtime& /*runtime*/) {
  // This flag is configured with `skipNativeAPI: true`.
  // TODO(T204838867): Implement support for optional methods in C++ TM codegen and remove the method definition altogether.
  return false;
}

bool NativeReactNativeFeatureFlags::disableMountItemReorderingAndroid(
    jsi::Runtime& /*runtime*/) {
  return ReactNativeFeatureFlags::disableMountItemReorderingAndroid();
}

bool NativeReactNativeFeatureFlags::enableAccumulatedUpdatesInRawPropsAndroid(
    jsi::Runtime& /*runtime*/) {
  return ReactNativeFeatureFlags::enableAccumulatedUpdatesInRawPropsAndroid();
}

bool NativeReactNativeFeatureFlags::enableBridgelessArchitecture(
    jsi::Runtime& /*runtime*/) {
  return ReactNativeFeatureFlags::enableBridgelessArchitecture();
}

bool NativeReactNativeFeatureFlags::enableCppPropsIteratorSetter(
    jsi::Runtime& /*runtime*/) {
  return ReactNativeFeatureFlags::enableCppPropsIteratorSetter();
}

bool NativeReactNativeFeatureFlags::enableEagerRootViewAttachment(
    jsi::Runtime& /*runtime*/) {
  return ReactNativeFeatureFlags::enableEagerRootViewAttachment();
}

bool NativeReactNativeFeatureFlags::enableFabricLogs(
    jsi::Runtime& /*runtime*/) {
  return ReactNativeFeatureFlags::enableFabricLogs();
}

bool NativeReactNativeFeatureFlags::enableFabricRenderer(
    jsi::Runtime& /*runtime*/) {
  return ReactNativeFeatureFlags::enableFabricRenderer();
}

bool NativeReactNativeFeatureFlags::enableIOSViewClipToPaddingBox(
    jsi::Runtime& /*runtime*/) {
  return ReactNativeFeatureFlags::enableIOSViewClipToPaddingBox();
}

bool NativeReactNativeFeatureFlags::enableImagePrefetchingAndroid(
    jsi::Runtime& /*runtime*/) {
  return ReactNativeFeatureFlags::enableImagePrefetchingAndroid();
}

bool NativeReactNativeFeatureFlags::enableJSRuntimeGCOnMemoryPressureOnIOS(
    jsi::Runtime& /*runtime*/) {
  return ReactNativeFeatureFlags::enableJSRuntimeGCOnMemoryPressureOnIOS();
}

bool NativeReactNativeFeatureFlags::enableLayoutAnimationsOnAndroid(
    jsi::Runtime& /*runtime*/) {
  return ReactNativeFeatureFlags::enableLayoutAnimationsOnAndroid();
}

bool NativeReactNativeFeatureFlags::enableLayoutAnimationsOnIOS(
    jsi::Runtime& /*runtime*/) {
  return ReactNativeFeatureFlags::enableLayoutAnimationsOnIOS();
}

bool NativeReactNativeFeatureFlags::enableLineHeightCenteringOnIOS(
    jsi::Runtime& /*runtime*/) {
  return ReactNativeFeatureFlags::enableLineHeightCenteringOnIOS();
}

bool NativeReactNativeFeatureFlags::enableLongTaskAPI(
    jsi::Runtime& /*runtime*/) {
  return ReactNativeFeatureFlags::enableLongTaskAPI();
}

bool NativeReactNativeFeatureFlags::enableNativeCSSParsing(
    jsi::Runtime& /*runtime*/) {
  return ReactNativeFeatureFlags::enableNativeCSSParsing();
}

bool NativeReactNativeFeatureFlags::enableNewBackgroundAndBorderDrawables(
    jsi::Runtime& /*runtime*/) {
  return ReactNativeFeatureFlags::enableNewBackgroundAndBorderDrawables();
}

bool NativeReactNativeFeatureFlags::enablePreciseSchedulingForPremountItemsOnAndroid(
    jsi::Runtime& /*runtime*/) {
  return ReactNativeFeatureFlags::enablePreciseSchedulingForPremountItemsOnAndroid();
}

bool NativeReactNativeFeatureFlags::enablePropsUpdateReconciliationAndroid(
    jsi::Runtime& /*runtime*/) {
  return ReactNativeFeatureFlags::enablePropsUpdateReconciliationAndroid();
}

bool NativeReactNativeFeatureFlags::enableReportEventPaintTime(
    jsi::Runtime& /*runtime*/) {
  return ReactNativeFeatureFlags::enableReportEventPaintTime();
}

bool NativeReactNativeFeatureFlags::enableSynchronousStateUpdates(
    jsi::Runtime& /*runtime*/) {
  return ReactNativeFeatureFlags::enableSynchronousStateUpdates();
}

bool NativeReactNativeFeatureFlags::enableUIConsistency(
    jsi::Runtime& /*runtime*/) {
  return ReactNativeFeatureFlags::enableUIConsistency();
}

bool NativeReactNativeFeatureFlags::enableViewCulling(
    jsi::Runtime& /*runtime*/) {
  return ReactNativeFeatureFlags::enableViewCulling();
}

bool NativeReactNativeFeatureFlags::enableViewRecycling(
    jsi::Runtime& /*runtime*/) {
  return ReactNativeFeatureFlags::enableViewRecycling();
}

bool NativeReactNativeFeatureFlags::enableViewRecyclingForText(
    jsi::Runtime& /*runtime*/) {
  return ReactNativeFeatureFlags::enableViewRecyclingForText();
}

bool NativeReactNativeFeatureFlags::enableViewRecyclingForView(
    jsi::Runtime& /*runtime*/) {
  return ReactNativeFeatureFlags::enableViewRecyclingForView();
}

bool NativeReactNativeFeatureFlags::excludeYogaFromRawProps(
    jsi::Runtime& /*runtime*/) {
  return ReactNativeFeatureFlags::excludeYogaFromRawProps();
}

bool NativeReactNativeFeatureFlags::fixDifferentiatorEmittingUpdatesWithWrongParentTag(
    jsi::Runtime& /*runtime*/) {
  return ReactNativeFeatureFlags::fixDifferentiatorEmittingUpdatesWithWrongParentTag();
}

bool NativeReactNativeFeatureFlags::fixMappingOfEventPrioritiesBetweenFabricAndReact(
    jsi::Runtime& /*runtime*/) {
  return ReactNativeFeatureFlags::fixMappingOfEventPrioritiesBetweenFabricAndReact();
}

bool NativeReactNativeFeatureFlags::fixMountingCoordinatorReportedPendingTransactionsOnAndroid(
    jsi::Runtime& /*runtime*/) {
  return ReactNativeFeatureFlags::fixMountingCoordinatorReportedPendingTransactionsOnAndroid();
}

bool NativeReactNativeFeatureFlags::fuseboxEnabledRelease(
    jsi::Runtime& /*runtime*/) {
  return ReactNativeFeatureFlags::fuseboxEnabledRelease();
}

bool NativeReactNativeFeatureFlags::fuseboxNetworkInspectionEnabled(
    jsi::Runtime& /*runtime*/) {
  return ReactNativeFeatureFlags::fuseboxNetworkInspectionEnabled();
}

bool NativeReactNativeFeatureFlags::lazyAnimationCallbacks(
    jsi::Runtime& /*runtime*/) {
  return ReactNativeFeatureFlags::lazyAnimationCallbacks();
}

bool NativeReactNativeFeatureFlags::throwExceptionInsteadOfDeadlockOnTurboModuleSetupDuringSyncRenderIOS(
    jsi::Runtime& /*runtime*/) {
  return ReactNativeFeatureFlags::throwExceptionInsteadOfDeadlockOnTurboModuleSetupDuringSyncRenderIOS();
}

bool NativeReactNativeFeatureFlags::traceTurboModulePromiseRejectionsOnAndroid(
    jsi::Runtime& /*runtime*/) {
  return ReactNativeFeatureFlags::traceTurboModulePromiseRejectionsOnAndroid();
}

bool NativeReactNativeFeatureFlags::useAlwaysAvailableJSErrorHandling(
    jsi::Runtime& /*runtime*/) {
  return ReactNativeFeatureFlags::useAlwaysAvailableJSErrorHandling();
}

bool NativeReactNativeFeatureFlags::useEditTextStockAndroidFocusBehavior(
    jsi::Runtime& /*runtime*/) {
  return ReactNativeFeatureFlags::useEditTextStockAndroidFocusBehavior();
}

bool NativeReactNativeFeatureFlags::useFabricInterop(
    jsi::Runtime& /*runtime*/) {
  return ReactNativeFeatureFlags::useFabricInterop();
}

bool NativeReactNativeFeatureFlags::useNativeViewConfigsInBridgelessMode(
    jsi::Runtime& /*runtime*/) {
  return ReactNativeFeatureFlags::useNativeViewConfigsInBridgelessMode();
}

bool NativeReactNativeFeatureFlags::useOptimizedEventBatchingOnAndroid(
    jsi::Runtime& /*runtime*/) {
  return ReactNativeFeatureFlags::useOptimizedEventBatchingOnAndroid();
}

bool NativeReactNativeFeatureFlags::useRawPropsJsiValue(
    jsi::Runtime& /*runtime*/) {
  return ReactNativeFeatureFlags::useRawPropsJsiValue();
}

bool NativeReactNativeFeatureFlags::useTurboModuleInterop(
    jsi::Runtime& /*runtime*/) {
  return ReactNativeFeatureFlags::useTurboModuleInterop();
}

bool NativeReactNativeFeatureFlags::useTurboModules(
    jsi::Runtime& /*runtime*/) {
  return ReactNativeFeatureFlags::useTurboModules();
}

} // namespace facebook::react<|MERGE_RESOLUTION|>--- conflicted
+++ resolved
@@ -4,11 +4,7 @@
  * This source code is licensed under the MIT license found in the
  * LICENSE file in the root directory of this source tree.
  *
-<<<<<<< HEAD
- * @generated SignedSource<<d82f361900070868f3487a34647fc70f>>
-=======
  * @generated SignedSource<<d5092ae4e19c3b0bedc90bb2d383e7b9>>
->>>>>>> e6af7951
  */
 
 /**
