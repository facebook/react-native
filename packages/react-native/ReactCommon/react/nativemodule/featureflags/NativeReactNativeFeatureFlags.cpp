--- conflicted
+++ resolved
@@ -4,11 +4,7 @@
  * This source code is licensed under the MIT license found in the
  * LICENSE file in the root directory of this source tree.
  *
-<<<<<<< HEAD
- * @generated SignedSource<<5518b21fe37b29322a1f32036e1c5f98>>
-=======
- * @generated SignedSource<<78ccaa6556b191a1e86aee8b74d8939f>>
->>>>>>> 4df224ca
+ * @generated SignedSource<<27fdafbfd349a23f7d608b447d1605ba>>
  */
 
 /**
