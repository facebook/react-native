--- conflicted
+++ resolved
@@ -4,11 +4,7 @@
  * This source code is licensed under the MIT license found in the
  * LICENSE file in the root directory of this source tree.
  *
-<<<<<<< HEAD
- * @generated SignedSource<<3bb2cf90ad7f5ceeae1b4940645381b2>>
-=======
- * @generated SignedSource<<651dc228bd4959a90c82de905a8b6c40>>
->>>>>>> 8a4a6231
+ * @generated SignedSource<<4f8199a2cadae7d3e385c56b10819822>>
  */
 
 /**
