--- conflicted
+++ resolved
@@ -4,11 +4,7 @@
  * This source code is licensed under the MIT license found in the
  * LICENSE file in the root directory of this source tree.
  *
-<<<<<<< HEAD
- * @generated SignedSource<<5801ad6994c30995ba91c47886fb68d9>>
-=======
- * @generated SignedSource<<c242ec280490cd3a44a8f304782e2b37>>
->>>>>>> 23eb06f6
+ * @generated SignedSource<<9676b5510db0e4921e033c98a77a009a>>
  */
 
 /**
