--- conflicted
+++ resolved
@@ -4,11 +4,7 @@
  * This source code is licensed under the MIT license found in the
  * LICENSE file in the root directory of this source tree.
  *
-<<<<<<< HEAD
- * @generated SignedSource<<db52c8ac0adb6a59d2961b1d24cdc3a0>>
-=======
  * @generated SignedSource<<fadce2932514be743d6a1175daae39e2>>
->>>>>>> bcfa5ca4
  */
 
 /**
@@ -163,11 +159,6 @@
   return ReactNativeFeatureFlags::enableMainQueueModulesOnIOS();
 }
 
-bool NativeReactNativeFeatureFlags::enableModuleArgumentNSNullConversionIOS(
-    jsi::Runtime& /*runtime*/) {
-  return ReactNativeFeatureFlags::enableModuleArgumentNSNullConversionIOS();
-}
-
 bool NativeReactNativeFeatureFlags::enableNativeCSSParsing(
     jsi::Runtime& /*runtime*/) {
   return ReactNativeFeatureFlags::enableNativeCSSParsing();
