/*
 * Copyright (c) Meta Platforms, Inc. and affiliates.
 *
 * This source code is licensed under the MIT license found in the
 * LICENSE file in the root directory of this source tree.
 *
<<<<<<< HEAD
 * @generated SignedSource<<bd3956237f0a3c9fed0c6bee9bc0aa6d>>
=======
 * @generated SignedSource<<0d5df5cac07efb95bfd5f0984f960a0b>>
>>>>>>> 4ccb2f2a
 */

/**
 * IMPORTANT: Do NOT modify this file directly.
 *
 * To change the definition of the flags, edit
 *   packages/react-native/scripts/featureflags/ReactNativeFeatureFlags.config.js.
 *
 * To regenerate this code, run the following script from the repo root:
 *   yarn featureflags --update
 */

#include "NativeReactNativeFeatureFlags.h"
#include <react/featureflags/ReactNativeFeatureFlags.h>

#ifdef RN_DISABLE_OSS_PLUGIN_HEADER
#include "Plugins.h"
#endif

std::shared_ptr<facebook::react::TurboModule>
NativeReactNativeFeatureFlagsModuleProvider(
    std::shared_ptr<facebook::react::CallInvoker> jsInvoker) {
  return std::make_shared<facebook::react::NativeReactNativeFeatureFlags>(
      std::move(jsInvoker));
}

namespace facebook::react {

NativeReactNativeFeatureFlags::NativeReactNativeFeatureFlags(
    std::shared_ptr<CallInvoker> jsInvoker)
    : NativeReactNativeFeatureFlagsCxxSpec(std::move(jsInvoker)) {}

bool NativeReactNativeFeatureFlags::commonTestFlag(
    jsi::Runtime& /*runtime*/) {
  return ReactNativeFeatureFlags::commonTestFlag();
}

bool NativeReactNativeFeatureFlags::commonTestFlagWithoutNativeImplementation(
    jsi::Runtime& /*runtime*/) {
  // This flag is configured with `skipNativeAPI: true`.
  // TODO(T204838867): Implement support for optional methods in C++ TM codegen and remove the method definition altogether.
  return false;
}

bool NativeReactNativeFeatureFlags::disableMountItemReorderingAndroid(
    jsi::Runtime& /*runtime*/) {
  return ReactNativeFeatureFlags::disableMountItemReorderingAndroid();
}

bool NativeReactNativeFeatureFlags::enableAccumulatedUpdatesInRawPropsAndroid(
    jsi::Runtime& /*runtime*/) {
  return ReactNativeFeatureFlags::enableAccumulatedUpdatesInRawPropsAndroid();
}

bool NativeReactNativeFeatureFlags::enableBridgelessArchitecture(
    jsi::Runtime& /*runtime*/) {
  return ReactNativeFeatureFlags::enableBridgelessArchitecture();
}

bool NativeReactNativeFeatureFlags::enableCppPropsIteratorSetter(
    jsi::Runtime& /*runtime*/) {
  return ReactNativeFeatureFlags::enableCppPropsIteratorSetter();
}

bool NativeReactNativeFeatureFlags::enableEagerRootViewAttachment(
    jsi::Runtime& /*runtime*/) {
  return ReactNativeFeatureFlags::enableEagerRootViewAttachment();
}

bool NativeReactNativeFeatureFlags::enableEventEmitterRetentionDuringGesturesOnAndroid(
    jsi::Runtime& /*runtime*/) {
  return ReactNativeFeatureFlags::enableEventEmitterRetentionDuringGesturesOnAndroid();
}

bool NativeReactNativeFeatureFlags::enableFabricLogs(
    jsi::Runtime& /*runtime*/) {
  return ReactNativeFeatureFlags::enableFabricLogs();
}

bool NativeReactNativeFeatureFlags::enableFabricRenderer(
    jsi::Runtime& /*runtime*/) {
  return ReactNativeFeatureFlags::enableFabricRenderer();
}

bool NativeReactNativeFeatureFlags::enableFixForViewCommandRace(
    jsi::Runtime& /*runtime*/) {
  return ReactNativeFeatureFlags::enableFixForViewCommandRace();
}

bool NativeReactNativeFeatureFlags::enableGranularShadowTreeStateReconciliation(
    jsi::Runtime& /*runtime*/) {
  return ReactNativeFeatureFlags::enableGranularShadowTreeStateReconciliation();
}

bool NativeReactNativeFeatureFlags::enableIOSViewClipToPaddingBox(
    jsi::Runtime& /*runtime*/) {
  return ReactNativeFeatureFlags::enableIOSViewClipToPaddingBox();
}

bool NativeReactNativeFeatureFlags::enableImagePrefetchingAndroid(
    jsi::Runtime& /*runtime*/) {
  return ReactNativeFeatureFlags::enableImagePrefetchingAndroid();
}

bool NativeReactNativeFeatureFlags::enableJSRuntimeGCOnMemoryPressureOnIOS(
    jsi::Runtime& /*runtime*/) {
  return ReactNativeFeatureFlags::enableJSRuntimeGCOnMemoryPressureOnIOS();
}

bool NativeReactNativeFeatureFlags::enableLayoutAnimationsOnAndroid(
    jsi::Runtime& /*runtime*/) {
  return ReactNativeFeatureFlags::enableLayoutAnimationsOnAndroid();
}

bool NativeReactNativeFeatureFlags::enableLayoutAnimationsOnIOS(
    jsi::Runtime& /*runtime*/) {
  return ReactNativeFeatureFlags::enableLayoutAnimationsOnIOS();
}

bool NativeReactNativeFeatureFlags::enableLineHeightCenteringOnIOS(
    jsi::Runtime& /*runtime*/) {
  return ReactNativeFeatureFlags::enableLineHeightCenteringOnIOS();
}

bool NativeReactNativeFeatureFlags::enableLongTaskAPI(
    jsi::Runtime& /*runtime*/) {
  return ReactNativeFeatureFlags::enableLongTaskAPI();
}

bool NativeReactNativeFeatureFlags::enableNewBackgroundAndBorderDrawables(
    jsi::Runtime& /*runtime*/) {
  return ReactNativeFeatureFlags::enableNewBackgroundAndBorderDrawables();
}

bool NativeReactNativeFeatureFlags::enablePreciseSchedulingForPremountItemsOnAndroid(
    jsi::Runtime& /*runtime*/) {
  return ReactNativeFeatureFlags::enablePreciseSchedulingForPremountItemsOnAndroid();
}

bool NativeReactNativeFeatureFlags::enablePropsUpdateReconciliationAndroid(
    jsi::Runtime& /*runtime*/) {
  return ReactNativeFeatureFlags::enablePropsUpdateReconciliationAndroid();
}

bool NativeReactNativeFeatureFlags::enableReportEventPaintTime(
    jsi::Runtime& /*runtime*/) {
  return ReactNativeFeatureFlags::enableReportEventPaintTime();
}

bool NativeReactNativeFeatureFlags::enableSynchronousStateUpdates(
    jsi::Runtime& /*runtime*/) {
  return ReactNativeFeatureFlags::enableSynchronousStateUpdates();
}

bool NativeReactNativeFeatureFlags::enableUIConsistency(
    jsi::Runtime& /*runtime*/) {
  return ReactNativeFeatureFlags::enableUIConsistency();
}

bool NativeReactNativeFeatureFlags::enableViewRecycling(
    jsi::Runtime& /*runtime*/) {
  return ReactNativeFeatureFlags::enableViewRecycling();
}

bool NativeReactNativeFeatureFlags::excludeYogaFromRawProps(
    jsi::Runtime& /*runtime*/) {
  return ReactNativeFeatureFlags::excludeYogaFromRawProps();
}

bool NativeReactNativeFeatureFlags::fixDifferentiatorEmittingUpdatesWithWrongParentTag(
    jsi::Runtime& /*runtime*/) {
  return ReactNativeFeatureFlags::fixDifferentiatorEmittingUpdatesWithWrongParentTag();
}

bool NativeReactNativeFeatureFlags::fixMappingOfEventPrioritiesBetweenFabricAndReact(
    jsi::Runtime& /*runtime*/) {
  return ReactNativeFeatureFlags::fixMappingOfEventPrioritiesBetweenFabricAndReact();
}

bool NativeReactNativeFeatureFlags::fixMountingCoordinatorReportedPendingTransactionsOnAndroid(
    jsi::Runtime& /*runtime*/) {
  return ReactNativeFeatureFlags::fixMountingCoordinatorReportedPendingTransactionsOnAndroid();
}

bool NativeReactNativeFeatureFlags::fuseboxEnabledRelease(
    jsi::Runtime& /*runtime*/) {
  return ReactNativeFeatureFlags::fuseboxEnabledRelease();
}

bool NativeReactNativeFeatureFlags::lazyAnimationCallbacks(
    jsi::Runtime& /*runtime*/) {
  return ReactNativeFeatureFlags::lazyAnimationCallbacks();
}

bool NativeReactNativeFeatureFlags::loadVectorDrawablesOnImages(
    jsi::Runtime& /*runtime*/) {
  return ReactNativeFeatureFlags::loadVectorDrawablesOnImages();
}

bool NativeReactNativeFeatureFlags::traceTurboModulePromiseRejectionsOnAndroid(
    jsi::Runtime& /*runtime*/) {
  return ReactNativeFeatureFlags::traceTurboModulePromiseRejectionsOnAndroid();
}

bool NativeReactNativeFeatureFlags::useAlwaysAvailableJSErrorHandling(
    jsi::Runtime& /*runtime*/) {
  return ReactNativeFeatureFlags::useAlwaysAvailableJSErrorHandling();
}

bool NativeReactNativeFeatureFlags::useEditTextStockAndroidFocusBehavior(
    jsi::Runtime& /*runtime*/) {
  return ReactNativeFeatureFlags::useEditTextStockAndroidFocusBehavior();
}

bool NativeReactNativeFeatureFlags::useFabricInterop(
    jsi::Runtime& /*runtime*/) {
  return ReactNativeFeatureFlags::useFabricInterop();
}

bool NativeReactNativeFeatureFlags::useNativeViewConfigsInBridgelessMode(
    jsi::Runtime& /*runtime*/) {
  return ReactNativeFeatureFlags::useNativeViewConfigsInBridgelessMode();
}

bool NativeReactNativeFeatureFlags::useOptimizedEventBatchingOnAndroid(
    jsi::Runtime& /*runtime*/) {
  return ReactNativeFeatureFlags::useOptimizedEventBatchingOnAndroid();
}

bool NativeReactNativeFeatureFlags::useRawPropsJsiValue(
    jsi::Runtime& /*runtime*/) {
  return ReactNativeFeatureFlags::useRawPropsJsiValue();
}

bool NativeReactNativeFeatureFlags::useRuntimeShadowNodeReferenceUpdate(
    jsi::Runtime& /*runtime*/) {
  return ReactNativeFeatureFlags::useRuntimeShadowNodeReferenceUpdate();
}

bool NativeReactNativeFeatureFlags::useTurboModuleInterop(
    jsi::Runtime& /*runtime*/) {
  return ReactNativeFeatureFlags::useTurboModuleInterop();
}

bool NativeReactNativeFeatureFlags::useTurboModules(
    jsi::Runtime& /*runtime*/) {
  return ReactNativeFeatureFlags::useTurboModules();
}

} // namespace facebook::react<|MERGE_RESOLUTION|>--- conflicted
+++ resolved
@@ -4,11 +4,7 @@
  * This source code is licensed under the MIT license found in the
  * LICENSE file in the root directory of this source tree.
  *
-<<<<<<< HEAD
- * @generated SignedSource<<bd3956237f0a3c9fed0c6bee9bc0aa6d>>
-=======
- * @generated SignedSource<<0d5df5cac07efb95bfd5f0984f960a0b>>
->>>>>>> 4ccb2f2a
+ * @generated SignedSource<<fcb1f7568ac34e799820b397f79495d1>>
  */
 
 /**
