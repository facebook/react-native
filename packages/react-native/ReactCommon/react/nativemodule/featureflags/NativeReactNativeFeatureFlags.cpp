/*
 * Copyright (c) Meta Platforms, Inc. and affiliates.
 *
 * This source code is licensed under the MIT license found in the
 * LICENSE file in the root directory of this source tree.
 *
<<<<<<< HEAD
 * @generated SignedSource<<355d3817f2971d1d2099a6dbc73c0821>>
=======
 * @generated SignedSource<<9f462bca84c5fc361a92b288155b491b>>
>>>>>>> 9e96acbd
 */

/**
 * IMPORTANT: Do NOT modify this file directly.
 *
 * To change the definition of the flags, edit
 *   packages/react-native/scripts/featureflags/ReactNativeFeatureFlags.config.js.
 *
 * To regenerate this code, run the following script from the repo root:
 *   yarn featureflags --update
 */

#include "NativeReactNativeFeatureFlags.h"
#include <react/featureflags/ReactNativeFeatureFlags.h>

#ifdef RN_DISABLE_OSS_PLUGIN_HEADER
#include "Plugins.h"
#endif

std::shared_ptr<facebook::react::TurboModule>
NativeReactNativeFeatureFlagsModuleProvider(
    std::shared_ptr<facebook::react::CallInvoker> jsInvoker) {
  return std::make_shared<facebook::react::NativeReactNativeFeatureFlags>(
      std::move(jsInvoker));
}

namespace facebook::react {

NativeReactNativeFeatureFlags::NativeReactNativeFeatureFlags(
    std::shared_ptr<CallInvoker> jsInvoker)
    : NativeReactNativeFeatureFlagsCxxSpecJSI(std::move(jsInvoker)) {}

bool NativeReactNativeFeatureFlags::commonTestFlag(
    jsi::Runtime& /*runtime*/) {
  return ReactNativeFeatureFlags::commonTestFlag();
}

bool NativeReactNativeFeatureFlags::commonTestFlagWithoutNativeImplementation(
    jsi::Runtime& /*runtime*/) {
  // This flag is configured with `skipNativeAPI: true`.
  // TODO(T204838867): Implement support for optional methods in C++ TM codegen and remove the method definition altogether.
  return false;
}

bool NativeReactNativeFeatureFlags::animatedShouldSignalBatch(
    jsi::Runtime& /*runtime*/) {
  return ReactNativeFeatureFlags::animatedShouldSignalBatch();
}

bool NativeReactNativeFeatureFlags::cxxNativeAnimatedEnabled(
    jsi::Runtime& /*runtime*/) {
  return ReactNativeFeatureFlags::cxxNativeAnimatedEnabled();
}

bool NativeReactNativeFeatureFlags::cxxNativeAnimatedRemoveJsSync(
    jsi::Runtime& /*runtime*/) {
  return ReactNativeFeatureFlags::cxxNativeAnimatedRemoveJsSync();
}

bool NativeReactNativeFeatureFlags::disableMainQueueSyncDispatchIOS(
    jsi::Runtime& /*runtime*/) {
  return ReactNativeFeatureFlags::disableMainQueueSyncDispatchIOS();
}

bool NativeReactNativeFeatureFlags::disableMountItemReorderingAndroid(
    jsi::Runtime& /*runtime*/) {
  return ReactNativeFeatureFlags::disableMountItemReorderingAndroid();
}

bool NativeReactNativeFeatureFlags::disableTextLayoutManagerCacheAndroid(
    jsi::Runtime& /*runtime*/) {
  return ReactNativeFeatureFlags::disableTextLayoutManagerCacheAndroid();
}

bool NativeReactNativeFeatureFlags::enableAccessibilityOrder(
    jsi::Runtime& /*runtime*/) {
  return ReactNativeFeatureFlags::enableAccessibilityOrder();
}

bool NativeReactNativeFeatureFlags::enableAccumulatedUpdatesInRawPropsAndroid(
    jsi::Runtime& /*runtime*/) {
  return ReactNativeFeatureFlags::enableAccumulatedUpdatesInRawPropsAndroid();
}

bool NativeReactNativeFeatureFlags::enableBridgelessArchitecture(
    jsi::Runtime& /*runtime*/) {
  return ReactNativeFeatureFlags::enableBridgelessArchitecture();
}

bool NativeReactNativeFeatureFlags::enableCppPropsIteratorSetter(
    jsi::Runtime& /*runtime*/) {
  return ReactNativeFeatureFlags::enableCppPropsIteratorSetter();
}

bool NativeReactNativeFeatureFlags::enableCustomFocusSearchOnClippedElementsAndroid(
    jsi::Runtime& /*runtime*/) {
  return ReactNativeFeatureFlags::enableCustomFocusSearchOnClippedElementsAndroid();
}

bool NativeReactNativeFeatureFlags::enableDestroyShadowTreeRevisionAsync(
    jsi::Runtime& /*runtime*/) {
  return ReactNativeFeatureFlags::enableDestroyShadowTreeRevisionAsync();
}

bool NativeReactNativeFeatureFlags::enableDoubleMeasurementFixAndroid(
    jsi::Runtime& /*runtime*/) {
  return ReactNativeFeatureFlags::enableDoubleMeasurementFixAndroid();
}

bool NativeReactNativeFeatureFlags::enableEagerRootViewAttachment(
    jsi::Runtime& /*runtime*/) {
  return ReactNativeFeatureFlags::enableEagerRootViewAttachment();
}

bool NativeReactNativeFeatureFlags::enableFabricLogs(
    jsi::Runtime& /*runtime*/) {
  return ReactNativeFeatureFlags::enableFabricLogs();
}

bool NativeReactNativeFeatureFlags::enableFabricRenderer(
    jsi::Runtime& /*runtime*/) {
  return ReactNativeFeatureFlags::enableFabricRenderer();
}

bool NativeReactNativeFeatureFlags::enableFixForParentTagDuringReparenting(
    jsi::Runtime& /*runtime*/) {
  return ReactNativeFeatureFlags::enableFixForParentTagDuringReparenting();
}

bool NativeReactNativeFeatureFlags::enableFontScaleChangesUpdatingLayout(
    jsi::Runtime& /*runtime*/) {
  return ReactNativeFeatureFlags::enableFontScaleChangesUpdatingLayout();
}

bool NativeReactNativeFeatureFlags::enableIOSTextBaselineOffsetPerLine(
    jsi::Runtime& /*runtime*/) {
  return ReactNativeFeatureFlags::enableIOSTextBaselineOffsetPerLine();
}

bool NativeReactNativeFeatureFlags::enableIOSViewClipToPaddingBox(
    jsi::Runtime& /*runtime*/) {
  return ReactNativeFeatureFlags::enableIOSViewClipToPaddingBox();
}

bool NativeReactNativeFeatureFlags::enableLayoutAnimationsOnAndroid(
    jsi::Runtime& /*runtime*/) {
  return ReactNativeFeatureFlags::enableLayoutAnimationsOnAndroid();
}

bool NativeReactNativeFeatureFlags::enableLayoutAnimationsOnIOS(
    jsi::Runtime& /*runtime*/) {
  return ReactNativeFeatureFlags::enableLayoutAnimationsOnIOS();
}

bool NativeReactNativeFeatureFlags::enableLineHeightCenteringOnIOS(
    jsi::Runtime& /*runtime*/) {
  return ReactNativeFeatureFlags::enableLineHeightCenteringOnIOS();
}

bool NativeReactNativeFeatureFlags::enableMainQueueCoordinatorOnIOS(
    jsi::Runtime& /*runtime*/) {
  return ReactNativeFeatureFlags::enableMainQueueCoordinatorOnIOS();
}

bool NativeReactNativeFeatureFlags::enableMainQueueModulesOnIOS(
    jsi::Runtime& /*runtime*/) {
  return ReactNativeFeatureFlags::enableMainQueueModulesOnIOS();
}

bool NativeReactNativeFeatureFlags::enableModuleArgumentNSNullConversionIOS(
    jsi::Runtime& /*runtime*/) {
  return ReactNativeFeatureFlags::enableModuleArgumentNSNullConversionIOS();
}

bool NativeReactNativeFeatureFlags::enableNativeCSSParsing(
    jsi::Runtime& /*runtime*/) {
  return ReactNativeFeatureFlags::enableNativeCSSParsing();
}

bool NativeReactNativeFeatureFlags::enableNetworkEventReporting(
    jsi::Runtime& /*runtime*/) {
  return ReactNativeFeatureFlags::enableNetworkEventReporting();
}

bool NativeReactNativeFeatureFlags::enableNewBackgroundAndBorderDrawables(
    jsi::Runtime& /*runtime*/) {
  return ReactNativeFeatureFlags::enableNewBackgroundAndBorderDrawables();
}

bool NativeReactNativeFeatureFlags::enablePreparedTextLayout(
    jsi::Runtime& /*runtime*/) {
  return ReactNativeFeatureFlags::enablePreparedTextLayout();
}

bool NativeReactNativeFeatureFlags::enablePropsUpdateReconciliationAndroid(
    jsi::Runtime& /*runtime*/) {
  return ReactNativeFeatureFlags::enablePropsUpdateReconciliationAndroid();
}

bool NativeReactNativeFeatureFlags::enableResourceTimingAPI(
    jsi::Runtime& /*runtime*/) {
  return ReactNativeFeatureFlags::enableResourceTimingAPI();
}

bool NativeReactNativeFeatureFlags::enableSynchronousStateUpdates(
    jsi::Runtime& /*runtime*/) {
  return ReactNativeFeatureFlags::enableSynchronousStateUpdates();
}

bool NativeReactNativeFeatureFlags::enableViewCulling(
    jsi::Runtime& /*runtime*/) {
  return ReactNativeFeatureFlags::enableViewCulling();
}

bool NativeReactNativeFeatureFlags::enableViewRecycling(
    jsi::Runtime& /*runtime*/) {
  return ReactNativeFeatureFlags::enableViewRecycling();
}

bool NativeReactNativeFeatureFlags::enableViewRecyclingForText(
    jsi::Runtime& /*runtime*/) {
  return ReactNativeFeatureFlags::enableViewRecyclingForText();
}

bool NativeReactNativeFeatureFlags::enableViewRecyclingForView(
    jsi::Runtime& /*runtime*/) {
  return ReactNativeFeatureFlags::enableViewRecyclingForView();
}

bool NativeReactNativeFeatureFlags::enableVirtualViewDebugFeatures(
    jsi::Runtime& /*runtime*/) {
  return ReactNativeFeatureFlags::enableVirtualViewDebugFeatures();
}

bool NativeReactNativeFeatureFlags::fixMappingOfEventPrioritiesBetweenFabricAndReact(
    jsi::Runtime& /*runtime*/) {
  return ReactNativeFeatureFlags::fixMappingOfEventPrioritiesBetweenFabricAndReact();
}

bool NativeReactNativeFeatureFlags::fuseboxEnabledRelease(
    jsi::Runtime& /*runtime*/) {
  return ReactNativeFeatureFlags::fuseboxEnabledRelease();
}

bool NativeReactNativeFeatureFlags::fuseboxNetworkInspectionEnabled(
    jsi::Runtime& /*runtime*/) {
  return ReactNativeFeatureFlags::fuseboxNetworkInspectionEnabled();
}

bool NativeReactNativeFeatureFlags::traceTurboModulePromiseRejectionsOnAndroid(
    jsi::Runtime& /*runtime*/) {
  return ReactNativeFeatureFlags::traceTurboModulePromiseRejectionsOnAndroid();
}

bool NativeReactNativeFeatureFlags::updateRuntimeShadowNodeReferencesOnCommit(
    jsi::Runtime& /*runtime*/) {
  return ReactNativeFeatureFlags::updateRuntimeShadowNodeReferencesOnCommit();
}

bool NativeReactNativeFeatureFlags::useAlwaysAvailableJSErrorHandling(
    jsi::Runtime& /*runtime*/) {
  return ReactNativeFeatureFlags::useAlwaysAvailableJSErrorHandling();
}

bool NativeReactNativeFeatureFlags::useFabricInterop(
    jsi::Runtime& /*runtime*/) {
  return ReactNativeFeatureFlags::useFabricInterop();
}

bool NativeReactNativeFeatureFlags::useNativeViewConfigsInBridgelessMode(
    jsi::Runtime& /*runtime*/) {
  return ReactNativeFeatureFlags::useNativeViewConfigsInBridgelessMode();
}

bool NativeReactNativeFeatureFlags::useOptimizedEventBatchingOnAndroid(
    jsi::Runtime& /*runtime*/) {
  return ReactNativeFeatureFlags::useOptimizedEventBatchingOnAndroid();
}

bool NativeReactNativeFeatureFlags::useRawPropsJsiValue(
    jsi::Runtime& /*runtime*/) {
  return ReactNativeFeatureFlags::useRawPropsJsiValue();
}

bool NativeReactNativeFeatureFlags::useShadowNodeStateOnClone(
    jsi::Runtime& /*runtime*/) {
  return ReactNativeFeatureFlags::useShadowNodeStateOnClone();
}

bool NativeReactNativeFeatureFlags::useTurboModuleInterop(
    jsi::Runtime& /*runtime*/) {
  return ReactNativeFeatureFlags::useTurboModuleInterop();
}

bool NativeReactNativeFeatureFlags::useTurboModules(
    jsi::Runtime& /*runtime*/) {
  return ReactNativeFeatureFlags::useTurboModules();
}

double NativeReactNativeFeatureFlags::virtualViewPrerenderRatio(
    jsi::Runtime& /*runtime*/) {
  return ReactNativeFeatureFlags::virtualViewPrerenderRatio();
}

} // namespace facebook::react<|MERGE_RESOLUTION|>--- conflicted
+++ resolved
@@ -4,11 +4,7 @@
  * This source code is licensed under the MIT license found in the
  * LICENSE file in the root directory of this source tree.
  *
-<<<<<<< HEAD
- * @generated SignedSource<<355d3817f2971d1d2099a6dbc73c0821>>
-=======
- * @generated SignedSource<<9f462bca84c5fc361a92b288155b491b>>
->>>>>>> 9e96acbd
+ * @generated SignedSource<<b54b9a789af00302656cc68959942ab8>>
  */
 
 /**
