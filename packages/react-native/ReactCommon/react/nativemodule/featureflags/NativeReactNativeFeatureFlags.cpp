--- conflicted
+++ resolved
@@ -4,11 +4,7 @@
  * This source code is licensed under the MIT license found in the
  * LICENSE file in the root directory of this source tree.
  *
-<<<<<<< HEAD
- * @generated SignedSource<<9f070f499976f4eab4b8e19e6f2e712c>>
-=======
- * @generated SignedSource<<9eaa018054616593369563add66571d1>>
->>>>>>> d631ec9a
+ * @generated SignedSource<<355d3817f2971d1d2099a6dbc73c0821>>
  */
 
 /**
@@ -168,15 +164,14 @@
   return ReactNativeFeatureFlags::enableLayoutAnimationsOnIOS();
 }
 
-<<<<<<< HEAD
 bool NativeReactNativeFeatureFlags::enableLineHeightCenteringOnIOS(
     jsi::Runtime& /*runtime*/) {
   return ReactNativeFeatureFlags::enableLineHeightCenteringOnIOS();
-=======
+}
+
 bool NativeReactNativeFeatureFlags::enableMainQueueCoordinatorOnIOS(
     jsi::Runtime& /*runtime*/) {
   return ReactNativeFeatureFlags::enableMainQueueCoordinatorOnIOS();
->>>>>>> d631ec9a
 }
 
 bool NativeReactNativeFeatureFlags::enableMainQueueModulesOnIOS(
