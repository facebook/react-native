--- conflicted
+++ resolved
@@ -4,11 +4,7 @@
  * This source code is licensed under the MIT license found in the
  * LICENSE file in the root directory of this source tree.
  *
-<<<<<<< HEAD
  * @generated SignedSource<<fcb54e79b7b2158f07f43d18f9d05545>>
-=======
- * @generated SignedSource<<3caa7ab068af35b4b198bce5925dea1d>>
->>>>>>> 7d2a7c93
  */
 
 /**
