/*
 * Copyright (c) Meta Platforms, Inc. and affiliates.
 *
 * This source code is licensed under the MIT license found in the
 * LICENSE file in the root directory of this source tree.
 *
<<<<<<< HEAD
 * @generated SignedSource<<ce39395d39b9b8e6e120d3b4f6e0c935>>
=======
 * @generated SignedSource<<ee714ff865ecd52f3644451aaa1e1d2a>>
>>>>>>> 9e96acbd
 */

/**
 * IMPORTANT: Do NOT modify this file directly.
 *
 * To change the definition of the flags, edit
 *   packages/react-native/scripts/featureflags/ReactNativeFeatureFlags.config.js.
 *
 * To regenerate this code, run the following script from the repo root:
 *   yarn featureflags --update
 */

#pragma once

#if __has_include("FBReactNativeSpecJSI.h") // CocoaPod headers on Apple
#include "FBReactNativeSpecJSI.h"
#else
#include <FBReactNativeSpec/FBReactNativeSpecJSI.h>
#endif

namespace facebook::react {

class NativeReactNativeFeatureFlags
    : public NativeReactNativeFeatureFlagsCxxSpecJSI {
 public:
  NativeReactNativeFeatureFlags(std::shared_ptr<CallInvoker> jsInvoker);

  static constexpr std::string_view kModuleName = "NativeReactNativeFeatureFlagsCxx";

  bool commonTestFlag(jsi::Runtime& runtime);

  bool commonTestFlagWithoutNativeImplementation(jsi::Runtime& runtime);

  bool animatedShouldSignalBatch(jsi::Runtime& runtime);

  bool cxxNativeAnimatedEnabled(jsi::Runtime& runtime);

  bool cxxNativeAnimatedRemoveJsSync(jsi::Runtime& runtime);

  bool disableMainQueueSyncDispatchIOS(jsi::Runtime& runtime);

  bool disableMountItemReorderingAndroid(jsi::Runtime& runtime);

  bool disableTextLayoutManagerCacheAndroid(jsi::Runtime& runtime);

  bool enableAccessibilityOrder(jsi::Runtime& runtime);

  bool enableAccumulatedUpdatesInRawPropsAndroid(jsi::Runtime& runtime);

  bool enableBridgelessArchitecture(jsi::Runtime& runtime);

  bool enableCppPropsIteratorSetter(jsi::Runtime& runtime);

  bool enableCustomFocusSearchOnClippedElementsAndroid(jsi::Runtime& runtime);

  bool enableDestroyShadowTreeRevisionAsync(jsi::Runtime& runtime);

  bool enableDoubleMeasurementFixAndroid(jsi::Runtime& runtime);

  bool enableEagerRootViewAttachment(jsi::Runtime& runtime);

  bool enableFabricLogs(jsi::Runtime& runtime);

  bool enableFabricRenderer(jsi::Runtime& runtime);

  bool enableFixForParentTagDuringReparenting(jsi::Runtime& runtime);

  bool enableFontScaleChangesUpdatingLayout(jsi::Runtime& runtime);

  bool enableIOSTextBaselineOffsetPerLine(jsi::Runtime& runtime);

  bool enableIOSViewClipToPaddingBox(jsi::Runtime& runtime);

  bool enableLayoutAnimationsOnAndroid(jsi::Runtime& runtime);

  bool enableLayoutAnimationsOnIOS(jsi::Runtime& runtime);

  bool enableLineHeightCenteringOnIOS(jsi::Runtime& runtime);

  bool enableMainQueueCoordinatorOnIOS(jsi::Runtime& runtime);

  bool enableMainQueueModulesOnIOS(jsi::Runtime& runtime);

  bool enableModuleArgumentNSNullConversionIOS(jsi::Runtime& runtime);

  bool enableNativeCSSParsing(jsi::Runtime& runtime);

  bool enableNetworkEventReporting(jsi::Runtime& runtime);

  bool enableNewBackgroundAndBorderDrawables(jsi::Runtime& runtime);

  bool enablePreparedTextLayout(jsi::Runtime& runtime);

  bool enablePropsUpdateReconciliationAndroid(jsi::Runtime& runtime);

  bool enableResourceTimingAPI(jsi::Runtime& runtime);

  bool enableSynchronousStateUpdates(jsi::Runtime& runtime);

  bool enableViewCulling(jsi::Runtime& runtime);

  bool enableViewRecycling(jsi::Runtime& runtime);

  bool enableViewRecyclingForText(jsi::Runtime& runtime);

  bool enableViewRecyclingForView(jsi::Runtime& runtime);

  bool enableVirtualViewDebugFeatures(jsi::Runtime& runtime);

  bool fixMappingOfEventPrioritiesBetweenFabricAndReact(jsi::Runtime& runtime);

  bool fuseboxEnabledRelease(jsi::Runtime& runtime);

  bool fuseboxNetworkInspectionEnabled(jsi::Runtime& runtime);

  bool traceTurboModulePromiseRejectionsOnAndroid(jsi::Runtime& runtime);

  bool updateRuntimeShadowNodeReferencesOnCommit(jsi::Runtime& runtime);

  bool useAlwaysAvailableJSErrorHandling(jsi::Runtime& runtime);

  bool useFabricInterop(jsi::Runtime& runtime);

  bool useNativeViewConfigsInBridgelessMode(jsi::Runtime& runtime);

  bool useOptimizedEventBatchingOnAndroid(jsi::Runtime& runtime);

  bool useRawPropsJsiValue(jsi::Runtime& runtime);

  bool useShadowNodeStateOnClone(jsi::Runtime& runtime);

  bool useTurboModuleInterop(jsi::Runtime& runtime);

  bool useTurboModules(jsi::Runtime& runtime);

  double virtualViewPrerenderRatio(jsi::Runtime& runtime);
};

} // namespace facebook::react<|MERGE_RESOLUTION|>--- conflicted
+++ resolved
@@ -4,11 +4,7 @@
  * This source code is licensed under the MIT license found in the
  * LICENSE file in the root directory of this source tree.
  *
-<<<<<<< HEAD
- * @generated SignedSource<<ce39395d39b9b8e6e120d3b4f6e0c935>>
-=======
- * @generated SignedSource<<ee714ff865ecd52f3644451aaa1e1d2a>>
->>>>>>> 9e96acbd
+ * @generated SignedSource<<93c1fc5aaf8b03caa9e9940a6be8a956>>
  */
 
 /**
