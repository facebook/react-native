--- conflicted
+++ resolved
@@ -4,11 +4,7 @@
  * This source code is licensed under the MIT license found in the
  * LICENSE file in the root directory of this source tree.
  *
-<<<<<<< HEAD
- * @generated SignedSource<<97deb372f2cb98ca59eb3e1b0247b37b>>
-=======
- * @generated SignedSource<<1a82faa89018f5722a57fe5098b69324>>
->>>>>>> 1a9adfba
+ * @generated SignedSource<<4174b377ee85784ca111252eb997f3ec>>
  */
 
 /**
