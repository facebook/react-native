/*
 * Copyright (c) Meta Platforms, Inc. and affiliates.
 *
 * This source code is licensed under the MIT license found in the
 * LICENSE file in the root directory of this source tree.
 *
<<<<<<< HEAD
 * @generated SignedSource<<1e53a20480e29c7c2e468d95da756d19>>
=======
 * @generated SignedSource<<d1eb5cf3f1e06563852ac1a587489ec2>>
>>>>>>> 5697d923
 */

/**
 * IMPORTANT: Do NOT modify this file directly.
 *
 * To change the definition of the flags, edit
 *   packages/react-native/scripts/featureflags/ReactNativeFeatureFlags.config.js.
 *
 * To regenerate this code, run the following script from the repo root:
 *   yarn featureflags-update
 */

#pragma once

#if __has_include("rncoreJSI.h") // Cmake headers on Android
#include "rncoreJSI.h"
#elif __has_include("FBReactNativeSpecJSI.h") // CocoaPod headers on Apple
#include "FBReactNativeSpecJSI.h"
#else
#include <FBReactNativeSpec/FBReactNativeSpecJSI.h>
#endif

namespace facebook::react {

class NativeReactNativeFeatureFlags
    : public NativeReactNativeFeatureFlagsCxxSpec<
          NativeReactNativeFeatureFlags> {
 public:
  NativeReactNativeFeatureFlags(std::shared_ptr<CallInvoker> jsInvoker);

  bool commonTestFlag(jsi::Runtime& runtime);

  bool commonTestFlagWithoutNativeImplementation(jsi::Runtime& runtime);

  bool allowRecursiveCommitsWithSynchronousMountOnAndroid(jsi::Runtime& runtime);

  bool batchRenderingUpdatesInEventLoop(jsi::Runtime& runtime);

  bool completeReactInstanceCreationOnBgThreadOnAndroid(jsi::Runtime& runtime);

  bool disableEventLoopOnBridgeless(jsi::Runtime& runtime);

  bool enableAlignItemsBaselineOnFabricIOS(jsi::Runtime& runtime);

  bool enableBridgelessArchitecture(jsi::Runtime& runtime);

  bool enableCleanTextInputYogaNode(jsi::Runtime& runtime);

  bool enableDeletionOfUnmountedViews(jsi::Runtime& runtime);

  bool enableEagerRootViewAttachment(jsi::Runtime& runtime);

  bool enableEventEmitterRetentionDuringGesturesOnAndroid(jsi::Runtime& runtime);

  bool enableFabricLogs(jsi::Runtime& runtime);

  bool enableFabricRenderer(jsi::Runtime& runtime);

  bool enableFabricRendererExclusively(jsi::Runtime& runtime);

  bool enableGranularShadowTreeStateReconciliation(jsi::Runtime& runtime);

  bool enableIOSViewClipToPaddingBox(jsi::Runtime& runtime);

  bool enableLayoutAnimationsOnAndroid(jsi::Runtime& runtime);

  bool enableLayoutAnimationsOnIOS(jsi::Runtime& runtime);

  bool enableLineHeightCenteringOnAndroid(jsi::Runtime& runtime);

  bool enableLineHeightCenteringOnIOS(jsi::Runtime& runtime);

  bool enableLongTaskAPI(jsi::Runtime& runtime);

  bool enableMicrotasks(jsi::Runtime& runtime);

  bool enablePreciseSchedulingForPremountItemsOnAndroid(jsi::Runtime& runtime);

  bool enablePropsUpdateReconciliationAndroid(jsi::Runtime& runtime);

  bool enableReportEventPaintTime(jsi::Runtime& runtime);

  bool enableSynchronousStateUpdates(jsi::Runtime& runtime);

  bool enableTextPreallocationOptimisation(jsi::Runtime& runtime);

  bool enableUIConsistency(jsi::Runtime& runtime);

  bool enableViewRecycling(jsi::Runtime& runtime);

  bool excludeYogaFromRawProps(jsi::Runtime& runtime);

  bool fixMappingOfEventPrioritiesBetweenFabricAndReact(jsi::Runtime& runtime);

  bool fixMountingCoordinatorReportedPendingTransactionsOnAndroid(jsi::Runtime& runtime);

  bool forceBatchingMountItemsOnAndroid(jsi::Runtime& runtime);

  bool fuseboxEnabledDebug(jsi::Runtime& runtime);

  bool fuseboxEnabledRelease(jsi::Runtime& runtime);

  bool initEagerTurboModulesOnNativeModulesQueueAndroid(jsi::Runtime& runtime);

  bool lazyAnimationCallbacks(jsi::Runtime& runtime);

  bool loadVectorDrawablesOnImages(jsi::Runtime& runtime);

  bool setAndroidLayoutDirection(jsi::Runtime& runtime);

  bool traceTurboModulePromiseRejectionsOnAndroid(jsi::Runtime& runtime);

  bool useFabricInterop(jsi::Runtime& runtime);

  bool useImmediateExecutorInAndroidBridgeless(jsi::Runtime& runtime);

  bool useModernRuntimeScheduler(jsi::Runtime& runtime);

  bool useNativeViewConfigsInBridgelessMode(jsi::Runtime& runtime);

  bool useOptimisedViewPreallocationOnAndroid(jsi::Runtime& runtime);

  bool useOptimizedEventBatchingOnAndroid(jsi::Runtime& runtime);

  bool useRuntimeShadowNodeReferenceUpdate(jsi::Runtime& runtime);

  bool useTurboModuleInterop(jsi::Runtime& runtime);

  bool useTurboModules(jsi::Runtime& runtime);
};

} // namespace facebook::react<|MERGE_RESOLUTION|>--- conflicted
+++ resolved
@@ -4,11 +4,7 @@
  * This source code is licensed under the MIT license found in the
  * LICENSE file in the root directory of this source tree.
  *
-<<<<<<< HEAD
- * @generated SignedSource<<1e53a20480e29c7c2e468d95da756d19>>
-=======
- * @generated SignedSource<<d1eb5cf3f1e06563852ac1a587489ec2>>
->>>>>>> 5697d923
+ * @generated SignedSource<<a6526d14d976f2b3f277ddd85a3c4915>>
  */
 
 /**
