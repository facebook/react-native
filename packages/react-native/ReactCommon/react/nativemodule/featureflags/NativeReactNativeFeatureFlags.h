--- conflicted
+++ resolved
@@ -4,11 +4,7 @@
  * This source code is licensed under the MIT license found in the
  * LICENSE file in the root directory of this source tree.
  *
-<<<<<<< HEAD
- * @generated SignedSource<<21cc50aeedbf6c396494a6129455f94e>>
-=======
- * @generated SignedSource<<8260155b1822cf4906660d3ad9b298a4>>
->>>>>>> 10d8c0df
+ * @generated SignedSource<<1e53a20480e29c7c2e468d95da756d19>>
  */
 
 /**
