/*
 * Copyright (c) Meta Platforms, Inc. and affiliates.
 *
 * This source code is licensed under the MIT license found in the
 * LICENSE file in the root directory of this source tree.
 *
<<<<<<< HEAD
 * @generated SignedSource<<a6526d14d976f2b3f277ddd85a3c4915>>
=======
 * @generated SignedSource<<00421354f8b4b982f5eac771592d418f>>
>>>>>>> 3dfe22bd
 */

/**
 * IMPORTANT: Do NOT modify this file directly.
 *
 * To change the definition of the flags, edit
 *   packages/react-native/scripts/featureflags/ReactNativeFeatureFlags.config.js.
 *
 * To regenerate this code, run the following script from the repo root:
 *   yarn featureflags-update
 */

#pragma once

#if __has_include("rncoreJSI.h") // Cmake headers on Android
#include "rncoreJSI.h"
#elif __has_include("FBReactNativeSpecJSI.h") // CocoaPod headers on Apple
#include "FBReactNativeSpecJSI.h"
#else
#include <FBReactNativeSpec/FBReactNativeSpecJSI.h>
#endif

namespace facebook::react {

class NativeReactNativeFeatureFlags
    : public NativeReactNativeFeatureFlagsCxxSpec<
          NativeReactNativeFeatureFlags> {
 public:
  NativeReactNativeFeatureFlags(std::shared_ptr<CallInvoker> jsInvoker);

  bool commonTestFlag(jsi::Runtime& runtime);

  bool commonTestFlagWithoutNativeImplementation(jsi::Runtime& runtime);

  bool allowRecursiveCommitsWithSynchronousMountOnAndroid(jsi::Runtime& runtime);

  bool batchRenderingUpdatesInEventLoop(jsi::Runtime& runtime);

  bool completeReactInstanceCreationOnBgThreadOnAndroid(jsi::Runtime& runtime);

  bool disableEventLoopOnBridgeless(jsi::Runtime& runtime);

  bool enableAlignItemsBaselineOnFabricIOS(jsi::Runtime& runtime);

  bool enableBridgelessArchitecture(jsi::Runtime& runtime);

  bool enableCleanTextInputYogaNode(jsi::Runtime& runtime);

  bool enableDeletionOfUnmountedViews(jsi::Runtime& runtime);

  bool enableEagerRootViewAttachment(jsi::Runtime& runtime);

  bool enableEventEmitterRetentionDuringGesturesOnAndroid(jsi::Runtime& runtime);

  bool enableFabricLogs(jsi::Runtime& runtime);

  bool enableFabricRenderer(jsi::Runtime& runtime);

  bool enableFabricRendererExclusively(jsi::Runtime& runtime);

  bool enableGranularShadowTreeStateReconciliation(jsi::Runtime& runtime);

  bool enableIOSViewClipToPaddingBox(jsi::Runtime& runtime);

  bool enableLayoutAnimationsOnAndroid(jsi::Runtime& runtime);

  bool enableLayoutAnimationsOnIOS(jsi::Runtime& runtime);

  bool enableLineHeightCenteringOnAndroid(jsi::Runtime& runtime);

  bool enableLineHeightCenteringOnIOS(jsi::Runtime& runtime);

  bool enableLongTaskAPI(jsi::Runtime& runtime);

  bool enableMicrotasks(jsi::Runtime& runtime);

  bool enableNewBackgroundAndBorderDrawables(jsi::Runtime& runtime);

  bool enablePreciseSchedulingForPremountItemsOnAndroid(jsi::Runtime& runtime);

  bool enablePropsUpdateReconciliationAndroid(jsi::Runtime& runtime);

  bool enableReportEventPaintTime(jsi::Runtime& runtime);

  bool enableSynchronousStateUpdates(jsi::Runtime& runtime);

  bool enableTextPreallocationOptimisation(jsi::Runtime& runtime);

  bool enableUIConsistency(jsi::Runtime& runtime);

  bool enableViewRecycling(jsi::Runtime& runtime);

  bool excludeYogaFromRawProps(jsi::Runtime& runtime);

  bool fixMappingOfEventPrioritiesBetweenFabricAndReact(jsi::Runtime& runtime);

  bool fixMountingCoordinatorReportedPendingTransactionsOnAndroid(jsi::Runtime& runtime);

  bool forceBatchingMountItemsOnAndroid(jsi::Runtime& runtime);

  bool fuseboxEnabledDebug(jsi::Runtime& runtime);

  bool fuseboxEnabledRelease(jsi::Runtime& runtime);

  bool initEagerTurboModulesOnNativeModulesQueueAndroid(jsi::Runtime& runtime);

  bool lazyAnimationCallbacks(jsi::Runtime& runtime);

  bool loadVectorDrawablesOnImages(jsi::Runtime& runtime);

  bool setAndroidLayoutDirection(jsi::Runtime& runtime);

  bool traceTurboModulePromiseRejectionsOnAndroid(jsi::Runtime& runtime);

  bool useFabricInterop(jsi::Runtime& runtime);

  bool useImmediateExecutorInAndroidBridgeless(jsi::Runtime& runtime);

  bool useModernRuntimeScheduler(jsi::Runtime& runtime);

  bool useNativeViewConfigsInBridgelessMode(jsi::Runtime& runtime);

  bool useOptimisedViewPreallocationOnAndroid(jsi::Runtime& runtime);

  bool useOptimizedEventBatchingOnAndroid(jsi::Runtime& runtime);

  bool useRuntimeShadowNodeReferenceUpdate(jsi::Runtime& runtime);

  bool useTurboModuleInterop(jsi::Runtime& runtime);

  bool useTurboModules(jsi::Runtime& runtime);
};

} // namespace facebook::react<|MERGE_RESOLUTION|>--- conflicted
+++ resolved
@@ -4,11 +4,7 @@
  * This source code is licensed under the MIT license found in the
  * LICENSE file in the root directory of this source tree.
  *
-<<<<<<< HEAD
- * @generated SignedSource<<a6526d14d976f2b3f277ddd85a3c4915>>
-=======
- * @generated SignedSource<<00421354f8b4b982f5eac771592d418f>>
->>>>>>> 3dfe22bd
+ * @generated SignedSource<<99121b1d111045965bf8cf2eccb80c11>>
  */
 
 /**
