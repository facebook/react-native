/*
 * Copyright (c) Meta Platforms, Inc. and affiliates.
 *
 * This source code is licensed under the MIT license found in the
 * LICENSE file in the root directory of this source tree.
 *
<<<<<<< HEAD
 * @generated SignedSource<<a26345fa4ad1c7bb3aa84fac1bef5923>>
=======
 * @generated SignedSource<<7f993bf54033abc75c79e719489b8127>>
>>>>>>> 4165884b
 */

/**
 * IMPORTANT: Do NOT modify this file directly.
 *
 * To change the definition of the flags, edit
 *   packages/react-native/scripts/featureflags/ReactNativeFeatureFlags.config.js.
 *
 * To regenerate this code, run the following script from the repo root:
 *   yarn featureflags --update
 */

#pragma once

#if __has_include("rncoreJSI.h") // Cmake headers on Android
#include "rncoreJSI.h"
#elif __has_include("FBReactNativeSpecJSI.h") // CocoaPod headers on Apple
#include "FBReactNativeSpecJSI.h"
#else
#include <FBReactNativeSpec/FBReactNativeSpecJSI.h>
#endif

namespace facebook::react {

class NativeReactNativeFeatureFlags
    : public NativeReactNativeFeatureFlagsCxxSpec<
          NativeReactNativeFeatureFlags> {
 public:
  NativeReactNativeFeatureFlags(std::shared_ptr<CallInvoker> jsInvoker);

  bool commonTestFlag(jsi::Runtime& runtime);

  bool commonTestFlagWithoutNativeImplementation(jsi::Runtime& runtime);

  bool completeReactInstanceCreationOnBgThreadOnAndroid(jsi::Runtime& runtime);

  bool disableEventLoopOnBridgeless(jsi::Runtime& runtime);

  bool disableMountItemReorderingAndroid(jsi::Runtime& runtime);

  bool enableAlignItemsBaselineOnFabricIOS(jsi::Runtime& runtime);

  bool enableAndroidLineHeightCentering(jsi::Runtime& runtime);

  bool enableBridgelessArchitecture(jsi::Runtime& runtime);

  bool enableCppPropsIteratorSetter(jsi::Runtime& runtime);

  bool enableDeletionOfUnmountedViews(jsi::Runtime& runtime);

  bool enableEagerRootViewAttachment(jsi::Runtime& runtime);

  bool enableEventEmitterRetentionDuringGesturesOnAndroid(jsi::Runtime& runtime);

  bool enableFabricLogs(jsi::Runtime& runtime);

  bool enableFabricRenderer(jsi::Runtime& runtime);

  bool enableFixForViewCommandRace(jsi::Runtime& runtime);

  bool enableGranularShadowTreeStateReconciliation(jsi::Runtime& runtime);

  bool enableIOSViewClipToPaddingBox(jsi::Runtime& runtime);

  bool enableImagePrefetchingAndroid(jsi::Runtime& runtime);

  bool enableLayoutAnimationsOnAndroid(jsi::Runtime& runtime);

  bool enableLayoutAnimationsOnIOS(jsi::Runtime& runtime);

  bool enableLongTaskAPI(jsi::Runtime& runtime);

  bool enableNewBackgroundAndBorderDrawables(jsi::Runtime& runtime);

  bool enablePreciseSchedulingForPremountItemsOnAndroid(jsi::Runtime& runtime);

  bool enablePropsUpdateReconciliationAndroid(jsi::Runtime& runtime);

  bool enableReportEventPaintTime(jsi::Runtime& runtime);

  bool enableSynchronousStateUpdates(jsi::Runtime& runtime);

  bool enableUIConsistency(jsi::Runtime& runtime);

  bool enableViewRecycling(jsi::Runtime& runtime);

  bool excludeYogaFromRawProps(jsi::Runtime& runtime);

  bool fixDifferentiatorEmittingUpdatesWithWrongParentTag(jsi::Runtime& runtime);

  bool fixMappingOfEventPrioritiesBetweenFabricAndReact(jsi::Runtime& runtime);

  bool fixMountingCoordinatorReportedPendingTransactionsOnAndroid(jsi::Runtime& runtime);

  bool fuseboxEnabledDebug(jsi::Runtime& runtime);

  bool fuseboxEnabledRelease(jsi::Runtime& runtime);

  bool initEagerTurboModulesOnNativeModulesQueueAndroid(jsi::Runtime& runtime);

  bool lazyAnimationCallbacks(jsi::Runtime& runtime);

  bool loadVectorDrawablesOnImages(jsi::Runtime& runtime);

  bool traceTurboModulePromiseRejectionsOnAndroid(jsi::Runtime& runtime);

  bool useAlwaysAvailableJSErrorHandling(jsi::Runtime& runtime);

  bool useFabricInterop(jsi::Runtime& runtime);

  bool useImmediateExecutorInAndroidBridgeless(jsi::Runtime& runtime);

  bool useNativeViewConfigsInBridgelessMode(jsi::Runtime& runtime);

  bool useOptimisedViewPreallocationOnAndroid(jsi::Runtime& runtime);

  bool useOptimizedEventBatchingOnAndroid(jsi::Runtime& runtime);

  bool useRawPropsJsiValue(jsi::Runtime& runtime);

  bool useRuntimeShadowNodeReferenceUpdate(jsi::Runtime& runtime);

  bool useTurboModuleInterop(jsi::Runtime& runtime);

  bool useTurboModules(jsi::Runtime& runtime);
};

} // namespace facebook::react<|MERGE_RESOLUTION|>--- conflicted
+++ resolved
@@ -4,11 +4,7 @@
  * This source code is licensed under the MIT license found in the
  * LICENSE file in the root directory of this source tree.
  *
-<<<<<<< HEAD
- * @generated SignedSource<<a26345fa4ad1c7bb3aa84fac1bef5923>>
-=======
  * @generated SignedSource<<7f993bf54033abc75c79e719489b8127>>
->>>>>>> 4165884b
  */
 
 /**
@@ -61,7 +57,8 @@
 
   bool enableEagerRootViewAttachment(jsi::Runtime& runtime);
 
-  bool enableEventEmitterRetentionDuringGesturesOnAndroid(jsi::Runtime& runtime);
+  bool enableEventEmitterRetentionDuringGesturesOnAndroid(
+      jsi::Runtime& runtime);
 
   bool enableFabricLogs(jsi::Runtime& runtime);
 
@@ -97,11 +94,13 @@
 
   bool excludeYogaFromRawProps(jsi::Runtime& runtime);
 
-  bool fixDifferentiatorEmittingUpdatesWithWrongParentTag(jsi::Runtime& runtime);
+  bool fixDifferentiatorEmittingUpdatesWithWrongParentTag(
+      jsi::Runtime& runtime);
 
   bool fixMappingOfEventPrioritiesBetweenFabricAndReact(jsi::Runtime& runtime);
 
-  bool fixMountingCoordinatorReportedPendingTransactionsOnAndroid(jsi::Runtime& runtime);
+  bool fixMountingCoordinatorReportedPendingTransactionsOnAndroid(
+      jsi::Runtime& runtime);
 
   bool fuseboxEnabledDebug(jsi::Runtime& runtime);
 
