--- conflicted
+++ resolved
@@ -4,11 +4,7 @@
  * This source code is licensed under the MIT license found in the
  * LICENSE file in the root directory of this source tree.
  *
-<<<<<<< HEAD
- * @generated SignedSource<<c2070c7e40a85f943bdc304244bc3d2b>>
-=======
- * @generated SignedSource<<9f27af3cebde0b0befb40a5bda2c2f0e>>
->>>>>>> 04b40852
+ * @generated SignedSource<<8e46e9a4ea18fd0d43ee73456a172426>>
  */
 
 /**
