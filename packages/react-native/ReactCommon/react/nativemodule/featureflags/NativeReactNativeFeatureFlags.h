--- conflicted
+++ resolved
@@ -4,11 +4,7 @@
  * This source code is licensed under the MIT license found in the
  * LICENSE file in the root directory of this source tree.
  *
-<<<<<<< HEAD
- * @generated SignedSource<<4e26af8dc4dfece6728c8e9a85c7db9d>>
-=======
- * @generated SignedSource<<57b7676134d7d0782f576b852c71aa1f>>
->>>>>>> 5936f29d
+ * @generated SignedSource<<d3925084c6606858f33112cd9d1ca733>>
  */
 
 /**
