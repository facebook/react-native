/*
 * Copyright (c) Meta Platforms, Inc. and affiliates.
 *
 * This source code is licensed under the MIT license found in the
 * LICENSE file in the root directory of this source tree.
 *
<<<<<<< HEAD
 * @generated SignedSource<<cae28f66b5d16c6c723459d99e989082>>
=======
 * @generated SignedSource<<0852372c6b328f128319949a01aa8787>>
>>>>>>> 198adb47
 */

/**
 * IMPORTANT: Do NOT modify this file directly.
 *
 * To change the definition of the flags, edit
 *   packages/react-native/scripts/featureflags/ReactNativeFeatureFlags.config.js.
 *
 * To regenerate this code, run the following script from the repo root:
 *   yarn featureflags --update
 */

#pragma once

#if __has_include("rncoreJSI.h") // Cmake headers on Android
#include "rncoreJSI.h"
#elif __has_include("FBReactNativeSpecJSI.h") // CocoaPod headers on Apple
#include "FBReactNativeSpecJSI.h"
#else
#include <FBReactNativeSpec/FBReactNativeSpecJSI.h>
#endif

namespace facebook::react {

class NativeReactNativeFeatureFlags
    : public NativeReactNativeFeatureFlagsCxxSpec<
          NativeReactNativeFeatureFlags> {
 public:
  NativeReactNativeFeatureFlags(std::shared_ptr<CallInvoker> jsInvoker);

  bool commonTestFlag(jsi::Runtime& runtime);

  bool commonTestFlagWithoutNativeImplementation(jsi::Runtime& runtime);

  bool completeReactInstanceCreationOnBgThreadOnAndroid(jsi::Runtime& runtime);

  bool disableEventLoopOnBridgeless(jsi::Runtime& runtime);

  bool disableMountItemReorderingAndroid(jsi::Runtime& runtime);

  bool enableAccumulatedUpdatesInRawPropsAndroid(jsi::Runtime& runtime);

  bool enableBridgelessArchitecture(jsi::Runtime& runtime);

  bool enableCppPropsIteratorSetter(jsi::Runtime& runtime);

  bool enableDeletionOfUnmountedViews(jsi::Runtime& runtime);

  bool enableEagerRootViewAttachment(jsi::Runtime& runtime);

  bool enableEventEmitterRetentionDuringGesturesOnAndroid(jsi::Runtime& runtime);

  bool enableFabricLogs(jsi::Runtime& runtime);

  bool enableFabricRenderer(jsi::Runtime& runtime);

  bool enableFixForViewCommandRace(jsi::Runtime& runtime);

  bool enableGranularShadowTreeStateReconciliation(jsi::Runtime& runtime);

  bool enableIOSViewClipToPaddingBox(jsi::Runtime& runtime);

  bool enableImagePrefetchingAndroid(jsi::Runtime& runtime);

  bool enableLayoutAnimationsOnAndroid(jsi::Runtime& runtime);

  bool enableLayoutAnimationsOnIOS(jsi::Runtime& runtime);

  bool enableLineHeightCenteringOnIOS(jsi::Runtime& runtime);

  bool enableLongTaskAPI(jsi::Runtime& runtime);

  bool enableNewBackgroundAndBorderDrawables(jsi::Runtime& runtime);

  bool enablePreciseSchedulingForPremountItemsOnAndroid(jsi::Runtime& runtime);

  bool enablePropsUpdateReconciliationAndroid(jsi::Runtime& runtime);

  bool enableReportEventPaintTime(jsi::Runtime& runtime);

  bool enableSynchronousStateUpdates(jsi::Runtime& runtime);

  bool enableUIConsistency(jsi::Runtime& runtime);

  bool enableViewRecycling(jsi::Runtime& runtime);

  bool excludeYogaFromRawProps(jsi::Runtime& runtime);

  bool fixDifferentiatorEmittingUpdatesWithWrongParentTag(jsi::Runtime& runtime);

  bool fixMappingOfEventPrioritiesBetweenFabricAndReact(jsi::Runtime& runtime);

  bool fixMountingCoordinatorReportedPendingTransactionsOnAndroid(jsi::Runtime& runtime);

  bool fuseboxEnabledRelease(jsi::Runtime& runtime);

  bool initEagerTurboModulesOnNativeModulesQueueAndroid(jsi::Runtime& runtime);

  bool lazyAnimationCallbacks(jsi::Runtime& runtime);

  bool loadVectorDrawablesOnImages(jsi::Runtime& runtime);

  bool traceTurboModulePromiseRejectionsOnAndroid(jsi::Runtime& runtime);

  bool useAlwaysAvailableJSErrorHandling(jsi::Runtime& runtime);

  bool useEditTextStockAndroidFocusBehavior(jsi::Runtime& runtime);

  bool useFabricInterop(jsi::Runtime& runtime);

  bool useImmediateExecutorInAndroidBridgeless(jsi::Runtime& runtime);

  bool useNativeViewConfigsInBridgelessMode(jsi::Runtime& runtime);

  bool useOptimisedViewPreallocationOnAndroid(jsi::Runtime& runtime);

  bool useOptimizedEventBatchingOnAndroid(jsi::Runtime& runtime);

  bool useRawPropsJsiValue(jsi::Runtime& runtime);

  bool useRuntimeShadowNodeReferenceUpdate(jsi::Runtime& runtime);

  bool useTurboModuleInterop(jsi::Runtime& runtime);

  bool useTurboModules(jsi::Runtime& runtime);
};

} // namespace facebook::react<|MERGE_RESOLUTION|>--- conflicted
+++ resolved
@@ -4,11 +4,7 @@
  * This source code is licensed under the MIT license found in the
  * LICENSE file in the root directory of this source tree.
  *
-<<<<<<< HEAD
- * @generated SignedSource<<cae28f66b5d16c6c723459d99e989082>>
-=======
- * @generated SignedSource<<0852372c6b328f128319949a01aa8787>>
->>>>>>> 198adb47
+ * @generated SignedSource<<0dd412433f6f9fd69cc8b5140a259bbe>>
  */
 
 /**
