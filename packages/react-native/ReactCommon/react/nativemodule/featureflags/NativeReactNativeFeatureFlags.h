/*
 * Copyright (c) Meta Platforms, Inc. and affiliates.
 *
 * This source code is licensed under the MIT license found in the
 * LICENSE file in the root directory of this source tree.
 *
<<<<<<< HEAD
 * @generated SignedSource<<b033aef3718808786a7e46d2e9c06d9e>>
=======
 * @generated SignedSource<<6f39e9da2590adc137628a6fc7d67824>>
>>>>>>> ab47834e
 */

/**
 * IMPORTANT: Do NOT modify this file directly.
 *
 * To change the definition of the flags, edit
 *   packages/react-native/scripts/featureflags/ReactNativeFeatureFlags.config.js.
 *
 * To regenerate this code, run the following script from the repo root:
 *   yarn featureflags --update
 */

#pragma once

#if __has_include("rncoreJSI.h") // Cmake headers on Android
#include "rncoreJSI.h"
#elif __has_include("FBReactNativeSpecJSI.h") // CocoaPod headers on Apple
#include "FBReactNativeSpecJSI.h"
#else
#include <FBReactNativeSpec/FBReactNativeSpecJSI.h>
#endif

namespace facebook::react {

class NativeReactNativeFeatureFlags
    : public NativeReactNativeFeatureFlagsCxxSpec<
          NativeReactNativeFeatureFlags> {
 public:
  NativeReactNativeFeatureFlags(std::shared_ptr<CallInvoker> jsInvoker);

  bool commonTestFlag(jsi::Runtime& runtime);

  bool commonTestFlagWithoutNativeImplementation(jsi::Runtime& runtime);

  bool animatedShouldSignalBatch(jsi::Runtime& runtime);

  bool cxxNativeAnimatedEnabled(jsi::Runtime& runtime);

  bool disableMainQueueSyncDispatchIOS(jsi::Runtime& runtime);

  bool disableMountItemReorderingAndroid(jsi::Runtime& runtime);

  bool disableShadowNodeOnNewArchitectureAndroid(jsi::Runtime& runtime);

  bool enableAccessibilityOrder(jsi::Runtime& runtime);

  bool enableAccumulatedUpdatesInRawPropsAndroid(jsi::Runtime& runtime);

  bool enableBridgelessArchitecture(jsi::Runtime& runtime);

  bool enableCppPropsIteratorSetter(jsi::Runtime& runtime);

  bool enableEagerRootViewAttachment(jsi::Runtime& runtime);

  bool enableFabricLogs(jsi::Runtime& runtime);

  bool enableFabricRenderer(jsi::Runtime& runtime);

  bool enableFontScaleChangesUpdatingLayout(jsi::Runtime& runtime);

  bool enableIOSViewClipToPaddingBox(jsi::Runtime& runtime);

  bool enableJSRuntimeGCOnMemoryPressureOnIOS(jsi::Runtime& runtime);

  bool enableLayoutAnimationsOnAndroid(jsi::Runtime& runtime);

  bool enableLayoutAnimationsOnIOS(jsi::Runtime& runtime);

<<<<<<< HEAD
  bool enableLineHeightCenteringOnIOS(jsi::Runtime& runtime);

  bool enableLongTaskAPI(jsi::Runtime& runtime);

=======
>>>>>>> ab47834e
  bool enableMainQueueModulesOnIOS(jsi::Runtime& runtime);

  bool enableNativeCSSParsing(jsi::Runtime& runtime);

  bool enableNewBackgroundAndBorderDrawables(jsi::Runtime& runtime);

  bool enablePropsUpdateReconciliationAndroid(jsi::Runtime& runtime);

  bool enableReportEventPaintTime(jsi::Runtime& runtime);

  bool enableSynchronousStateUpdates(jsi::Runtime& runtime);

  bool enableViewCulling(jsi::Runtime& runtime);

  bool enableViewRecycling(jsi::Runtime& runtime);

  bool enableViewRecyclingForText(jsi::Runtime& runtime);

  bool enableViewRecyclingForView(jsi::Runtime& runtime);

  bool fixMappingOfEventPrioritiesBetweenFabricAndReact(jsi::Runtime& runtime);

  bool fuseboxEnabledRelease(jsi::Runtime& runtime);

  bool fuseboxNetworkInspectionEnabled(jsi::Runtime& runtime);

  bool removeTurboModuleManagerDelegateMutex(jsi::Runtime& runtime);

  bool traceTurboModulePromiseRejectionsOnAndroid(jsi::Runtime& runtime);

  bool useAlwaysAvailableJSErrorHandling(jsi::Runtime& runtime);

  bool useEditTextStockAndroidFocusBehavior(jsi::Runtime& runtime);

  bool useFabricInterop(jsi::Runtime& runtime);

  bool useNativeViewConfigsInBridgelessMode(jsi::Runtime& runtime);

  bool useOptimizedEventBatchingOnAndroid(jsi::Runtime& runtime);

  bool useRawPropsJsiValue(jsi::Runtime& runtime);

  bool useTurboModuleInterop(jsi::Runtime& runtime);

  bool useTurboModules(jsi::Runtime& runtime);
};

} // namespace facebook::react<|MERGE_RESOLUTION|>--- conflicted
+++ resolved
@@ -4,11 +4,7 @@
  * This source code is licensed under the MIT license found in the
  * LICENSE file in the root directory of this source tree.
  *
-<<<<<<< HEAD
- * @generated SignedSource<<b033aef3718808786a7e46d2e9c06d9e>>
-=======
- * @generated SignedSource<<6f39e9da2590adc137628a6fc7d67824>>
->>>>>>> ab47834e
+ * @generated SignedSource<<11405ae072b317c7196d26fa2ecb8816>>
  */
 
 /**
@@ -77,13 +73,8 @@
 
   bool enableLayoutAnimationsOnIOS(jsi::Runtime& runtime);
 
-<<<<<<< HEAD
   bool enableLineHeightCenteringOnIOS(jsi::Runtime& runtime);
 
-  bool enableLongTaskAPI(jsi::Runtime& runtime);
-
-=======
->>>>>>> ab47834e
   bool enableMainQueueModulesOnIOS(jsi::Runtime& runtime);
 
   bool enableNativeCSSParsing(jsi::Runtime& runtime);
