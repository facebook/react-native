--- conflicted
+++ resolved
@@ -4,11 +4,7 @@
  * This source code is licensed under the MIT license found in the
  * LICENSE file in the root directory of this source tree.
  *
-<<<<<<< HEAD
- * @generated SignedSource<<9616a06d18ee7422501e250110132a9b>>
-=======
- * @generated SignedSource<<ccc95687b1d4cbc96fd82a35f033a152>>
->>>>>>> 411af39f
+ * @generated SignedSource<<c2e6ecf2df22ae536d0ee3d2a79955fa>>
  */
 
 /**
