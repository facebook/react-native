/*
 * Copyright (c) Meta Platforms, Inc. and affiliates.
 *
 * This source code is licensed under the MIT license found in the
 * LICENSE file in the root directory of this source tree.
 *
<<<<<<< HEAD
 * @generated SignedSource<<73fcebd2eedf9a2034f8509cd9ae3abc>>
=======
 * @generated SignedSource<<4c476d0f5a9657387dd5f49db4ebde2c>>
>>>>>>> a85955a4
 */

/**
 * IMPORTANT: Do NOT modify this file directly.
 *
 * To change the definition of the flags, edit
 *   packages/react-native/scripts/featureflags/ReactNativeFeatureFlags.config.js.
 *
 * To regenerate this code, run the following script from the repo root:
 *   yarn featureflags --update
 */

#pragma once

#if __has_include("rncoreJSI.h") // Cmake headers on Android
#include "rncoreJSI.h"
#elif __has_include("FBReactNativeSpecJSI.h") // CocoaPod headers on Apple
#include "FBReactNativeSpecJSI.h"
#else
#include <FBReactNativeSpec/FBReactNativeSpecJSI.h>
#endif

namespace facebook::react {

class NativeReactNativeFeatureFlags
    : public NativeReactNativeFeatureFlagsCxxSpec<
          NativeReactNativeFeatureFlags> {
 public:
  NativeReactNativeFeatureFlags(std::shared_ptr<CallInvoker> jsInvoker);

  bool commonTestFlag(jsi::Runtime& runtime);

  bool commonTestFlagWithoutNativeImplementation(jsi::Runtime& runtime);

  bool allowRecursiveCommitsWithSynchronousMountOnAndroid(jsi::Runtime& runtime);

  bool batchRenderingUpdatesInEventLoop(jsi::Runtime& runtime);

  bool completeReactInstanceCreationOnBgThreadOnAndroid(jsi::Runtime& runtime);

  bool disableEventLoopOnBridgeless(jsi::Runtime& runtime);

  bool disableMountItemReorderingAndroid(jsi::Runtime& runtime);

  bool enableAlignItemsBaselineOnFabricIOS(jsi::Runtime& runtime);

  bool enableBridgelessArchitecture(jsi::Runtime& runtime);

  bool enableCppPropsIteratorSetter(jsi::Runtime& runtime);

  bool enableDeletionOfUnmountedViews(jsi::Runtime& runtime);

  bool enableEagerRootViewAttachment(jsi::Runtime& runtime);

  bool enableEventEmitterRetentionDuringGesturesOnAndroid(jsi::Runtime& runtime);

  bool enableFabricLogs(jsi::Runtime& runtime);

  bool enableFabricRenderer(jsi::Runtime& runtime);

  bool enableFabricRendererExclusively(jsi::Runtime& runtime);

  bool enableGranularShadowTreeStateReconciliation(jsi::Runtime& runtime);

  bool enableIOSViewClipToPaddingBox(jsi::Runtime& runtime);

  bool enableLayoutAnimationsOnAndroid(jsi::Runtime& runtime);

  bool enableLayoutAnimationsOnIOS(jsi::Runtime& runtime);

  bool enableLineHeightCenteringOnAndroid(jsi::Runtime& runtime);

  bool enableLineHeightCenteringOnIOS(jsi::Runtime& runtime);

  bool enableLongTaskAPI(jsi::Runtime& runtime);

  bool enableMicrotasks(jsi::Runtime& runtime);

  bool enableNewBackgroundAndBorderDrawables(jsi::Runtime& runtime);

  bool enablePreciseSchedulingForPremountItemsOnAndroid(jsi::Runtime& runtime);

  bool enablePropsUpdateReconciliationAndroid(jsi::Runtime& runtime);

  bool enableReportEventPaintTime(jsi::Runtime& runtime);

  bool enableSynchronousStateUpdates(jsi::Runtime& runtime);

  bool enableUIConsistency(jsi::Runtime& runtime);

  bool enableViewRecycling(jsi::Runtime& runtime);

  bool excludeYogaFromRawProps(jsi::Runtime& runtime);

  bool fixMappingOfEventPrioritiesBetweenFabricAndReact(jsi::Runtime& runtime);

  bool fixMountingCoordinatorReportedPendingTransactionsOnAndroid(jsi::Runtime& runtime);

  bool forceBatchingMountItemsOnAndroid(jsi::Runtime& runtime);

  bool fuseboxEnabledDebug(jsi::Runtime& runtime);

  bool fuseboxEnabledRelease(jsi::Runtime& runtime);

  bool initEagerTurboModulesOnNativeModulesQueueAndroid(jsi::Runtime& runtime);

  bool lazyAnimationCallbacks(jsi::Runtime& runtime);

  bool loadVectorDrawablesOnImages(jsi::Runtime& runtime);

  bool setAndroidLayoutDirection(jsi::Runtime& runtime);

  bool traceTurboModulePromiseRejectionsOnAndroid(jsi::Runtime& runtime);

  bool useAlwaysAvailableJSErrorHandling(jsi::Runtime& runtime);

  bool useFabricInterop(jsi::Runtime& runtime);

  bool useImmediateExecutorInAndroidBridgeless(jsi::Runtime& runtime);

  bool useModernRuntimeScheduler(jsi::Runtime& runtime);

  bool useNativeViewConfigsInBridgelessMode(jsi::Runtime& runtime);

  bool useOptimisedViewPreallocationOnAndroid(jsi::Runtime& runtime);

  bool useOptimizedEventBatchingOnAndroid(jsi::Runtime& runtime);

  bool useRuntimeShadowNodeReferenceUpdate(jsi::Runtime& runtime);

  bool useTurboModuleInterop(jsi::Runtime& runtime);

  bool useTurboModules(jsi::Runtime& runtime);
};

} // namespace facebook::react<|MERGE_RESOLUTION|>--- conflicted
+++ resolved
@@ -4,11 +4,7 @@
  * This source code is licensed under the MIT license found in the
  * LICENSE file in the root directory of this source tree.
  *
-<<<<<<< HEAD
- * @generated SignedSource<<73fcebd2eedf9a2034f8509cd9ae3abc>>
-=======
  * @generated SignedSource<<4c476d0f5a9657387dd5f49db4ebde2c>>
->>>>>>> a85955a4
  */
 
 /**
