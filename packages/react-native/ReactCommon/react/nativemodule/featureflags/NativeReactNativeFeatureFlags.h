/*
 * Copyright (c) Meta Platforms, Inc. and affiliates.
 *
 * This source code is licensed under the MIT license found in the
 * LICENSE file in the root directory of this source tree.
 *
<<<<<<< HEAD
 * @generated SignedSource<<0dd412433f6f9fd69cc8b5140a259bbe>>
=======
 * @generated SignedSource<<3b3ce0cfc8578f517393b89dc76a9aac>>
>>>>>>> 40575f26
 */

/**
 * IMPORTANT: Do NOT modify this file directly.
 *
 * To change the definition of the flags, edit
 *   packages/react-native/scripts/featureflags/ReactNativeFeatureFlags.config.js.
 *
 * To regenerate this code, run the following script from the repo root:
 *   yarn featureflags --update
 */

#pragma once

#if __has_include("rncoreJSI.h") // Cmake headers on Android
#include "rncoreJSI.h"
#elif __has_include("FBReactNativeSpecJSI.h") // CocoaPod headers on Apple
#include "FBReactNativeSpecJSI.h"
#else
#include <FBReactNativeSpec/FBReactNativeSpecJSI.h>
#endif

namespace facebook::react {

class NativeReactNativeFeatureFlags
    : public NativeReactNativeFeatureFlagsCxxSpec<
          NativeReactNativeFeatureFlags> {
 public:
  NativeReactNativeFeatureFlags(std::shared_ptr<CallInvoker> jsInvoker);

  bool commonTestFlag(jsi::Runtime& runtime);

  bool commonTestFlagWithoutNativeImplementation(jsi::Runtime& runtime);

  bool disableEventLoopOnBridgeless(jsi::Runtime& runtime);

  bool disableMountItemReorderingAndroid(jsi::Runtime& runtime);

  bool enableAccumulatedUpdatesInRawPropsAndroid(jsi::Runtime& runtime);

  bool enableBridgelessArchitecture(jsi::Runtime& runtime);

  bool enableCppPropsIteratorSetter(jsi::Runtime& runtime);

  bool enableEagerRootViewAttachment(jsi::Runtime& runtime);

  bool enableEventEmitterRetentionDuringGesturesOnAndroid(jsi::Runtime& runtime);

  bool enableFabricLogs(jsi::Runtime& runtime);

  bool enableFabricRenderer(jsi::Runtime& runtime);

  bool enableFixForViewCommandRace(jsi::Runtime& runtime);

  bool enableGranularShadowTreeStateReconciliation(jsi::Runtime& runtime);

  bool enableIOSViewClipToPaddingBox(jsi::Runtime& runtime);

  bool enableImagePrefetchingAndroid(jsi::Runtime& runtime);

  bool enableJSRuntimeGCOnMemoryPressureOnIOS(jsi::Runtime& runtime);

  bool enableLayoutAnimationsOnAndroid(jsi::Runtime& runtime);

  bool enableLayoutAnimationsOnIOS(jsi::Runtime& runtime);

  bool enableLineHeightCenteringOnIOS(jsi::Runtime& runtime);

  bool enableLongTaskAPI(jsi::Runtime& runtime);

  bool enableNewBackgroundAndBorderDrawables(jsi::Runtime& runtime);

  bool enablePreciseSchedulingForPremountItemsOnAndroid(jsi::Runtime& runtime);

  bool enablePropsUpdateReconciliationAndroid(jsi::Runtime& runtime);

  bool enableReportEventPaintTime(jsi::Runtime& runtime);

  bool enableSynchronousStateUpdates(jsi::Runtime& runtime);

  bool enableUIConsistency(jsi::Runtime& runtime);

  bool enableViewRecycling(jsi::Runtime& runtime);

  bool excludeYogaFromRawProps(jsi::Runtime& runtime);

  bool fixDifferentiatorEmittingUpdatesWithWrongParentTag(jsi::Runtime& runtime);

  bool fixMappingOfEventPrioritiesBetweenFabricAndReact(jsi::Runtime& runtime);

  bool fixMountingCoordinatorReportedPendingTransactionsOnAndroid(jsi::Runtime& runtime);

  bool fuseboxEnabledRelease(jsi::Runtime& runtime);

  bool lazyAnimationCallbacks(jsi::Runtime& runtime);

  bool loadVectorDrawablesOnImages(jsi::Runtime& runtime);

  bool traceTurboModulePromiseRejectionsOnAndroid(jsi::Runtime& runtime);

  bool useAlwaysAvailableJSErrorHandling(jsi::Runtime& runtime);

  bool useEditTextStockAndroidFocusBehavior(jsi::Runtime& runtime);

  bool useFabricInterop(jsi::Runtime& runtime);

  bool useNativeViewConfigsInBridgelessMode(jsi::Runtime& runtime);

  bool useOptimizedEventBatchingOnAndroid(jsi::Runtime& runtime);

  bool useRawPropsJsiValue(jsi::Runtime& runtime);

  bool useRuntimeShadowNodeReferenceUpdate(jsi::Runtime& runtime);

  bool useTurboModuleInterop(jsi::Runtime& runtime);

  bool useTurboModules(jsi::Runtime& runtime);
};

} // namespace facebook::react<|MERGE_RESOLUTION|>--- conflicted
+++ resolved
@@ -4,11 +4,7 @@
  * This source code is licensed under the MIT license found in the
  * LICENSE file in the root directory of this source tree.
  *
-<<<<<<< HEAD
- * @generated SignedSource<<0dd412433f6f9fd69cc8b5140a259bbe>>
-=======
- * @generated SignedSource<<3b3ce0cfc8578f517393b89dc76a9aac>>
->>>>>>> 40575f26
+ * @generated SignedSource<<5f4c3bb8c7f43a8c27aea0c095e94cbf>>
  */
 
 /**
