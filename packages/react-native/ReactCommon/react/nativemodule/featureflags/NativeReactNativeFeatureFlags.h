--- conflicted
+++ resolved
@@ -4,11 +4,7 @@
  * This source code is licensed under the MIT license found in the
  * LICENSE file in the root directory of this source tree.
  *
-<<<<<<< HEAD
- * @generated SignedSource<<d449062ad46ab216a04e927da659b1e2>>
-=======
- * @generated SignedSource<<21e01d73d525a42650c97107fb7ed7ae>>
->>>>>>> c832f94c
+ * @generated SignedSource<<edc2b606f2ae3274d951355b858b8f3b>>
  */
 
 /**
