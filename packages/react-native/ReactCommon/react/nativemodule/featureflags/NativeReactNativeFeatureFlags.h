/*
 * Copyright (c) Meta Platforms, Inc. and affiliates.
 *
 * This source code is licensed under the MIT license found in the
 * LICENSE file in the root directory of this source tree.
 *
<<<<<<< HEAD
 * @generated SignedSource<<d3925084c6606858f33112cd9d1ca733>>
=======
 * @generated SignedSource<<320e69fa54228a352fad210e3a43b947>>
>>>>>>> 830bc8c7
 */

/**
 * IMPORTANT: Do NOT modify this file directly.
 *
 * To change the definition of the flags, edit
 *   packages/react-native/scripts/featureflags/ReactNativeFeatureFlags.config.js.
 *
 * To regenerate this code, run the following script from the repo root:
 *   yarn featureflags --update
 */

#pragma once

#if __has_include("FBReactNativeSpecJSI.h") // CocoaPod headers on Apple
#include "FBReactNativeSpecJSI.h"
#else
#include <FBReactNativeSpec/FBReactNativeSpecJSI.h>
#endif

namespace facebook::react {

class NativeReactNativeFeatureFlags
    : public NativeReactNativeFeatureFlagsCxxSpecJSI {
 public:
  NativeReactNativeFeatureFlags(std::shared_ptr<CallInvoker> jsInvoker);

  static constexpr std::string_view kModuleName = "NativeReactNativeFeatureFlagsCxx";

  bool commonTestFlag(jsi::Runtime& runtime);

  bool commonTestFlagWithoutNativeImplementation(jsi::Runtime& runtime);

  bool cdpInteractionMetricsEnabled(jsi::Runtime& runtime);

  bool cxxNativeAnimatedEnabled(jsi::Runtime& runtime);

  bool cxxNativeAnimatedRemoveJsSync(jsi::Runtime& runtime);

  bool disableFabricCommitInCXXAnimated(jsi::Runtime& runtime);

  bool disableMountItemReorderingAndroid(jsi::Runtime& runtime);

  bool disableOldAndroidAttachmentMetricsWorkarounds(jsi::Runtime& runtime);

  bool disableTextLayoutManagerCacheAndroid(jsi::Runtime& runtime);

  bool enableAccessibilityOrder(jsi::Runtime& runtime);

  bool enableAccumulatedUpdatesInRawPropsAndroid(jsi::Runtime& runtime);

  bool enableAndroidTextMeasurementOptimizations(jsi::Runtime& runtime);

  bool enableBridgelessArchitecture(jsi::Runtime& runtime);

  bool enableCppPropsIteratorSetter(jsi::Runtime& runtime);

  bool enableCustomFocusSearchOnClippedElementsAndroid(jsi::Runtime& runtime);

  bool enableDestroyShadowTreeRevisionAsync(jsi::Runtime& runtime);

  bool enableDoubleMeasurementFixAndroid(jsi::Runtime& runtime);

  bool enableEagerMainQueueModulesOnIOS(jsi::Runtime& runtime);

  bool enableEagerRootViewAttachment(jsi::Runtime& runtime);

  bool enableFabricLogs(jsi::Runtime& runtime);

  bool enableFabricRenderer(jsi::Runtime& runtime);

  bool enableFontScaleChangesUpdatingLayout(jsi::Runtime& runtime);

  bool enableIOSTextBaselineOffsetPerLine(jsi::Runtime& runtime);

  bool enableIOSViewClipToPaddingBox(jsi::Runtime& runtime);

  bool enableImagePrefetchingAndroid(jsi::Runtime& runtime);

  bool enableImmediateUpdateModeForContentOffsetChanges(jsi::Runtime& runtime);

  bool enableInteropViewManagerClassLookUpOptimizationIOS(jsi::Runtime& runtime);

  bool enableLayoutAnimationsOnAndroid(jsi::Runtime& runtime);

  bool enableLayoutAnimationsOnIOS(jsi::Runtime& runtime);

  bool enableMainQueueCoordinatorOnIOS(jsi::Runtime& runtime);

  bool enableModuleArgumentNSNullConversionIOS(jsi::Runtime& runtime);

  bool enableNativeCSSParsing(jsi::Runtime& runtime);

  bool enableNetworkEventReporting(jsi::Runtime& runtime);

  bool enableNewBackgroundAndBorderDrawables(jsi::Runtime& runtime);

  bool enablePreparedTextLayout(jsi::Runtime& runtime);

  bool enablePropsUpdateReconciliationAndroid(jsi::Runtime& runtime);

  bool enableResourceTimingAPI(jsi::Runtime& runtime);

  bool enableSwiftUIBasedFilters(jsi::Runtime& runtime);

  bool enableViewCulling(jsi::Runtime& runtime);

  bool enableViewRecycling(jsi::Runtime& runtime);

  bool enableViewRecyclingForScrollView(jsi::Runtime& runtime);

  bool enableViewRecyclingForText(jsi::Runtime& runtime);

  bool enableViewRecyclingForView(jsi::Runtime& runtime);

  bool enableVirtualViewDebugFeatures(jsi::Runtime& runtime);

  bool enableVirtualViewRenderState(jsi::Runtime& runtime);

  bool enableVirtualViewWindowFocusDetection(jsi::Runtime& runtime);

  bool fixMappingOfEventPrioritiesBetweenFabricAndReact(jsi::Runtime& runtime);

  bool fuseboxEnabledRelease(jsi::Runtime& runtime);

  bool fuseboxNetworkInspectionEnabled(jsi::Runtime& runtime);

  bool hideOffscreenVirtualViewsOnIOS(jsi::Runtime& runtime);

  bool perfMonitorV2Enabled(jsi::Runtime& runtime);

  double preparedTextCacheSize(jsi::Runtime& runtime);

  bool preventShadowTreeCommitExhaustion(jsi::Runtime& runtime);

  bool releaseImageDataWhenConsumed(jsi::Runtime& runtime);

  bool shouldPressibilityUseW3CPointerEventsForHover(jsi::Runtime& runtime);

  bool skipActivityIdentityAssertionOnHostPause(jsi::Runtime& runtime);

  bool sweepActiveTouchOnChildNativeGesturesAndroid(jsi::Runtime& runtime);

  bool traceTurboModulePromiseRejectionsOnAndroid(jsi::Runtime& runtime);

  bool updateRuntimeShadowNodeReferencesOnCommit(jsi::Runtime& runtime);

  bool useAlwaysAvailableJSErrorHandling(jsi::Runtime& runtime);

  bool useFabricInterop(jsi::Runtime& runtime);

  bool useNativeEqualsInNativeReadableArrayAndroid(jsi::Runtime& runtime);

  bool useNativeTransformHelperAndroid(jsi::Runtime& runtime);

  bool useNativeViewConfigsInBridgelessMode(jsi::Runtime& runtime);

  bool useOptimizedEventBatchingOnAndroid(jsi::Runtime& runtime);

  bool useRawPropsJsiValue(jsi::Runtime& runtime);

  bool useShadowNodeStateOnClone(jsi::Runtime& runtime);

  bool useTurboModuleInterop(jsi::Runtime& runtime);

  bool useTurboModules(jsi::Runtime& runtime);

  double virtualViewHysteresisRatio(jsi::Runtime& runtime);

  double virtualViewPrerenderRatio(jsi::Runtime& runtime);
};

} // namespace facebook::react<|MERGE_RESOLUTION|>--- conflicted
+++ resolved
@@ -4,11 +4,7 @@
  * This source code is licensed under the MIT license found in the
  * LICENSE file in the root directory of this source tree.
  *
-<<<<<<< HEAD
- * @generated SignedSource<<d3925084c6606858f33112cd9d1ca733>>
-=======
- * @generated SignedSource<<320e69fa54228a352fad210e3a43b947>>
->>>>>>> 830bc8c7
+ * @generated SignedSource<<d5555c830f8d967502f559925e445cf9>>
  */
 
 /**
