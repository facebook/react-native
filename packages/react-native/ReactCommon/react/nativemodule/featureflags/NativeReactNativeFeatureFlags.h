--- conflicted
+++ resolved
@@ -4,11 +4,7 @@
  * This source code is licensed under the MIT license found in the
  * LICENSE file in the root directory of this source tree.
  *
-<<<<<<< HEAD
- * @generated SignedSource<<8253f3fe2d25a4b1d41f0b51dba65494>>
-=======
- * @generated SignedSource<<1a082675338773d1a6259fabfd2f652f>>
->>>>>>> 8a4a6231
+ * @generated SignedSource<<97deb372f2cb98ca59eb3e1b0247b37b>>
  */
 
 /**
