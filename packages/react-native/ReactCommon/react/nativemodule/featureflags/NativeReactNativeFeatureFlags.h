/*
 * Copyright (c) Meta Platforms, Inc. and affiliates.
 *
 * This source code is licensed under the MIT license found in the
 * LICENSE file in the root directory of this source tree.
 *
<<<<<<< HEAD
 * @generated SignedSource<<5f4c3bb8c7f43a8c27aea0c095e94cbf>>
=======
 * @generated SignedSource<<44a75d78e4910acb405e79e9953f563a>>
>>>>>>> 4ccb2f2a
 */

/**
 * IMPORTANT: Do NOT modify this file directly.
 *
 * To change the definition of the flags, edit
 *   packages/react-native/scripts/featureflags/ReactNativeFeatureFlags.config.js.
 *
 * To regenerate this code, run the following script from the repo root:
 *   yarn featureflags --update
 */

#pragma once

#if __has_include("rncoreJSI.h") // Cmake headers on Android
#include "rncoreJSI.h"
#elif __has_include("FBReactNativeSpecJSI.h") // CocoaPod headers on Apple
#include "FBReactNativeSpecJSI.h"
#else
#include <FBReactNativeSpec/FBReactNativeSpecJSI.h>
#endif

namespace facebook::react {

class NativeReactNativeFeatureFlags
    : public NativeReactNativeFeatureFlagsCxxSpec<
          NativeReactNativeFeatureFlags> {
 public:
  NativeReactNativeFeatureFlags(std::shared_ptr<CallInvoker> jsInvoker);

  bool commonTestFlag(jsi::Runtime& runtime);

  bool commonTestFlagWithoutNativeImplementation(jsi::Runtime& runtime);

  bool disableMountItemReorderingAndroid(jsi::Runtime& runtime);

  bool enableAccumulatedUpdatesInRawPropsAndroid(jsi::Runtime& runtime);

  bool enableBridgelessArchitecture(jsi::Runtime& runtime);

  bool enableCppPropsIteratorSetter(jsi::Runtime& runtime);

  bool enableEagerRootViewAttachment(jsi::Runtime& runtime);

  bool enableEventEmitterRetentionDuringGesturesOnAndroid(jsi::Runtime& runtime);

  bool enableFabricLogs(jsi::Runtime& runtime);

  bool enableFabricRenderer(jsi::Runtime& runtime);

  bool enableFixForViewCommandRace(jsi::Runtime& runtime);

  bool enableGranularShadowTreeStateReconciliation(jsi::Runtime& runtime);

  bool enableIOSViewClipToPaddingBox(jsi::Runtime& runtime);

  bool enableImagePrefetchingAndroid(jsi::Runtime& runtime);

  bool enableJSRuntimeGCOnMemoryPressureOnIOS(jsi::Runtime& runtime);

  bool enableLayoutAnimationsOnAndroid(jsi::Runtime& runtime);

  bool enableLayoutAnimationsOnIOS(jsi::Runtime& runtime);

  bool enableLineHeightCenteringOnIOS(jsi::Runtime& runtime);

  bool enableLongTaskAPI(jsi::Runtime& runtime);

  bool enableNewBackgroundAndBorderDrawables(jsi::Runtime& runtime);

  bool enablePreciseSchedulingForPremountItemsOnAndroid(jsi::Runtime& runtime);

  bool enablePropsUpdateReconciliationAndroid(jsi::Runtime& runtime);

  bool enableReportEventPaintTime(jsi::Runtime& runtime);

  bool enableSynchronousStateUpdates(jsi::Runtime& runtime);

  bool enableUIConsistency(jsi::Runtime& runtime);

  bool enableViewRecycling(jsi::Runtime& runtime);

  bool excludeYogaFromRawProps(jsi::Runtime& runtime);

  bool fixDifferentiatorEmittingUpdatesWithWrongParentTag(jsi::Runtime& runtime);

  bool fixMappingOfEventPrioritiesBetweenFabricAndReact(jsi::Runtime& runtime);

  bool fixMountingCoordinatorReportedPendingTransactionsOnAndroid(jsi::Runtime& runtime);

  bool fuseboxEnabledRelease(jsi::Runtime& runtime);

  bool lazyAnimationCallbacks(jsi::Runtime& runtime);

  bool loadVectorDrawablesOnImages(jsi::Runtime& runtime);

  bool traceTurboModulePromiseRejectionsOnAndroid(jsi::Runtime& runtime);

  bool useAlwaysAvailableJSErrorHandling(jsi::Runtime& runtime);

  bool useEditTextStockAndroidFocusBehavior(jsi::Runtime& runtime);

  bool useFabricInterop(jsi::Runtime& runtime);

  bool useNativeViewConfigsInBridgelessMode(jsi::Runtime& runtime);

  bool useOptimizedEventBatchingOnAndroid(jsi::Runtime& runtime);

  bool useRawPropsJsiValue(jsi::Runtime& runtime);

  bool useRuntimeShadowNodeReferenceUpdate(jsi::Runtime& runtime);

  bool useTurboModuleInterop(jsi::Runtime& runtime);

  bool useTurboModules(jsi::Runtime& runtime);
};

} // namespace facebook::react<|MERGE_RESOLUTION|>--- conflicted
+++ resolved
@@ -4,11 +4,7 @@
  * This source code is licensed under the MIT license found in the
  * LICENSE file in the root directory of this source tree.
  *
-<<<<<<< HEAD
- * @generated SignedSource<<5f4c3bb8c7f43a8c27aea0c095e94cbf>>
-=======
- * @generated SignedSource<<44a75d78e4910acb405e79e9953f563a>>
->>>>>>> 4ccb2f2a
+ * @generated SignedSource<<bfe984db15c6de5682b3aba3a8868448>>
  */
 
 /**
