--- conflicted
+++ resolved
@@ -147,17 +147,13 @@
       bool isSync,
       const char *methodName,
       NSInvocation *inv,
-<<<<<<< HEAD
       NSMutableArray *retainedObjectsForInvocation,
       RCTNSDictionaryPromiseRejectBlock optionalInternalRejectBlock);
-=======
-      NSMutableArray *retainedObjectsForInvocation);
   void performVoidMethodInvocation(
       jsi::Runtime &runtime,
       const char *methodName,
       NSInvocation *inv,
       NSMutableArray *retainedObjectsForInvocation);
->>>>>>> 60f5a80c
 
   using PromiseInvocationBlock = void (^)(RCTPromiseResolveBlock resolveWrapper, RCTPromiseRejectBlock rejectWrapper, RCTNSDictionaryPromiseRejectBlock internalRejectWrapper);
   jsi::Value createPromise(jsi::Runtime &runtime, std::string methodName, PromiseInvocationBlock invoke);
