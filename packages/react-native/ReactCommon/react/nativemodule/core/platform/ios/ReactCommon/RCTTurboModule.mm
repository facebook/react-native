--- conflicted
+++ resolved
@@ -229,16 +229,15 @@
   NSString *message = jsErrorDetails[@"message"];
 
   auto jsError = createJSRuntimeError(runtime, [message UTF8String]);
-<<<<<<< HEAD
   jsError.asObject(runtime).setProperty(runtime, "cause", convertObjCObjectToJSIValue(runtime, jsErrorDetails));
-    
+
   if (jsInvocationStack.has_value()) {
     jsError.asObject(runtime).setProperty(runtime, "stack", *jsInvocationStack);
-=======
+  }
+
   for (NSString *key in jsErrorDetails) {
     id value = jsErrorDetails[key];
     jsError.asObject(runtime).setProperty(runtime, [key UTF8String], convertObjCObjectToJSIValue(runtime, value));
->>>>>>> 2eb7bcb8
   }
 
   return jsError;
