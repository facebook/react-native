/*
 * Copyright (c) Meta Platforms, Inc. and affiliates.
 *
 * This source code is licensed under the MIT license found in the
 * LICENSE file in the root directory of this source tree.
 */

#include <memory>
#include <sstream>
#include <string>

#include <fbjni/fbjni.h>
#include <glog/logging.h>
#include <jsi/jsi.h>

#include <ReactCommon/TurboModule.h>
#include <ReactCommon/TurboModulePerfLogger.h>
#include <ReactCommon/TurboModuleUtils.h>
#include <jsi/JSIDynamic.h>
#include <react/debug/react_native_assert.h>
#include <react/jni/NativeMap.h>
#include <react/jni/ReadableNativeMap.h>
#include <react/jni/WritableNativeMap.h>

#include "JavaTurboModule.h"

namespace facebook::react {

namespace TMPL = TurboModulePerfLogger;

JavaTurboModule::JavaTurboModule(const InitParams& params)
    : TurboModule(params.moduleName, params.jsInvoker),
      instance_(jni::make_global(params.instance)),
      nativeMethodCallInvoker_(params.nativeMethodCallInvoker) {}

JavaTurboModule::~JavaTurboModule() {
  /**
   * TODO(T75896241): In E2E tests, instance_ is null. Investigate why. Can we
   * get rid of this null check?
   */
  if (!instance_) {
    return;
  }

  nativeMethodCallInvoker_->invokeAsync(
      "~" + name_, [instance = std::move(instance_)]() mutable {
        /**
         * Reset the global NativeModule ref on the NativeModules thread. Why:
         *   - ~JavaTurboModule() can be called on a non-JVM thread. If we reset
         * the global ref in ~JavaTurboModule(), we might access the JVM from a
         *     non-JVM thread, which will crash the app.
         */
        instance.reset();
      });
}

namespace {

constexpr static auto kReactFeatureFlagsJavaDescriptor = "com/facebook/react/config/ReactFeatureFlags";

static bool getFeatureFlagBoolValue(const char *name) {
    static const auto reactFeatureFlagsClass = facebook::jni::findClassStatic(kReactFeatureFlagsJavaDescriptor);
    const auto field = reactFeatureFlagsClass->getStaticField<jboolean>(name);
    return reactFeatureFlagsClass->getStaticFieldValue(field);
}

static bool isSavePromiseJSInvocationStackEnabled() {
  static bool savePromiseJSInvocationStack = getFeatureFlagBoolValue("traceTurboModulePromiseRejections");
  return savePromiseJSInvocationStack;
}

struct JNIArgs {
  JNIArgs(size_t count) : args_(count) {}
  std::vector<jvalue> args_;
  std::vector<jobject> globalRefs_;
};

using CallbackWrapperExecutor = std::function<void(const std::shared_ptr<CallbackWrapper>&, const std::vector<jsi::Value>&)>;

jni::local_ref<JCxxCallbackImpl::JavaPart> createJavaCallbackFromJSIFunction(
<<<<<<< HEAD
    jsi::Function &&function,
    jsi::Runtime &rt,
    const std::shared_ptr<CallInvoker> &jsInvoker,
    CallbackWrapperExecutor&& callbackWrapperExecutor) {
=======
    jsi::Function&& function,
    jsi::Runtime& rt,
    const std::shared_ptr<CallInvoker>& jsInvoker) {
>>>>>>> 60f5a80c
  auto weakWrapper =
      CallbackWrapper::createWeak(std::move(function), rt, jsInvoker);

  // This needs to be a shared_ptr because:
  // 1. It cannot be unique_ptr. std::function is copyable but unique_ptr is
  // not.
  // 2. It cannot be weak_ptr since we need this object to live on.
  // 3. It cannot be a value, because that would be deleted as soon as this
  // function returns.
  auto callbackWrapperOwner =
      std::make_shared<RAIICallbackWrapperDestroyer>(weakWrapper);

  return JCxxCallbackImpl::newObjectCxxArgs(
      [weakWrapper = std::move(weakWrapper),
       callbackWrapperOwner = std::move(callbackWrapperOwner),
       wrapperWasCalled = false,
       callbackWrapperExecutor = std::move(callbackWrapperExecutor)](folly::dynamic responses) mutable {
        if (wrapperWasCalled) {
          LOG(FATAL) << "callback arg cannot be called more than once";
        }

        auto strongWrapper = weakWrapper.lock();
        if (!strongWrapper) {
          return;
        }

        strongWrapper->jsInvoker().invokeAsync(
            [weakWrapper = std::move(weakWrapper),
             callbackWrapperOwner = std::move(callbackWrapperOwner),
             responses = std::move(responses),
             callbackWrapperExecutor = std::move(callbackWrapperExecutor)]() {
              auto strongWrapper2 = weakWrapper.lock();
              if (!strongWrapper2) {
                return;
              }

              std::vector<jsi::Value> args;
              args.reserve(responses.size());
              for (const auto& val : responses) {
                args.emplace_back(
                    jsi::valueFromDynamic(strongWrapper2->runtime(), val));
              }

<<<<<<< HEAD
              callbackWrapperExecutor(strongWrapper2, args);
=======
              strongWrapper2->callback().call(
                  strongWrapper2->runtime(),
                  (const jsi::Value*)args.data(),
                  args.size());
>>>>>>> 60f5a80c
            });

        wrapperWasCalled = true;
      });
}

jni::local_ref<JCxxCallbackImpl::JavaPart> createJavaCallbackFromJSIFunction(
    jsi::Function &&function,
    jsi::Runtime &rt,
    const std::shared_ptr<CallInvoker> &jsInvoker) {
  auto executor = [](
          const std::shared_ptr<CallbackWrapper>& wrapper,
          const std::vector<jsi::Value>& args) {
      wrapper->callback().call(
              wrapper->runtime(),
              (const jsi::Value *)args.data(),
              args.size());
  };
  return createJavaCallbackFromJSIFunction(std::move(function), rt, jsInvoker, std::move(executor));
}

jsi::Value createJSRuntimeError(jsi::Runtime &runtime, const std::string &message);

jni::local_ref<JCxxCallbackImpl::JavaPart> createPromiseRejectJavaCallbackFromJSIFunction(
    const std::weak_ptr<CallbackWrapper> &function,
    jsi::Runtime &rt,
    const std::shared_ptr<CallInvoker> &jsInvoker,
    std::optional<std::string> jsInvocationStack) {
  auto executor = [jsInvocationStack = std::move(jsInvocationStack)](
          const std::shared_ptr<CallbackWrapper>& reject,
          const std::vector<jsi::Value>& args) {
      std::string message;
      jsi::Runtime &rt2 = reject->runtime();
      const jsi::Value* cause = args.data();
      if (cause->isObject() && cause->asObject(rt2).getProperty(rt2, "message").isString()) {
          message = cause->asObject(rt2).getProperty(rt2, "message").asString(rt2).utf8(rt2);
      } else {
          message = "<unknown>";
      }

      jsi::Value error = createJSRuntimeError(rt2, "Exception in HostFunction: " + message);
      error.asObject(rt2).setProperty(rt2, "cause", *cause);
      error.asObject(rt2).setProperty(rt2, "stack", *jsInvocationStack);
      reject->callback().call(rt2, error);
  };
  return JCxxCallbackImpl::newObjectCxxArgs(
          [function,
                  wrapperWasCalled = false,
                  executor = std::move(executor)](folly::dynamic responses) mutable {
              if (wrapperWasCalled) {
                  LOG(FATAL) << "callback arg cannot be called more than once";
              }

              auto strongWrapper = function.lock();
              if (!strongWrapper) {
                  return;
              }

              strongWrapper->jsInvoker().invokeAsync(
                      [function,
                              responses = std::move(responses),
                              executor = std::move(executor)]() {
                          auto strongWrapper2 = function.lock();
                          if (!strongWrapper2) {
                              return;
                          }

                          std::vector<jsi::Value> args;
                          args.reserve(responses.size());
                          for (const auto &val : responses) {
                              args.emplace_back(
                                      jsi::valueFromDynamic(strongWrapper2->runtime(), val));
                          }

                          executor(strongWrapper2, args);
                      });

              wrapperWasCalled = true;
          });
}

// This is used for generating short exception strings.
std::string stringifyJSIValue(const jsi::Value& v, jsi::Runtime* rt = nullptr) {
  if (v.isUndefined()) {
    return "undefined";
  }

  if (v.isNull()) {
    return "null";
  }

  if (v.isBool()) {
    return std::string("a boolean (") + (v.getBool() ? "true" : "false") + ")";
  }

  if (v.isNumber()) {
    return "a number (" + std::to_string(v.getNumber()) + ")";
  }

  if (v.isString()) {
    return "a string (\"" + v.getString(*rt).utf8(*rt) + "\")";
  }

  react_native_assert(v.isObject() && "Expecting object.");
  return rt != nullptr && v.getObject(*rt).isFunction(*rt) ? "a function"
                                                           : "an object";
}

class JavaTurboModuleArgumentConversionException : public std::runtime_error {
 public:
  JavaTurboModuleArgumentConversionException(
      const std::string& expectedType,
      int index,
      const std::string& methodName,
      const jsi::Value* arg,
      jsi::Runtime* rt)
      : std::runtime_error(
            "Expected argument " + std::to_string(index) + " of method \"" +
            methodName + "\" to be a " + expectedType + ", but got " +
            stringifyJSIValue(*arg, rt)) {}
};

class JavaTurboModuleInvalidArgumentTypeException : public std::runtime_error {
 public:
  JavaTurboModuleInvalidArgumentTypeException(
      const std::string& actualType,
      int argIndex,
      const std::string& methodName)
      : std::runtime_error(
            "Called method \"" + methodName + "\" with unsupported type " +
            actualType + " at argument " + std::to_string(argIndex)) {}
};

class JavaTurboModuleInvalidArgumentCountException : public std::runtime_error {
 public:
  JavaTurboModuleInvalidArgumentCountException(
      const std::string& methodName,
      int actualArgCount,
      int expectedArgCount)
      : std::runtime_error(
            "TurboModule method \"" + methodName + "\" called with " +
            std::to_string(actualArgCount) +
            " arguments (expected argument count: " +
            std::to_string(expectedArgCount) + ").") {}
};

/**
 * See
 * https://docs.oracle.com/javase/7/docs/technotes/guides/jni/spec/types.html
 * for a description of Java method signature structure.
 */
std::vector<std::string> getMethodArgTypesFromSignature(
    const std::string& methodSignature) {
  std::vector<std::string> methodArgs;

  for (auto it = methodSignature.begin(); it != methodSignature.end();
       it += 1) {
    if (*it == '(') {
      continue;
    }

    if (*it == ')') {
      break;
    }

    std::string type;

    if (*it == '[') {
      type += *it;
      it += 1;
    }

    if (*it == 'L') {
      for (; it != methodSignature.end(); it += 1) {
        type += *it;

        if (*it == ';') {
          break;
        }
      }
    } else {
      type += *it;
    }

    methodArgs.push_back(type);
  }

  return methodArgs;
}

int32_t getUniqueId() {
  static int32_t counter = 0;
  return counter++;
}

// fbjni already does this conversion, but since we are using plain JNI, this
// needs to be done again
// TODO (axe) Reuse existing implementation as needed - the exist in
// MethodInvoker.cpp
JNIArgs convertJSIArgsToJNIArgs(
    JNIEnv* env,
    jsi::Runtime& rt,
    const std::string& methodName,
    const std::vector<std::string>& methodArgTypes,
    const jsi::Value* args,
    size_t count,
    const std::shared_ptr<CallInvoker>& jsInvoker,
    TurboModuleMethodValueKind valueKind) {
  unsigned int expectedArgumentCount = valueKind == PromiseKind
      ? methodArgTypes.size() - 1
      : methodArgTypes.size();

  if (expectedArgumentCount != count) {
    throw JavaTurboModuleInvalidArgumentCountException(
        methodName, count, expectedArgumentCount);
  }

  JNIArgs jniArgs(valueKind == PromiseKind ? count + 1 : count);
  auto& jargs = jniArgs.args_;
  auto& globalRefs = jniArgs.globalRefs_;

  auto makeGlobalIfNecessary =
      [&globalRefs, env, valueKind](jobject obj) -> jobject {
    if (valueKind == VoidKind || valueKind == PromiseKind) {
      jobject globalObj = env->NewGlobalRef(obj);
      globalRefs.push_back(globalObj);
      env->DeleteLocalRef(obj);
      return globalObj;
    }

    return obj;
  };

  for (unsigned int argIndex = 0; argIndex < count; argIndex += 1) {
    const std::string& type = methodArgTypes.at(argIndex);

    const jsi::Value* arg = &args[argIndex];
    jvalue* jarg = &jargs[argIndex];

    if (type == "D") {
      if (!arg->isNumber()) {
        throw JavaTurboModuleArgumentConversionException(
            "number", argIndex, methodName, arg, &rt);
      }
      jarg->d = arg->getNumber();
      continue;
    }

    if (type == "F") {
      if (!arg->isNumber()) {
        throw JavaTurboModuleArgumentConversionException(
            "number", argIndex, methodName, arg, &rt);
      }
      jarg->f = (float)arg->getNumber();
      continue;
    }

    if (type == "I") {
      if (!arg->isNumber()) {
        throw JavaTurboModuleArgumentConversionException(
            "number", argIndex, methodName, arg, &rt);
      }
      jarg->i = (int)arg->getNumber();
      continue;
    }

    if (type == "Z") {
      if (!arg->isBool()) {
        throw JavaTurboModuleArgumentConversionException(
            "boolean", argIndex, methodName, arg, &rt);
      }
      jarg->z = (jboolean)arg->getBool();
      continue;
    }

    if (arg->isNull() || arg->isUndefined()) {
      jarg->l = nullptr;
    } else if (type == "Ljava/lang/Double;") {
      if (!arg->isNumber()) {
        throw JavaTurboModuleArgumentConversionException(
            "number", argIndex, methodName, arg, &rt);
      }
      jarg->l = makeGlobalIfNecessary(
          jni::JDouble::valueOf(arg->getNumber()).release());
    } else if (type == "Ljava/lang/Float;") {
      if (!arg->isNumber()) {
        throw JavaTurboModuleArgumentConversionException(
            "number", argIndex, methodName, arg, &rt);
      }
      jarg->l = makeGlobalIfNecessary(
          jni::JFloat::valueOf(arg->getNumber()).release());
    } else if (type == "Ljava/lang/Integer;") {
      if (!arg->isNumber()) {
        throw JavaTurboModuleArgumentConversionException(
            "number", argIndex, methodName, arg, &rt);
      }
      jarg->l = makeGlobalIfNecessary(
          jni::JInteger::valueOf(arg->getNumber()).release());
    } else if (type == "Ljava/lang/Boolean;") {
      if (!arg->isBool()) {
        throw JavaTurboModuleArgumentConversionException(
            "boolean", argIndex, methodName, arg, &rt);
      }
      jarg->l = makeGlobalIfNecessary(
          jni::JBoolean::valueOf(arg->getBool()).release());
    } else if (type == "Ljava/lang/String;") {
      if (!arg->isString()) {
        throw JavaTurboModuleArgumentConversionException(
            "string", argIndex, methodName, arg, &rt);
      }
      jarg->l = makeGlobalIfNecessary(
          env->NewStringUTF(arg->getString(rt).utf8(rt).c_str()));
    } else if (type == "Lcom/facebook/react/bridge/Callback;") {
      if (!(arg->isObject() && arg->getObject(rt).isFunction(rt))) {
        throw JavaTurboModuleArgumentConversionException(
            "Function", argIndex, methodName, arg, &rt);
      }
      jsi::Function fn = arg->getObject(rt).getFunction(rt);
      jarg->l = makeGlobalIfNecessary(
          createJavaCallbackFromJSIFunction(std::move(fn), rt, jsInvoker)
              .release());
    } else if (type == "Lcom/facebook/react/bridge/ReadableArray;") {
      if (!(arg->isObject() && arg->getObject(rt).isArray(rt))) {
        throw JavaTurboModuleArgumentConversionException(
            "Array", argIndex, methodName, arg, &rt);
      }
      auto dynamicFromValue = jsi::dynamicFromValue(rt, *arg);
      auto jParams =
          ReadableNativeArray::newObjectCxxArgs(std::move(dynamicFromValue));
      jarg->l = makeGlobalIfNecessary(jParams.release());
    } else if (type == "Lcom/facebook/react/bridge/ReadableMap;") {
      if (!(arg->isObject())) {
        throw JavaTurboModuleArgumentConversionException(
            "Object", argIndex, methodName, arg, &rt);
      }
      auto dynamicFromValue = jsi::dynamicFromValue(rt, *arg);
      auto jParams =
          ReadableNativeMap::createWithContents(std::move(dynamicFromValue));
      jarg->l = makeGlobalIfNecessary(jParams.release());
    } else {
      throw JavaTurboModuleInvalidArgumentTypeException(
          type, argIndex, methodName);
    }
  }

  return jniArgs;
}

jsi::Value convertFromJMapToValue(JNIEnv* env, jsi::Runtime& rt, jobject arg) {
  // We currently use Java Argument.makeNativeMap() method to do this conversion
  // This could also be done purely in C++, but iterative over map methods
  // but those may end up calling reflection methods anyway
  // TODO (axe) Investigate the best way to convert Java Map to Value
  jclass jArguments = env->FindClass("com/facebook/react/bridge/Arguments");
  static jmethodID jMakeNativeMap = env->GetStaticMethodID(
      jArguments,
      "makeNativeMap",
      "(Ljava/util/Map;)Lcom/facebook/react/bridge/WritableNativeMap;");
  auto constants = env->CallStaticObjectMethod(jArguments, jMakeNativeMap, arg);
  auto jResult = jni::adopt_local(constants);
  auto result = jni::static_ref_cast<NativeMap::jhybridobject>(jResult);
  return jsi::valueFromDynamic(rt, result->cthis()->consume());
}

jsi::Value createJSRuntimeError(
    jsi::Runtime& runtime,
    const std::string& message) {
  return runtime.global()
      .getPropertyAsFunction(runtime, "Error")
      .call(runtime, message);
}

/**
 * Creates JSError with current JS runtime stack and Throwable stack trace.
 */
jsi::JSError convertThrowableToJSError(
    jsi::Runtime& runtime,
    jni::local_ref<jni::JThrowable> throwable) {
  auto stackTrace = throwable->getStackTrace();

  jsi::Array stackElements(runtime, stackTrace->size());
  for (int i = 0; i < stackTrace->size(); ++i) {
    auto frame = stackTrace->getElement(i);

    jsi::Object frameObject(runtime);
    frameObject.setProperty(runtime, "className", frame->getClassName());
    frameObject.setProperty(runtime, "fileName", frame->getFileName());
    frameObject.setProperty(runtime, "lineNumber", frame->getLineNumber());
    frameObject.setProperty(runtime, "methodName", frame->getMethodName());
    stackElements.setValueAtIndex(runtime, i, std::move(frameObject));
  }

  jsi::Object cause(runtime);
  auto name = throwable->getClass()->getCanonicalName()->toStdString();
  auto message = throwable->getMessage()->toStdString();
  cause.setProperty(runtime, "name", name);
  cause.setProperty(runtime, "message", message);
  cause.setProperty(runtime, "stackElements", std::move(stackElements));

  jsi::Value error =
      createJSRuntimeError(runtime, "Exception in HostFunction: " + message);
  error.asObject(runtime).setProperty(runtime, "cause", std::move(cause));
  return {runtime, std::move(error)};
}

void rejectWithException(
    std::weak_ptr<CallbackWrapper> &rejectWeak,
    std::exception_ptr &exception,
    std::optional<std::string> jsInvocationStack) {
  auto reject = rejectWeak.lock();
  if (reject) {
    reject->jsInvoker().invokeAsync([
      rejectWeak = std::move(rejectWeak),
      jsInvocationStack = std::move(jsInvocationStack),
      exception
    ]() {
      auto reject2 = rejectWeak.lock();
      if (reject2) {
        jsi::Runtime &runtime = reject2->runtime();
        auto throwable = jni::getJavaExceptionForCppException(exception);
        auto jsError = convertThrowableToJSError(runtime, throwable);
        if (jsInvocationStack.has_value()) {
          jsError.value().asObject(runtime).setProperty(runtime, "stack", *jsInvocationStack);
        }
        reject2->callback().call(
          runtime,
          jsError.value());
      }
    });
  } else {
    throw;
  }
}

} // namespace

jsi::Value JavaTurboModule::invokeJavaMethod(
    jsi::Runtime& runtime,
    TurboModuleMethodValueKind valueKind,
    const std::string& methodNameStr,
    const std::string& methodSignature,
    const jsi::Value* args,
    size_t argCount,
    jmethodID& methodID) {
  const char* methodName = methodNameStr.c_str();
  const char* moduleName = name_.c_str();

  bool isMethodSync = !(valueKind == VoidKind || valueKind == PromiseKind);

  if (isMethodSync) {
    TMPL::syncMethodCallStart(moduleName, methodName);
    TMPL::syncMethodCallArgConversionStart(moduleName, methodName);
  } else {
    TMPL::asyncMethodCallStart(moduleName, methodName);
    TMPL::asyncMethodCallArgConversionStart(moduleName, methodName);
  }

  JNIEnv* env = jni::Environment::current();
  auto instance = instance_.get();

  /**
   * To account for jclasses and other misc LocalReferences we create.
   */
  unsigned int buffer = 6;
  /**
   * For promises, we have to create a resolve fn, a reject fn, and a promise
   * object. For normal returns, we just create the return object.
   */
  unsigned int maxReturnObjects = 3;

  /**
   * When the return type is void, all JNI LocalReferences are converted to
   * GlobalReferences. The LocalReferences are then promptly deleted
   * after the conversion.
   */
  unsigned int actualArgCount = valueKind == VoidKind ? 0 : argCount;
  unsigned int estimatedLocalRefCount =
      actualArgCount + maxReturnObjects + buffer;

  /**
   * This will push a new JNI stack frame for the LocalReferences in this
   * function call. When the stack frame for invokeJavaMethod is popped,
   * all LocalReferences are deleted.
   *
   * In total, there can be at most kJniLocalRefMax (= 512) Jni
   * LocalReferences alive at a time. estimatedLocalRefCount is provided
   * so that PushLocalFrame can throw an out of memory error when the total
   * number of alive LocalReferences is estimatedLocalRefCount smaller than
   * kJniLocalRefMax.
   */
  jni::JniLocalScope scope(env, estimatedLocalRefCount);

  auto checkJNIErrorForMethodCall = [&]() -> void {
    try {
      FACEBOOK_JNI_THROW_PENDING_EXCEPTION();
    } catch (...) {
      if (isMethodSync) {
        TMPL::syncMethodCallFail(moduleName, methodName);
      } else {
        TMPL::asyncMethodCallFail(moduleName, methodName);
      }
      auto exception = std::current_exception();
      auto throwable = jni::getJavaExceptionForCppException(exception);
      throw convertThrowableToJSError(runtime, throwable);
    }
  };

  if (!methodID) {
    jclass cls = env->GetObjectClass(instance);
    methodID = env->GetMethodID(cls, methodName, methodSignature.c_str());

    // If the method signature doesn't match, show a redbox here instead of
    // crashing later.
    checkJNIErrorForMethodCall();
  }

  // TODO(T43933641): Refactor to remove this special-casing
  if (methodNameStr == "getConstants") {
    TMPL::syncMethodCallArgConversionEnd(moduleName, methodName);
    TMPL::syncMethodCallExecutionStart(moduleName, methodName);

    auto constantsMap = (jobject)env->CallObjectMethod(instance, methodID);
    checkJNIErrorForMethodCall();

    TMPL::syncMethodCallExecutionEnd(moduleName, methodName);
    TMPL::syncMethodCallReturnConversionStart(moduleName, methodName);

    jsi::Value returnValue = constantsMap == nullptr
        ? jsi::Value::undefined()
        : convertFromJMapToValue(env, runtime, constantsMap);

    TMPL::syncMethodCallReturnConversionEnd(moduleName, methodName);
    TMPL::syncMethodCallEnd(moduleName, methodName);
    return returnValue;
  }

  std::vector<std::string> methodArgTypes =
      getMethodArgTypesFromSignature(methodSignature);

  JNIArgs jniArgs = convertJSIArgsToJNIArgs(
      env,
      runtime,
      methodNameStr,
      methodArgTypes,
      args,
      argCount,
      jsInvoker_,
      valueKind);

  if (isMethodSync && valueKind != PromiseKind) {
    TMPL::syncMethodCallArgConversionEnd(moduleName, methodName);
    TMPL::syncMethodCallExecutionStart(moduleName, methodName);
  }

  auto& jargs = jniArgs.args_;
  auto& globalRefs = jniArgs.globalRefs_;

  switch (valueKind) {
    case BooleanKind: {
      std::string returnType =
          methodSignature.substr(methodSignature.find_last_of(')') + 1);
      if (returnType == "Ljava/lang/Boolean;") {
        auto returnObject =
            env->CallObjectMethodA(instance, methodID, jargs.data());
        checkJNIErrorForMethodCall();

        TMPL::syncMethodCallExecutionEnd(moduleName, methodName);
        TMPL::syncMethodCallReturnConversionStart(moduleName, methodName);

        auto returnValue = jsi::Value::null();
        if (returnObject) {
          auto booleanObj = jni::adopt_local(
              static_cast<jni::JBoolean::javaobject>(returnObject));
          returnValue = jsi::Value(static_cast<bool>(booleanObj->value()));
        }

        TMPL::syncMethodCallReturnConversionEnd(moduleName, methodName);
        TMPL::syncMethodCallEnd(moduleName, methodName);
        return returnValue;
      } else {
        bool returnBoolean =
            (bool)env->CallBooleanMethodA(instance, methodID, jargs.data());
        checkJNIErrorForMethodCall();

        TMPL::syncMethodCallExecutionEnd(moduleName, methodName);
        TMPL::syncMethodCallReturnConversionStart(moduleName, methodName);

        jsi::Value returnValue = jsi::Value(returnBoolean);

        TMPL::syncMethodCallReturnConversionEnd(moduleName, methodName);
        TMPL::syncMethodCallEnd(moduleName, methodName);

        return returnValue;
      }
    }
    case NumberKind: {
      std::string returnType =
          methodSignature.substr(methodSignature.find_last_of(')') + 1);
      if (returnType == "Ljava/lang/Double;" ||
          returnType == "Ljava/lang/Float;" ||
          returnType == "Ljava/lang/Integer;") {
        auto returnObject =
            env->CallObjectMethodA(instance, methodID, jargs.data());
        checkJNIErrorForMethodCall();

        TMPL::syncMethodCallExecutionEnd(moduleName, methodName);
        TMPL::syncMethodCallReturnConversionStart(moduleName, methodName);

        auto returnValue = jsi::Value::null();
        if (returnObject) {
          if (returnType == "Ljava/lang/Double;") {
            auto doubleObj = jni::adopt_local(
                static_cast<jni::JDouble::javaobject>(returnObject));
            returnValue = jsi::Value(doubleObj->value());
          } else if (returnType == "Ljava/lang/Float;") {
            auto floatObj = jni::adopt_local(
                static_cast<jni::JFloat::javaobject>(returnObject));
            returnValue = jsi::Value((double)floatObj->value());
          } else if (returnType == "Ljava/lang/Integer;") {
            auto intObj = jni::adopt_local(
                static_cast<jni::JInteger::javaobject>(returnObject));
            returnValue = jsi::Value(intObj->value());
          }
        }

        TMPL::syncMethodCallReturnConversionEnd(moduleName, methodName);
        TMPL::syncMethodCallEnd(moduleName, methodName);
        return returnValue;
      } else if (returnType == "D" || returnType == "F" || returnType == "I") {
        jsi::Value returnValue = jsi::Value::undefined();
        if (returnType == "D") {
          double returnDouble =
              (double)env->CallDoubleMethodA(instance, methodID, jargs.data());
          checkJNIErrorForMethodCall();

          TMPL::syncMethodCallExecutionEnd(moduleName, methodName);
          TMPL::syncMethodCallReturnConversionStart(moduleName, methodName);

          returnValue = jsi::Value(returnDouble);
        } else if (returnType == "F") {
          float returnFloat =
              (float)env->CallFloatMethodA(instance, methodID, jargs.data());
          checkJNIErrorForMethodCall();

          TMPL::syncMethodCallExecutionEnd(moduleName, methodName);
          TMPL::syncMethodCallReturnConversionStart(moduleName, methodName);

          returnValue = jsi::Value((double)returnFloat);
        } else if (returnType == "I") {
          int returnInt =
              (int)env->CallIntMethodA(instance, methodID, jargs.data());
          checkJNIErrorForMethodCall();

          TMPL::syncMethodCallExecutionEnd(moduleName, methodName);
          TMPL::syncMethodCallReturnConversionStart(moduleName, methodName);

          returnValue = jsi::Value(returnInt);
        }

        TMPL::syncMethodCallReturnConversionEnd(moduleName, methodName);
        TMPL::syncMethodCallEnd(moduleName, methodName);
        return returnValue;
      }
    }
    case StringKind: {
      auto returnString =
          (jstring)env->CallObjectMethodA(instance, methodID, jargs.data());
      checkJNIErrorForMethodCall();

      TMPL::syncMethodCallExecutionEnd(moduleName, methodName);
      TMPL::syncMethodCallReturnConversionStart(moduleName, methodName);

      jsi::Value returnValue = jsi::Value::null();
      if (returnString != nullptr) {
        const char* js = env->GetStringUTFChars(returnString, nullptr);
        std::string result = js;
        env->ReleaseStringUTFChars(returnString, js);
        returnValue =
            jsi::Value(runtime, jsi::String::createFromUtf8(runtime, result));
      }

      TMPL::syncMethodCallReturnConversionEnd(moduleName, methodName);
      TMPL::syncMethodCallEnd(moduleName, methodName);
      return returnValue;
    }
    case ObjectKind: {
      auto returnObject =
          env->CallObjectMethodA(instance, methodID, jargs.data());
      checkJNIErrorForMethodCall();

      TMPL::syncMethodCallExecutionEnd(moduleName, methodName);
      TMPL::syncMethodCallReturnConversionStart(moduleName, methodName);

      jsi::Value returnValue = jsi::Value::null();
      if (returnObject != nullptr) {
        auto jResult = jni::adopt_local(returnObject);
        auto result = jni::static_ref_cast<NativeMap::jhybridobject>(jResult);
        returnValue =
            jsi::valueFromDynamic(runtime, result->cthis()->consume());
      }

      TMPL::syncMethodCallReturnConversionEnd(moduleName, methodName);
      TMPL::syncMethodCallEnd(moduleName, methodName);
      return returnValue;
    }
    case ArrayKind: {
      auto returnObject =
          (jobject)env->CallObjectMethodA(instance, methodID, jargs.data());
      checkJNIErrorForMethodCall();

      TMPL::syncMethodCallExecutionEnd(moduleName, methodName);
      TMPL::syncMethodCallReturnConversionStart(moduleName, methodName);

      jsi::Value returnValue = jsi::Value::null();
      if (returnObject != nullptr) {
        auto jResult = jni::adopt_local(returnObject);
        auto result = jni::static_ref_cast<NativeArray::jhybridobject>(jResult);
        returnValue =
            jsi::valueFromDynamic(runtime, result->cthis()->consume());
      }

      TMPL::syncMethodCallReturnConversionEnd(moduleName, methodName);
      TMPL::syncMethodCallEnd(moduleName, methodName);
      return returnValue;
    }
    case VoidKind: {
      TMPL::asyncMethodCallArgConversionEnd(moduleName, methodName);
      TMPL::asyncMethodCallDispatch(moduleName, methodName);

      nativeMethodCallInvoker_->invokeAsync(
          methodName,
          [jargs,
           globalRefs,
           methodID,
           instance_ = jni::make_weak(instance_),
           moduleNameStr = name_,
           methodNameStr,
           id = getUniqueId()]() mutable -> void {
            auto instance = instance_.lockLocal();
            if (!instance) {
              return;
            }
            /**
             * TODO(ramanpreet): Why do we have to require the environment
             * again? Why does JNI crash when we use the env from the upper
             * scope?
             */
            JNIEnv* env = jni::Environment::current();
            const char* moduleName = moduleNameStr.c_str();
            const char* methodName = methodNameStr.c_str();

            TMPL::asyncMethodCallExecutionStart(moduleName, methodName, id);
            env->CallVoidMethodA(instance.get(), methodID, jargs.data());
            try {
              FACEBOOK_JNI_THROW_PENDING_EXCEPTION();
            } catch (...) {
              TMPL::asyncMethodCallExecutionFail(moduleName, methodName, id);
              throw;
            }

            for (auto globalRef : globalRefs) {
              env->DeleteGlobalRef(globalRef);
            }
            TMPL::asyncMethodCallExecutionEnd(moduleName, methodName, id);
          });

      TMPL::asyncMethodCallEnd(moduleName, methodName);
      return jsi::Value::undefined();
    }
    case PromiseKind: {
      jsi::Function Promise =
          runtime.global().getPropertyAsFunction(runtime, "Promise");

      jsi::Function promiseConstructorArg = jsi::Function::createFromHostFunction(
          runtime,
          jsi::PropNameID::forAscii(runtime, "fn"),
          2,
          [this,
           &jargs,
           &globalRefs,
           argCount,
           methodID,
           moduleNameStr = name_,
           methodNameStr,
           env](
              jsi::Runtime& runtime,
              const jsi::Value& thisVal,
              const jsi::Value* promiseConstructorArgs,
              size_t promiseConstructorArgCount) {
            if (promiseConstructorArgCount != 2) {
              throw std::invalid_argument("Promise fn arg count must be 2");
            }

            // JS Stack at the time when the promise is created.
            std::optional<std::string> jsInvocationStack;
            if (isSavePromiseJSInvocationStackEnabled()) {
                jsInvocationStack = createJSRuntimeError(runtime, "")
                  .asObject(runtime)
                  .getProperty(runtime, "stack")
                  .asString(runtime)
                  .utf8(runtime);
            }

            jsi::Function resolveJSIFn =
                promiseConstructorArgs[0].getObject(runtime).getFunction(
                    runtime);
            jsi::Function rejectJSIFn =
                promiseConstructorArgs[1].getObject(runtime).getFunction(
                    runtime);
            auto rejectJSIFunctionWeakWrapper =
                CallbackWrapper::createWeak(std::move(rejectJSIFn), runtime, jsInvoker_);

            auto resolve = createJavaCallbackFromJSIFunction(
                                std::move(resolveJSIFn), runtime, jsInvoker_)
                                .release();
            auto reject = createPromiseRejectJavaCallbackFromJSIFunction(
                              rejectJSIFunctionWeakWrapper, runtime, jsInvoker_, jsInvocationStack)
                              .release();

            jclass jPromiseImpl =
                env->FindClass("com/facebook/react/bridge/PromiseImpl");
            jmethodID jPromiseImplConstructor = env->GetMethodID(
                jPromiseImpl,
                "<init>",
                "(Lcom/facebook/react/bridge/Callback;Lcom/facebook/react/bridge/Callback;)V");

            jobject promise = env->NewObject(
                jPromiseImpl, jPromiseImplConstructor, resolve, reject);

            const char* moduleName = moduleNameStr.c_str();
            const char* methodName = methodNameStr.c_str();

            jobject globalPromise = env->NewGlobalRef(promise);

            globalRefs.push_back(globalPromise);
            env->DeleteLocalRef(promise);

            jargs[argCount].l = globalPromise;
            TMPL::asyncMethodCallArgConversionEnd(moduleName, methodName);
            TMPL::asyncMethodCallDispatch(moduleName, methodName);

            nativeMethodCallInvoker_->invokeAsync(
                methodName,
                [jargs,
                 rejectJSIFunctionWeakWrapper,
                 jsInvocationStack = std::move(jsInvocationStack),
                 globalRefs,
                 methodID,
                 instance_ = jni::make_weak(instance_),
                 moduleNameStr,
                 methodNameStr,
                 id = getUniqueId()]() mutable -> void {
                  auto instance = instance_.lockLocal();

                  if (!instance) {
                    return;
                  }
                  /**
                   * TODO(ramanpreet): Why do we have to require the
                   * environment again? Why does JNI crash when we use the env
                   * from the upper scope?
                   */
                  JNIEnv* env = jni::Environment::current();
                  const char* moduleName = moduleNameStr.c_str();
                  const char* methodName = methodNameStr.c_str();

                  TMPL::asyncMethodCallExecutionStart(
                      moduleName, methodName, id);
                  env->CallVoidMethodA(instance.get(), methodID, jargs.data());
                  try {
                    FACEBOOK_JNI_THROW_PENDING_EXCEPTION();
                  } catch (...) {
                    TMPL::asyncMethodCallExecutionFail(
                        moduleName, methodName, id);
                      auto exception = std::current_exception();
                    rejectWithException(rejectJSIFunctionWeakWrapper, exception, jsInvocationStack);
                  }

                  for (auto globalRef : globalRefs) {
                    env->DeleteGlobalRef(globalRef);
                  }
                  TMPL::asyncMethodCallExecutionEnd(moduleName, methodName, id);
                });

            return jsi::Value::undefined();
          });

      jsi::Value promise =
          Promise.callAsConstructor(runtime, promiseConstructorArg);
      checkJNIErrorForMethodCall();

      TMPL::asyncMethodCallEnd(moduleName, methodName);

      return promise;
    }
    default:
      throw std::runtime_error(
          "Unable to find method module: " + methodNameStr + "(" +
          methodSignature + ")");
  }
}

} // namespace facebook::react<|MERGE_RESOLUTION|>--- conflicted
+++ resolved
@@ -78,16 +78,10 @@
 using CallbackWrapperExecutor = std::function<void(const std::shared_ptr<CallbackWrapper>&, const std::vector<jsi::Value>&)>;
 
 jni::local_ref<JCxxCallbackImpl::JavaPart> createJavaCallbackFromJSIFunction(
-<<<<<<< HEAD
     jsi::Function &&function,
     jsi::Runtime &rt,
     const std::shared_ptr<CallInvoker> &jsInvoker,
     CallbackWrapperExecutor&& callbackWrapperExecutor) {
-=======
-    jsi::Function&& function,
-    jsi::Runtime& rt,
-    const std::shared_ptr<CallInvoker>& jsInvoker) {
->>>>>>> 60f5a80c
   auto weakWrapper =
       CallbackWrapper::createWeak(std::move(function), rt, jsInvoker);
 
@@ -131,14 +125,7 @@
                     jsi::valueFromDynamic(strongWrapper2->runtime(), val));
               }
 
-<<<<<<< HEAD
               callbackWrapperExecutor(strongWrapper2, args);
-=======
-              strongWrapper2->callback().call(
-                  strongWrapper2->runtime(),
-                  (const jsi::Value*)args.data(),
-                  args.size());
->>>>>>> 60f5a80c
             });
 
         wrapperWasCalled = true;
