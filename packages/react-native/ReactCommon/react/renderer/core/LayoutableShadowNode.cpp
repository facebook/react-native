--- conflicted
+++ resolved
@@ -263,17 +263,12 @@
 
   auto layoutMetrics = layoutableShadowNode->getLayoutMetrics();
   auto transform = layoutableShadowNode->getTransform();
-<<<<<<< HEAD
-    
+
   auto transformInv = Transform::Invert(transform);
   auto frame = layoutableShadowNode->getLayoutMetrics().frame;
   auto transformedPoint = transformInv.applyWithRect(point, frame);
-    
+
   auto isPointInside = frame.containsPoint(transformedPoint);
-=======
-  auto transformedFrame = layoutMetrics.frame * transform;
-  auto isPointInside = transformedFrame.containsPoint(point);
->>>>>>> 77cdaa87
 
   if (isPointInside && !layoutableShadowNode->canChildrenBeTouchTarget()) {
     return node;
@@ -288,32 +283,7 @@
     }
   }
 
-<<<<<<< HEAD
   auto newPoint = transformedPoint - frame.origin -
-=======
-  if (Transform::isVerticalInversion(transform) ||
-      Transform::isHorizontalInversion(transform)) {
-    auto centerX =
-        transformedFrame.origin.x + transformedFrame.size.width / 2.0;
-    auto centerY =
-        transformedFrame.origin.y + transformedFrame.size.height / 2.0;
-
-    auto relativeX = point.x - centerX;
-    auto relativeY = point.y - centerY;
-
-    if (Transform::isVerticalInversion(transform)) {
-      relativeY = -relativeY;
-    }
-    if (Transform::isHorizontalInversion(transform)) {
-      relativeX = -relativeX;
-    }
-
-    point.x = float(centerX + relativeX);
-    point.y = float(centerY + relativeY);
-  }
-
-  auto newPoint = point - transformedFrame.origin -
->>>>>>> 77cdaa87
       layoutableShadowNode->getContentOriginOffset(false);
 
   auto sortedChildren = node->getChildren();
