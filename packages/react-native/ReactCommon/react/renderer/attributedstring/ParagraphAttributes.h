/*
 * Copyright (c) Meta Platforms, Inc. and affiliates.
 *
 * This source code is licensed under the MIT license found in the
 * LICENSE file in the root directory of this source tree.
 */

#pragma once

#include <limits>

#include <react/renderer/attributedstring/primitives.h>
#include <react/renderer/debug/DebugStringConvertible.h>
#include <react/renderer/graphics/Float.h>
#include <react/utils/hash_combine.h>

namespace facebook::react {

class ParagraphAttributes;

using SharedParagraphAttributes = std::shared_ptr<const ParagraphAttributes>;

/*
 * Represents all visual attributes of a paragraph of text.
 * Two data structures, ParagraphAttributes and AttributedText, should be
 * enough to define visual representation of a piece of text on the screen.
 */
class ParagraphAttributes : public DebugStringConvertible {
 public:
#pragma mark - Fields

  /*
   *  Number of lines which paragraph takes.
   */
  int numberOfLines{};

  /*
   * Maximum number of lines which paragraph can take.
   * Zero value represents "no limit".
   */
  int maximumNumberOfLines{};

  /*
   * In case if a text cannot fit given boundaries, defines a place where
   * an ellipsize should be placed.
   */
  EllipsizeMode ellipsizeMode{};

  /*
   * (Android only) Break strategy for breaking paragraphs into lines.
   */
  TextBreakStrategy textBreakStrategy{TextBreakStrategy::HighQuality};

  /*
   * Enables font size adjustment to fit constrained boundaries.
   */
  bool adjustsFontSizeToFit{};

  /*
   * (Android only) Leaves enough room for ascenders and descenders instead of
   * using the font ascent and descent strictly.
   */
  bool includeFontPadding{true};

  /*
   * (Android only) Frequency of automatic hyphenation to use when determining
   * word breaks.
   */
  HyphenationFrequency android_hyphenationFrequency{};

  /*
   * In case of font size adjustment enabled, defines minimum and maximum
   * font sizes.
   */
  Float minimumFontSize{std::numeric_limits<Float>::quiet_NaN()};
  Float maximumFontSize{std::numeric_limits<Float>::quiet_NaN()};

  bool operator==(const ParagraphAttributes&) const;
  bool operator!=(const ParagraphAttributes&) const;

#pragma mark - DebugStringConvertible

#if RN_DEBUG_STRING_CONVERTIBLE
  SharedDebugStringConvertibleList getDebugProps() const override;
#endif
};

} // namespace facebook::react

namespace std {

template <>
struct hash<facebook::react::ParagraphAttributes> {
  size_t operator()(
<<<<<<< HEAD
      const facebook::react::ParagraphAttributes &attributes) const {
    return folly::hash::hash_combine(
        0,
        attributes.numberOfLines,
=======
      const facebook::react::ParagraphAttributes& attributes) const {
    return facebook::react::hash_combine(
>>>>>>> 5029cef0
        attributes.maximumNumberOfLines,
        attributes.ellipsizeMode,
        attributes.textBreakStrategy,
        attributes.adjustsFontSizeToFit,
        attributes.minimumFontSize,
        attributes.maximumFontSize,
        attributes.includeFontPadding,
        attributes.android_hyphenationFrequency);
  }
};
} // namespace std<|MERGE_RESOLUTION|>--- conflicted
+++ resolved
@@ -92,15 +92,9 @@
 template <>
 struct hash<facebook::react::ParagraphAttributes> {
   size_t operator()(
-<<<<<<< HEAD
-      const facebook::react::ParagraphAttributes &attributes) const {
-    return folly::hash::hash_combine(
-        0,
-        attributes.numberOfLines,
-=======
       const facebook::react::ParagraphAttributes& attributes) const {
     return facebook::react::hash_combine(
->>>>>>> 5029cef0
+        attributes.numberOfLines,
         attributes.maximumNumberOfLines,
         attributes.ellipsizeMode,
         attributes.textBreakStrategy,
