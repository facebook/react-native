--- conflicted
+++ resolved
@@ -99,10 +99,7 @@
 {
   if (textAttributes.allowFontScaling.value_or(true)) {
     CGFloat fontSizeMultiplier = !isnan(textAttributes.fontSizeMultiplier) ? textAttributes.fontSizeMultiplier : 1.0;
-<<<<<<< HEAD
 #if !TARGET_OS_OSX // [macOS]
-=======
->>>>>>> b6400aae
     if (textAttributes.dynamicTypeRamp.has_value()) {
       DynamicTypeRamp dynamicTypeRamp = textAttributes.dynamicTypeRamp.value();
       UIFontMetrics *fontMetrics =
@@ -115,12 +112,9 @@
     CGFloat maxFontSizeMultiplier =
         !isnan(textAttributes.maxFontSizeMultiplier) ? textAttributes.maxFontSizeMultiplier : 0.0;
     return maxFontSizeMultiplier >= 1.0 ? fminf(maxFontSizeMultiplier, fontSizeMultiplier) : fontSizeMultiplier;
-<<<<<<< HEAD
 #else // [macOS
     return fontSizeMultiplier;
 #endif // macOS]
-=======
->>>>>>> b6400aae
   } else {
     return 1.0;
   }
