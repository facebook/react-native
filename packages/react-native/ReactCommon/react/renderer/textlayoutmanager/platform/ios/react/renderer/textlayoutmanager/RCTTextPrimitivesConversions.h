/*
 * Copyright (c) Meta Platforms, Inc. and affiliates.
 *
 * This source code is licensed under the MIT license found in the
 * LICENSE file in the root directory of this source tree.
 */

#import <React/RCTUIKit.h> // [macOS]

#include <react/renderer/graphics/RCTPlatformColorUtils.h>
#include <react/renderer/textlayoutmanager/RCTFontProperties.h>
#include <react/renderer/textlayoutmanager/RCTFontUtils.h>

inline static NSTextAlignment RCTNSTextAlignmentFromTextAlignment(facebook::react::TextAlignment textAlignment)
{
  switch (textAlignment) {
    case facebook::react::TextAlignment::Natural:
      return NSTextAlignmentNatural;
    case facebook::react::TextAlignment::Left:
      return NSTextAlignmentLeft;
    case facebook::react::TextAlignment::Right:
      return NSTextAlignmentRight;
    case facebook::react::TextAlignment::Center:
      return NSTextAlignmentCenter;
    case facebook::react::TextAlignment::Justified:
      return NSTextAlignmentJustified;
  }
}

inline static NSWritingDirection RCTNSWritingDirectionFromWritingDirection(
    facebook::react::WritingDirection writingDirection)
{
  switch (writingDirection) {
    case facebook::react::WritingDirection::Natural:
      return NSWritingDirectionNatural;
    case facebook::react::WritingDirection::LeftToRight:
      return NSWritingDirectionLeftToRight;
    case facebook::react::WritingDirection::RightToLeft:
      return NSWritingDirectionRightToLeft;
  }
}

inline static NSLineBreakStrategy RCTNSLineBreakStrategyFromLineBreakStrategy(
    facebook::react::LineBreakStrategy lineBreakStrategy)
{
  switch (lineBreakStrategy) {
    case facebook::react::LineBreakStrategy::None:
      return NSLineBreakStrategyNone;
    case facebook::react::LineBreakStrategy::PushOut:
      return NSLineBreakStrategyPushOut;
    case facebook::react::LineBreakStrategy::HangulWordPriority:
      if (@available(iOS 14.0, macOS 11.0, *)) { // [macOS]
        return NSLineBreakStrategyHangulWordPriority;
      } else {
        return NSLineBreakStrategyNone;
      }
    case facebook::react::LineBreakStrategy::Standard:
      if (@available(iOS 14.0, macOS 11.0, *)) { // [macOS]
        return NSLineBreakStrategyStandard;
      } else {
        return NSLineBreakStrategyNone;
      }
  }
}

inline static RCTFontStyle RCTFontStyleFromFontStyle(facebook::react::FontStyle fontStyle)
{
  switch (fontStyle) {
    case facebook::react::FontStyle::Normal:
      return RCTFontStyleNormal;
    case facebook::react::FontStyle::Italic:
      return RCTFontStyleItalic;
    case facebook::react::FontStyle::Oblique:
      return RCTFontStyleOblique;
  }
}

inline static RCTFontVariant RCTFontVariantFromFontVariant(facebook::react::FontVariant fontVariant)
{
  return (RCTFontVariant)fontVariant;
}

inline static NSUnderlineStyle RCTNSUnderlineStyleFromTextDecorationStyle(
    facebook::react::TextDecorationStyle textDecorationStyle)
{
  switch (textDecorationStyle) {
    case facebook::react::TextDecorationStyle::Solid:
      return NSUnderlineStyleSingle;
    case facebook::react::TextDecorationStyle::Double:
      return NSUnderlineStyleDouble;
    case facebook::react::TextDecorationStyle::Dashed:
      return NSUnderlinePatternDash | NSUnderlineStyleSingle;
    case facebook::react::TextDecorationStyle::Dotted:
      return NSUnderlinePatternDot | NSUnderlineStyleSingle;
  }
}

<<<<<<< HEAD
inline static RCTUIColor *RCTUIColorFromSharedColor(const facebook::react::SharedColor &sharedColor) // [macOS]
{
  if (!sharedColor) {
    return nil;
  }

  if (*facebook::react::clearColor() == *sharedColor) {
    return [RCTUIColor clearColor]; // [macOS]
  }

  if (*facebook::react::blackColor() == *sharedColor) {
    return [RCTUIColor blackColor]; // [macOS]
  }

  if (*facebook::react::whiteColor() == *sharedColor) {
    return [RCTUIColor whiteColor]; // [macOS]
  }

  auto components = facebook::react::colorComponentsFromColor(sharedColor);
  return [RCTUIColor colorWithRed:components.red green:components.green blue:components.blue alpha:components.alpha]; // [macOS]
=======
// TODO: this file has some duplicates method, we can remove it
inline static UIColor *_Nullable RCTUIColorFromSharedColor(const facebook::react::SharedColor &sharedColor)
{
  return RCTPlatformColorFromColor(*sharedColor);
>>>>>>> c99d96b7
}<|MERGE_RESOLUTION|>--- conflicted
+++ resolved
@@ -95,31 +95,8 @@
   }
 }
 
-<<<<<<< HEAD
-inline static RCTUIColor *RCTUIColorFromSharedColor(const facebook::react::SharedColor &sharedColor) // [macOS]
-{
-  if (!sharedColor) {
-    return nil;
-  }
-
-  if (*facebook::react::clearColor() == *sharedColor) {
-    return [RCTUIColor clearColor]; // [macOS]
-  }
-
-  if (*facebook::react::blackColor() == *sharedColor) {
-    return [RCTUIColor blackColor]; // [macOS]
-  }
-
-  if (*facebook::react::whiteColor() == *sharedColor) {
-    return [RCTUIColor whiteColor]; // [macOS]
-  }
-
-  auto components = facebook::react::colorComponentsFromColor(sharedColor);
-  return [RCTUIColor colorWithRed:components.red green:components.green blue:components.blue alpha:components.alpha]; // [macOS]
-=======
 // TODO: this file has some duplicates method, we can remove it
-inline static UIColor *_Nullable RCTUIColorFromSharedColor(const facebook::react::SharedColor &sharedColor)
+inline static RCTUIColor *_Nullable RCTUIColorFromSharedColor(const facebook::react::SharedColor &sharedColor) // [macOS]
 {
   return RCTPlatformColorFromColor(*sharedColor);
->>>>>>> c99d96b7
 }