--- conflicted
+++ resolved
@@ -1204,200 +1204,6 @@
 }
 
 inline void fromRawValue(
-<<<<<<< HEAD
-=======
-    const PropsParserContext& context,
-    const RawValue& value,
-    std::vector<BackgroundImage>& result) {
-  react_native_expect(value.hasType<std::vector<RawValue>>());
-  if (!value.hasType<std::vector<RawValue>>()) {
-    result = {};
-    return;
-  }
-
-  std::vector<BackgroundImage> backgroundImage{};
-  auto rawBackgroundImage = static_cast<std::vector<RawValue>>(value);
-  for (const auto& rawBackgroundImageValue : rawBackgroundImage) {
-    bool isMap = rawBackgroundImageValue
-                     .hasType<std::unordered_map<std::string, RawValue>>();
-    react_native_expect(isMap);
-    if (!isMap) {
-      result = {};
-      return;
-    }
-
-    auto rawBackgroundImageMap =
-        static_cast<std::unordered_map<std::string, RawValue>>(
-            rawBackgroundImageValue);
-
-    auto typeIt = rawBackgroundImageMap.find("type");
-    if (typeIt == rawBackgroundImageMap.end() ||
-        !typeIt->second.hasType<std::string>()) {
-      continue;
-    }
-
-    std::string type = (std::string)(typeIt->second);
-    std::vector<ColorStop> colorStops;
-    auto colorStopsIt = rawBackgroundImageMap.find("colorStops");
-
-    if (colorStopsIt != rawBackgroundImageMap.end() &&
-        colorStopsIt->second.hasType<std::vector<RawValue>>()) {
-      auto rawColorStops =
-          static_cast<std::vector<RawValue>>(colorStopsIt->second);
-
-      for (const auto& stop : rawColorStops) {
-        if (stop.hasType<std::unordered_map<std::string, RawValue>>()) {
-          auto stopMap =
-              static_cast<std::unordered_map<std::string, RawValue>>(stop);
-          auto positionIt = stopMap.find("position");
-          auto colorIt = stopMap.find("color");
-
-          if (positionIt != stopMap.end() && colorIt != stopMap.end()) {
-            ColorStop colorStop;
-            if (positionIt->second.hasValue()) {
-              auto valueUnit = toValueUnit(positionIt->second);
-              if (!valueUnit) {
-                result = {};
-                return;
-              }
-              colorStop.position = valueUnit;
-            }
-            if (colorIt->second.hasValue()) {
-              fromRawValue(
-                  context.contextContainer,
-                  context.surfaceId,
-                  colorIt->second,
-                  colorStop.color);
-            }
-            colorStops.push_back(colorStop);
-          }
-        }
-      }
-    }
-
-    if (type == "linear-gradient") {
-      LinearGradient linearGradient;
-
-      auto directionIt = rawBackgroundImageMap.find("direction");
-      if (directionIt != rawBackgroundImageMap.end() &&
-          directionIt->second
-              .hasType<std::unordered_map<std::string, RawValue>>()) {
-        auto directionMap =
-            static_cast<std::unordered_map<std::string, RawValue>>(
-                directionIt->second);
-
-        auto directionTypeIt = directionMap.find("type");
-        auto valueIt = directionMap.find("value");
-
-        if (directionTypeIt != directionMap.end() &&
-            valueIt != directionMap.end()) {
-          std::string directionType = (std::string)(directionTypeIt->second);
-
-          if (directionType == "angle") {
-            linearGradient.direction.type = GradientDirectionType::Angle;
-            if (valueIt->second.hasType<Float>()) {
-              linearGradient.direction.value = (Float)(valueIt->second);
-            }
-          } else if (directionType == "keyword") {
-            linearGradient.direction.type = GradientDirectionType::Keyword;
-            if (valueIt->second.hasType<std::string>()) {
-              linearGradient.direction.value =
-                  parseGradientKeyword((std::string)(valueIt->second));
-            }
-          }
-        }
-      }
-
-      if (!colorStops.empty()) {
-        linearGradient.colorStops = colorStops;
-      }
-
-      backgroundImage.emplace_back(std::move(linearGradient));
-    } else if (type == "radial-gradient") {
-      RadialGradient radialGradient;
-      auto shapeIt = rawBackgroundImageMap.find("shape");
-      if (shapeIt != rawBackgroundImageMap.end() &&
-          shapeIt->second.hasType<std::string>()) {
-        auto shape = (std::string)(shapeIt->second);
-        radialGradient.shape = shape == "circle" ? RadialGradientShape::Circle
-                                                 : RadialGradientShape::Ellipse;
-      }
-
-      auto sizeIt = rawBackgroundImageMap.find("size");
-      if (sizeIt != rawBackgroundImageMap.end()) {
-        if (sizeIt->second.hasType<std::string>()) {
-          auto sizeStr = (std::string)(sizeIt->second);
-          if (sizeStr == "closest-side") {
-            radialGradient.size.value =
-                RadialGradientSize::SizeKeyword::ClosestSide;
-          } else if (sizeStr == "farthest-side") {
-            radialGradient.size.value =
-                RadialGradientSize::SizeKeyword::FarthestSide;
-          } else if (sizeStr == "closest-corner") {
-            radialGradient.size.value =
-                RadialGradientSize::SizeKeyword::ClosestCorner;
-          } else if (sizeStr == "farthest-corner") {
-            radialGradient.size.value =
-                RadialGradientSize::SizeKeyword::FarthestCorner;
-          }
-        } else if (sizeIt->second
-                       .hasType<std::unordered_map<std::string, RawValue>>()) {
-          auto sizeMap = static_cast<std::unordered_map<std::string, RawValue>>(
-              sizeIt->second);
-          auto xIt = sizeMap.find("x");
-          auto yIt = sizeMap.find("y");
-          if (xIt != sizeMap.end() && yIt != sizeMap.end()) {
-            RadialGradientSize sizeObj;
-            sizeObj.value = RadialGradientSize::Dimensions{
-                .x = toValueUnit(xIt->second), .y = toValueUnit(yIt->second)};
-            radialGradient.size = sizeObj;
-          }
-        }
-
-        auto positionIt = rawBackgroundImageMap.find("position");
-        if (positionIt != rawBackgroundImageMap.end() &&
-            positionIt->second
-                .hasType<std::unordered_map<std::string, RawValue>>()) {
-          auto positionMap =
-              static_cast<std::unordered_map<std::string, RawValue>>(
-                  positionIt->second);
-
-          auto topIt = positionMap.find("top");
-          auto bottomIt = positionMap.find("bottom");
-          auto leftIt = positionMap.find("left");
-          auto rightIt = positionMap.find("right");
-
-          if (topIt != positionMap.end()) {
-            auto topValue = toValueUnit(topIt->second);
-            radialGradient.position.top = topValue;
-          } else if (bottomIt != positionMap.end()) {
-            auto bottomValue = toValueUnit(bottomIt->second);
-            radialGradient.position.bottom = bottomValue;
-          }
-
-          if (leftIt != positionMap.end()) {
-            auto leftValue = toValueUnit(leftIt->second);
-            radialGradient.position.left = leftValue;
-          } else if (rightIt != positionMap.end()) {
-            auto rightValue = toValueUnit(rightIt->second);
-            radialGradient.position.right = rightValue;
-          }
-        }
-      }
-
-      if (!colorStops.empty()) {
-        radialGradient.colorStops = colorStops;
-      }
-
-      backgroundImage.emplace_back(std::move(radialGradient));
-    }
-  }
-
-  result = backgroundImage;
-}
-
-inline void fromRawValue(
->>>>>>> c4720599
     const PropsParserContext& /*context*/,
     const RawValue& value,
     Isolation& result) {
