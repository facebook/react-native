/*
 * Copyright (c) Meta Platforms, Inc. and affiliates.
 *
 * This source code is licensed under the MIT license found in the
 * LICENSE file in the root directory of this source tree.
 */

#include "ViewShadowNode.h"
#include <react/config/ReactNativeConfig.h>
#include <react/renderer/components/view/HostPlatformViewTraitsInitializer.h>
#include <react/renderer/components/view/primitives.h>
#include <react/utils/CoreFeatures.h>

namespace facebook::react {

const char ViewComponentName[] = "View";

ViewShadowNodeProps::ViewShadowNodeProps(
    const PropsParserContext& context,
    const ViewShadowNodeProps& sourceProps,
    const RawProps& rawProps)
    : ViewProps(context, sourceProps, rawProps){};

ViewShadowNode::ViewShadowNode(
    const ShadowNodeFragment& fragment,
    const ShadowNodeFamily::Shared& family,
    ShadowNodeTraits traits)
    : ConcreteViewShadowNode(fragment, family, traits) {
  initialize();
}

ViewShadowNode::ViewShadowNode(
    const ShadowNode& sourceShadowNode,
    const ShadowNodeFragment& fragment)
    : ConcreteViewShadowNode(sourceShadowNode, fragment) {
  initialize();
}

void ViewShadowNode::initialize() noexcept {
  auto& viewProps = static_cast<const ViewProps&>(*props_);

  auto hasBorder = [&]() {
    for (auto edge : yoga::ordinals<yoga::Edge>()) {
      if (viewProps.yogaStyle.border(edge).isDefined()) {
        return true;
      }
    }
    return false;
  };

  bool formsStackingContext = !viewProps.collapsable ||
      viewProps.pointerEvents == PointerEventsMode::None ||
      !viewProps.nativeId.empty() || viewProps.accessible ||
      viewProps.opacity != 1.0 || viewProps.transform != Transform{} ||
      (viewProps.zIndex.has_value() &&
       viewProps.yogaStyle.positionType() != yoga::PositionType::Static) ||
      viewProps.yogaStyle.display() == yoga::Display::None ||
      viewProps.getClipsContentToBounds() || viewProps.events.bits.any() ||
      isColorMeaningful(viewProps.shadowColor) ||
      viewProps.accessibilityElementsHidden ||
      viewProps.accessibilityViewIsModal ||
      viewProps.importantForAccessibility != ImportantForAccessibility::Auto ||
      viewProps.removeClippedSubviews || viewProps.cursor != Cursor::Auto ||
<<<<<<< HEAD
=======
      !viewProps.filter.empty() ||
>>>>>>> 6f7eae5c
      HostPlatformViewTraitsInitializer::formsStackingContext(viewProps);

  bool formsView = formsStackingContext ||
      isColorMeaningful(viewProps.backgroundColor) || hasBorder() ||
      !viewProps.testId.empty() ||
      HostPlatformViewTraitsInitializer::formsView(viewProps);

  if (formsView) {
    traits_.set(ShadowNodeTraits::Trait::FormsView);
  } else {
    traits_.unset(ShadowNodeTraits::Trait::FormsView);
  }

  if (formsStackingContext) {
    traits_.set(ShadowNodeTraits::Trait::FormsStackingContext);
  } else {
    traits_.unset(ShadowNodeTraits::Trait::FormsStackingContext);
  }

  if (!viewProps.collapsableChildren) {
    traits_.set(ShadowNodeTraits::Trait::ChildrenFormStackingContext);
  } else {
    traits_.unset(ShadowNodeTraits::Trait::ChildrenFormStackingContext);
  }
}

} // namespace facebook::react<|MERGE_RESOLUTION|>--- conflicted
+++ resolved
@@ -61,10 +61,7 @@
       viewProps.accessibilityViewIsModal ||
       viewProps.importantForAccessibility != ImportantForAccessibility::Auto ||
       viewProps.removeClippedSubviews || viewProps.cursor != Cursor::Auto ||
-<<<<<<< HEAD
-=======
       !viewProps.filter.empty() ||
->>>>>>> 6f7eae5c
       HostPlatformViewTraitsInitializer::formsStackingContext(viewProps);
 
   bool formsView = formsStackingContext ||
