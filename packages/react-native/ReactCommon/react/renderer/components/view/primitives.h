/*
 * Copyright (c) Meta Platforms, Inc. and affiliates.
 *
 * This source code is licensed under the MIT license found in the
 * LICENSE file in the root directory of this source tree.
 */

#pragma once

#include <react/renderer/graphics/Color.h>
#include <react/renderer/graphics/RectangleCorners.h>
#include <react/renderer/graphics/RectangleEdges.h>
#include <react/renderer/graphics/ValueUnit.h>

#include <array>
#include <bitset>
#include <cmath>
#include <optional>

namespace facebook::react {

enum class PointerEventsMode : uint8_t { Auto, None, BoxNone, BoxOnly };

struct ViewEvents {
  std::bitset<64> bits{};

  enum class Offset : std::size_t {
    // Pointer events
    PointerEnter = 0,
    PointerMove = 1,
    PointerLeave = 2,

    // PanResponder callbacks
    MoveShouldSetResponder = 3,
    MoveShouldSetResponderCapture = 4,
    StartShouldSetResponder = 5,
    StartShouldSetResponderCapture = 6,
    ResponderGrant = 7,
    ResponderReject = 8,
    ResponderStart = 9,
    ResponderEnd = 10,
    ResponderRelease = 11,
    ResponderMove = 12,
    ResponderTerminate = 13,
    ResponderTerminationRequest = 14,
    ShouldBlockNativeResponder = 15,

    // Touch events
    TouchStart = 16,
    TouchMove = 17,
    TouchEnd = 18,
    TouchCancel = 19,

    // W3C Pointer Events
    PointerEnterCapture = 23,
    PointerLeaveCapture = 24,
    PointerMoveCapture = 25,
    PointerOver = 26,
    PointerOut = 27,
    PointerOverCapture = 28,
    PointerOutCapture = 29,
    Click = 30,
    ClickCapture = 31,
    GotPointerCapture = 32,
    LostPointerCapture = 33,
    PointerDown = 34,
    PointerDownCapture = 35,
    PointerUp = 36,
    PointerUpCapture = 37,
  };

  constexpr bool operator[](const Offset offset) const {
    return bits[static_cast<std::size_t>(offset)];
  }

  std::bitset<64>::reference operator[](const Offset offset) {
    return bits[static_cast<std::size_t>(offset)];
  }
};

inline static bool operator==(const ViewEvents& lhs, const ViewEvents& rhs) {
  return lhs.bits == rhs.bits;
}

inline static bool operator!=(const ViewEvents& lhs, const ViewEvents& rhs) {
  return lhs.bits != rhs.bits;
}

enum class BackfaceVisibility : uint8_t { Auto, Visible, Hidden };

enum class BorderCurve : uint8_t { Circular, Continuous };

enum class BorderStyle : uint8_t { Solid, Dotted, Dashed };

enum class Cursor : uint8_t {
  Auto,
  Alias,
  AllScroll,
  Cell,
  ColResize,
  ContextMenu,
  Copy,
  Crosshair,
  Default,
  EResize,
  EWResize,
  Grab,
  Grabbing,
  Help,
  Move,
  NEResize,
  NESWResize,
  NResize,
  NSResize,
  NWResize,
  NWSEResize,
  NoDrop,
  None,
  NotAllowed,
  Pointer,
  Progress,
  RowResize,
  SResize,
  SEResize,
  SWResize,
  Text,
  Url,
<<<<<<< HEAD
  VerticalText, // [macOS]
=======
>>>>>>> 6f7eae5c
  WResize,
  Wait,
  ZoomIn,
  ZoomOut,
};

enum class LayoutConformance : uint8_t { Undefined, Classic, Strict };

template <typename T>
struct CascadedRectangleEdges {
  using Counterpart = RectangleEdges<T>;
  using OptionalT = std::optional<T>;

  OptionalT left{};
  OptionalT top{};
  OptionalT right{};
  OptionalT bottom{};
  OptionalT start{};
  OptionalT end{};
  OptionalT horizontal{};
  OptionalT vertical{};
  OptionalT all{};
  OptionalT block{};
  OptionalT blockStart{};
  OptionalT blockEnd{};

  Counterpart resolve(bool isRTL, T defaults) const {
    const auto leadingEdge = isRTL ? end : start;
    const auto trailingEdge = isRTL ? start : end;
    const auto horizontalOrAllOrDefault =
        horizontal.value_or(all.value_or(defaults));
    const auto verticalOrAllOrDefault =
        vertical.value_or(all.value_or(defaults));

    return {
        /* .left = */
        left.value_or(leadingEdge.value_or(horizontalOrAllOrDefault)),
        /* .top = */
        blockStart.value_or(
            block.value_or(top.value_or(verticalOrAllOrDefault))),
        /* .right = */
        right.value_or(trailingEdge.value_or(horizontalOrAllOrDefault)),
        /* .bottom = */
        blockEnd.value_or(
            block.value_or(bottom.value_or(verticalOrAllOrDefault))),
    };
  }

  bool operator==(const CascadedRectangleEdges<T>& rhs) const {
    return std::tie(
               this->left,
               this->top,
               this->right,
               this->bottom,
               this->start,
               this->end,
               this->horizontal,
               this->vertical,
               this->all,
               this->block,
               this->blockStart,
               this->blockEnd) ==
        std::tie(
               rhs.left,
               rhs.top,
               rhs.right,
               rhs.bottom,
               rhs.start,
               rhs.end,
               rhs.horizontal,
               rhs.vertical,
               rhs.all,
               rhs.block,
               rhs.blockStart,
               rhs.blockEnd);
  }

  bool operator!=(const CascadedRectangleEdges<T>& rhs) const {
    return !(*this == rhs);
  }
};

template <typename T>
struct CascadedRectangleCorners {
  using Counterpart = RectangleCorners<T>;
  using OptionalT = std::optional<T>;

  OptionalT topLeft{};
  OptionalT topRight{};
  OptionalT bottomLeft{};
  OptionalT bottomRight{};
  OptionalT topStart{};
  OptionalT topEnd{};
  OptionalT bottomStart{};
  OptionalT bottomEnd{};
  OptionalT all{};
  OptionalT endEnd{};
  OptionalT endStart{};
  OptionalT startEnd{};
  OptionalT startStart{};

  Counterpart resolve(bool isRTL, T defaults) const {
    const auto logicalTopStart = topStart ? topStart : startStart;
    const auto logicalTopEnd = topEnd ? topEnd : startEnd;
    const auto logicalBottomStart = bottomStart ? bottomStart : endStart;
    const auto logicalBottomEnd = bottomEnd ? bottomEnd : endEnd;

    const auto topLeading = isRTL ? logicalTopEnd : logicalTopStart;
    const auto topTrailing = isRTL ? logicalTopStart : logicalTopEnd;
    const auto bottomLeading = isRTL ? logicalBottomEnd : logicalBottomStart;
    const auto bottomTrailing = isRTL ? logicalBottomStart : logicalBottomEnd;

    return {
        /* .topLeft = */ topLeft.value_or(
            topLeading.value_or(all.value_or(defaults))),
        /* .topRight = */
        topRight.value_or(topTrailing.value_or(all.value_or(defaults))),
        /* .bottomLeft = */
        bottomLeft.value_or(bottomLeading.value_or(all.value_or(defaults))),
        /* .bottomRight = */
        bottomRight.value_or(bottomTrailing.value_or(all.value_or(defaults))),
    };
  }

  bool operator==(const CascadedRectangleCorners<T>& rhs) const {
    return std::tie(
               this->topLeft,
               this->topRight,
               this->bottomLeft,
               this->bottomRight,
               this->topStart,
               this->topEnd,
               this->bottomStart,
               this->bottomEnd,
               this->all,
               this->endEnd,
               this->endStart,
               this->startEnd,
               this->startStart) ==
        std::tie(
               rhs.topLeft,
               rhs.topRight,
               rhs.bottomLeft,
               rhs.bottomRight,
               rhs.topStart,
               rhs.topEnd,
               rhs.bottomStart,
               rhs.bottomEnd,
               rhs.all,
               rhs.endEnd,
               rhs.endStart,
               rhs.startEnd,
               rhs.startStart);
  }

  bool operator!=(const CascadedRectangleCorners<T>& rhs) const {
    return !(*this == rhs);
  }
};

using BorderWidths = RectangleEdges<Float>;
using BorderCurves = RectangleCorners<BorderCurve>;
using BorderStyles = RectangleEdges<BorderStyle>;
using BorderColors = RectangleEdges<SharedColor>;
using BorderRadii = RectangleCorners<Float>;

using CascadedBorderWidths = CascadedRectangleEdges<Float>;
using CascadedBorderCurves = CascadedRectangleCorners<BorderCurve>;
using CascadedBorderStyles = CascadedRectangleEdges<BorderStyle>;
using CascadedBorderColors = CascadedRectangleEdges<SharedColor>;
using CascadedBorderRadii = CascadedRectangleCorners<ValueUnit>;

struct BorderMetrics {
  BorderColors borderColors{};
  BorderWidths borderWidths{};
  BorderRadii borderRadii{};
  BorderCurves borderCurves{};
  BorderStyles borderStyles{};

  bool operator==(const BorderMetrics& rhs) const {
    return std::tie(
               this->borderColors,
               this->borderWidths,
               this->borderRadii,
               this->borderCurves,
               this->borderStyles) ==
        std::tie(
               rhs.borderColors,
               rhs.borderWidths,
               rhs.borderRadii,
               rhs.borderCurves,
               rhs.borderStyles);
  }

  bool operator!=(const BorderMetrics& rhs) const {
    return !(*this == rhs);
  }
};

} // namespace facebook::react<|MERGE_RESOLUTION|>--- conflicted
+++ resolved
@@ -125,10 +125,7 @@
   SWResize,
   Text,
   Url,
-<<<<<<< HEAD
   VerticalText, // [macOS]
-=======
->>>>>>> 6f7eae5c
   WResize,
   Wait,
   ZoomIn,
