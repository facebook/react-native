/*
 * Copyright (c) Meta Platforms, Inc. and affiliates.
 *
 * This source code is licensed under the MIT license found in the
 * LICENSE file in the root directory of this source tree.
 */

#include "TouchEventEmitter.h"

namespace facebook::react {

#pragma mark - Touches

<<<<<<< HEAD
static void setTouchPayloadOnObject(
    jsi::Object &object,
    jsi::Runtime &runtime,
    Touch const &touch) {
  object.setProperty(runtime, "locationX", touch.offsetPoint.x);
  object.setProperty(runtime, "locationY", touch.offsetPoint.y);
  object.setProperty(runtime, "pageX", touch.pagePoint.x);
  object.setProperty(runtime, "pageY", touch.pagePoint.y);
  object.setProperty(runtime, "screenX", touch.screenPoint.x);
  object.setProperty(runtime, "screenY", touch.screenPoint.y);
  object.setProperty(runtime, "identifier", touch.identifier);
  object.setProperty(runtime, "target", touch.target);
  object.setProperty(runtime, "timestamp", touch.timestamp * 1000);
  object.setProperty(runtime, "force", touch.force);
  object.setProperty(runtime, "button", touch.button); // [macOS]
  object.setProperty(runtime, "altKey", touch.altKey); // [macOS]
  object.setProperty(runtime, "ctrlKey", touch.ctrlKey); // [macOS]
  object.setProperty(runtime, "shiftKey", touch.shiftKey); // [macOS]
  object.setProperty(runtime, "metaKey", touch.metaKey); // [macOS]
}

=======
>>>>>>> ea85b313
static jsi::Value touchesPayload(
    jsi::Runtime& runtime,
    const Touches& touches) {
  auto array = jsi::Array(runtime, touches.size());
  int i = 0;
  for (const auto& touch : touches) {
    auto object = jsi::Object(runtime);
    setTouchPayloadOnObject(object, runtime, touch);
    array.setValueAtIndex(runtime, i++, object);
  }
  return array;
}

static jsi::Value touchEventPayload(
    jsi::Runtime& runtime,
    const TouchEvent& event) {
  auto object = jsi::Object(runtime);
  object.setProperty(
      runtime, "touches", touchesPayload(runtime, event.touches));
  object.setProperty(
      runtime, "changedTouches", touchesPayload(runtime, event.changedTouches));
  object.setProperty(
      runtime, "targetTouches", touchesPayload(runtime, event.targetTouches));

  if (!event.changedTouches.empty()) {
    const auto& firstChangedTouch = *event.changedTouches.begin();
    setTouchPayloadOnObject(object, runtime, firstChangedTouch);
  }
  return object;
}

void TouchEventEmitter::dispatchTouchEvent(
    std::string type,
    const TouchEvent& event,
    EventPriority priority,
    RawEvent::Category category) const {
  dispatchEvent(
      std::move(type),
      [event](jsi::Runtime& runtime) {
        return touchEventPayload(runtime, event);
      },
      priority,
      category);
}

void TouchEventEmitter::dispatchPointerEvent(
    std::string type,
    const PointerEvent& event,
    EventPriority priority,
    RawEvent::Category category) const {
  dispatchEvent(
      std::move(type),
      std::make_shared<PointerEvent>(event),
      priority,
      category);
}

void TouchEventEmitter::onTouchStart(const TouchEvent& event) const {
  dispatchTouchEvent(
      "touchStart",
      event,
      EventPriority::AsynchronousBatched,
      RawEvent::Category::ContinuousStart);
}

void TouchEventEmitter::onTouchMove(const TouchEvent& event) const {
  dispatchUniqueEvent("touchMove", [event](jsi::Runtime& runtime) {
    return touchEventPayload(runtime, event);
  });
}

void TouchEventEmitter::onTouchEnd(const TouchEvent& event) const {
  dispatchTouchEvent(
      "touchEnd",
      event,
      EventPriority::AsynchronousBatched,
      RawEvent::Category::ContinuousEnd);
}

void TouchEventEmitter::onTouchCancel(const TouchEvent& event) const {
  dispatchTouchEvent(
      "touchCancel",
      event,
      EventPriority::AsynchronousBatched,
      RawEvent::Category::ContinuousEnd);
}

void TouchEventEmitter::onClick(const PointerEvent& event) const {
  dispatchPointerEvent(
      "click",
      event,
      EventPriority::AsynchronousBatched,
      RawEvent::Category::Discrete);
}

void TouchEventEmitter::onPointerCancel(const PointerEvent& event) const {
  dispatchPointerEvent(
      "pointerCancel",
      event,
      EventPriority::AsynchronousBatched,
      RawEvent::Category::ContinuousEnd);
}

void TouchEventEmitter::onPointerDown(const PointerEvent& event) const {
  dispatchPointerEvent(
      "pointerDown",
      event,
      EventPriority::AsynchronousBatched,
      RawEvent::Category::ContinuousStart);
}

void TouchEventEmitter::onPointerMove(const PointerEvent& event) const {
  dispatchUniqueEvent("pointerMove", std::make_shared<PointerEvent>(event));
}

void TouchEventEmitter::onPointerUp(const PointerEvent& event) const {
  dispatchPointerEvent(
      "pointerUp",
      event,
      EventPriority::AsynchronousBatched,
      RawEvent::Category::ContinuousEnd);
}

void TouchEventEmitter::onPointerEnter(const PointerEvent& event) const {
  dispatchPointerEvent(
      "pointerEnter",
      event,
      EventPriority::AsynchronousBatched,
      RawEvent::Category::ContinuousStart);
}

void TouchEventEmitter::onPointerLeave(const PointerEvent& event) const {
  dispatchPointerEvent(
      "pointerLeave",
      event,
      EventPriority::AsynchronousBatched,
      RawEvent::Category::ContinuousEnd);
}

void TouchEventEmitter::onPointerOver(const PointerEvent& event) const {
  dispatchPointerEvent(
      "pointerOver",
      event,
      EventPriority::AsynchronousBatched,
      RawEvent::Category::ContinuousStart);
}

void TouchEventEmitter::onPointerOut(const PointerEvent& event) const {
  dispatchPointerEvent(
      "pointerOut",
      event,
      EventPriority::AsynchronousBatched,
      RawEvent::Category::ContinuousStart);
}

void TouchEventEmitter::onGotPointerCapture(const PointerEvent& event) const {
  dispatchPointerEvent(
      "gotPointerCapture",
      event,
      EventPriority::AsynchronousBatched,
      RawEvent::Category::ContinuousStart);
}

void TouchEventEmitter::onLostPointerCapture(const PointerEvent& event) const {
  dispatchPointerEvent(
      "lostPointerCapture",
      event,
      EventPriority::AsynchronousBatched,
      RawEvent::Category::ContinuousEnd);
}

} // namespace facebook::react<|MERGE_RESOLUTION|>--- conflicted
+++ resolved
@@ -11,30 +11,6 @@
 
 #pragma mark - Touches
 
-<<<<<<< HEAD
-static void setTouchPayloadOnObject(
-    jsi::Object &object,
-    jsi::Runtime &runtime,
-    Touch const &touch) {
-  object.setProperty(runtime, "locationX", touch.offsetPoint.x);
-  object.setProperty(runtime, "locationY", touch.offsetPoint.y);
-  object.setProperty(runtime, "pageX", touch.pagePoint.x);
-  object.setProperty(runtime, "pageY", touch.pagePoint.y);
-  object.setProperty(runtime, "screenX", touch.screenPoint.x);
-  object.setProperty(runtime, "screenY", touch.screenPoint.y);
-  object.setProperty(runtime, "identifier", touch.identifier);
-  object.setProperty(runtime, "target", touch.target);
-  object.setProperty(runtime, "timestamp", touch.timestamp * 1000);
-  object.setProperty(runtime, "force", touch.force);
-  object.setProperty(runtime, "button", touch.button); // [macOS]
-  object.setProperty(runtime, "altKey", touch.altKey); // [macOS]
-  object.setProperty(runtime, "ctrlKey", touch.ctrlKey); // [macOS]
-  object.setProperty(runtime, "shiftKey", touch.shiftKey); // [macOS]
-  object.setProperty(runtime, "metaKey", touch.metaKey); // [macOS]
-}
-
-=======
->>>>>>> ea85b313
 static jsi::Value touchesPayload(
     jsi::Runtime& runtime,
     const Touches& touches) {
