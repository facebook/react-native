/*
 * Copyright (c) Meta Platforms, Inc. and affiliates.
 *
 * This source code is licensed under the MIT license found in the
 * LICENSE file in the root directory of this source tree.
 */

#include "HostPlatformViewProps.h"

#include <algorithm>

#include <react/featureflags/ReactNativeFeatureFlags.h>
#include <react/renderer/components/view/accessibilityPropsConversions.h>
#include <react/renderer/components/view/conversions.h>
#include <react/renderer/components/view/propsConversions.h>
#include <react/renderer/core/graphicsConversions.h>
#include <react/renderer/core/propsConversions.h>

namespace facebook::react {

HostPlatformViewProps::HostPlatformViewProps(
    const PropsParserContext& context,
    const HostPlatformViewProps& sourceProps,
    const RawProps& rawProps,
    const std::function<bool(const std::string&)>& filterObjectKeys)
    : BaseViewProps(context, sourceProps, rawProps, filterObjectKeys),
      elevation(
          ReactNativeFeatureFlags::enableCppPropsIteratorSetter()
              ? sourceProps.elevation
              : convertRawProp(
                    context,
                    rawProps,
                    "elevation",
                    sourceProps.elevation,
                    {})),
      nativeBackground(
          ReactNativeFeatureFlags::enableCppPropsIteratorSetter()
              ? sourceProps.nativeBackground
              : convertRawProp(
                    context,
                    rawProps,
                    "nativeBackgroundAndroid",
                    sourceProps.nativeBackground,
                    {})),
      nativeForeground(
          ReactNativeFeatureFlags::enableCppPropsIteratorSetter()
              ? sourceProps.nativeForeground
              : convertRawProp(
                    context,
                    rawProps,
                    "nativeForegroundAndroid",
                    sourceProps.nativeForeground,
                    {})),
      focusable(
          ReactNativeFeatureFlags::enableCppPropsIteratorSetter()
              ? sourceProps.focusable
              : convertRawProp(
                    context,
                    rawProps,
                    "focusable",
                    sourceProps.focusable,
                    {})),
      hasTVPreferredFocus(
          ReactNativeFeatureFlags::enableCppPropsIteratorSetter()
              ? sourceProps.hasTVPreferredFocus
              : convertRawProp(
                    context,
                    rawProps,
                    "hasTVPreferredFocus",
                    sourceProps.hasTVPreferredFocus,
                    {})),
      needsOffscreenAlphaCompositing(
          ReactNativeFeatureFlags::enableCppPropsIteratorSetter()
              ? sourceProps.needsOffscreenAlphaCompositing
              : convertRawProp(
                    context,
                    rawProps,
                    "needsOffscreenAlphaCompositing",
                    sourceProps.needsOffscreenAlphaCompositing,
                    {})),
      renderToHardwareTextureAndroid(
          ReactNativeFeatureFlags::enableCppPropsIteratorSetter()
              ? sourceProps.renderToHardwareTextureAndroid
              : convertRawProp(
                    context,
                    rawProps,
                    "renderToHardwareTextureAndroid",
                    sourceProps.renderToHardwareTextureAndroid,
                    {})),
      screenReaderFocusable(
          ReactNativeFeatureFlags::enableCppPropsIteratorSetter()
              ? sourceProps.screenReaderFocusable
              : convertRawProp(
                    context,
                    rawProps,
                    "screenReaderFocusable",
                    sourceProps.screenReaderFocusable,
                    {})) {}

#define VIEW_EVENT_CASE(eventType)                      \
  case CONSTEXPR_RAW_PROPS_KEY_HASH("on" #eventType): { \
    const auto offset = ViewEvents::Offset::eventType;  \
    ViewEvents defaultViewEvents{};                     \
    bool res = defaultViewEvents[offset];               \
    if (value.hasValue()) {                             \
      fromRawValue(context, value, res);                \
    }                                                   \
    events[offset] = res;                               \
    return;                                             \
  }

void HostPlatformViewProps::setProp(
    const PropsParserContext& context,
    RawPropsPropNameHash hash,
    const char* propName,
    const RawValue& value) {
  // All Props structs setProp methods must always, unconditionally,
  // call all super::setProp methods, since multiple structs may
  // reuse the same values.
  BaseViewProps::setProp(context, hash, propName, value);

  static auto defaults = HostPlatformViewProps{};

  switch (hash) {
    RAW_SET_PROP_SWITCH_CASE_BASIC(elevation);
    RAW_SET_PROP_SWITCH_CASE(nativeBackground, "nativeBackgroundAndroid");
    RAW_SET_PROP_SWITCH_CASE(nativeForeground, "nativeForegroundAndroid");
    RAW_SET_PROP_SWITCH_CASE_BASIC(focusable);
    RAW_SET_PROP_SWITCH_CASE_BASIC(hasTVPreferredFocus);
    RAW_SET_PROP_SWITCH_CASE_BASIC(needsOffscreenAlphaCompositing);
    RAW_SET_PROP_SWITCH_CASE_BASIC(renderToHardwareTextureAndroid);
    RAW_SET_PROP_SWITCH_CASE_BASIC(screenReaderFocusable);
  }
}

bool HostPlatformViewProps::getProbablyMoreHorizontalThanVertical_DEPRECATED()
    const {
  return yogaStyle.flexDirection() == yoga::FlexDirection::Row;
}

#if RN_DEBUG_STRING_CONVERTIBLE
SharedDebugStringConvertibleList HostPlatformViewProps::getDebugProps() const {
  return BaseViewProps::getDebugProps();
}
#endif

#ifdef RN_SERIALIZABLE_STATE

inline static void updateEventProp(
    folly::dynamic& result,
    const ViewEvents& newEvents,
    const ViewEvents& oldEvents,
    const ViewEvents::Offset& offset,
    const std::string& name) {
  if (newEvents[offset] != oldEvents[offset]) {
    auto value = newEvents[offset];
    result[name] = value;
  }
}

static void updateBorderWidthPropValue(
    folly::dynamic& result,
    const std::string& propName,
    const std::optional<float>& newValue,
    const std::optional<float>& oldValue) {
  if (newValue != oldValue) {
    if (newValue.has_value()) {
      result[propName] = newValue.value();
    } else {
      result[propName] = NULL;
    }
  }
}

static void updateBorderWidthProps(
    folly::dynamic& result,
    const CascadedBorderWidths& newBorderWidths,
    const CascadedBorderWidths& oldBorderWidths) {
  updateBorderWidthPropValue(
      result, "borderWidth", newBorderWidths.all, oldBorderWidths.all);
  updateBorderWidthPropValue(
      result, "borderTopWidth", newBorderWidths.top, oldBorderWidths.top);
  updateBorderWidthPropValue(
      result, "borderLeftWidth", newBorderWidths.left, oldBorderWidths.left);
  updateBorderWidthPropValue(
      result, "borderStartWidth", newBorderWidths.start, oldBorderWidths.start);
  updateBorderWidthPropValue(
      result, "borderEndWidth", newBorderWidths.end, oldBorderWidths.end);
  updateBorderWidthPropValue(
      result, "borderRightWidth", newBorderWidths.right, oldBorderWidths.right);
  updateBorderWidthPropValue(
      result,
      "borderBottomWidth",
      newBorderWidths.bottom,
      oldBorderWidths.bottom);
}

static void updateBorderRadiusPropValue(
    folly::dynamic& result,
    const std::string& propName,
    const std::optional<ValueUnit>& newValue,
    const std::optional<ValueUnit>& oldValue) {
  if (newValue != oldValue) {
    if (newValue.has_value()) {
      if (newValue.value().unit == UnitType::Percent) {
        result[propName] = std::to_string(newValue.value().value) + "%";
      } else {
        result[propName] = newValue.value().value;
      }
    } else {
      result[propName] = -1;
    }
  }
}

static void updateBorderRadiusProps(
    folly::dynamic& result,
    const CascadedBorderRadii& newBorderRadii,
    const CascadedBorderRadii& oldBorderRadii) {
  updateBorderRadiusPropValue(
      result, "borderRadius", newBorderRadii.all, oldBorderRadii.all);
  updateBorderRadiusPropValue(
      result,
      "borderTopLeftRadius",
      newBorderRadii.topLeft,
      oldBorderRadii.topLeft);
  updateBorderRadiusPropValue(
      result,
      "borderTopRightRadius",
      newBorderRadii.topRight,
      oldBorderRadii.topRight);
  updateBorderRadiusPropValue(
      result,
      "borderBottomRightRadius",
      newBorderRadii.bottomRight,
      oldBorderRadii.bottomRight);
  updateBorderRadiusPropValue(
      result,
      "borderBottomLeftRadius",
      newBorderRadii.bottomLeft,
      oldBorderRadii.bottomLeft);
  updateBorderRadiusPropValue(
      result,
      "borderTopStartRadius",
      newBorderRadii.topStart,
      oldBorderRadii.topStart);
  updateBorderRadiusPropValue(
      result,
      "borderTopEndRadius",
      newBorderRadii.topEnd,
      oldBorderRadii.topEnd);
  updateBorderRadiusPropValue(
      result,
      "borderBottomStartRadius",
      newBorderRadii.bottomStart,
      oldBorderRadii.bottomStart);
  updateBorderRadiusPropValue(
      result,
      "borderBottomEndRadius",
      newBorderRadii.bottomEnd,
      oldBorderRadii.bottomEnd);
  updateBorderRadiusPropValue(
      result,
      "borderEndEndRadius",
      newBorderRadii.endEnd,
      oldBorderRadii.endEnd);
  updateBorderRadiusPropValue(
      result,
      "borderEndStartRadius",
      newBorderRadii.endStart,
      oldBorderRadii.endStart);
  updateBorderRadiusPropValue(
      result,
      "borderStartEndRadius",
      newBorderRadii.startEnd,
      oldBorderRadii.startEnd);
  updateBorderRadiusPropValue(
      result,
      "borderStartStartRadius",
      newBorderRadii.startStart,
      oldBorderRadii.startStart);
}

static void updateBorderStyleProps(
    folly::dynamic& result,
    const CascadedBorderStyles& newBorderStyle,
    const CascadedBorderStyles& oldBorderStyle) {
  if (newBorderStyle.all != oldBorderStyle.all) {
    if (newBorderStyle.all.has_value()) {
      switch (newBorderStyle.all.value()) {
        case BorderStyle::Solid:
          result["borderStyle"] = "solid";
          break;
        case BorderStyle::Dotted:
          result["borderStyle"] = "dotted";
          break;
        case BorderStyle::Dashed:
          result["borderStyle"] = "dashed";
          break;
      }
    } else {
      result["borderStyle"] = NULL;
    }
  }
}

static void updateBorderColorPropValue(
    folly::dynamic& result,
    const std::string& propName,
    const std::optional<SharedColor>& newColor,
    const std::optional<SharedColor>& oldColor) {
  if (newColor != oldColor) {
    result[propName] = *newColor.value_or(SharedColor());
  }
}

static void updateBorderColorsProps(
    folly::dynamic& result,
    const CascadedBorderColors& newBorderColor,
    const CascadedBorderColors& oldBorderColor) {
  updateBorderColorPropValue(
      result, "borderColor", newBorderColor.all, oldBorderColor.all);
  updateBorderColorPropValue(
      result, "borderLeftColor", newBorderColor.left, oldBorderColor.left);
  updateBorderColorPropValue(
      result, "borderRightColor", newBorderColor.right, oldBorderColor.right);
  updateBorderColorPropValue(
      result, "borderTopColor", newBorderColor.top, oldBorderColor.top);
  updateBorderColorPropValue(
      result,
      "borderBottomColor",
      newBorderColor.bottom,
      oldBorderColor.bottom);
  updateBorderColorPropValue(
      result, "borderEndColor", newBorderColor.end, oldBorderColor.end);
  updateBorderColorPropValue(
      result, "borderStartColor", newBorderColor.start, oldBorderColor.start);
  updateBorderColorPropValue(
      result, "borderBlockColor", newBorderColor.block, oldBorderColor.block);
  updateBorderColorPropValue(
      result,
      "borderBlockEndColor",
      newBorderColor.blockEnd,
      oldBorderColor.blockEnd);
  updateBorderColorPropValue(
      result,
      "borderBlockStartColor",
      newBorderColor.blockStart,
      oldBorderColor.blockStart);
}

inline static void updateNativeDrawableProp(
    folly::dynamic& result,
    const std::string& propName,
    const std::optional<NativeDrawable>& nativeDrawable) {
  folly::dynamic nativeDrawableResult;
  if (nativeDrawable.has_value()) {
    nativeDrawableResult = folly::dynamic::object();
    const auto& nativeDrawableValue = nativeDrawable.value();
    nativeDrawableResult["attribute"] = nativeDrawableValue.themeAttr;
    switch (nativeDrawableValue.kind) {
      case NativeDrawable::Kind::Ripple:
        nativeDrawableResult["type"] = "RippleAndroid";
        break;
      case NativeDrawable::Kind::ThemeAttr:
        nativeDrawableResult["type"] = "ThemeAttrAndroid";
        break;
    }
    if (nativeDrawableValue.ripple.rippleRadius.has_value()) {
      nativeDrawableResult["rippleRadius"] =
          nativeDrawableValue.ripple.rippleRadius.value();
    }
    if (nativeDrawableValue.ripple.color.has_value()) {
      nativeDrawableResult["color"] = nativeDrawableValue.ripple.color.value();
    }
    nativeDrawableResult["borderless"] = nativeDrawableValue.ripple.borderless;
  } else {
    nativeDrawableResult = folly::dynamic(nullptr);
  }

  result[propName] = nativeDrawableResult;
}

inline static void updateTransformOperationValue(
    const std::string& operationName,
    const ValueUnit& valueUnit,
    folly::dynamic& resultTranslateArray) {
  folly::dynamic resultTranslate = folly::dynamic::object();
  if (valueUnit.unit == UnitType::Percent) {
    resultTranslate[operationName] = std::to_string(valueUnit.value) + "%";
  } else {
    resultTranslate[operationName] = valueUnit.value;
  }
  resultTranslateArray.push_back(std::move(resultTranslate));
}

inline static void updateTransformProps(
    const Transform& transform,
    const TransformOperation& operation,
    folly::dynamic& resultTranslateArray) {
  // See serialization rules in:
  // react-native-github/packages/react-native/ReactCommon/react/renderer/components/view/conversions.h?lines=592
  std::string operationName;
  switch (operation.type) {
    case TransformOperationType::Scale:
      operationName = "scale";
      if (operation.x == operation.y && operation.x == operation.z) {
        updateTransformOperationValue(
            operationName, operation.x, resultTranslateArray);
        return;
      }
      break;
    case TransformOperationType::Translate:
      operationName = "translate";
      break;
    case TransformOperationType::Rotate:
      operationName = "rotate";
      break;
    case TransformOperationType::Perspective:
      operationName = "perspective";
      break;
    case TransformOperationType::Arbitrary:
      operationName = "matrix";
      resultTranslateArray[operationName] = transform;
      break;
    case TransformOperationType::Identity:
      // Do nothing
      break;
    case TransformOperationType::Skew:
      operationName = "skew";
      break;
  }
  if (operation.x.value != 0) {
    updateTransformOperationValue(
        operationName + "X", operation.x, resultTranslateArray);
  }
  if (operation.y.value != 0) {
    updateTransformOperationValue(
        operationName + "Y", operation.y, resultTranslateArray);
  }
  if (operation.z.value != 0) {
    updateTransformOperationValue(
        operationName + "Z", operation.z, resultTranslateArray);
  }
}

inline static void updateAccessibilityStateProp(
    folly::dynamic& result,
    const std::optional<AccessibilityState>& newState,
    const std::optional<AccessibilityState>& oldState) {
  folly::dynamic resultState = folly::dynamic::object();

  if (!newState.has_value() && oldState.has_value()) {
    result["accessibilityState"] = resultState;
    return;
  }

  if (!oldState.has_value() || newState->disabled != oldState->disabled) {
    resultState["disabled"] = newState->disabled;
  }

  if (!oldState.has_value() || newState->selected != oldState->selected) {
    resultState["selected"] = newState->selected;
  }

  if (!oldState.has_value() || newState->busy != oldState->busy) {
    resultState["busy"] = newState->busy;
  }

  if (!oldState.has_value() || newState->expanded != oldState->expanded) {
    resultState["expanded"] =
        newState->expanded.has_value() && newState->expanded.value();
  }

  if (!oldState.has_value() || newState->checked != oldState->checked) {
    switch (newState->checked) {
      case AccessibilityState::Unchecked:
        resultState["checked"] = false;
        break;
      case AccessibilityState::Checked:
        resultState["checked"] = true;
        break;
      case AccessibilityState::Mixed:
        resultState["checked"] = "mixed";
        break;
      case AccessibilityState::None:
        resultState["checked"] = "none";
        break;
    }
  }
  result["accessibilityState"] = resultState;
}

ComponentName HostPlatformViewProps::getDiffPropsImplementationTarget() const {
  return "View";
}

folly::dynamic HostPlatformViewProps::getDiffProps(
    const Props* prevProps) const {
  folly::dynamic result = folly::dynamic::object();

  static const auto defaultProps = HostPlatformViewProps();

  const HostPlatformViewProps* oldProps = prevProps == nullptr
      ? &defaultProps
      : static_cast<const HostPlatformViewProps*>(prevProps);

  if (this == oldProps) {
    return result;
  }

  if (elevation != oldProps->elevation) {
    result["elevation"] = elevation;
  }

  if (focusable != oldProps->focusable) {
    result["focusable"] = focusable;
  }

  if (hasTVPreferredFocus != oldProps->hasTVPreferredFocus) {
    result["hasTVPreferredFocus"] = hasTVPreferredFocus;
  }

  if (needsOffscreenAlphaCompositing !=
      oldProps->needsOffscreenAlphaCompositing) {
    result["needsOffscreenAlphaCompositing"] = needsOffscreenAlphaCompositing;
  }

  if (renderToHardwareTextureAndroid !=
      oldProps->renderToHardwareTextureAndroid) {
    result["renderToHardwareTextureAndroid"] = renderToHardwareTextureAndroid;
  }

  if (screenReaderFocusable != oldProps->screenReaderFocusable) {
    result["screenReaderFocusable"] = screenReaderFocusable;
  }

  if (role != oldProps->role) {
    result["role"] = toString(role);
  }

  if (opacity != oldProps->opacity) {
    result["opacity"] = opacity;
  }

  if (backgroundColor != oldProps->backgroundColor) {
    result["backgroundColor"] = *backgroundColor;
  }

  if (outlineColor != oldProps->outlineColor) {
    result["outlineColor"] = *outlineColor;
  }

  if (outlineOffset != oldProps->outlineOffset) {
    result["outlineOffset"] = outlineOffset;
  }

  if (outlineStyle != oldProps->outlineStyle) {
    switch (outlineStyle) {
      case OutlineStyle::Solid:
        result["outlineStyle"] = "solid";
        break;
      case OutlineStyle::Dotted:
        result["outlineStyle"] = "dotted";
        break;
      case OutlineStyle::Dashed:
        result["outlineStyle"] = "dashed";
        break;
    }
  }

  if (outlineWidth != oldProps->outlineWidth) {
    result["outlineWidth"] = outlineWidth;
  }

  if (shadowColor != oldProps->shadowColor) {
    result["shadowColor"] = *shadowColor;
  }

  if (shadowOpacity != oldProps->shadowOpacity) {
    result["shadowOpacity"] = shadowOpacity;
  }

  if (shadowRadius != oldProps->shadowRadius) {
    result["shadowRadius"] = shadowRadius;
  }

  if (shouldRasterize != oldProps->shouldRasterize) {
    result["shouldRasterize"] = shouldRasterize;
  }

  if (collapsable != oldProps->collapsable) {
    result["collapsable"] = collapsable;
  }

  if (removeClippedSubviews != oldProps->removeClippedSubviews) {
    result["removeClippedSubviews"] = removeClippedSubviews;
  }

  if (onLayout != oldProps->onLayout) {
    result["onLayout"] = onLayout;
  }

  if (zIndex != oldProps->zIndex) {
    result["zIndex"] = zIndex.value();
  }

  if (boxShadow != oldProps->boxShadow) {
    result["boxShadow"] = toDynamic(boxShadow);
  }

  if (filter != oldProps->filter) {
    result["filter"] = toDynamic(filter);
  }

  if (mixBlendMode != oldProps->mixBlendMode) {
    result["mixBlendMode"] = toString(mixBlendMode);
  }

  if (contentSensitivity != oldProps->contentSensitivity) {
<<<<<<< HEAD
=======
    std::string value;
    switch (contentSensitivity) {
      case ContentSensitivityMode::NotSensitive:
        result["contentSensitivity"] = "not-sensitive";
        break;
      case ContentSensitivityMode::Sensitive:
        result["contentSensitivity"] = "sensitive";
        break;
      case ContentSensitivityMode::Auto:
          result["contentSensitivity"] = "auto";
        break;
    }
  }

  if (pointerEvents != oldProps->pointerEvents) {
>>>>>>> 3b0c1630
    std::string value;
    switch (contentSensitivity) {
      case ContentSensitivityMode::NotSensitive:
        result["contentSensitivity"] = "not-sensitive";
        break;
      case ContentSensitivityMode::Sensitive:
        result["contentSensitivity"] = "sensitive";
        break;
      case ContentSensitivityMode::Auto:
          result["contentSensitivity"] = "auto";
        break;
    }
  }

  if (pointerEvents != oldProps->pointerEvents) {
    result["pointerEvents"] = toString(pointerEvents);
  }

  if (hitSlop != oldProps->hitSlop) {
    result["hitSlop"] = toDynamic(hitSlop);
  }

  if (nativeId != oldProps->nativeId) {
    result["nativeID"] = nativeId;
  }

  if (testId != oldProps->testId) {
    result["testID"] = testId;
  }

  if (accessible != oldProps->accessible) {
    result["accessible"] = accessible;
  }

  if (getClipsContentToBounds() != oldProps->getClipsContentToBounds()) {
    result["overflow"] = getClipsContentToBounds() ? "hidden" : "visible";
    result["scroll"] = result["overflow"];
  }

  if (backfaceVisibility != oldProps->backfaceVisibility) {
    switch (backfaceVisibility) {
      case BackfaceVisibility::Auto:
        result["backfaceVisibility"] = "auto";
        break;
      case BackfaceVisibility::Visible:
        result["backfaceVisibility"] = "visible";
        break;
      case BackfaceVisibility::Hidden:
        result["backfaceVisibility"] = "hidden";
        break;
    }
  }

  if (nativeBackground != oldProps->nativeBackground) {
    updateNativeDrawableProp(
        result, "nativeBackgroundAndroid", nativeBackground);
  }

  if (nativeForeground != oldProps->nativeForeground) {
    updateNativeDrawableProp(
        result, "nativeForegroundAndroid", nativeForeground);
  }

  // Events
  // TODO T212662692: pass events as std::bitset<64> to java
  if (events != oldProps->events) {
    updateEventProp(
        result,
        events,
        oldProps->events,
        ViewEvents::Offset::PointerEnter,
        "onPointerEnter");
    updateEventProp(
        result,
        events,
        oldProps->events,
        ViewEvents::Offset::PointerEnterCapture,
        "onPointerEnterCapture");
    updateEventProp(
        result,
        events,
        oldProps->events,
        ViewEvents::Offset::PointerMove,
        "onPointerMove");
    updateEventProp(
        result,
        events,
        oldProps->events,
        ViewEvents::Offset::PointerMoveCapture,
        "onPointerMoveCapture");
    updateEventProp(
        result,
        events,
        oldProps->events,
        ViewEvents::Offset::PointerLeave,
        "onPointerLeave");
    updateEventProp(
        result,
        events,
        oldProps->events,
        ViewEvents::Offset::PointerLeaveCapture,
        "onPointerLeaveCapture");
    updateEventProp(
        result,
        events,
        oldProps->events,
        ViewEvents::Offset::PointerOver,
        "onPointerOver");
    updateEventProp(
        result,
        events,
        oldProps->events,
        ViewEvents::Offset::PointerOverCapture,
        "onPointerOverCapture");
    updateEventProp(
        result,
        events,
        oldProps->events,
        ViewEvents::Offset::PointerOut,
        "onPointerOut");
    updateEventProp(
        result,
        events,
        oldProps->events,
        ViewEvents::Offset::PointerOutCapture,
        "onPointerOutCapture");
    updateEventProp(
        result, events, oldProps->events, ViewEvents::Offset::Click, "onClick");
    updateEventProp(
        result,
        events,
        oldProps->events,
        ViewEvents::Offset::ClickCapture,
        "onClickCapture");
    updateEventProp(
        result,
        events,
        oldProps->events,
        ViewEvents::Offset::MoveShouldSetResponder,
        "onMoveShouldSetResponder");
    updateEventProp(
        result,
        events,
        oldProps->events,
        ViewEvents::Offset::MoveShouldSetResponderCapture,
        "onMoveShouldSetResponderCapture");
    updateEventProp(
        result,
        events,
        oldProps->events,
        ViewEvents::Offset::StartShouldSetResponder,
        "onStartShouldSetResponder");
    updateEventProp(
        result,
        events,
        oldProps->events,
        ViewEvents::Offset::StartShouldSetResponderCapture,
        "onStartShouldSetResponderCapture");
    updateEventProp(
        result,
        events,
        oldProps->events,
        ViewEvents::Offset::ResponderGrant,
        "onResponderGrant");
    updateEventProp(
        result,
        events,
        oldProps->events,
        ViewEvents::Offset::ResponderReject,
        "onResponderReject");
    updateEventProp(
        result,
        events,
        oldProps->events,
        ViewEvents::Offset::ResponderStart,
        "onResponderStart");
    updateEventProp(
        result,
        events,
        oldProps->events,
        ViewEvents::Offset::ResponderEnd,
        "onResponderEnd");
    updateEventProp(
        result,
        events,
        oldProps->events,
        ViewEvents::Offset::ResponderRelease,
        "onResponderRelease");
    updateEventProp(
        result,
        events,
        oldProps->events,
        ViewEvents::Offset::ResponderMove,
        "onResponderMove");
    updateEventProp(
        result,
        events,
        oldProps->events,
        ViewEvents::Offset::ResponderTerminate,
        "onResponderTerminate");
    updateEventProp(
        result,
        events,
        oldProps->events,
        ViewEvents::Offset::ResponderTerminationRequest,
        "onResponderTerminationRequest");
    updateEventProp(
        result,
        events,
        oldProps->events,
        ViewEvents::Offset::ShouldBlockNativeResponder,
        "onShouldBlockNativeResponder");
    updateEventProp(
        result,
        events,
        oldProps->events,
        ViewEvents::Offset::TouchStart,
        "onTouchStart");
    updateEventProp(
        result,
        events,
        oldProps->events,
        ViewEvents::Offset::TouchMove,
        "onTouchMove");
    updateEventProp(
        result,
        events,
        oldProps->events,
        ViewEvents::Offset::TouchEnd,
        "onTouchEnd");
    updateEventProp(
        result,
        events,
        oldProps->events,
        ViewEvents::Offset::TouchCancel,
        "onTouchCancel");
  }

  // Borders
  auto borderWidths = getBorderWidths();
  auto oldBorderWidths = oldProps->getBorderWidths();
  if (borderWidths != oldBorderWidths) {
    updateBorderWidthProps(result, borderWidths, oldBorderWidths);
  }

  if (borderStyles != oldProps->borderStyles) {
    updateBorderStyleProps(result, borderStyles, oldProps->borderStyles);
  }

  if (borderColors != oldProps->borderColors) {
    updateBorderColorsProps(result, borderColors, oldProps->borderColors);
  }

  if (borderRadii != oldProps->borderRadii) {
    updateBorderRadiusProps(result, borderRadii, oldProps->borderRadii);
  }

  // Transforms
  if (transform != oldProps->transform ||
      transformOrigin != oldProps->transformOrigin) {
    folly::dynamic resultTranslateArray = folly::dynamic::array();
    for (const auto& operation : transform.operations) {
      updateTransformProps(transform, operation, resultTranslateArray);
    }
    result["transform"] = std::move(resultTranslateArray);
  }

  if (transformOrigin != oldProps->transformOrigin) {
    result["transformOrigin"] = transformOrigin;
  }

  // Accessibility

  if (accessibilityState != oldProps->accessibilityState) {
    updateAccessibilityStateProp(
        result, oldProps->accessibilityState, accessibilityState);
  }

  if (accessibilityLabel != oldProps->accessibilityLabel) {
    result["accessibilityLabel"] = accessibilityLabel;
  }

  if (accessibilityLabelledBy != oldProps->accessibilityLabelledBy) {
    auto accessibilityLabelledByValues = folly::dynamic::array();
    for (const auto& accessibilityLabelledByValue :
         accessibilityLabelledBy.value) {
      accessibilityLabelledByValues.push_back(accessibilityLabelledByValue);
    }
    result["accessibilityLabelledBy"] = accessibilityLabelledByValues;
  }

  if (accessibilityOrder != oldProps->accessibilityOrder) {
    auto accessibilityChildrenIds = folly::dynamic::array();
    for (const auto& accessibilityChildId : accessibilityOrder) {
      accessibilityChildrenIds.push_back(accessibilityChildId);
    }
    result["experimental_accessibilityOrder"] = accessibilityChildrenIds;
  }

  if (accessibilityLiveRegion != oldProps->accessibilityLiveRegion) {
    result["accessibilityLiveRegion"] = toString(accessibilityLiveRegion);
  }

  if (accessibilityHint != oldProps->accessibilityHint) {
    result["accessibilityHint"] = accessibilityHint;
  }

  if (accessibilityRole != oldProps->accessibilityRole) {
    result["accessibilityRole"] = accessibilityRole;
  }

  if (accessibilityLanguage != oldProps->accessibilityLanguage) {
    result["accessibilityLanguage"] = accessibilityLanguage;
  }

  if (accessibilityValue != oldProps->accessibilityValue) {
    folly::dynamic accessibilityValueObject = folly::dynamic::object();
    if (accessibilityValue.min.has_value()) {
      accessibilityValueObject["min"] = accessibilityValue.min.value();
    }
    if (accessibilityValue.max.has_value()) {
      accessibilityValueObject["max"] = accessibilityValue.max.value();
    }
    if (accessibilityValue.now.has_value()) {
      accessibilityValueObject["now"] = accessibilityValue.now.value();
    }
    if (accessibilityValue.text.has_value()) {
      accessibilityValueObject["text"] = accessibilityValue.text.value();
    }
    result["accessibilityValue"] = accessibilityValueObject;
  }

  if (accessibilityActions != oldProps->accessibilityActions) {
    auto accessibilityActionsArray = folly::dynamic::array();
    for (const auto& accessibilityAction : accessibilityActions) {
      folly::dynamic accessibilityActionObject = folly::dynamic::object();
      accessibilityActionObject["name"] = accessibilityAction.name;
      if (accessibilityAction.label.has_value()) {
        accessibilityActionObject["label"] = accessibilityAction.label.value();
      }
      accessibilityActionsArray.push_back(accessibilityActionObject);
    }
    result["accessibilityActions"] = accessibilityActionsArray;
  }

  if (accessibilityViewIsModal != oldProps->accessibilityViewIsModal) {
    result["accessibilityViewIsModal"] = accessibilityViewIsModal;
  }

  if (accessibilityElementsHidden != oldProps->accessibilityElementsHidden) {
    result["accessibilityElementsHidden"] = accessibilityElementsHidden;
  }

  if (accessibilityIgnoresInvertColors !=
      oldProps->accessibilityIgnoresInvertColors) {
    result["accessibilityIgnoresInvertColors"] =
        accessibilityIgnoresInvertColors;
  }

  if (onAccessibilityTap != oldProps->onAccessibilityTap) {
    result["onAccessibilityTap"] = onAccessibilityTap;
  }

  if (onAccessibilityMagicTap != oldProps->onAccessibilityMagicTap) {
    result["onAccessibilityMagicTap"] = onAccessibilityMagicTap;
  }

  if (onAccessibilityEscape != oldProps->onAccessibilityEscape) {
    result["onAccessibilityEscape"] = onAccessibilityEscape;
  }

  if (onAccessibilityAction != oldProps->onAccessibilityAction) {
    result["onAccessibilityAction"] = onAccessibilityAction;
  }

  if (importantForAccessibility != oldProps->importantForAccessibility) {
    result["importantForAccessibility"] = toString(importantForAccessibility);
  }

  return result;
}

#endif

} // namespace facebook::react<|MERGE_RESOLUTION|>--- conflicted
+++ resolved
@@ -618,8 +618,6 @@
   }
 
   if (contentSensitivity != oldProps->contentSensitivity) {
-<<<<<<< HEAD
-=======
     std::string value;
     switch (contentSensitivity) {
       case ContentSensitivityMode::NotSensitive:
@@ -635,7 +633,6 @@
   }
 
   if (pointerEvents != oldProps->pointerEvents) {
->>>>>>> 3b0c1630
     std::string value;
     switch (contentSensitivity) {
       case ContentSensitivityMode::NotSensitive:
