/*
 * Copyright (c) Meta Platforms, Inc. and affiliates.
 *
 * This source code is licensed under the MIT license found in the
 * LICENSE file in the root directory of this source tree.
 */

#include "RCTLegacyViewManagerInteropCoordinator.h"
#include <React/RCTBridge+Private.h>
#include <React/RCTBridgeMethod.h>
#include <React/RCTBridgeProxy.h>
#include <React/RCTComponentData.h>
#include <React/RCTEventDispatcherProtocol.h>
#include <React/RCTFollyConvert.h>
#include <React/RCTModuleData.h>
#include <React/RCTModuleMethod.h>
#include <React/RCTUIManager.h>
#include <React/RCTUIManagerUtils.h>
#include <React/RCTUtils.h>
#include <React/RCTViewManager.h>
#include <folly/json.h>
#include <objc/runtime.h>

using namespace facebook::react;

@implementation RCTLegacyViewManagerInteropCoordinator {
  RCTComponentData *_componentData;
  __weak RCTBridge *_bridge;
  __weak RCTBridgeModuleDecorator *_bridgelessInteropData;
  __weak RCTBridgeProxy *_bridgeProxy;

  /*
   Each instance of `RCTLegacyViewManagerInteropComponentView` registers a block to which events are dispatched.
   This is the container that maps unretained UIView pointer to a block to which the event is dispatched.
   */
  NSMutableDictionary<NSNumber *, InterceptorBlock> *_eventInterceptors;

  /*
   * In bridgeless mode, instead of using the bridge to look up RCTModuleData,
   * store that information locally.
   */
  NSMutableArray<id<RCTBridgeMethod>> *_moduleMethods;
  NSMutableDictionary<NSString *, id<RCTBridgeMethod>> *_moduleMethodsByName;
}

- (instancetype)initWithComponentData:(RCTComponentData *)componentData
                               bridge:(nullable RCTBridge *)bridge
                          bridgeProxy:(nullable RCTBridgeProxy *)bridgeProxy
                bridgelessInteropData:(RCTBridgeModuleDecorator *)bridgelessInteropData
{
  if (self = [super init]) {
    _componentData = componentData;
    _bridge = bridge;
    _bridgelessInteropData = bridgelessInteropData;
    _bridgeProxy = bridgeProxy;

    if (bridgelessInteropData) {
      //  During bridge mode, RCTBridgeModules will be decorated with these APIs by the bridge.
      RCTAssert(
          _bridge == nil,
          @"RCTLegacyViewManagerInteropCoordinator should not be initialized with RCTBridgeModuleDecorator in bridge mode.");
    }

    _eventInterceptors = [NSMutableDictionary new];

    __weak __typeof(self) weakSelf = self;
    _componentData.eventInterceptor = ^(NSString *eventName, NSDictionary *event, NSNumber *reactTag) {
      __typeof(self) strongSelf = weakSelf;
      if (strongSelf) {
        InterceptorBlock block = [strongSelf->_eventInterceptors objectForKey:reactTag];
        if (block) {
          block(
              std::string([RCTNormalizeInputEventName(eventName) UTF8String]),
              convertIdToFollyDynamic(event ? event : @{}));
        }
      }
    };
  }
  return self;
}

- (void)addObserveForTag:(NSInteger)tag usingBlock:(InterceptorBlock)block
{
  [_eventInterceptors setObject:block forKey:[NSNumber numberWithInteger:tag]];
}

- (void)removeObserveForTag:(NSInteger)tag
{
  [_eventInterceptors removeObjectForKey:[NSNumber numberWithInteger:tag]];
}

<<<<<<< HEAD
- (RCTPlatformView *)createPaperViewWithTag:(NSInteger)tag; // [macOS]
=======
- (UIView *)createPaperViewWithTag:(NSInteger)tag
>>>>>>> c99d96b7
{
  RCTPlatformView *view = [_componentData createViewWithTag:[NSNumber numberWithInteger:tag] rootTag:NULL]; // [macOS]
  [_bridgelessInteropData attachInteropAPIsToModule:(id<RCTBridgeModule>)_componentData.bridgelessViewManager];
  return view;
}

<<<<<<< HEAD
- (void)setProps:(const folly::dynamic &)props forView:(RCTPlatformView *)view // [macOS]
=======
- (void)setProps:(NSDictionary<NSString *, id> *)props forView:(UIView *)view
>>>>>>> c99d96b7
{
  [_componentData setProps:props forView:view];

  if ([view respondsToSelector:@selector(didSetProps:)]) {
    [view performSelector:@selector(didSetProps:) withObject:[props allKeys]];
  }
}

- (NSString *)componentViewName
{
  return RCTDropReactPrefixes(_componentData.name);
}

- (void)handleCommand:(NSString *)commandName
                 args:(NSArray *)args
             reactTag:(NSInteger)tag
            paperView:(nonnull RCTPlatformView *)paperView // [macOS]
{
  Class managerClass = _componentData.managerClass;
  [self _lookupModuleMethodsIfNecessary];
  RCTModuleData *moduleData = [_bridge.batchedBridge moduleDataForName:RCTBridgeModuleNameForClass(managerClass)];
  id<RCTBridgeMethod> method;

  // We can't use `[NSString intValue]` as "0" is a valid command,
  // but also a falsy value. [NSNumberFormatter numberFromString] returns a
  // `NSNumber *` which is NULL when it's to be NULL
  // and it points to 0 when the string is @"0" (not a falsy value).
  NSNumberFormatter *formatter = [[NSNumberFormatter alloc] init];

  if ([commandName isKindOfClass:[NSNumber class]] || [formatter numberFromString:commandName] != NULL) {
    method = moduleData ? moduleData.methods[[commandName intValue]] : _moduleMethods[[commandName intValue]];
  } else if ([commandName isKindOfClass:[NSString class]]) {
    method = moduleData ? moduleData.methodsByName[commandName] : _moduleMethodsByName[commandName];
    if (method == nil) {
      RCTLogError(@"No command found with name \"%@\"", commandName);
    }
  } else {
    RCTLogError(@"dispatchViewManagerCommand must be called with a string or integer command");
    return;
  }

  NSArray *newArgs = [@[ [NSNumber numberWithInteger:tag] ] arrayByAddingObjectsFromArray:args];

  if (_bridge) {
    [self _handleCommandsOnBridge:method withArgs:newArgs];
  } else {
    [self _handleCommandsOnBridgeless:method withArgs:newArgs];
  }
}

<<<<<<< HEAD
- (void)addViewToRegistry:(RCTPlatformView *)view withTag:(NSInteger)tag // [macOS]
{
  [self _addUIBlock:^(RCTUIManager *uiManager, NSDictionary<NSNumber *, RCTPlatformView *> *viewRegistry) { // [macOS]
    if ([viewRegistry objectForKey:@(tag)] != NULL) {
      return;
    }
    NSMutableDictionary<NSNumber *, RCTPlatformView *> *mutableViewRegistry = // [macOS]
        (NSMutableDictionary<NSNumber *, RCTPlatformView *> *)viewRegistry; // [macOS]
    [mutableViewRegistry setObject:view forKey:@(tag)];
  }];
}

- (void)removeViewFromRegistryWithTag:(NSInteger)tag
{
  [self _addUIBlock:^(RCTUIManager *uiManager, NSDictionary<NSNumber *, RCTPlatformView *> *viewRegistry) { // [macOS]
    if ([viewRegistry objectForKey:@(tag)] == NULL) {
      return;
    }

    NSMutableDictionary<NSNumber *, RCTPlatformView *> *mutableViewRegistry = // [macOS]
        (NSMutableDictionary<NSNumber *, RCTPlatformView *> *)viewRegistry; // [macOS]
    [mutableViewRegistry removeObjectForKey:@(tag)];
  }];
}

=======
>>>>>>> c99d96b7
#pragma mark - Private
- (void)_handleCommandsOnBridge:(id<RCTBridgeMethod>)method withArgs:(NSArray *)newArgs
{
  [_bridge.batchedBridge
      dispatchBlock:^{
        [method invokeWithBridge:self->_bridge module:self->_componentData.manager arguments:newArgs];
        [self->_bridge.uiManager setNeedsLayout];
      }
              queue:RCTGetUIManagerQueue()];
}

- (void)_handleCommandsOnBridgeless:(id<RCTBridgeMethod>)method withArgs:(NSArray *)newArgs
{
  RCTViewManager *componentViewManager = self->_componentData.manager;
  [componentViewManager setValue:_bridgeProxy forKey:@"bridge"];

  [self->_bridgeProxy.uiManager
      addUIBlock:^(RCTUIManager *uiManager, NSDictionary<NSNumber *, RCTPlatformView *> *viewRegistry) { // [macOS]
        [method invokeWithBridge:nil module:componentViewManager arguments:newArgs];
      }];
}

- (void)_addUIBlock:(RCTViewManagerUIBlock)block
{
  if (_bridge) {
    [self _addUIBlockOnBridge:block];
  } else {
    [self->_bridgeProxy.uiManager addUIBlock:block];
  }
}

- (void)_addUIBlockOnBridge:(RCTViewManagerUIBlock)block
{
  __weak __typeof__(self) weakSelf = self;
  [_bridge.batchedBridge
      dispatchBlock:^{
        __typeof__(self) strongSelf = weakSelf;
        [strongSelf->_bridge.uiManager addUIBlock:block];
      }
              queue:RCTGetUIManagerQueue()];
}

// This is copy-pasta from RCTModuleData.
- (void)_lookupModuleMethodsIfNecessary
{
  if (!_bridge && !_moduleMethods) {
    _moduleMethods = [NSMutableArray new];
    _moduleMethodsByName = [NSMutableDictionary new];

    unsigned int methodCount;
    Class cls = _componentData.managerClass;
    while (cls && cls != [NSObject class] && cls != [NSProxy class]) {
      Method *methods = class_copyMethodList(object_getClass(cls), &methodCount);

      for (unsigned int i = 0; i < methodCount; i++) {
        Method method = methods[i];
        SEL selector = method_getName(method);
        if ([NSStringFromSelector(selector) hasPrefix:@"__rct_export__"]) {
          IMP imp = method_getImplementation(method);
          auto exportedMethod = ((const RCTMethodInfo *(*)(id, SEL))imp)(_componentData.managerClass, selector);
          id<RCTBridgeMethod> moduleMethod =
              [[RCTModuleMethod alloc] initWithExportedMethod:exportedMethod moduleClass:_componentData.managerClass];
          [_moduleMethodsByName setValue:moduleMethod forKey:[NSString stringWithUTF8String:moduleMethod.JSMethodName]];
          [_moduleMethods addObject:moduleMethod];
        }
      }

      free(methods);
      cls = class_getSuperclass(cls);
    }
  }
}

@end<|MERGE_RESOLUTION|>--- conflicted
+++ resolved
@@ -89,22 +89,14 @@
   [_eventInterceptors removeObjectForKey:[NSNumber numberWithInteger:tag]];
 }
 
-<<<<<<< HEAD
-- (RCTPlatformView *)createPaperViewWithTag:(NSInteger)tag; // [macOS]
-=======
-- (UIView *)createPaperViewWithTag:(NSInteger)tag
->>>>>>> c99d96b7
+- (RCTPlatformView *)createPaperViewWithTag:(NSInteger)tag // [macOS]
 {
   RCTPlatformView *view = [_componentData createViewWithTag:[NSNumber numberWithInteger:tag] rootTag:NULL]; // [macOS]
   [_bridgelessInteropData attachInteropAPIsToModule:(id<RCTBridgeModule>)_componentData.bridgelessViewManager];
   return view;
 }
 
-<<<<<<< HEAD
-- (void)setProps:(const folly::dynamic &)props forView:(RCTPlatformView *)view // [macOS]
-=======
-- (void)setProps:(NSDictionary<NSString *, id> *)props forView:(UIView *)view
->>>>>>> c99d96b7
+- (void)setProps:(NSDictionary<NSString *, id> *)props forView:(RCTPlatformView *)view // [macOS]
 {
   [_componentData setProps:props forView:view];
 
@@ -155,34 +147,6 @@
   }
 }
 
-<<<<<<< HEAD
-- (void)addViewToRegistry:(RCTPlatformView *)view withTag:(NSInteger)tag // [macOS]
-{
-  [self _addUIBlock:^(RCTUIManager *uiManager, NSDictionary<NSNumber *, RCTPlatformView *> *viewRegistry) { // [macOS]
-    if ([viewRegistry objectForKey:@(tag)] != NULL) {
-      return;
-    }
-    NSMutableDictionary<NSNumber *, RCTPlatformView *> *mutableViewRegistry = // [macOS]
-        (NSMutableDictionary<NSNumber *, RCTPlatformView *> *)viewRegistry; // [macOS]
-    [mutableViewRegistry setObject:view forKey:@(tag)];
-  }];
-}
-
-- (void)removeViewFromRegistryWithTag:(NSInteger)tag
-{
-  [self _addUIBlock:^(RCTUIManager *uiManager, NSDictionary<NSNumber *, RCTPlatformView *> *viewRegistry) { // [macOS]
-    if ([viewRegistry objectForKey:@(tag)] == NULL) {
-      return;
-    }
-
-    NSMutableDictionary<NSNumber *, RCTPlatformView *> *mutableViewRegistry = // [macOS]
-        (NSMutableDictionary<NSNumber *, RCTPlatformView *> *)viewRegistry; // [macOS]
-    [mutableViewRegistry removeObjectForKey:@(tag)];
-  }];
-}
-
-=======
->>>>>>> c99d96b7
 #pragma mark - Private
 - (void)_handleCommandsOnBridge:(id<RCTBridgeMethod>)method withArgs:(NSArray *)newArgs
 {
