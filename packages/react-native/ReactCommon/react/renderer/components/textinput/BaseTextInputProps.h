--- conflicted
+++ resolved
@@ -80,13 +80,8 @@
   SubmitBehavior submitBehavior{SubmitBehavior::Default};
 
   bool multiline{false};
-<<<<<<< HEAD
 
   bool disableKeyboardShortcuts{false};
-
-  SubmitBehavior getNonDefaultSubmitBehavior() const;
-=======
->>>>>>> c06f13e7
 };
 
 } // namespace facebook::react