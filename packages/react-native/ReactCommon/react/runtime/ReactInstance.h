/*
 * Copyright (c) Meta Platforms, Inc. and affiliates.
 *
 * This source code is licensed under the MIT license found in the
 * LICENSE file in the root directory of this source tree.
 */

#pragma once

#include <ReactCommon/RuntimeExecutor.h>
#include <cxxreact/JSBigString.h>
#include <cxxreact/MessageQueueThread.h>
#include <jserrorhandler/JsErrorHandler.h>
#include <jsi/jsi.h>
#include <jsinspector-modern/ReactCdp.h>
#include <jsireact/JSIExecutor.h>
#include <react/renderer/runtimescheduler/RuntimeScheduler.h>
#include <react/runtime/BufferedRuntimeExecutor.h>
#include <react/runtime/JSRuntimeFactory.h>
#include <react/runtime/TimerManager.h>

namespace facebook::react {

class ReactInstance final : private jsinspector_modern::InstanceTargetDelegate {
 public:
  using BindingsInstallFunc = std::function<void(jsi::Runtime &runtime)>;

  ReactInstance(
      std::unique_ptr<JSRuntime> runtime,
      std::shared_ptr<MessageQueueThread> jsMessageQueueThread,
      std::shared_ptr<TimerManager> timerManager,
      JsErrorHandler::OnJsError onJsError,
      jsinspector_modern::HostTarget *parentInspectorTarget = nullptr);

  RuntimeExecutor getUnbufferedRuntimeExecutor() noexcept;

  RuntimeExecutor getBufferedRuntimeExecutor() noexcept;

  std::shared_ptr<RuntimeScheduler> getRuntimeScheduler() noexcept;

  struct JSRuntimeFlags {
    bool isProfiling = false;
    const std::string runtimeDiagnosticFlags = {};
  };

  void initializeRuntime(JSRuntimeFlags options, BindingsInstallFunc bindingsInstallFunc) noexcept;

  void loadScript(
<<<<<<< HEAD
      const std::shared_ptr<const BigStringBuffer>& script,
      const std::string& sourceURL,
      std::function<void(jsi::Runtime& runtime)>&& beforeLoad = nullptr,
      std::function<void(jsi::Runtime& runtime)>&& afterLoad = nullptr);
=======
      std::unique_ptr<const JSBigString> script,
      const std::string &sourceURL,
      std::function<void(jsi::Runtime &runtime)> &&beforeLoad = nullptr,
      std::function<void(jsi::Runtime &runtime)> &&afterLoad = nullptr);
>>>>>>> 3f971d93

  void registerSegment(uint32_t segmentId, const std::string &segmentPath);

  void callFunctionOnModule(const std::string &moduleName, const std::string &methodName, folly::dynamic &&args);

  void handleMemoryPressureJs(int pressureLevel);

  /**
   * Unregisters the instance from the inspector. This method must be called
   * on the main (non-JS) thread.
   */
  void unregisterFromInspector();

  void *getJavaScriptContext();

 private:
  std::shared_ptr<JSRuntime> runtime_;
  std::shared_ptr<MessageQueueThread> jsMessageQueueThread_;
  std::shared_ptr<BufferedRuntimeExecutor> bufferedRuntimeExecutor_;
  std::shared_ptr<TimerManager> timerManager_;
  std::unordered_map<std::string, std::variant<jsi::Function, jsi::Object>> callableModules_;
  std::shared_ptr<RuntimeScheduler> runtimeScheduler_;
  std::shared_ptr<JsErrorHandler> jsErrorHandler_;

  jsinspector_modern::InstanceTarget *inspectorTarget_{nullptr};
  jsinspector_modern::RuntimeTarget *runtimeInspectorTarget_{nullptr};
  jsinspector_modern::HostTarget *parentInspectorTarget_{nullptr};
};

} // namespace facebook::react<|MERGE_RESOLUTION|>--- conflicted
+++ resolved
@@ -46,17 +46,10 @@
   void initializeRuntime(JSRuntimeFlags options, BindingsInstallFunc bindingsInstallFunc) noexcept;
 
   void loadScript(
-<<<<<<< HEAD
       const std::shared_ptr<const BigStringBuffer>& script,
       const std::string& sourceURL,
       std::function<void(jsi::Runtime& runtime)>&& beforeLoad = nullptr,
       std::function<void(jsi::Runtime& runtime)>&& afterLoad = nullptr);
-=======
-      std::unique_ptr<const JSBigString> script,
-      const std::string &sourceURL,
-      std::function<void(jsi::Runtime &runtime)> &&beforeLoad = nullptr,
-      std::function<void(jsi::Runtime &runtime)> &&afterLoad = nullptr);
->>>>>>> 3f971d93
 
   void registerSegment(uint32_t segmentId, const std::string &segmentPath);
 
