/*
 * Copyright (c) Meta Platforms, Inc. and affiliates.
 *
 * This source code is licensed under the MIT license found in the
 * LICENSE file in the root directory of this source tree.
 */

#include "ReactInstance.h"

#include <ReactCommon/RuntimeExecutor.h>
#include <cxxreact/ErrorUtils.h>
#include <cxxreact/JSBigString.h>
#include <cxxreact/JSExecutor.h>
#include <cxxreact/ReactMarker.h>
#include <cxxreact/TraceSection.h>
#include <glog/logging.h>
#include <jsi/JSIDynamic.h>
#include <jsi/hermes-interfaces.h>
#include <jsi/instrumentation.h>
#include <jsinspector-modern/HostTarget.h>
#include <react/featureflags/ReactNativeFeatureFlags.h>
#include <react/renderer/core/ShadowNode.h>
#include <react/renderer/runtimescheduler/RuntimeSchedulerBinding.h>
#include <react/runtime/JSRuntimeBindings.h>
#include <react/timing/primitives.h>
#include <react/utils/jsi-utils.h>
#include <iostream>
#include <memory>
#include <utility>

namespace facebook::react {

namespace {

std::shared_ptr<RuntimeScheduler> createRuntimeScheduler(
    RuntimeExecutor runtimeExecutor,
    RuntimeSchedulerTaskErrorHandler taskErrorHandler) {
  std::shared_ptr<RuntimeScheduler> scheduler =
      std::make_shared<RuntimeScheduler>(
          std::move(runtimeExecutor),
          HighResTimeStamp::now,
          std::move(taskErrorHandler));
  scheduler->setPerformanceEntryReporter(
      // FIXME: Move creation of PerformanceEntryReporter to here and
      // guarantee that its lifetime is the same as the runtime.
      PerformanceEntryReporter::getInstance().get());

  return scheduler;
}

std::string getSyntheticBundlePath(uint32_t bundleId) {
  std::array<char, 32> buffer{};
  std::snprintf(buffer.data(), buffer.size(), "seg-%u.js", bundleId);
  return buffer.data();
}

} // namespace

ReactInstance::ReactInstance(
    std::unique_ptr<JSRuntime> runtime,
    std::shared_ptr<MessageQueueThread> jsMessageQueueThread,
    std::shared_ptr<TimerManager> timerManager,
    JsErrorHandler::OnJsError onJsError,
    jsinspector_modern::HostTarget* parentInspectorTarget)
    : runtime_(std::move(runtime)),
      jsMessageQueueThread_(std::move(jsMessageQueueThread)),
      timerManager_(std::move(timerManager)),
      jsErrorHandler_(std::make_shared<JsErrorHandler>(std::move(onJsError))),
      parentInspectorTarget_(parentInspectorTarget) {
  RuntimeExecutor runtimeExecutor =
      [weakRuntime = std::weak_ptr(runtime_),
       weakTimerManager = std::weak_ptr(timerManager_),
       weakJsThread = std::weak_ptr(jsMessageQueueThread_),
       jsErrorHandler = jsErrorHandler_](auto callback) {
        if (weakRuntime.expired()) {
          return;
        }

        if (auto jsThread = weakJsThread.lock()) {
          jsThread->runOnQueue([jsErrorHandler,
                                weakRuntime,
                                weakTimerManager,
                                callback = std::move(callback)]() {
            auto runtime = weakRuntime.lock();
            if (!runtime) {
              return;
            }

            jsi::Runtime& jsiRuntime = runtime->getRuntime();
            TraceSection s("ReactInstance::_runtimeExecutor[Callback]");
            try {
              ShadowNode::setUseRuntimeShadowNodeReferenceUpdateOnThread(true);
              callback(jsiRuntime);
            } catch (jsi::JSError& originalError) {
              jsErrorHandler->handleError(jsiRuntime, originalError, true);
            } catch (std::exception& ex) {
              jsi::JSError error(
                  jsiRuntime, std::string("Non-JS exception: ") + ex.what());
              jsErrorHandler->handleError(jsiRuntime, error, true);
            }
          });
        }
      };

  if (parentInspectorTarget_ != nullptr) {
    auto executor = parentInspectorTarget_->executorFromThis();

    auto bufferedRuntimeExecutorThatWaitsForInspectorSetup =
        std::make_shared<BufferedRuntimeExecutor>(runtimeExecutor);
    auto runtimeExecutorThatExecutesAfterInspectorSetup =
        [bufferedRuntimeExecutorThatWaitsForInspectorSetup](
            std::function<void(jsi::Runtime & runtime)>&& callback) {
          bufferedRuntimeExecutorThatWaitsForInspectorSetup->execute(
              std::move(callback));
        };

    runtimeScheduler_ = createRuntimeScheduler(
        runtimeExecutorThatExecutesAfterInspectorSetup,
        [jsErrorHandler = jsErrorHandler_](
            jsi::Runtime& runtime, jsi::JSError& error) {
          jsErrorHandler->handleError(runtime, error, true);
        });

    auto runtimeExecutorThatGoesThroughRuntimeScheduler =
        [runtimeScheduler = runtimeScheduler_.get()](
            std::function<void(jsi::Runtime & runtime)>&& callback) {
          runtimeScheduler->scheduleWork(std::move(callback));
        };

    // This code can execute from any thread, so we need to make sure we set up
    // the inspector logic in the right one. The callback executes immediately
    // if we are already in the right thread.
    executor([this,
              runtimeExecutorThatGoesThroughRuntimeScheduler,
              bufferedRuntimeExecutorThatWaitsForInspectorSetup](
                 jsinspector_modern::HostTarget& hostTarget) {
      // Callbacks scheduled through the page target executor are generally
      // not guaranteed to run (e.g.: if the page target is destroyed)
      // but in this case it is because the page target cannot be destroyed
      // before the instance finishes its setup:
      // * On iOS it's because we do the setup synchronously.
      // * On Android it's because we explicitly wait for the instance
      //   creation task to finish before starting the destruction.
      inspectorTarget_ = &hostTarget.registerInstance(*this);
      runtimeInspectorTarget_ = &inspectorTarget_->registerRuntime(
          runtime_->getRuntimeTargetDelegate(),
          runtimeExecutorThatGoesThroughRuntimeScheduler);
      bufferedRuntimeExecutorThatWaitsForInspectorSetup->flush();
    });
  } else {
    runtimeScheduler_ = createRuntimeScheduler(
        runtimeExecutor,
        [jsErrorHandler = jsErrorHandler_](
            jsi::Runtime& runtime, jsi::JSError& error) {
          jsErrorHandler->handleError(runtime, error, true);
        });
  }

  bufferedRuntimeExecutor_ = std::make_shared<BufferedRuntimeExecutor>(
      [runtimeScheduler = runtimeScheduler_.get()](
          std::function<void(jsi::Runtime & runtime)>&& callback) {
        runtimeScheduler->scheduleWork(std::move(callback));
      });
}
ReactInstance::~ReactInstance() noexcept {
  if (timerManager_ != nullptr) {
    timerManager_->quit();
  }
}

void ReactInstance::unregisterFromInspector() {
  if (inspectorTarget_ != nullptr) {
    assert(runtimeInspectorTarget_);
    inspectorTarget_->unregisterRuntime(*runtimeInspectorTarget_);

    assert(parentInspectorTarget_);
    parentInspectorTarget_->unregisterInstance(*inspectorTarget_);

    inspectorTarget_ = nullptr;
  }
}

RuntimeExecutor ReactInstance::getUnbufferedRuntimeExecutor() noexcept {
  return [runtimeScheduler = runtimeScheduler_.get()](
             std::function<void(jsi::Runtime & runtime)>&& callback) {
    runtimeScheduler->scheduleWork(std::move(callback));
  };
}

// This BufferedRuntimeExecutor ensures that the main JS bundle finished
// execution before any JS queued into it from C++ are executed. Use
// getUnbufferedRuntimeExecutor() instead if you do not need the main JS
// bundle to have finished. e.g. setting global variables into JS runtime.
RuntimeExecutor ReactInstance::getBufferedRuntimeExecutor() noexcept {
  return [weakBufferedRuntimeExecutor_ =
              std::weak_ptr<BufferedRuntimeExecutor>(bufferedRuntimeExecutor_)](
             std::function<void(jsi::Runtime & runtime)>&& callback) {
    if (auto strongBufferedRuntimeExecutor_ =
            weakBufferedRuntimeExecutor_.lock()) {
      strongBufferedRuntimeExecutor_->execute(std::move(callback));
    }
  };
}

// TODO(T184010230): Should the RuntimeScheduler returned from this method be
// buffered?
std::shared_ptr<RuntimeScheduler>
ReactInstance::getRuntimeScheduler() noexcept {
  return runtimeScheduler_;
}

namespace {

// Copied from JSIExecutor.cpp
// basename_r isn't in all iOS SDKs, so use this simple version instead.
std::string simpleBasename(const std::string& path) {
  size_t pos = path.rfind('/');
  return (pos != std::string::npos) ? path.substr(pos) : path;
}

} // namespace

/**
 * Load the JS bundle and flush buffered JS calls, future JS calls won't be
 * buffered after calling this.
 * Note that this method is asynchronous. However, a completion callback
 * isn't needed because all calls into JS should be dispatched to the
 * JSThread, preferably via the runtimeExecutor_.
 */
void ReactInstance::loadScript(
    const std::shared_ptr<const BigStringBuffer>& script,
    const std::string& sourceURL,
    std::function<void(jsi::Runtime& runtime)>&& beforeLoad,
    std::function<void(jsi::Runtime& runtime)>&& afterLoad) {
<<<<<<< HEAD
=======
  std::shared_ptr<const jsi::Buffer> buffer(std::move(script));
>>>>>>> 284d841b
  std::string scriptName = simpleBasename(sourceURL);

  runtimeScheduler_->scheduleWork([this,
                                   scriptName,
                                   sourceURL,
                                   script,
                                   weakBufferedRuntimeExecuter =
                                       std::weak_ptr<BufferedRuntimeExecutor>(
                                           bufferedRuntimeExecutor_),
                                   beforeLoad,
                                   afterLoad](jsi::Runtime& runtime) mutable {
    if (beforeLoad) {
      beforeLoad(runtime);
    }
    TraceSection s("ReactInstance::loadScript");
    bool hasLogger(ReactMarker::logTaggedMarkerBridgelessImpl != nullptr);
    if (hasLogger) {
      ReactMarker::logTaggedMarkerBridgeless(
          ReactMarker::RUN_JS_BUNDLE_START, scriptName.c_str());
      ReactMarker::logMarkerBridgeless(ReactMarker::INIT_REACT_RUNTIME_START);
      ReactMarker::logMarkerBridgeless(ReactMarker::APP_STARTUP_START);
    }

    // Check if the shermes unit is avaliable.
    auto* shUnitAPI = jsi::castInterface<hermes::IHermesSHUnit>(&runtime);
    auto* shUnitCreator = shUnitAPI ? shUnitAPI->getSHUnitCreator() : nullptr;
    if (shUnitCreator) {
      LOG(WARNING) << "ReactInstance: evaluateSHUnit";
      auto* hermesAPI = jsi::castInterface<hermes::IHermes>(&runtime);
      hermesAPI->evaluateSHUnit(shUnitCreator);
    } else {
      LOG(WARNING) << "ReactInstance: evaluateJavaScript() with JS bundle";
      runtime.evaluateJavaScript(script, sourceURL);
    }

    /**
     * TODO(T183610671): We need a safe/reliable way to enable the js
     * pipeline from javascript. Remove this after we figure that out, or
     * after we just remove the js pipeline.
     */
    if (!jsErrorHandler_->hasHandledFatalError()) {
      jsErrorHandler_->setRuntimeReady();
    }

    if (hasLogger) {
      ReactMarker::logTaggedMarkerBridgeless(
          ReactMarker::RUN_JS_BUNDLE_STOP, scriptName.c_str());
      ReactMarker::logMarkerBridgeless(ReactMarker::INIT_REACT_RUNTIME_STOP);
      ReactMarker::logMarkerBridgeless(ReactMarker::APP_STARTUP_STOP);
    }
    if (auto strongBufferedRuntimeExecuter =
            weakBufferedRuntimeExecuter.lock()) {
      strongBufferedRuntimeExecuter->flush();
    }
    if (afterLoad) {
      afterLoad(runtime);
    }
  });
}

/*
 * Calls a method on a JS module that has been registered with
 * `registerCallableModule`. Used to invoke a JS function from platform code.
 */
void ReactInstance::callFunctionOnModule(
    const std::string& moduleName,
    const std::string& methodName,
    folly::dynamic&& args) {
  if (bufferedRuntimeExecutor_ == nullptr) {
    LOG(ERROR)
        << "Calling callFunctionOnModule with null BufferedRuntimeExecutor";
    return;
  }

  bufferedRuntimeExecutor_->execute([this,
                                     moduleName = moduleName,
                                     methodName = methodName,
                                     args = std::move(args)](
                                        jsi::Runtime& runtime) {
    TraceSection s(
        "ReactInstance::callFunctionOnModule",
        "moduleName",
        moduleName,
        "methodName",
        methodName);
    auto it = callableModules_.find(moduleName);
    if (it == callableModules_.end()) {
      std::ostringstream knownModules;
      int i = 0;
      for (it = callableModules_.begin(); it != callableModules_.end();
           it++, i++) {
        const char* space = (i > 0 ? ", " : " ");
        knownModules << space << it->first;
      }
      throw jsi::JSError(
          runtime,
          "Failed to call into JavaScript module method " + moduleName + "." +
              methodName +
              "(). Module has not been registered as callable. Registered callable JavaScript modules (n = " +
              std::to_string(callableModules_.size()) +
              "):" + knownModules.str() +
              ". Did you forget to call `registerCallableModule`?");
    }

    if (std::holds_alternative<jsi::Function>(it->second)) {
      auto module =
          std::get<jsi::Function>(it->second).call(runtime).asObject(runtime);
      it->second = std::move(module);
    }

    auto& module = std::get<jsi::Object>(it->second);
    auto method = module.getPropertyAsFunction(runtime, methodName.c_str());

    std::vector<jsi::Value> jsArgs;
    for (auto& arg : args) {
      jsArgs.push_back(jsi::valueFromDynamic(runtime, arg));
    }
    method.callWithThis(
        runtime, module, (const jsi::Value*)jsArgs.data(), jsArgs.size());
  });
}

void ReactInstance::registerSegment(
    uint32_t segmentId,
    const std::string& segmentPath) {
  LOG(WARNING) << "Starting to run ReactInstance::registerSegment with segment "
               << segmentId;
  runtimeScheduler_->scheduleWork([=](jsi::Runtime& runtime) {
    TraceSection s("ReactInstance::registerSegment");
    auto tag = std::to_string(segmentId);
    auto script = JSBigFileString::fromPath(segmentPath);
    if (script->size() == 0) {
      throw std::invalid_argument(
          "Empty segment registered with ID " + tag + " from " + segmentPath);
    }

    bool hasLogger(ReactMarker::logTaggedMarkerBridgelessImpl != nullptr);
    if (hasLogger) {
      ReactMarker::logTaggedMarkerBridgeless(
          ReactMarker::REGISTER_JS_SEGMENT_START, tag.c_str());
    }
    LOG(WARNING) << "Starting to evaluate segment " << segmentId
                 << " in ReactInstance::registerSegment";
    runtime.evaluateJavaScript(
        std::move(script), getSyntheticBundlePath(segmentId));
    LOG(WARNING) << "Finished evaluating segment " << segmentId
                 << " in ReactInstance::registerSegment";
    if (hasLogger) {
      ReactMarker::logTaggedMarkerBridgeless(
          ReactMarker::REGISTER_JS_SEGMENT_STOP, tag.c_str());
    }
  });
}

namespace {
void defineReactInstanceFlags(
    jsi::Runtime& runtime,
    const ReactInstance::JSRuntimeFlags& options) noexcept {
  defineReadOnlyGlobal(runtime, "RN$Bridgeless", jsi::Value(true));

  if (options.isProfiling) {
    defineReadOnlyGlobal(runtime, "__RCTProfileIsProfiling", jsi::Value(true));
  }

  if (options.runtimeDiagnosticFlags.length() > 0) {
    defineReadOnlyGlobal(
        runtime,
        "RN$DiagnosticFlags",
        jsi::String::createFromUtf8(runtime, options.runtimeDiagnosticFlags));
  }
}

bool isTruthy(jsi::Runtime& runtime, const jsi::Value& value) {
  auto Boolean = runtime.global().getPropertyAsFunction(runtime, "Boolean");
  return Boolean.call(runtime, value).getBool();
}

} // namespace

void ReactInstance::initializeRuntime(
    JSRuntimeFlags options,
    BindingsInstallFunc bindingsInstallFunc) noexcept {
  runtimeScheduler_->scheduleWork([this,
                                   options = std::move(options),
                                   bindingsInstallFunc =
                                       std::move(bindingsInstallFunc)](
                                      jsi::Runtime& runtime) {
    TraceSection s("ReactInstance::initializeRuntime");

    bindNativePerformanceNow(runtime);

    RuntimeSchedulerBinding::createAndInstallIfNeeded(
        runtime, runtimeScheduler_);

    runtime_->unstable_initializeOnJsThread();

    defineReactInstanceFlags(runtime, options);

    defineReadOnlyGlobal(
        runtime,
        "RN$useAlwaysAvailableJSErrorHandling",
        jsi::Value(
            ReactNativeFeatureFlags::useAlwaysAvailableJSErrorHandling()));

    defineReadOnlyGlobal(
        runtime,
        "RN$isRuntimeReady",
        jsi::Function::createFromHostFunction(
            runtime,
            jsi::PropNameID::forAscii(runtime, "isRuntimeReady"),
            0,
            [jsErrorHandler = jsErrorHandler_](
                jsi::Runtime& /*runtime*/,
                const jsi::Value& /*unused*/,
                const jsi::Value* /*args*/,
                size_t /*count*/) {
              return jsErrorHandler->isRuntimeReady();
            }));

    defineReadOnlyGlobal(
        runtime,
        "RN$hasHandledFatalException",
        jsi::Function::createFromHostFunction(
            runtime,
            jsi::PropNameID::forAscii(runtime, "hasHandledFatalException"),
            0,
            [jsErrorHandler = jsErrorHandler_](
                jsi::Runtime& /*runtime*/,
                const jsi::Value& /*unused*/,
                const jsi::Value* /*args*/,
                size_t /*count*/) {
              return jsErrorHandler->hasHandledFatalError();
            }));

    defineReadOnlyGlobal(
        runtime,
        "RN$notifyOfFatalException",
        jsi::Function::createFromHostFunction(
            runtime,
            jsi::PropNameID::forAscii(runtime, "notifyOfFatalException"),
            0,
            [jsErrorHandler = jsErrorHandler_](
                jsi::Runtime& /*runtime*/,
                const jsi::Value& /*unused*/,
                const jsi::Value* /*args*/,
                size_t /*count*/) {
              jsErrorHandler->notifyOfFatalError();
              return jsi::Value::undefined();
            }));

    defineReadOnlyGlobal(
        runtime,
        "RN$inExceptionHandler",
        jsi::Function::createFromHostFunction(
            runtime,
            jsi::PropNameID::forAscii(runtime, "inExceptionHandler"),
            0,
            [jsErrorHandler = jsErrorHandler_](
                jsi::Runtime& /*runtime*/,
                const jsi::Value& /*unused*/,
                const jsi::Value* /*args*/,
                size_t /*count*/) {
              return jsErrorHandler->inErrorHandler();
            }));

    // TODO(T196834299): We should really use a C++ turbomodule for this
    defineReadOnlyGlobal(
        runtime,
        "RN$handleException",
        jsi::Function::createFromHostFunction(
            runtime,
            jsi::PropNameID::forAscii(runtime, "handleException"),
            3,
            [jsErrorHandler = jsErrorHandler_](
                jsi::Runtime& runtime,
                const jsi::Value& /*unused*/,
                const jsi::Value* args,
                size_t count) {
              if (count < 2) {
                throw jsi::JSError(
                    runtime,
                    "handleException requires 3 arguments: error, isFatal, logToConsole (optional)");
              }

              auto isFatal = isTruthy(runtime, args[1]);

              if (!ReactNativeFeatureFlags::
                      useAlwaysAvailableJSErrorHandling()) {
                if (jsErrorHandler->isRuntimeReady()) {
                  return jsi::Value(false);
                }
              }

              auto jsError =
                  jsi::JSError(runtime, jsi::Value(runtime, args[0]));

              if (count == 2) {
                jsErrorHandler->handleError(runtime, jsError, isFatal);
              } else {
                auto logToConsole = isTruthy(runtime, args[2]);
                jsErrorHandler->handleError(
                    runtime, jsError, isFatal, logToConsole);
              }

              return jsi::Value(true);
            }));

    defineReadOnlyGlobal(
        runtime,
        "RN$registerExceptionListener",
        jsi::Function::createFromHostFunction(
            runtime,
            jsi::PropNameID::forAscii(runtime, "registerExceptionListener"),
            1,
            [errorListeners = std::vector<std::shared_ptr<jsi::Function>>(),
             jsErrorHandler = jsErrorHandler_](
                jsi::Runtime& runtime,
                const jsi::Value& /*unused*/,
                const jsi::Value* args,
                size_t count) mutable {
              if (count < 1) {
                throw jsi::JSError(
                    runtime,
                    "registerExceptionListener: requires 1 argument: fn");
              }

              if (!args[0].isObject() ||
                  !args[0].getObject(runtime).isFunction(runtime)) {
                throw jsi::JSError(
                    runtime,
                    "registerExceptionListener: The first argument must be a function");
              }

              auto errorListener = std::make_shared<jsi::Function>(
                  args[0].getObject(runtime).getFunction(runtime));
              errorListeners.emplace_back(errorListener);

              jsErrorHandler->registerErrorListener(
                  [weakErrorListener = std::weak_ptr<jsi::Function>(
                       errorListener)](jsi::Runtime& runtime, jsi::Value data) {
                    if (auto strongErrorListener = weakErrorListener.lock()) {
                      strongErrorListener->call(runtime, data);
                    }
                  });

              return jsi::Value::undefined();
            }));

    defineReadOnlyGlobal(
        runtime,
        "RN$registerCallableModule",
        jsi::Function::createFromHostFunction(
            runtime,
            jsi::PropNameID::forAscii(runtime, "registerCallableModule"),
            2,
            [this](
                jsi::Runtime& runtime,
                const jsi::Value& /*unused*/,
                const jsi::Value* args,
                size_t count) {
              if (count != 2) {
                throw jsi::JSError(
                    runtime,
                    "registerCallableModule requires exactly 2 arguments");
              }
              if (!args[0].isString()) {
                throw jsi::JSError(
                    runtime,
                    "The first argument to registerCallableModule must be a string (the name of the JS module).");
              }
              auto name = args[0].asString(runtime).utf8(runtime);
              if (!args[1].isObject() ||
                  !args[1].getObject(runtime).isFunction(runtime)) {
                throw jsi::JSError(
                    runtime,
                    "The second argument to registerCallableModule must be a function that returns the JS module.");
              }
              callableModules_.emplace(
                  std::move(name),
                  args[1].getObject(runtime).getFunction(runtime));
              return jsi::Value::undefined();
            }));

    timerManager_->attachGlobals(runtime);

    bindingsInstallFunc(runtime);
  });
}

void ReactInstance::handleMemoryPressureJs(int pressureLevel) {
  // The level is an enum value passed by the Android OS to an onTrimMemory
  // event callback. Defined in ComponentCallbacks2.
  enum AndroidMemoryPressure {
    TRIM_MEMORY_BACKGROUND = 40,
    TRIM_MEMORY_COMPLETE = 80,
    TRIM_MEMORY_MODERATE = 60,
    TRIM_MEMORY_RUNNING_CRITICAL = 15,
    TRIM_MEMORY_RUNNING_LOW = 10,
    TRIM_MEMORY_RUNNING_MODERATE = 5,
    TRIM_MEMORY_UI_HIDDEN = 20,
  };
  const char* levelName = nullptr;
  switch (pressureLevel) {
    case TRIM_MEMORY_BACKGROUND:
      levelName = "TRIM_MEMORY_BACKGROUND";
      break;
    case TRIM_MEMORY_COMPLETE:
      levelName = "TRIM_MEMORY_COMPLETE";
      break;
    case TRIM_MEMORY_MODERATE:
      levelName = "TRIM_MEMORY_MODERATE";
      break;
    case TRIM_MEMORY_RUNNING_CRITICAL:
      levelName = "TRIM_MEMORY_RUNNING_CRITICAL";
      break;
    case TRIM_MEMORY_RUNNING_LOW:
      levelName = "TRIM_MEMORY_RUNNING_LOW";
      break;
    case TRIM_MEMORY_RUNNING_MODERATE:
      levelName = "TRIM_MEMORY_RUNNING_MODERATE";
      break;
    case TRIM_MEMORY_UI_HIDDEN:
      levelName = "TRIM_MEMORY_UI_HIDDEN";
      break;
    default:
      levelName = "UNKNOWN";
      break;
  }

  switch (pressureLevel) {
    case TRIM_MEMORY_RUNNING_LOW:
    case TRIM_MEMORY_RUNNING_MODERATE:
    case TRIM_MEMORY_UI_HIDDEN:
      // For non-severe memory trims, do nothing.
      LOG(INFO) << "Memory warning (pressure level: " << levelName
                << ") received by JS VM, ignoring because it's non-severe";
      break;
    case TRIM_MEMORY_BACKGROUND:
    case TRIM_MEMORY_COMPLETE:
    case TRIM_MEMORY_MODERATE:
    case TRIM_MEMORY_RUNNING_CRITICAL:
      // For now, pressureLevel is unused by collectGarbage.
      // This may change in the future if the JS GC has different styles of
      // collections.
      LOG(INFO) << "Memory warning (pressure level: " << levelName
                << ") received by JS VM, running a GC";
      runtimeScheduler_->scheduleWork([=](jsi::Runtime& runtime) {
        TraceSection s("ReactInstance::handleMemoryPressure");
        runtime.instrumentation().collectGarbage(levelName);
      });
      break;
    default:
      // Use the raw number instead of the name here since the name is
      // meaningless.
      LOG(WARNING) << "Memory warning (pressure level: " << pressureLevel
                   << ") received by JS VM, unrecognized pressure level";
      break;
  }
}

void* ReactInstance::getJavaScriptContext() {
  return &runtime_->getRuntime();
}

} // namespace facebook::react<|MERGE_RESOLUTION|>--- conflicted
+++ resolved
@@ -232,10 +232,6 @@
     const std::string& sourceURL,
     std::function<void(jsi::Runtime& runtime)>&& beforeLoad,
     std::function<void(jsi::Runtime& runtime)>&& afterLoad) {
-<<<<<<< HEAD
-=======
-  std::shared_ptr<const jsi::Buffer> buffer(std::move(script));
->>>>>>> 284d841b
   std::string scriptName = simpleBasename(sourceURL);
 
   runtimeScheduler_->scheduleWork([this,
@@ -259,7 +255,7 @@
       ReactMarker::logMarkerBridgeless(ReactMarker::APP_STARTUP_START);
     }
 
-    // Check if the shermes unit is avaliable.
+    // Check if the shermes unit is available.
     auto* shUnitAPI = jsi::castInterface<hermes::IHermesSHUnit>(&runtime);
     auto* shUnitCreator = shUnitAPI ? shUnitAPI->getSHUnitCreator() : nullptr;
     if (shUnitCreator) {
