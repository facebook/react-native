/*
 * Copyright (c) Meta Platforms, Inc. and affiliates.
 *
 * This source code is licensed under the MIT license found in the
 * LICENSE file in the root directory of this source tree.
 */

#include "TimerManager.h"

#include <cxxreact/SystraceSection.h>
#include <react/featureflags/ReactNativeFeatureFlags.h>
#include <utility>

namespace facebook::react {

namespace {
inline const char* getTimerSourceName(TimerSource source) {
  switch (source) {
    case TimerSource::Unknown:
      return "unknown";
    case TimerSource::SetTimeout:
      return "setTimeout";
    case TimerSource::SetInterval:
      return "setInterval";
    case TimerSource::RequestAnimationFrame:
      return "requestAnimationFrame";
  }
}
} // namespace

TimerManager::TimerManager(
    std::unique_ptr<PlatformTimerRegistry> platformTimerRegistry) noexcept
    : platformTimerRegistry_(std::move(platformTimerRegistry)) {}

void TimerManager::setRuntimeExecutor(
    RuntimeExecutor runtimeExecutor) noexcept {
  runtimeExecutor_ = runtimeExecutor;
}

TimerHandle TimerManager::createReactNativeMicrotask(
    jsi::Function&& callback,
    std::vector<jsi::Value>&& args) {
  // Get the id for the callback.
  TimerHandle timerID = timerIndex_++;
  timers_.emplace(
      std::piecewise_construct,
      std::forward_as_tuple(timerID),
      std::forward_as_tuple(
          std::move(callback), std::move(args), /* repeat */ false));

  reactNativeMicrotasksQueue_.push_back(timerID);
  return timerID;
}

void TimerManager::callReactNativeMicrotasks(jsi::Runtime& runtime) {
  std::vector<TimerHandle> reactNativeMicrotasksQueue;
  while (!reactNativeMicrotasksQueue_.empty()) {
    reactNativeMicrotasksQueue.clear();
    reactNativeMicrotasksQueue.swap(reactNativeMicrotasksQueue_);

    for (auto reactNativeMicrotaskID : reactNativeMicrotasksQueue) {
      // ReactNativeMicrotasks can clear other scheduled reactNativeMicrotasks.
      auto it = timers_.find(reactNativeMicrotaskID);
      if (it != timers_.end()) {
        it->second.invoke(runtime);

        // Invoking a timer has the potential to delete it. Do not re-use the
        // existing iterator to erase it from the map.
        timers_.erase(reactNativeMicrotaskID);
      }
    }
  }
}

TimerHandle TimerManager::createTimer(
    jsi::Function&& callback,
    std::vector<jsi::Value>&& args,
    double delay,
    TimerSource source) {
  // Get the id for the callback.
  TimerHandle timerID = timerIndex_++;

  SystraceSection s(
      "TimerManager::createTimer",
      "id",
      timerID,
      "type",
      getTimerSourceName(source),
      "delay",
      delay);

  timers_.emplace(
      std::piecewise_construct,
      std::forward_as_tuple(timerID),
      std::forward_as_tuple(
          std::move(callback),
          std::move(args),
          /* repeat */ false,
          source));

  platformTimerRegistry_->createTimer(timerID, delay);

  return timerID;
}

TimerHandle TimerManager::createRecurringTimer(
    jsi::Function&& callback,
    std::vector<jsi::Value>&& args,
    double delay,
    TimerSource source) {
  // Get the id for the callback.
  TimerHandle timerID = timerIndex_++;

  SystraceSection s(
      "TimerManager::createRecurringTimer",
      "id",
      timerID,
      "type",
      getTimerSourceName(source),
      "delay",
      delay);

  timers_.emplace(
      std::piecewise_construct,
      std::forward_as_tuple(timerID),
      std::forward_as_tuple(
          std::move(callback), std::move(args), /* repeat */ true, source));

  platformTimerRegistry_->createRecurringTimer(timerID, delay);

  return timerID;
}

void TimerManager::deleteReactNativeMicrotask(
    jsi::Runtime& runtime,
    TimerHandle timerHandle) {
  if (timerHandle < 0) {
    throw jsi::JSError(
        runtime, "clearReactNativeMicrotask was called with an invalid handle");
  }

  auto it = std::find(
      reactNativeMicrotasksQueue_.begin(),
      reactNativeMicrotasksQueue_.end(),
      timerHandle);
  if (it != reactNativeMicrotasksQueue_.end()) {
    reactNativeMicrotasksQueue_.erase(it);
    timers_.erase(timerHandle);
  }
}

void TimerManager::deleteTimer(jsi::Runtime& runtime, TimerHandle timerHandle) {
  if (timerHandle < 0) {
    throw jsi::JSError(runtime, "clearTimeout called with an invalid handle");
  }

  platformTimerRegistry_->deleteTimer(timerHandle);
  timers_.erase(timerHandle);
}

void TimerManager::deleteRecurringTimer(
    jsi::Runtime& runtime,
    TimerHandle timerHandle) {
  if (timerHandle < 0) {
    throw jsi::JSError(runtime, "clearInterval called with an invalid handle");
  }

  platformTimerRegistry_->deleteTimer(timerHandle);
  timers_.erase(timerHandle);
}

void TimerManager::callTimer(TimerHandle timerHandle) {
  runtimeExecutor_([this, timerHandle](jsi::Runtime& runtime) {
    auto it = timers_.find(timerHandle);
    if (it != timers_.end()) {
      auto& timerCallback = it->second;
      bool repeats = timerCallback.repeat;

      {
        SystraceSection s(
            "TimerManager::callTimer",
            "id",
            timerHandle,
            "type",
            getTimerSourceName(timerCallback.source));
        timerCallback.invoke(runtime);
      }

      if (!repeats) {
        // Invoking a timer has the potential to delete it. Do not re-use the
        // existing iterator to erase it from the map.
        timers_.erase(timerHandle);
      }
    }
  });
}

void TimerManager::attachGlobals(jsi::Runtime& runtime) {
  // Install host functions for timers.
  // TODO (T45786383): Add missing timer functions from JSTimers

  // Ensure that we don't define `setImmediate` and `clearImmediate` if
  // microtasks are enabled (as we polyfill them using `queueMicrotask` then).
  if (!ReactNativeFeatureFlags::enableMicrotasks()) {
    runtime.global().setProperty(
        runtime,
        "setImmediate",
        jsi::Function::createFromHostFunction(
            runtime,
            jsi::PropNameID::forAscii(runtime, "setImmediate"),
            2, // Function, ...args
            [this](
                jsi::Runtime& rt,
                const jsi::Value& thisVal,
                const jsi::Value* args,
                size_t count) {
              if (count == 0) {
                throw jsi::JSError(
                    rt,
                    "setImmediate must be called with at least one argument (a function to call)");
              }

              if (!args[0].isObject() || !args[0].asObject(rt).isFunction(rt)) {
                throw jsi::JSError(
                    rt,
                    "The first argument to setImmediate must be a function.");
              }
              auto callback = args[0].getObject(rt).getFunction(rt);

              // Package up the remaining argument values into one place.
              std::vector<jsi::Value> moreArgs;
              for (size_t extraArgNum = 1; extraArgNum < count; extraArgNum++) {
                moreArgs.emplace_back(rt, args[extraArgNum]);
              }

              return createReactNativeMicrotask(
                  std::move(callback), std::move(moreArgs));
            }));

    runtime.global().setProperty(
        runtime,
        "clearImmediate",
        jsi::Function::createFromHostFunction(
            runtime,
            jsi::PropNameID::forAscii(runtime, "clearImmediate"),
            1, // handle
            [this](
                jsi::Runtime& rt,
                const jsi::Value& thisVal,
                const jsi::Value* args,
                size_t count) {
              if (count > 0 && args[0].isNumber()) {
                auto handle = (TimerHandle)args[0].asNumber();
                deleteReactNativeMicrotask(rt, handle);
              }
              return jsi::Value::undefined();
            }));
  }

  runtime.global().setProperty(
      runtime,
      "setTimeout",
      jsi::Function::createFromHostFunction(
          runtime,
          jsi::PropNameID::forAscii(runtime, "setTimeout"),
          3, // Function, delay, ...args
          [this](
              jsi::Runtime& rt,
              const jsi::Value& thisVal,
              const jsi::Value* args,
              size_t count) {
            if (count == 0 || !args[0].isObject() ||
                !args[0].asObject(rt).isFunction(rt)) {
              throw jsi::JSError(
                  rt, "setTimeout must be called with a function.");
            }
            auto callback = args[0].getObject(rt).getFunction(rt);
            auto delay =
<<<<<<< HEAD
                (count > 1 && args[1].isNumber()) ? args[1].getNumber() : 0;
            std::vector<jsi::Value> moreArgs(args + 2, args + count);
            return createTimer(std::move(callback), std::move(moreArgs), delay);
=======
                count > 1 && args[1].isNumber() ? args[1].getNumber() : 0;

            // Package up the remaining argument values into one place.
            std::vector<jsi::Value> moreArgs;
            for (size_t extraArgNum = 2; extraArgNum < count; extraArgNum++) {
              moreArgs.emplace_back(rt, args[extraArgNum]);
            }

            return createTimer(
                std::move(callback),
                std::move(moreArgs),
                delay,
                TimerSource::SetTimeout);
>>>>>>> a8a76f9b
          }));

  runtime.global().setProperty(
      runtime,
      "clearTimeout",
      jsi::Function::createFromHostFunction(
          runtime,
          jsi::PropNameID::forAscii(runtime, "clearTimeout"),
          1, // timerID
          [this](
              jsi::Runtime& rt,
              const jsi::Value& thisVal,
              const jsi::Value* args,
              size_t count) {
            if (count > 0 && args[0].isNumber()) {
              auto handle = (TimerHandle)args[0].asNumber();
              deleteTimer(rt, handle);
            }
            return jsi::Value::undefined();
          }));

  runtime.global().setProperty(
      runtime,
      "setInterval",
      jsi::Function::createFromHostFunction(
          runtime,
          jsi::PropNameID::forAscii(runtime, "setInterval"),
          3, // Function, delay, ...args
          [this](
              jsi::Runtime& rt,
              const jsi::Value& thisVal,
              const jsi::Value* args,
              size_t count) {
            if (count == 0 || !args[0].isObject() ||
                !args[0].asObject(rt).isFunction(rt)) {
              throw jsi::JSError(
                  rt, "setInterval must be called with a function.");
            }
            auto callback = args[0].getObject(rt).getFunction(rt);
            auto delay =
                (count > 1 && args[1].isNumber()) ? args[1].getNumber() : 0;
            std::vector<jsi::Value> moreArgs(args + 2, args + count);
            return createRecurringTimer(
                std::move(callback),
                std::move(moreArgs),
                delay,
                TimerSource::SetInterval);
          }));

  runtime.global().setProperty(
      runtime,
      "clearInterval",
      jsi::Function::createFromHostFunction(
          runtime,
          jsi::PropNameID::forAscii(runtime, "clearInterval"),
          1, // timerID
          [this](
              jsi::Runtime& rt,
              const jsi::Value& thisVal,
              const jsi::Value* args,
              size_t count) {
            if (count > 0 && args[0].isNumber()) {
              auto handle = (TimerHandle)args[0].asNumber();
              deleteRecurringTimer(rt, handle);
            }
            return jsi::Value::undefined();
          }));

  runtime.global().setProperty(
      runtime,
      "requestAnimationFrame",
      jsi::Function::createFromHostFunction(
          runtime,
          jsi::PropNameID::forAscii(runtime, "requestAnimationFrame"),
          1, // callback
          [this](
              jsi::Runtime& rt,
              const jsi::Value& thisVal,
              const jsi::Value* args,
              size_t count) {
            if (count == 0) {
              throw jsi::JSError(
                  rt,
                  "requestAnimationFrame must be called with at least one argument (i.e: a callback)");
            }

            if (!args[0].isObject() || !args[0].asObject(rt).isFunction(rt)) {
              throw jsi::JSError(
                  rt,
                  "The first argument to requestAnimationFrame must be a function.");
            }

            auto callback = jsi::Function::createFromHostFunction(
                rt,
                jsi::PropNameID::forAscii(rt, "RN$rafFn"),
                0,
                [callbackContainer = std::make_shared<jsi::Function>(
                     args[0].getObject(rt).getFunction(rt))](
                    jsi::Runtime& rt,
                    const jsi::Value& thisVal,
                    const jsi::Value* args,
                    size_t count) {
                  auto performance =
                      rt.global().getPropertyAsObject(rt, "performance");
                  auto nowFn = performance.getPropertyAsFunction(rt, "now");
                  auto now = nowFn.callWithThis(rt, performance, {});
                  return callbackContainer->call(rt, {std::move(now)});
                });

            // The current implementation of requestAnimationFrame is the same
            // as setTimeout(0). This isn't exactly how requestAnimationFrame
            // is supposed to work on web, and may change in the future.
            return createTimer(
                std::move(callback),
                std::vector<jsi::Value>(),
                /* delay */ 0,
                TimerSource::RequestAnimationFrame);
          }));

  runtime.global().setProperty(
      runtime,
      "cancelAnimationFrame",
      jsi::Function::createFromHostFunction(
          runtime,
          jsi::PropNameID::forAscii(runtime, "cancelAnimationFrame"),
          1, // timerID
          [this](
              jsi::Runtime& rt,
              const jsi::Value& thisVal,
              const jsi::Value* args,
              size_t count) {
            if (count > 0 && args[0].isNumber()) {
              auto handle = (TimerHandle)args[0].asNumber();
              deleteTimer(rt, handle);
            }
            return jsi::Value::undefined();
          }));
}

} // namespace facebook::react<|MERGE_RESOLUTION|>--- conflicted
+++ resolved
@@ -258,44 +258,36 @@
   }
 
   runtime.global().setProperty(
-      runtime,
-      "setTimeout",
-      jsi::Function::createFromHostFunction(
-          runtime,
-          jsi::PropNameID::forAscii(runtime, "setTimeout"),
-          3, // Function, delay, ...args
-          [this](
-              jsi::Runtime& rt,
-              const jsi::Value& thisVal,
-              const jsi::Value* args,
-              size_t count) {
-            if (count == 0 || !args[0].isObject() ||
-                !args[0].asObject(rt).isFunction(rt)) {
-              throw jsi::JSError(
-                  rt, "setTimeout must be called with a function.");
-            }
-            auto callback = args[0].getObject(rt).getFunction(rt);
-            auto delay =
-<<<<<<< HEAD
-                (count > 1 && args[1].isNumber()) ? args[1].getNumber() : 0;
-            std::vector<jsi::Value> moreArgs(args + 2, args + count);
-            return createTimer(std::move(callback), std::move(moreArgs), delay);
-=======
-                count > 1 && args[1].isNumber() ? args[1].getNumber() : 0;
-
-            // Package up the remaining argument values into one place.
+    runtime,
+    "setTimeout",
+    jsi::Function::createFromHostFunction(
+        runtime,
+        jsi::PropNameID::forAscii(runtime, "setTimeout"),
+        3, // Function, delay, ...args
+        [this](jsi::Runtime& rt, const jsi::Value& thisVal, const jsi::Value* args, size_t count) {
+            if (count == 0) {
+                throw jsi::JSError(rt, "setTimeout must be called with at least one argument (the function to call).");
+            }
+
+            auto callback = args[0].isObject() && args[0].asObject(rt).isFunction(rt)
+                                ? args[0].getObject(rt).getFunction(rt)
+                                : jsi::Function::createFromHostFunction(
+                                      rt,
+                                      jsi::PropNameID::forAscii(rt, "dummyFunction"),
+                                      0,
+                                      [](jsi::Runtime& rt, const jsi::Value& thisVal, const jsi::Value* args, size_t count) {
+                                          return jsi::Value::undefined();
+                                      });
+
+            auto delay = (count > 1 && args[1].isNumber()) ? args[1].getNumber() : 0;
+
             std::vector<jsi::Value> moreArgs;
             for (size_t extraArgNum = 2; extraArgNum < count; extraArgNum++) {
-              moreArgs.emplace_back(rt, args[extraArgNum]);
-            }
-
-            return createTimer(
-                std::move(callback),
-                std::move(moreArgs),
-                delay,
-                TimerSource::SetTimeout);
->>>>>>> a8a76f9b
-          }));
+                moreArgs.emplace_back(rt, args[extraArgNum]);
+            }
+
+            return createTimer(std::move(callback), std::move(moreArgs), delay);
+        }));
 
   runtime.global().setProperty(
       runtime,
