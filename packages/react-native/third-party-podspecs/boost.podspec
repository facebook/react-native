--- conflicted
+++ resolved
@@ -14,11 +14,7 @@
                   :sha256 => '6478edfe2f3305127cffe8caf73ea0176c53769f4bf1585be237eb30798c3b8e' }
 
   # Pinning to the same version as React.podspec.
-<<<<<<< HEAD
-  spec.platforms = { :ios => '11.0', :osx => "10.15" } # [macOS]
-=======
   spec.platforms = min_supported_versions
->>>>>>> ea85b313
   spec.requires_arc = false
 
   spec.module_name = 'boost'
