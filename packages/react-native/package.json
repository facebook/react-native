{
  "name": "react-native-macos",
  "version": "1000.0.0",
  "description": "React Native for macOS",
  "license": "MIT",
  "repository": {
    "type": "git",
<<<<<<< HEAD
    "url": "https://github.com/microsoft/react-native-macos.git",
=======
    "url": "git+https://github.com/facebook/react-native.git",
>>>>>>> 6f7eae5c
    "directory": "packages/react-native"
  },
  "homepage": "https://reactnative.dev/",
  "keywords": [
    "react",
    "react-native",
    "android",
    "ios",
    "mobile",
    "cross-platform",
    "app-framework",
    "mobile-development"
  ],
  "bugs": "https://github.com/facebook/react-native/issues",
  "engines": {
    "node": ">=18"
  },
  "bin": {
    "react-native": "cli.js"
  },
  "types": "types",
  "jest-junit": {
    "outputDirectory": "reports/junit",
    "outputName": "js-test-results.xml"
  },
  "files": [
    "android",
    "build.gradle.kts",
    "cli.js",
    "flow",
    "gradle.properties",
    "gradle/libs.versions.toml",
    "index.js",
    "interface.js",
    "jest-preset.js",
    "jest",
    "Libraries",
    "LICENSE",
    "React-Core.podspec",
    "react-native.config.js",
    "React.podspec",
    "React",
    "!React/Fabric/RCTThirdPartyFabricComponentsProvider.*",
    "ReactAndroid",
    "ReactApple",
    "ReactCommon",
    "README.md",
    "rn-get-polyfills.js",
    "scripts/compose-source-maps.js",
    "scripts/find-node-for-xcode.sh",
    "scripts/bundle.js",
    "scripts/generate-codegen-artifacts.js",
    "scripts/generate-provider-cli.js",
    "scripts/generate-specs-cli.js",
    "scripts/codegen",
    "!scripts/codegen/__tests__",
    "!scripts/codegen/__test_fixtures__",
    "scripts/hermes/hermes-utils.js",
    "scripts/hermes/prepare-hermes-for-build.js",
    "scripts/ios-configure-glog.sh",
    "scripts/xcode/ccache-clang++.sh",
    "scripts/xcode/ccache-clang.sh",
    "scripts/xcode/ccache.conf",
    "scripts/xcode/with-environment.sh",
    "scripts/native_modules.rb",
    "scripts/node-binary.sh",
    "scripts/packager.sh",
    "scripts/packager-reporter.js",
    "scripts/react_native_pods_utils/script_phases.rb",
    "scripts/react_native_pods_utils/script_phases.sh",
    "scripts/react_native_pods.rb",
    "scripts/cocoapods",
    "!scripts/cocoapods/__tests__",
    "scripts/react-native-xcode.sh",
    "scripts/update-ruby.sh",
    "sdks/.hermesversion",
    "sdks/hermes-engine",
    "sdks/hermesc",
    "settings.gradle.kts",
    "src",
    "template.config.js",
    "template",
    "!template/node_modules",
    "!template/package-lock.json",
    "!template/yarn.lock",
    "third-party-podspecs",
    "types"
  ],
  "scripts": {
    "prepack": "node ./scripts/prepack.js",
    "featureflags-check": "node ./scripts/featureflags/index.js --verify-unchanged",
    "featureflags-update": "node ./scripts/featureflags/index.js"
  },
  "peerDependencies": {
    "@types/react": "^18.2.6",
    "react": "^19.0.0-rc-fb9a90fa48-20240614"
  },
  "peerDependenciesMeta": {
    "@types/react": {
      "optional": true
    }
  },
  "dependencies": {
    "@jest/create-cache-key-function": "^29.6.3",
<<<<<<< HEAD
    "@react-native-community/cli": "13.6.0",
    "@react-native-community/cli-platform-android": "13.6.0",
    "@react-native-community/cli-platform-ios": "13.6.0",
    "@react-native-mac/virtualized-lists": "0.74.0",
    "@react-native/assets-registry": "0.74.0",
    "@react-native/codegen": "0.74.0",
    "@react-native/community-cli-plugin": "0.74.0",
    "@react-native/gradle-plugin": "0.74.0",
    "@react-native/js-polyfills": "0.74.0",
    "@react-native/normalize-colors": "0.74.1",
=======
    "@react-native-community/cli": "14.0.0-alpha.2",
    "@react-native-community/cli-platform-android": "14.0.0-alpha.2",
    "@react-native-community/cli-platform-ios": "14.0.0-alpha.2",
    "@react-native/assets-registry": "0.75.0-main",
    "@react-native/codegen": "0.75.0-main",
    "@react-native/community-cli-plugin": "0.75.0-main",
    "@react-native/gradle-plugin": "0.75.0-main",
    "@react-native/js-polyfills": "0.75.0-main",
    "@react-native/normalize-colors": "0.75.0-main",
    "@react-native/virtualized-lists": "0.75.0-main",
>>>>>>> 6f7eae5c
    "abort-controller": "^3.0.0",
    "anser": "^1.4.9",
    "ansi-regex": "^5.0.0",
    "base64-js": "^1.5.1",
    "chalk": "^4.0.0",
    "event-target-shim": "^5.0.1",
    "flow-enums-runtime": "^0.0.6",
    "glob": "^7.1.1",
    "invariant": "^2.2.4",
    "jest-environment-node": "^29.6.3",
    "jsc-android": "^250231.0.0",
    "memoize-one": "^5.0.0",
    "metro-runtime": "^0.80.3",
    "metro-source-map": "^0.80.3",
    "mkdirp": "^0.5.1",
    "nullthrows": "^1.1.1",
    "pretty-format": "^26.5.2",
    "promise": "^8.3.0",
    "react-devtools-core": "5.1.0",
    "react-refresh": "^0.14.0",
    "regenerator-runtime": "^0.13.2",
    "scheduler": "0.25.0-rc-fb9a90fa48-20240614",
    "semver": "^7.1.3",
    "stacktrace-parser": "^0.1.10",
    "whatwg-fetch": "^3.0.0",
    "ws": "^6.2.3",
    "yargs": "^17.6.2"
  },
  "beachball": {
    "shouldPublish": false
  },
  "resolutions": {
    "@grpc/proto-loader": "^0.7.8",
    "async": "^3.2.2",
    "debug": ">=3.1.0",
    "es5-ext": "0.10.53",
    "micromatch": "^4.0.0",
    "readable-stream": "^4.0.0",
    "shell-quote": "^1.7.3",
    "tough-cookie": "^4.1.3"
  },
  "_justification": {
    "@grpc/proto-loader": "Resolves a security issue with protobufjs, one of its dependencies",
    "async": "Versions of async prior to 3.2.2 are vulnerable to prototype pollution",
    "debug": "ReDoS vulnerability in older versions, plus the dependents that pull in debug@<1.0.0 haven't been updated in years",
    "es5-ext": "Packages after 0.10.54 and at the moment up until 0.10.59 contain a protest message. A policy prevents us from using packages with protestware, therefore downgrading to the latest release without the message.",
    "micromatch": "Version 3.x.x depends on decode-uri-component 0.2.0, which has a DoS vulnerability",
    "readable-stream": "Eliminates dependency on outdated string_decoder component",
    "shell-quote": "Versions prior to 1.7.3 have an RCE vulnerability. Should be removable once we upgrade CLI tools to ^8.0.0 with RN 0.69.",
    "tough-cookie": "@definitelytyped/dtslint indirectly depends on this through an out-of-date library, and our particular use case doesn't need cookies"
  },
  "codegenConfig": {
    "libraries": [
      {
        "name": "FBReactNativeSpec",
        "type": "modules",
        "ios": {},
        "android": {},
        "jsSrcsDir": "src"
      },
      {
        "name": "rncore",
        "type": "components",
        "ios": {},
        "android": {},
        "jsSrcsDir": "src"
      }
    ]
  }
}<|MERGE_RESOLUTION|>--- conflicted
+++ resolved
@@ -5,11 +5,7 @@
   "license": "MIT",
   "repository": {
     "type": "git",
-<<<<<<< HEAD
-    "url": "https://github.com/microsoft/react-native-macos.git",
-=======
-    "url": "git+https://github.com/facebook/react-native.git",
->>>>>>> 6f7eae5c
+    "url": "git+https://github.com/microsoft/react-native-macos.git",
     "directory": "packages/react-native"
   },
   "homepage": "https://reactnative.dev/",
@@ -114,29 +110,16 @@
   },
   "dependencies": {
     "@jest/create-cache-key-function": "^29.6.3",
-<<<<<<< HEAD
-    "@react-native-community/cli": "13.6.0",
-    "@react-native-community/cli-platform-android": "13.6.0",
-    "@react-native-community/cli-platform-ios": "13.6.0",
-    "@react-native-mac/virtualized-lists": "0.74.0",
-    "@react-native/assets-registry": "0.74.0",
-    "@react-native/codegen": "0.74.0",
-    "@react-native/community-cli-plugin": "0.74.0",
-    "@react-native/gradle-plugin": "0.74.0",
-    "@react-native/js-polyfills": "0.74.0",
-    "@react-native/normalize-colors": "0.74.1",
-=======
     "@react-native-community/cli": "14.0.0-alpha.2",
     "@react-native-community/cli-platform-android": "14.0.0-alpha.2",
     "@react-native-community/cli-platform-ios": "14.0.0-alpha.2",
+    "@react-native-mac/virtualized-lists": "0.75.0-main",
     "@react-native/assets-registry": "0.75.0-main",
     "@react-native/codegen": "0.75.0-main",
     "@react-native/community-cli-plugin": "0.75.0-main",
     "@react-native/gradle-plugin": "0.75.0-main",
     "@react-native/js-polyfills": "0.75.0-main",
     "@react-native/normalize-colors": "0.75.0-main",
-    "@react-native/virtualized-lists": "0.75.0-main",
->>>>>>> 6f7eae5c
     "abort-controller": "^3.0.0",
     "anser": "^1.4.9",
     "ansi-regex": "^5.0.0",
