--- conflicted
+++ resolved
@@ -130,14 +130,8 @@
     "jest-environment-node": "^29.6.3",
     "jsc-android": "^250231.0.0",
     "memoize-one": "^5.0.0",
-<<<<<<< HEAD
-    "metro-runtime": "^0.80.10",
-    "metro-source-map": "^0.80.10",
-=======
     "metro-runtime": "^0.81.0-alpha.0",
     "metro-source-map": "^0.81.0-alpha.0",
-    "mkdirp": "^0.5.1",
->>>>>>> 8dabed60
     "nullthrows": "^1.1.1",
     "pretty-format": "^29.7.0",
     "promise": "^8.3.0",
