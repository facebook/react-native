{
  "name": "react-native",
  "version": "1000.0.0",
  "description": "A framework for building native apps using React",
  "license": "MIT",
  "repository": {
    "type": "git",
    "url": "git+https://github.com/facebook/react-native.git",
    "directory": "packages/react-native"
  },
  "homepage": "https://reactnative.dev/",
  "keywords": [
    "react",
    "react-native",
    "android",
    "ios",
    "mobile",
    "cross-platform",
    "app-framework",
    "mobile-development"
  ],
  "bugs": "https://github.com/facebook/react-native/issues",
  "engines": {
    "node": ">= 20.19.4"
  },
  "bin": {
    "react-native": "cli.js"
  },
  "main": "./index.js",
  "types": "types",
  "exports": {
    ".": {
      "react-native-strict-api": "./types_generated/index.d.ts",
      "react-native-strict-api-UNSAFE-ALLOW-SUBPATHS": "./types_generated/index.d.ts",
      "types": "./types/index.d.ts",
      "default": "./index.js"
    },
    "./*": {
      "react-native-strict-api": null,
      "react-native-strict-api-UNSAFE-ALLOW-SUBPATHS": "./types_generated/*.d.ts",
      "types": "./*.d.ts",
      "default": "./*.js"
    },
    "./*.js": {
      "react-native-strict-api": null,
      "default": "./*.js"
    },
    "./Libraries/*.d.ts": {
      "react-native-strict-api": null,
      "default": "./Libraries/*.d.ts"
    },
    "./scripts/*": "./scripts/*",
    "./src/*": {
      "react-native-strict-api": null,
      "react-native-strict-api-UNSAFE-ALLOW-SUBPATHS": "./types_generated/src/*.d.ts",
      "default": "./src/*.js"
    },
    "./types/*.d.ts": {
      "react-native-strict-api": null,
      "default": "./types/*.d.ts"
    },
    "./gradle/*": null,
    "./React/*": null,
    "./ReactAndroid/*": null,
    "./ReactApple/*": null,
    "./ReactCommon/*": null,
    "./sdks/*": null,
    "./src/fb_internal/*": "./src/fb_internal/*",
    "./third-party-podspecs/*": null,
    "./types/*": null,
    "./types_generated/*": null,
    "./package.json": "./package.json"
  },
  "jest-junit": {
    "outputDirectory": "reports/junit",
    "outputName": "js-test-results.xml"
  },
  "files": [
    "build.gradle.kts",
    "cli.js",
    "flow",
    "gradle.properties",
    "gradle/libs.versions.toml",
    "index.js",
    "index.js.flow",
    "interface.js",
    "jest-preset.js",
    "jest",
    "Libraries",
    "LICENSE",
    "React-Core.podspec",
    "React-Core-prebuilt.podspec",
    "react-native.config.js",
    "React.podspec",
    "React",
    "!React/Fabric/RCTThirdPartyFabricComponentsProvider.*",
    "ReactAndroid",
    "!ReactAndroid/.cxx",
    "!ReactAndroid/build",
    "!ReactAndroid/external-artifacts/artifacts",
    "!ReactAndroid/external-artifacts/build",
    "!ReactAndroid/hermes-engine/.cxx",
    "!ReactAndroid/hermes-engine/build",
    "!ReactAndroid/src/main/third-party",
    "!ReactAndroid/src/test",
    "ReactApple",
    "ReactCommon",
    "README.md",
    "rn-get-polyfills.js",
    "scripts/replace-rncore-version.js",
    "scripts/bundle.js",
    "scripts/cocoapods",
    "scripts/codegen",
    "scripts/compose-source-maps.js",
    "scripts/find-node-for-xcode.sh",
    "scripts/generate-codegen-artifacts.js",
    "scripts/generate-provider-cli.js",
    "scripts/generate-specs-cli.js",
    "scripts/hermes/hermes-utils.js",
    "scripts/hermes/prepare-hermes-for-build.js",
    "scripts/ios-configure-glog.sh",
    "scripts/native_modules.rb",
    "scripts/node-binary.sh",
    "scripts/packager-reporter.js",
    "scripts/packager.sh",
    "scripts/react_native_pods_utils/script_phases.rb",
    "scripts/react_native_pods_utils/script_phases.sh",
    "scripts/react_native_pods.rb",
    "scripts/react-native-xcode.sh",
    "scripts/xcode/ccache-clang.sh",
    "scripts/xcode/ccache-clang++.sh",
    "scripts/xcode/ccache.conf",
    "scripts/xcode/with-environment.sh",
    "sdks/.hermesversion",
    "sdks/hermes-engine",
    "sdks/hermesc",
    "settings.gradle.kts",
    "src",
    "!src/private/testing",
    "third-party-podspecs",
    "types",
    "types_generated",
    "!**/__docs__/**",
    "!**/__fixtures__/**",
    "!**/__flowtests__/**",
    "!**/__mocks__/**",
    "!**/__tests__/**",
    "!**/__typetests__/**"
  ],
  "scripts": {
    "prepack": "node ./scripts/prepack.js",
    "featureflags": "node ./scripts/featureflags/index.js"
  },
  "peerDependencies": {
<<<<<<< HEAD
    "@types/react": "^18.2.6 || ^19.0.0",
    "react": "^18.2.0 || ^19.0.0"
=======
    "@types/react": "^19.1.1",
    "react": "^19.1.1"
>>>>>>> 41029d8e
  },
  "peerDependenciesMeta": {
    "@types/react": {
      "optional": true
    }
  },
  "dependencies": {
    "@jest/create-cache-key-function": "^29.7.0",
    "@react-native/assets-registry": "0.82.0-main",
    "@react-native/codegen": "0.82.0-main",
    "@react-native/community-cli-plugin": "0.82.0-main",
    "@react-native/gradle-plugin": "0.82.0-main",
    "@react-native/js-polyfills": "0.82.0-main",
    "@react-native/normalize-colors": "0.82.0-main",
    "@react-native/virtualized-lists": "0.82.0-main",
    "abort-controller": "^3.0.0",
    "anser": "^1.4.9",
    "ansi-regex": "^5.0.0",
    "babel-jest": "^29.7.0",
    "babel-plugin-syntax-hermes-parser": "0.30.0",
    "base64-js": "^1.5.1",
    "commander": "^12.0.0",
    "flow-enums-runtime": "^0.0.6",
    "glob": "^7.1.1",
    "invariant": "^2.2.4",
    "jest-environment-node": "^29.7.0",
    "memoize-one": "^5.0.0",
    "metro-runtime": "^0.83.1",
    "metro-source-map": "^0.83.1",
    "nullthrows": "^1.1.1",
    "pretty-format": "^29.7.0",
    "promise": "^8.3.0",
    "react-devtools-core": "^6.1.5",
    "react-refresh": "^0.14.0",
    "regenerator-runtime": "^0.13.2",
    "scheduler": "0.26.0",
    "semver": "^7.1.3",
    "stacktrace-parser": "^0.1.10",
    "whatwg-fetch": "^3.0.0",
    "ws": "^6.2.3",
    "yargs": "^17.6.2"
  },
  "codegenConfig": {
    "libraries": [
      {
        "name": "FBReactNativeSpec",
        "type": "all",
        "ios": {
          "modules": {
            "AccessibilityManager": {
              "unstableRequiresMainQueueSetup": true
            },
            "Appearance": {
              "unstableRequiresMainQueueSetup": true
            },
            "AppState": {
              "unstableRequiresMainQueueSetup": true
            },
            "DeviceInfo": {
              "unstableRequiresMainQueueSetup": true
            },
            "PlatformConstants": {
              "unstableRequiresMainQueueSetup": true
            },
            "StatusBarManager": {
              "unstableRequiresMainQueueSetup": true
            }
          }
        },
        "android": {},
        "jsSrcsDir": "src"
      }
    ]
  }
}<|MERGE_RESOLUTION|>--- conflicted
+++ resolved
@@ -152,13 +152,8 @@
     "featureflags": "node ./scripts/featureflags/index.js"
   },
   "peerDependencies": {
-<<<<<<< HEAD
-    "@types/react": "^18.2.6 || ^19.0.0",
-    "react": "^18.2.0 || ^19.0.0"
-=======
-    "@types/react": "^19.1.1",
-    "react": "^19.1.1"
->>>>>>> 41029d8e
+    "@types/react": "^18.2.6 || ^19.1.1",
+    "react": "^18.2.0 || ^19.1.1"
   },
   "peerDependenciesMeta": {
     "@types/react": {
