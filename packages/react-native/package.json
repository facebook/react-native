--- conflicted
+++ resolved
@@ -150,15 +150,10 @@
     "featureflags": "node ./scripts/featureflags/index.js"
   },
   "peerDependencies": {
-<<<<<<< HEAD
-    "@types/react": "^19.0.0",
+    "@types/react": "^19.1.0",
     "@babel/core": "^7.8.0",
     "@babel/preset-env": "^7.1.6",
-    "react": "^19.0.0"
-=======
-    "@types/react": "^19.1.0",
     "react": "^19.1.0"
->>>>>>> 60b1b7a3
   },
   "peerDependenciesMeta": {
     "@types/react": {
