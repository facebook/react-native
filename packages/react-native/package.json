{
<<<<<<< HEAD
  "name": "react-native-macos",
  "version": "0.76.0-rc.6",
  "description": "React Native for macOS",
=======
  "name": "react-native",
  "version": "0.76.0",
  "description": "A framework for building native apps using React",
>>>>>>> 699a94d9
  "license": "MIT",
  "repository": {
    "type": "git",
    "url": "git+https://github.com/microsoft/react-native-macos.git",
    "directory": "packages/react-native"
  },
  "homepage": "https://reactnative.dev/",
  "keywords": [
    "react",
    "react-native",
    "android",
    "ios",
    "mobile",
    "cross-platform",
    "app-framework",
    "mobile-development"
  ],
  "bugs": "https://github.com/facebook/react-native/issues",
  "engines": {
    "node": ">=18"
  },
  "bin": {
    "react-native": "cli.js"
  },
  "types": "types",
  "jest-junit": {
    "outputDirectory": "reports/junit",
    "outputName": "js-test-results.xml"
  },
  "files": [
    "android",
    "build.gradle.kts",
    "cli.js",
    "flow",
    "gradle.properties",
    "gradle/libs.versions.toml",
    "index.js",
    "interface.js",
    "jest-preset.js",
    "jest",
    "Libraries",
    "LICENSE",
    "local-cli",
    "React-Core.podspec",
    "react-native.config.js",
    "React.podspec",
    "React",
    "!React/Fabric/RCTThirdPartyFabricComponentsProvider.*",
    "ReactAndroid",
    "ReactApple",
    "ReactCommon",
    "README.md",
    "rn-get-polyfills.js",
    "scripts/compose-source-maps.js",
    "scripts/find-node-for-xcode.sh",
    "scripts/bundle.js",
    "scripts/generate-codegen-artifacts.js",
    "scripts/generate-provider-cli.js",
    "scripts/generate-specs-cli.js",
    "scripts/codegen",
    "!scripts/codegen/__tests__",
    "!scripts/codegen/__test_fixtures__",
    "scripts/hermes/hermes-utils.js",
    "scripts/hermes/prepare-hermes-for-build.js",
    "scripts/ios-configure-glog.sh",
    "scripts/xcode/ccache-clang++.sh",
    "scripts/xcode/ccache-clang.sh",
    "scripts/xcode/ccache.conf",
    "scripts/xcode/with-environment.sh",
    "scripts/native_modules.rb",
    "scripts/node-binary.sh",
    "scripts/packager.sh",
    "scripts/packager-reporter.js",
    "scripts/react_native_pods_utils/script_phases.rb",
    "scripts/react_native_pods_utils/script_phases.sh",
    "scripts/react_native_pods.rb",
    "scripts/cocoapods",
    "!scripts/cocoapods/__tests__",
    "scripts/react-native-xcode.sh",
    "scripts/update-ruby.sh",
    "sdks/.hermesversion",
    "sdks/hermes-engine",
    "sdks/hermesc",
    "settings.gradle.kts",
    "src",
    "template.config.js",
    "template",
    "!template/node_modules",
    "!template/package-lock.json",
    "!template/yarn.lock",
    "third-party-podspecs",
    "types"
  ],
  "scripts": {
    "prepack": "node ./scripts/prepack.js",
    "featureflags-check": "node ./scripts/featureflags/index.js --verify-unchanged",
    "featureflags-update": "node ./scripts/featureflags/index.js"
  },
  "peerDependencies": {
    "@types/react": "^18.2.6",
    "react": "^18.2.0"
  },
  "peerDependenciesMeta": {
    "@types/react": {
      "optional": true
    }
  },
  "dependencies": {
    "@jest/create-cache-key-function": "^29.6.3",
<<<<<<< HEAD
    "@react-native-mac/virtualized-lists": "0.76.0-rc.6",
    "@react-native/assets-registry": "0.76.0-rc.6",
    "@react-native/codegen": "0.76.0-rc.6",
    "@react-native/community-cli-plugin": "0.76.0-rc.6",
    "@react-native/gradle-plugin": "0.76.0-rc.6",
    "@react-native/js-polyfills": "0.76.0-rc.6",
    "@react-native/normalize-colors": "0.76.0-rc.6",
=======
    "@react-native/assets-registry": "0.76.0",
    "@react-native/codegen": "0.76.0",
    "@react-native/community-cli-plugin": "0.76.0",
    "@react-native/gradle-plugin": "0.76.0",
    "@react-native/js-polyfills": "0.76.0",
    "@react-native/normalize-colors": "0.76.0",
    "@react-native/virtualized-lists": "0.76.0",
>>>>>>> 699a94d9
    "abort-controller": "^3.0.0",
    "anser": "^1.4.9",
    "ansi-regex": "^5.0.0",
    "babel-jest": "^29.7.0",
    "babel-plugin-syntax-hermes-parser": "^0.23.1",
    "base64-js": "^1.5.1",
    "chalk": "^4.0.0",
    "commander": "^12.0.0",
    "event-target-shim": "^5.0.1",
    "flow-enums-runtime": "^0.0.6",
    "glob": "^7.1.1",
    "invariant": "^2.2.4",
    "jest-environment-node": "^29.6.3",
    "jsc-android": "^250231.0.0",
    "memoize-one": "^5.0.0",
    "metro-runtime": "^0.81.0",
    "metro-source-map": "^0.81.0",
    "mkdirp": "^0.5.1",
    "nullthrows": "^1.1.1",
    "pretty-format": "^29.7.0",
    "promise": "^8.3.0",
    "react-devtools-core": "^5.3.1",
    "react-refresh": "^0.14.0",
    "regenerator-runtime": "^0.13.2",
    "scheduler": "0.24.0-canary-efb381bbf-20230505",
    "semver": "^7.1.3",
    "stacktrace-parser": "^0.1.10",
    "whatwg-fetch": "^3.0.0",
    "ws": "^6.2.3",
    "yargs": "^17.6.2"
  },
  "beachball": {
    "shouldPublish": false
  },
  "codegenConfig": {
    "libraries": [
      {
        "name": "FBReactNativeSpec",
        "type": "modules",
        "ios": {},
        "android": {},
        "jsSrcsDir": "src"
      },
      {
        "name": "rncore",
        "type": "components",
        "ios": {},
        "android": {},
        "jsSrcsDir": "src"
      }
    ]
  }
}<|MERGE_RESOLUTION|>--- conflicted
+++ resolved
@@ -1,13 +1,7 @@
 {
-<<<<<<< HEAD
   "name": "react-native-macos",
-  "version": "0.76.0-rc.6",
+  "version": "0.76.0",
   "description": "React Native for macOS",
-=======
-  "name": "react-native",
-  "version": "0.76.0",
-  "description": "A framework for building native apps using React",
->>>>>>> 699a94d9
   "license": "MIT",
   "repository": {
     "type": "git",
@@ -117,23 +111,13 @@
   },
   "dependencies": {
     "@jest/create-cache-key-function": "^29.6.3",
-<<<<<<< HEAD
-    "@react-native-mac/virtualized-lists": "0.76.0-rc.6",
-    "@react-native/assets-registry": "0.76.0-rc.6",
-    "@react-native/codegen": "0.76.0-rc.6",
-    "@react-native/community-cli-plugin": "0.76.0-rc.6",
-    "@react-native/gradle-plugin": "0.76.0-rc.6",
-    "@react-native/js-polyfills": "0.76.0-rc.6",
-    "@react-native/normalize-colors": "0.76.0-rc.6",
-=======
+    "@react-native-mac/virtualized-lists": "0.76.0",
     "@react-native/assets-registry": "0.76.0",
     "@react-native/codegen": "0.76.0",
     "@react-native/community-cli-plugin": "0.76.0",
     "@react-native/gradle-plugin": "0.76.0",
     "@react-native/js-polyfills": "0.76.0",
     "@react-native/normalize-colors": "0.76.0",
-    "@react-native/virtualized-lists": "0.76.0",
->>>>>>> 699a94d9
     "abort-controller": "^3.0.0",
     "anser": "^1.4.9",
     "ansi-regex": "^5.0.0",
