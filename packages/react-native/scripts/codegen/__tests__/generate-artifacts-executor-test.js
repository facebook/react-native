/**
 * Copyright (c) Meta Platforms, Inc. and affiliates.
 *
 * This source code is licensed under the MIT license found in the
 * LICENSE file in the root directory of this source tree.
 *
 * @format
 * @oncall react_native
 */

'use strict';

const underTest = require('../generate-artifacts-executor');
const fixtures = require('../__test_fixtures__/fixtures');
const path = require('path');
const fs = require('fs');
const child_process = require('child_process');

const codegenConfigKey = 'codegenConfig';
const reactNativeDependencyName = 'react-native';
const rootPath = path.join(__dirname, '../../..');

describe('generateCode', () => {
  afterEach(() => {
    jest.resetModules();
    jest.resetAllMocks();
  });

  it('executeNodes with the right arguments', () => {
    // Define variables and expected values
    const iosOutputDir = 'app/ios/build/generated/ios';
    const library = {config: {name: 'library', type: 'all'}};
    const tmpDir = 'tmp';
    const node = 'usr/bin/node';
    const pathToSchema = 'app/build/schema.json';
    const rnRoot = path.join(__dirname, '../..');
    const libraryTypeArg = 'all';

    const tmpOutputDir = path.join(tmpDir, 'out');

    // mock used functions
    jest.spyOn(fs, 'mkdirSync').mockImplementation();
    jest.spyOn(child_process, 'execSync').mockImplementation();
<<<<<<< HEAD
    jest.spyOn(child_process, 'execFileSync').mockImplementation(); // [macOS]

    underTest._generateCode(iosOutputDir, library, tmpDir, node, pathToSchema);

    // [macOS Refactor test since we call `execFileSync` on top of `execSync`
=======
    jest.spyOn(child_process, 'execFileSync').mockImplementation();

    underTest._generateCode(iosOutputDir, library, tmpDir, node, pathToSchema);

>>>>>>> ea85b313
    expect(child_process.execFileSync).toHaveBeenCalledTimes(1);
    expect(child_process.execFileSync).toHaveBeenNthCalledWith(1, node, [
      `${path.join(rnRoot, 'generate-specs-cli.js')}`,
      '--platform',
      'ios',
      '--schemaPath',
      pathToSchema,
      '--outputDir',
<<<<<<< HEAD
      tmpOutDir,
      '--libraryName',
      library.config.name,
      '--libraryType',
      libraryType,
=======
      tmpOutputDir,
      '--libraryName',
      library.config.name,
      '--libraryType',
      libraryTypeArg,
>>>>>>> ea85b313
    ]);
    expect(child_process.execSync).toHaveBeenCalledTimes(1);
    expect(child_process.execSync).toHaveBeenNthCalledWith(
      1,
<<<<<<< HEAD
      `cp -R ${tmpOutDir}/* ${iosOutputDir}`,
=======
      `cp -R ${tmpOutputDir}/* "${iosOutputDir}"`,
>>>>>>> ea85b313
    );
    // macOS]

    expect(fs.mkdirSync).toHaveBeenCalledTimes(2);
    expect(fs.mkdirSync).toHaveBeenNthCalledWith(1, tmpOutputDir, {
      recursive: true,
    });
    expect(fs.mkdirSync).toHaveBeenNthCalledWith(2, iosOutputDir, {
      recursive: true,
    });
  });
});

describe('extractLibrariesFromJSON', () => {
  it('throws if in react-native and no dependencies found', () => {
    let libraries = [];
    let configFile = {};
    expect(() => {
      underTest._extractLibrariesFromJSON(
        configFile,
        libraries,
        codegenConfigKey,
      );
    }).toThrow();
  });

  it('it skips if not into react-native and no dependencies found', () => {
    let libraries = [];
    let configFile = {};

    underTest._extractLibrariesFromJSON(
      configFile,
      libraries,
      codegenConfigKey,
      'some-node-module',
      'node_modules/some',
    );
    expect(libraries.length).toBe(0);
  });

  it('extracts a single dependency when config has no libraries', () => {
    let libraries = [];
    let configFile = fixtures.noLibrariesConfigFile;
    underTest._extractLibrariesFromJSON(
      configFile,
      libraries,
      codegenConfigKey,
      'my-app',
      '.',
    );
    expect(libraries.length).toBe(1);
    expect(libraries[0]).toEqual({
      library: 'my-app',
      config: {
        name: 'AppModules',
        type: 'all',
        jsSrcsDir: '.',
      },
      libraryPath: '.',
    });
  });

  it("extract codegenConfig when it's empty", () => {
    const configFile = {codegenConfig: {libraries: []}};
    let libraries = [];
    underTest._extractLibrariesFromJSON(
      configFile,
      codegenConfigKey,
      libraries,
      reactNativeDependencyName,
      rootPath,
    );
    expect(libraries.length).toBe(0);
  });

  it('extract codegenConfig when dependency is one', () => {
    const configFile = fixtures.singleLibraryCodegenConfig;
    let libraries = [];
    underTest._extractLibrariesFromJSON(
      configFile,
      libraries,
      codegenConfigKey,
      reactNativeDependencyName,
      rootPath,
    );
    expect(libraries.length).toBe(1);
    expect(libraries[0]).toEqual({
      library: reactNativeDependencyName,
      config: {
        name: 'react-native',
        type: 'all',
        jsSrcsDir: '.',
      },
      libraryPath: rootPath,
    });
  });

  it('extract codegenConfig with multiple dependencies', () => {
    const configFile = fixtures.multipleLibrariesCodegenConfig;
    const myDependency = 'my-dependency';
    const myDependencyPath = path.join(__dirname, myDependency);
    let libraries = [];
    underTest._extractLibrariesFromJSON(
      configFile,
      libraries,
      codegenConfigKey,
      myDependency,
      myDependencyPath,
    );
    expect(libraries.length).toBe(3);
    expect(libraries[0]).toEqual({
      library: myDependency,
      config: {
        name: 'react-native',
        type: 'all',
        jsSrcsDir: '.',
      },
      libraryPath: myDependencyPath,
    });
    expect(libraries[1]).toEqual({
      library: myDependency,
      config: {
        name: 'my-component',
        type: 'components',
        jsSrcsDir: 'component/js',
      },
      libraryPath: myDependencyPath,
    });
    expect(libraries[2]).toEqual({
      library: myDependency,
      config: {
        name: 'my-module',
        type: 'module',
        jsSrcsDir: 'module/js',
      },
      libraryPath: myDependencyPath,
    });
  });
});

describe('findCodegenEnabledLibraries', () => {
  const mock = require('mock-fs');
  const {
    _findCodegenEnabledLibraries: findCodegenEnabledLibraries,
  } = require('../generate-artifacts-executor');

  afterEach(() => {
    mock.restore();
  });

  it('returns libraries defined in react-native.config.js', () => {
    const projectDir = path.join(__dirname, '../../../../test-project');
    const baseCodegenConfigFileDir = path.join(__dirname, '../../..');
    const baseCodegenConfigFilePath = path.join(
      baseCodegenConfigFileDir,
      'package.json',
    );

    mock({
      [baseCodegenConfigFilePath]: `
      {
        "codegenConfig": {}
      }
      `,
      [projectDir]: {
        app: {
          'package.json': `{
            "name": "my-app"
          }`,
          'react-native.config.js': '',
        },
        'library-foo': {
          'package.json': `{
            "name": "react-native-foo",
            "codegenConfig": {
              "name": "RNFooSpec",
              "type": "modules",
              "jsSrcsDir": "src"
            }
          }`,
        },
      },
    });

    jest.mock(path.join(projectDir, 'app', 'react-native.config.js'), () => ({
      dependencies: {
        'react-native-foo': {
          root: path.join(projectDir, 'library-foo'),
        },
        'react-native-bar': {
          root: path.join(projectDir, 'library-bar'),
        },
      },
    }));

    const libraries = findCodegenEnabledLibraries(
      `${projectDir}/app`,
      baseCodegenConfigFileDir,
      `package.json`,
      'codegenConfig',
    );

    expect(libraries).toEqual([
      {
        library: 'react-native',
        config: {},
        libraryPath: baseCodegenConfigFileDir,
      },
      {
        library: 'react-native-foo',
        config: {name: 'RNFooSpec', type: 'modules', jsSrcsDir: 'src'},
        libraryPath: path.join(projectDir, 'library-foo'),
      },
    ]);
  });
});

describe('delete empty files and folders', () => {
  beforeEach(() => {
    jest.resetModules();
  });

  it('when path is empty file, deletes it', () => {
    const targetFilepath = 'my-file.txt';
    let statSyncInvocationCount = 0;
    let rmSyncInvocationCount = 0;
    let rmdirSyncInvocationCount = 0;
    jest.mock('fs', () => ({
      statSync: filepath => {
        statSyncInvocationCount += 1;
        expect(filepath).toBe(targetFilepath);
        return {
          isFile: () => {
            return true;
          },
          size: 0,
        };
      },
      rmSync: filepath => {
        rmSyncInvocationCount += 1;
        expect(filepath).toBe(targetFilepath);
      },
      rmdirSync: filepath => {
        rmdirSyncInvocationCount += 1;
      },
    }));

    underTest._cleanupEmptyFilesAndFolders(targetFilepath);
    expect(statSyncInvocationCount).toBe(1);
    expect(rmSyncInvocationCount).toBe(1);
    expect(rmdirSyncInvocationCount).toBe(0);
  });

  it('when path is not an empty file, does nothing', () => {
    const targetFilepath = 'my-file.txt';
    const size = 128;

    let statSyncInvocationCount = 0;
    let rmSyncInvocationCount = 0;
    let rmdirSyncInvocationCount = 0;

    jest.mock('fs', () => ({
      statSync: filepath => {
        statSyncInvocationCount += 1;
        expect(filepath).toBe(targetFilepath);
        return {
          isFile: () => {
            return true;
          },
          size: size,
        };
      },
      rmSync: filepath => {
        rmSyncInvocationCount += 1;
      },
      rmdirSync: filepath => {
        rmdirSyncInvocationCount += 1;
      },
    }));

    underTest._cleanupEmptyFilesAndFolders(targetFilepath);
    expect(statSyncInvocationCount).toBe(1);
    expect(rmSyncInvocationCount).toBe(0);
    expect(rmdirSyncInvocationCount).toBe(0);
  });

  it("when path is folder and it's empty, removes it", () => {
    const targetFolder = 'build';
    const content = [];

    let statSyncInvocationCount = 0;
    let readdirInvocationCount = 0;
    let rmSyncInvocationCount = 0;
    let rmdirSyncInvocationCount = 0;

    jest.mock('fs', () => ({
      statSync: filepath => {
        statSyncInvocationCount += 1;
        expect(filepath).toBe(targetFolder);
        return {
          isFile: () => {
            return false;
          },
        };
      },
      rmSync: filepath => {
        rmSyncInvocationCount += 1;
      },
      rmdirSync: filepath => {
        rmdirSyncInvocationCount += 1;
        expect(filepath).toBe(targetFolder);
      },
      readdirSync: filepath => {
        readdirInvocationCount += 1;
        return content;
      },
    }));

    underTest._cleanupEmptyFilesAndFolders(targetFolder);
    expect(statSyncInvocationCount).toBe(1);
    expect(readdirInvocationCount).toBe(2);
    expect(rmSyncInvocationCount).toBe(0);
    expect(rmdirSyncInvocationCount).toBe(1);
  });

  it("when path is folder and it's not empty, removes only empty folders and files", () => {
    const targetFolder = 'build';
    const content = ['emptyFolder', 'emptyFile', 'notEmptyFile'];

    const files = [
      path.normalize('build/emptyFile'),
      path.normalize('build/notEmptyFile'),
    ];

    const emptyContent = [];
    let fileSizes = {};
    fileSizes[path.normalize('build/emptyFile')] = 0;
    fileSizes[path.normalize('build/notEmptyFile')] = 32;

    let statSyncInvocation = [];
    let rmSyncInvocation = [];
    let rmdirSyncInvocation = [];
    let readdirInvocation = [];

    jest.mock('fs', () => ({
      statSync: filepath => {
        statSyncInvocation.push(filepath);

        return {
          isFile: () => {
            return files.includes(filepath);
          },
          size: fileSizes[filepath],
        };
      },
      rmSync: filepath => {
        rmSyncInvocation.push(filepath);
      },
      rmdirSync: filepath => {
        rmdirSyncInvocation.push(filepath);
      },
      readdirSync: filepath => {
        readdirInvocation.push(filepath);
        return filepath === targetFolder ? content : emptyContent;
      },
    }));

    underTest._cleanupEmptyFilesAndFolders(targetFolder);
    expect(statSyncInvocation).toEqual([
      path.normalize('build'),
      path.normalize('build/emptyFolder'),
      path.normalize('build/emptyFile'),
      path.normalize('build/notEmptyFile'),
    ]);
    expect(readdirInvocation).toEqual([
      path.normalize('build'),
      path.normalize('build/emptyFolder'),
      path.normalize('build/emptyFolder'),
      path.normalize('build'),
    ]);
    expect(rmSyncInvocation).toEqual([path.normalize('build/emptyFile')]);
    expect(rmdirSyncInvocation).toEqual([path.normalize('build/emptyFolder')]);
  });

  it('when path is folder and it contains only empty folders, removes everything', () => {
    const targetFolder = 'build';
    const content = ['emptyFolder1', 'emptyFolder2'];
    const emptyContent = [];

    let statSyncInvocation = [];
    let rmSyncInvocation = [];
    let rmdirSyncInvocation = [];
    let readdirInvocation = [];

    jest.mock('fs', () => ({
      statSync: filepath => {
        statSyncInvocation.push(filepath);

        return {
          isFile: () => {
            return false;
          },
        };
      },
      rmSync: filepath => {
        rmSyncInvocation.push(filepath);
      },
      rmdirSync: filepath => {
        rmdirSyncInvocation.push(filepath);
      },
      readdirSync: filepath => {
        readdirInvocation.push(filepath);
        return filepath === targetFolder
          ? content.filter(
              element =>
                !rmdirSyncInvocation.includes(path.join(targetFolder, element)),
            )
          : emptyContent;
      },
    }));

    underTest._cleanupEmptyFilesAndFolders(targetFolder);
    expect(statSyncInvocation).toEqual([
      path.normalize('build'),
      path.normalize('build/emptyFolder1'),
      path.normalize('build/emptyFolder2'),
    ]);
    expect(readdirInvocation).toEqual([
      path.normalize('build'),
      path.normalize('build/emptyFolder1'),
      path.normalize('build/emptyFolder1'),
      path.normalize('build/emptyFolder2'),
      path.normalize('build/emptyFolder2'),
      path.normalize('build'),
    ]);
    expect(rmSyncInvocation).toEqual([]);
    expect(rmdirSyncInvocation).toEqual([
      path.normalize('build/emptyFolder1'),
      path.normalize('build/emptyFolder2'),
      path.normalize('build'),
    ]);
  });
});<|MERGE_RESOLUTION|>--- conflicted
+++ resolved
@@ -41,18 +41,10 @@
     // mock used functions
     jest.spyOn(fs, 'mkdirSync').mockImplementation();
     jest.spyOn(child_process, 'execSync').mockImplementation();
-<<<<<<< HEAD
-    jest.spyOn(child_process, 'execFileSync').mockImplementation(); // [macOS]
+    jest.spyOn(child_process, 'execFileSync').mockImplementation();
 
     underTest._generateCode(iosOutputDir, library, tmpDir, node, pathToSchema);
 
-    // [macOS Refactor test since we call `execFileSync` on top of `execSync`
-=======
-    jest.spyOn(child_process, 'execFileSync').mockImplementation();
-
-    underTest._generateCode(iosOutputDir, library, tmpDir, node, pathToSchema);
-
->>>>>>> ea85b313
     expect(child_process.execFileSync).toHaveBeenCalledTimes(1);
     expect(child_process.execFileSync).toHaveBeenNthCalledWith(1, node, [
       `${path.join(rnRoot, 'generate-specs-cli.js')}`,
@@ -61,30 +53,17 @@
       '--schemaPath',
       pathToSchema,
       '--outputDir',
-<<<<<<< HEAD
-      tmpOutDir,
-      '--libraryName',
-      library.config.name,
-      '--libraryType',
-      libraryType,
-=======
       tmpOutputDir,
       '--libraryName',
       library.config.name,
       '--libraryType',
       libraryTypeArg,
->>>>>>> ea85b313
     ]);
     expect(child_process.execSync).toHaveBeenCalledTimes(1);
     expect(child_process.execSync).toHaveBeenNthCalledWith(
       1,
-<<<<<<< HEAD
-      `cp -R ${tmpOutDir}/* ${iosOutputDir}`,
-=======
       `cp -R ${tmpOutputDir}/* "${iosOutputDir}"`,
->>>>>>> ea85b313
-    );
-    // macOS]
+    );
 
     expect(fs.mkdirSync).toHaveBeenCalledTimes(2);
     expect(fs.mkdirSync).toHaveBeenNthCalledWith(1, tmpOutputDir, {
