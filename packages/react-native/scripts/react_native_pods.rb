# Copyright (c) Meta Platforms, Inc. and affiliates.
#
# This source code is licensed under the MIT license found in the
# LICENSE file in the root directory of this source tree.

require 'json'
require 'open3'
require 'pathname'
require_relative './react_native_pods_utils/script_phases.rb'
require_relative './cocoapods/jsengine.rb'
require_relative './cocoapods/flipper.rb'
require_relative './cocoapods/fabric.rb'
require_relative './cocoapods/codegen.rb'
require_relative './cocoapods/codegen_utils.rb'
require_relative './cocoapods/utils.rb'
require_relative './cocoapods/new_architecture.rb'
require_relative './cocoapods/local_podspec_patch.rb'
require_relative './cocoapods/runtime.rb'
require_relative './cocoapods/helpers.rb'

$CODEGEN_OUTPUT_DIR = 'build/generated/ios'
$CODEGEN_COMPONENT_DIR = 'react/renderer/components'
$CODEGEN_MODULE_DIR = '.'
$FOLLY_VERSION = '2022.05.16.00'

$START_TIME = Time.now.to_i

# `@react-native-community/cli-platform-ios/native_modules` defines
# use_native_modules. We use node to resolve its path to allow for
# different packager and workspace setups. This is reliant on
# `@react-native-community/cli-platform-ios` being a direct dependency
# of `react-native`.
require Pod::Executable.execute_command('node', ['-p',
  'require.resolve(
    "@react-native-community/cli-platform-ios/native_modules.rb",
    {paths: [process.argv[1]]},
  )', __dir__]).strip


def min_ios_version_supported
  return Helpers::Constants.min_ios_version_supported
end

# This function returns the min supported OS versions supported by React Native
# By using this function, you won't have to manually change your Podfile
# when we change the minimum version supported by the framework.
def min_supported_versions
  return  { :ios => min_ios_version_supported }
end

# This function prepares the project for React Native, before processing
# all the target exposed by the framework.
def prepare_react_native_project!
  # Temporary solution to suppress duplicated GUID error.
  # Can be removed once we move to generate files outside pod install.
  install! 'cocoapods', :deterministic_uuids => false

  ReactNativePodsUtils.create_xcode_env_if_missing
end

# Function that setup all the react native dependencies
# 
# Parameters
# - path: path to react_native installation.
# - fabric_enabled: whether fabric should be enabled or not.
# - new_arch_enabled: whether the new architecture should be enabled or not.
# - :production [DEPRECATED] whether the dependencies must be installed to target a Debug or a Release build.
# - hermes_enabled: whether Hermes should be enabled or not.
# - flipper_configuration: The configuration to use for flipper.
# - app_path: path to the React Native app. Required by the New Architecture.
# - config_file_dir: directory of the `package.json` file, required by the New Architecture.
# - ios_folder: the folder where the iOS code base lives. For a template app, it is `ios`, the default. For RNTester, it is `.`.
def use_react_native! (
  path: "../node_modules/react-native",
  fabric_enabled: false,
  new_arch_enabled: NewArchitectureHelper.new_arch_enabled,
  production: false, # deprecated
  hermes_enabled: ENV['USE_HERMES'] && ENV['USE_HERMES'] == '0' ? false : true,
  flipper_configuration: FlipperConfiguration.disabled,
  app_path: '..',
  config_file_dir: '',
  ios_folder: 'ios'
)

  # Set the app_path as env variable so the podspecs can access it.
  ENV['APP_PATH'] = app_path
  ENV['REACT_NATIVE_PATH'] = path

  # Current target definition is provided by Cocoapods and it refers to the target
  # that has invoked the `use_react_native!` function.
  ReactNativePodsUtils.detect_use_frameworks(current_target_definition)

  CodegenUtils.clean_up_build_folder(path, app_path, ios_folder, $CODEGEN_OUTPUT_DIR)

  # We are relying on this flag also in third parties libraries to proper install dependencies.
  # Better to rely and enable this environment flag if the new architecture is turned on using flags.
  relative_path_from_current = Pod::Config.instance.installation_root.relative_path_from(Pathname.pwd)
  react_native_version = NewArchitectureHelper.extract_react_native_version(File.join(relative_path_from_current, path))
  ENV['RCT_NEW_ARCH_ENABLED'] = NewArchitectureHelper.compute_new_arch_enabled(new_arch_enabled, react_native_version)

  fabric_enabled = fabric_enabled || NewArchitectureHelper.new_arch_enabled
  ENV['RCT_FABRIC_ENABLED'] = fabric_enabled ? "1" : "0"
  ENV['USE_HERMES'] = hermes_enabled ? "1" : "0"

  prefix = path

  ReactNativePodsUtils.warn_if_not_on_arm64()

  # The Pods which should be included in all projects
  pod 'FBLazyVector', :path => "#{prefix}/Libraries/FBLazyVector"
  pod 'FBReactNativeSpec', :path => "#{prefix}/React/FBReactNativeSpec" if !NewArchitectureHelper.new_arch_enabled
  pod 'RCTRequired', :path => "#{prefix}/Libraries/RCTRequired"
  pod 'RCTTypeSafety', :path => "#{prefix}/Libraries/TypeSafety", :modular_headers => true
  pod 'React', :path => "#{prefix}/"
  pod 'React-Core', :path => "#{prefix}/"
  pod 'React-CoreModules', :path => "#{prefix}/React/CoreModules"
  pod 'React-RCTAppDelegate', :path => "#{prefix}/Libraries/AppDelegate"
  pod 'React-RCTActionSheet', :path => "#{prefix}/Libraries/ActionSheetIOS"
  pod 'React-RCTAnimation', :path => "#{prefix}/Libraries/NativeAnimation"
  pod 'React-RCTBlob', :path => "#{prefix}/Libraries/Blob"
  pod 'React-RCTImage', :path => "#{prefix}/Libraries/Image"
  pod 'React-RCTLinking', :path => "#{prefix}/Libraries/LinkingIOS"
  pod 'React-RCTNetwork', :path => "#{prefix}/Libraries/Network"
  pod 'React-RCTSettings', :path => "#{prefix}/Libraries/Settings"
  pod 'React-RCTText', :path => "#{prefix}/Libraries/Text"
  pod 'React-RCTVibration', :path => "#{prefix}/Libraries/Vibration"
  pod 'React-Core/RCTWebSocket', :path => "#{prefix}/"
  pod 'React-rncore', :path => "#{prefix}/ReactCommon"
  pod 'React-cxxreact', :path => "#{prefix}/ReactCommon/cxxreact"
  pod 'React-debug', :path => "#{prefix}/ReactCommon/react/debug"
  pod 'React-utils', :path => "#{prefix}/ReactCommon/react/utils"
  pod 'React-Mapbuffer', :path => "#{prefix}/ReactCommon"
  pod 'React-jserrorhandler', :path => "#{prefix}/ReactCommon/jserrorhandler"
  pod "React-nativeconfig", :path => "#{prefix}/ReactCommon"

  if hermes_enabled
    setup_hermes!(:react_native_path => prefix)
  else
    setup_jsc!(:react_native_path => prefix, :fabric_enabled => fabric_enabled)
  end

  pod 'React-jsiexecutor', :path => "#{prefix}/ReactCommon/jsiexecutor"
  pod 'React-jsinspector', :path => "#{prefix}/ReactCommon/jsinspector-modern"

  pod 'React-callinvoker', :path => "#{prefix}/ReactCommon/callinvoker"
  pod 'React-runtimeexecutor', :path => "#{prefix}/ReactCommon/runtimeexecutor"
  pod 'React-runtimescheduler', :path => "#{prefix}/ReactCommon/react/renderer/runtimescheduler"
  pod 'React-rendererdebug', :path => "#{prefix}/ReactCommon/react/renderer/debug"
  pod 'React-perflogger', :path => "#{prefix}/ReactCommon/reactperflogger"
  pod 'React-logger', :path => "#{prefix}/ReactCommon/logger"
  pod 'ReactCommon/turbomodule/core', :path => "#{prefix}/ReactCommon", :modular_headers => true
  pod 'React-NativeModulesApple', :path => "#{prefix}/ReactCommon/react/nativemodule/core/platform/ios", :modular_headers => true
  pod 'Yoga', :path => "#{prefix}/ReactCommon/yoga", :modular_headers => true

  pod 'DoubleConversion', :podspec => "#{prefix}/third-party-podspecs/DoubleConversion.podspec"
  pod 'glog', :podspec => "#{prefix}/third-party-podspecs/glog.podspec"
  pod 'boost', :podspec => "#{prefix}/third-party-podspecs/boost.podspec"
  pod 'RCT-Folly', :podspec => "#{prefix}/third-party-podspecs/RCT-Folly.podspec", :modular_headers => true

  run_codegen!(
    app_path,
    config_file_dir,
    :new_arch_enabled => NewArchitectureHelper.new_arch_enabled,
    :disable_codegen => ENV['DISABLE_CODEGEN'] == '1',
    :react_native_path => prefix,
    :fabric_enabled => fabric_enabled,
    :hermes_enabled => hermes_enabled,
    :codegen_output_dir => $CODEGEN_OUTPUT_DIR,
    :package_json_file => File.join(__dir__, "..", "package.json"),
    :folly_version => $FOLLY_VERSION
  )

  pod 'React-Codegen', :path => $CODEGEN_OUTPUT_DIR, :modular_headers => true

  # Always need fabric to access the RCTSurfacePresenterBridgeAdapter which allow to enable the RuntimeScheduler
  # If the New Arch is turned off, we will use the Old Renderer, though.
  # RNTester always installed Fabric, this change is required to make the template work.
  setup_fabric!(:react_native_path => prefix)
  checkAndGenerateEmptyThirdPartyProvider!(prefix, NewArchitectureHelper.new_arch_enabled)

  if !fabric_enabled
    relative_installation_root = Pod::Config.instance.installation_root.relative_path_from(Pathname.pwd)
    build_codegen!(prefix, relative_installation_root)
  end

  if NewArchitectureHelper.new_arch_enabled
    setup_bridgeless!(:react_native_path => prefix, :use_hermes => hermes_enabled)
  end

  # Flipper now build in Release mode but it is not linked to the Release binary (as specified by the Configuration option)
  if flipper_configuration.flipper_enabled
    install_flipper_dependencies(prefix)
    use_flipper_pods(flipper_configuration.versions, :configurations => flipper_configuration.configurations)
  end

  pods_to_update = LocalPodspecPatch.pods_to_update(:react_native_path => prefix)
  if !pods_to_update.empty?
    if Pod::Lockfile.public_instance_methods.include?(:detect_changes_with_podfile)
      Pod::Lockfile.prepend(LocalPodspecPatch)
    else
      Pod::UI.warn "Automatically updating #{pods_to_update.join(", ")} has failed, please run `pod update #{pods_to_update.join(" ")} --no-repo-update` manually to fix the issue."
    end
  end
end

# Getter to retrieve the folly flags in case contributors need to apply them manually.
#
# Returns: the folly compiler flags
def folly_flags()
  return NewArchitectureHelper.folly_compiler_flags
end

# This function can be used by library developer to prepare their modules for the New Architecture.
# It passes the Folly Flags to the module, it configures the search path and installs some New Architecture specific dependencies.
#
# Parameters:
# - spec: The spec that has to be configured with the New Architecture code
# - new_arch_enabled: Whether the module should install dependencies for the new architecture
def install_modules_dependencies(spec, new_arch_enabled: NewArchitectureHelper.new_arch_enabled)
  NewArchitectureHelper.install_modules_dependencies(spec, new_arch_enabled, $FOLLY_VERSION)
end

# It returns the default flags.
# deprecated.
def get_default_flags()
  warn 'get_default_flags is deprecated. Please remove the keys from the `use_react_native!` function'
  warn 'if you are using the default already and pass the value you need in case you don\'t want the default'
  return ReactNativePodsUtils.get_default_flags()
end

# It installs the flipper dependencies into the project.
#
# Parameters
# - versions: a dictionary of Flipper Library -> Versions that can be used to customize which version of Flipper to install.
# - configurations: an array of configuration where to install the dependencies.
def use_flipper!(versions = {}, configurations: ['Debug'])
  Pod::UI.warn "use_flipper is deprecated, use the flipper_configuration option in the use_react_native function"
  use_flipper_pods(versions, :configurations => configurations)
end

# Function that executes after React Native has been installed to configure some flags and build settings.
#
# Parameters
# - installer: the Cocoapod object that allows to customize the project.
# - react_native_path: path to React Native.
# - mac_catalyst_enabled: whether we are running the Pod on a Mac Catalyst project or not.
# - enable_hermes_profiler: whether the hermes profiler should be turned on in Release mode
def react_native_post_install(
  installer,
  react_native_path = "../node_modules/react-native",
  mac_catalyst_enabled: false
)
  ReactNativePodsUtils.turn_off_resource_bundle_react_core(installer)

  ReactNativePodsUtils.apply_mac_catalyst_patches(installer) if mac_catalyst_enabled

  if ReactNativePodsUtils.has_pod(installer, 'Flipper')
    flipper_post_install(installer)
  end

  fabric_enabled = ReactNativePodsUtils.has_pod(installer, 'React-Fabric')
  hermes_enabled = ReactNativePodsUtils.has_pod(installer, "React-hermes")

  if hermes_enabled
    ReactNativePodsUtils.set_gcc_preprocessor_definition_for_React_hermes(installer)
    ReactNativePodsUtils.exclude_i386_architecture_while_using_hermes(installer)
  end

  ReactNativePodsUtils.fix_library_search_paths(installer)
  ReactNativePodsUtils.update_search_paths(installer)
  ReactNativePodsUtils.set_use_hermes_build_setting(installer, hermes_enabled)
  ReactNativePodsUtils.set_node_modules_user_settings(installer, react_native_path)
  ReactNativePodsUtils.apply_flags_for_fabric(installer, fabric_enabled: fabric_enabled)
  ReactNativePodsUtils.apply_xcode_15_patch(installer)
  ReactNativePodsUtils.apply_ats_config(installer)
  ReactNativePodsUtils.updateIphoneOSDeploymentTarget(installer)

  NewArchitectureHelper.set_clang_cxx_language_standard_if_needed(installer)
  NewArchitectureHelper.modify_flags_for_new_architecture(installer, NewArchitectureHelper.new_arch_enabled)


  Pod::UI.puts "Pod install took #{Time.now.to_i - $START_TIME} [s] to run".green
end

# === LEGACY METHOD ===
# We need to keep this while we continue to support the old architecture.
# =====================
def use_react_native_codegen!(spec, options={})
  return if NewArchitectureHelper.new_arch_enabled
  # TODO: Once the new codegen approach is ready for use, we should output a warning here to let folks know to migrate.

  # The prefix to react-native
  react_native_path = options[:react_native_path] ||= ".."

  # Library name (e.g. FBReactNativeSpec)
  library_name = options[:library_name] ||= "#{spec.name.gsub('_','-').split('-').collect(&:capitalize).join}Spec"
  Pod::UI.puts "[Codegen] Found #{library_name}"

  relative_installation_root = Pod::Config.instance.installation_root.relative_path_from(Pathname.pwd)
  output_dir = options[:output_dir] ||= $CODEGEN_OUTPUT_DIR
  output_dir_module = "#{output_dir}/#{$CODEGEN_MODULE_DIR}"
  output_dir_component = "#{output_dir}/#{$CODEGEN_COMPONENT_DIR}"

  codegen_config = {
    "modules" => {
      :js_srcs_pattern => "Native*.js",
      :generated_dir => "#{relative_installation_root}/#{output_dir_module}/#{library_name}",
      :generated_files => [
        "#{library_name}.h",
        "#{library_name}-generated.mm"
      ]
    },
    "components" => {
      :js_srcs_pattern => "*NativeComponent.js",
      :generated_dir => "#{relative_installation_root}/#{output_dir_component}/#{library_name}",
      :generated_files => [
        "ComponentDescriptors.h",
        "EventEmitters.cpp",
        "EventEmitters.h",
        "Props.cpp",
        "Props.h",
        "States.cpp",
        "States.h",
        "RCTComponentViewHelpers.h",
        "ShadowNodes.cpp",
        "ShadowNodes.h"
      ]
    }
  }

  # The path to JavaScript files
  js_srcs_dir = options[:js_srcs_dir] ||= "./"
  library_type = options[:library_type]

  if library_type
    if !codegen_config[library_type]
      raise "[Codegen] invalid library_type: #{library_type}. Check your podspec to make sure it's set to 'modules' or 'components'. Removing the option will generate files for both"
    end
    js_srcs_pattern = codegen_config[library_type][:js_srcs_pattern]
  end

  if library_type
    generated_dirs = [ codegen_config[library_type][:generated_dir] ]
    generated_files = codegen_config[library_type][:generated_files].map { |filename| "#{codegen_config[library_type][:generated_dir]}/#{filename}" }
  else
    generated_dirs = [ codegen_config["modules"][:generated_dir], codegen_config["components"][:generated_dir] ]
    generated_files = codegen_config["modules"][:generated_files].map { |filename| "#{codegen_config["modules"][:generated_dir]}/#{filename}" }
    generated_files = generated_files.concat(codegen_config["components"][:generated_files].map { |filename| "#{codegen_config["components"][:generated_dir]}/#{filename}" })
  end

  if js_srcs_pattern
    file_list = `find #{js_srcs_dir} -type f -name #{js_srcs_pattern}`.split("\n").sort
    input_files = file_list.map { |filename| "${PODS_TARGET_SRCROOT}/#{filename}" }
  else
    input_files = [ js_srcs_dir ]
  end

  # Prepare filesystem by creating empty files that will be picked up as references by CocoaPods.
  prepare_command = "mkdir -p #{generated_dirs.join(" ")} && touch -a #{generated_files.join(" ")}"
  system(prepare_command) # Always run prepare_command when a podspec uses the codegen, as CocoaPods may skip invoking this command in certain scenarios. Replace with pre_integrate_hook after updating to CocoaPods 1.11
  spec.prepare_command = prepare_command

  env_files = ["$PODS_ROOT/../.xcode.env.local", "$PODS_ROOT/../.xcode.env"]

  spec.script_phase = {
    :name => 'Generate Specs',
    :input_files => input_files + env_files, # This also needs to be relative to Xcode
    :output_files => ["${DERIVED_FILE_DIR}/codegen-#{library_name}.log"].concat(generated_files.map { |filename| "${PODS_TARGET_SRCROOT}/#{filename}"} ),
    # The final generated files will be created when this script is invoked at Xcode build time.
    :script => get_script_phases_no_codegen_discovery(
      react_native_path: react_native_path,
      codegen_output_dir: output_dir,
      codegen_module_dir: output_dir_module,
      codegen_component_dir: output_dir_component,
      library_name: library_name,
      library_type: library_type,
      js_srcs_pattern: js_srcs_pattern,
      js_srcs_dir: js_srcs_dir,
      file_list: file_list
    ),
    :execution_position => :before_compile,
    :show_env_vars_in_log => true
  }
<<<<<<< HEAD
end

# This provides a post_install workaround for build issues related Xcode 12.5 and Apple Silicon (M1) machines.
# Call this in the app's main Podfile's post_install hook.
# See https://github.com/facebook/react-native/issues/31480#issuecomment-902912841 for more context.
# Actual fix was authored by https://github.com/mikehardy.
# New app template will call this for now until the underlying issue is resolved.
def __apply_Xcode_12_5_M1_post_install_workaround(installer)
  # Flipper podspecs are still targeting an older iOS deployment target, and may cause an error like:
  #   "error: thread-local storage is not supported for the current target"
  # The most reliable known workaround is to bump iOS deployment target to match react-native (iOS 11 now).
  installer.pods_project.targets.each do |target|
    target.build_configurations.each do |config|
      # ensure IPHONEOS_DEPLOYMENT_TARGET is at least 11.0
      deployment_target = config.build_settings['IPHONEOS_DEPLOYMENT_TARGET'].to_f
      should_upgrade = deployment_target < 11.0 && deployment_target != 0.0
      if should_upgrade
        config.build_settings['IPHONEOS_DEPLOYMENT_TARGET'] = '11.0'
      end
    end
  end

  # But... doing so caused another issue in Flipper:
  #   "Time.h:52:17: error: typedef redefinition with different types"
  # We need to make a patch to RCT-Folly - remove the `__IPHONE_OS_VERSION_MIN_REQUIRED` check.
  # See https://github.com/facebook/flipper/issues/834 for more details.
  time_header = "#{Pod::Config.instance.installation_root.to_s}/Pods/RCT-Folly/folly/portability/Time.h"
  `sed -i -e  $'s/VERSION_MIN_REQUIRED </VERSION_MIN_REQUIRED >=/' #{time_header}`
=======
>>>>>>> ea85b313
end<|MERGE_RESOLUTION|>--- conflicted
+++ resolved
@@ -41,11 +41,21 @@
   return Helpers::Constants.min_ios_version_supported
 end
 
+# [macOS
+def min_macos_version_supported
+  return Helpers::Constants.min_macos_version_supported
+end
+# macOS]
+
+def min_supported_versions
+return  { :ios => min_ios_version_supported, :osx => min_macos_version_supported } # [macOS]
+end
+
 # This function returns the min supported OS versions supported by React Native
 # By using this function, you won't have to manually change your Podfile
 # when we change the minimum version supported by the framework.
 def min_supported_versions
-  return  { :ios => min_ios_version_supported }
+  return  { :ios => min_ios_version_supported, :osx => '10.15'} # [macOS]
 end
 
 # This function prepares the project for React Native, before processing
@@ -273,7 +283,7 @@
   ReactNativePodsUtils.apply_flags_for_fabric(installer, fabric_enabled: fabric_enabled)
   ReactNativePodsUtils.apply_xcode_15_patch(installer)
   ReactNativePodsUtils.apply_ats_config(installer)
-  ReactNativePodsUtils.updateIphoneOSDeploymentTarget(installer)
+  ReactNativePodsUtils.updateOSDeploymentTarget(installer) # [macOS]
 
   NewArchitectureHelper.set_clang_cxx_language_standard_if_needed(installer)
   NewArchitectureHelper.modify_flags_for_new_architecture(installer, NewArchitectureHelper.new_arch_enabled)
@@ -381,35 +391,4 @@
     :execution_position => :before_compile,
     :show_env_vars_in_log => true
   }
-<<<<<<< HEAD
-end
-
-# This provides a post_install workaround for build issues related Xcode 12.5 and Apple Silicon (M1) machines.
-# Call this in the app's main Podfile's post_install hook.
-# See https://github.com/facebook/react-native/issues/31480#issuecomment-902912841 for more context.
-# Actual fix was authored by https://github.com/mikehardy.
-# New app template will call this for now until the underlying issue is resolved.
-def __apply_Xcode_12_5_M1_post_install_workaround(installer)
-  # Flipper podspecs are still targeting an older iOS deployment target, and may cause an error like:
-  #   "error: thread-local storage is not supported for the current target"
-  # The most reliable known workaround is to bump iOS deployment target to match react-native (iOS 11 now).
-  installer.pods_project.targets.each do |target|
-    target.build_configurations.each do |config|
-      # ensure IPHONEOS_DEPLOYMENT_TARGET is at least 11.0
-      deployment_target = config.build_settings['IPHONEOS_DEPLOYMENT_TARGET'].to_f
-      should_upgrade = deployment_target < 11.0 && deployment_target != 0.0
-      if should_upgrade
-        config.build_settings['IPHONEOS_DEPLOYMENT_TARGET'] = '11.0'
-      end
-    end
-  end
-
-  # But... doing so caused another issue in Flipper:
-  #   "Time.h:52:17: error: typedef redefinition with different types"
-  # We need to make a patch to RCT-Folly - remove the `__IPHONE_OS_VERSION_MIN_REQUIRED` check.
-  # See https://github.com/facebook/flipper/issues/834 for more details.
-  time_header = "#{Pod::Config.instance.installation_root.to_s}/Pods/RCT-Folly/folly/portability/Time.h"
-  `sed -i -e  $'s/VERSION_MIN_REQUIRED </VERSION_MIN_REQUIRED >=/' #{time_header}`
-=======
->>>>>>> ea85b313
 end