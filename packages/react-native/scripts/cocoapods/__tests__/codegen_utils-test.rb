--- conflicted
+++ resolved
@@ -23,8 +23,14 @@
     return '13.4'
 end
 
+# [macOS
+def min_macos_version_supported
+    return '10.15'
+end
+# macOS]
+
 def min_supported_versions
-  return  { :ios => min_ios_version_supported }
+  return  { :ios => min_ios_version_supported, :osx => min_macos_version_supported } # [macOS]
 end
 
 class CodegenUtilsTests < Test::Unit::TestCase
@@ -539,12 +545,8 @@
           'source' => { :git => '' },
           'header_mappings_dir' => './',
           'platforms' => {
-<<<<<<< HEAD
-            'ios' => '12.4',
+            :ios => '13.4',
             'osx' => '10.15',
-=======
-            :ios => '13.4',
->>>>>>> ea85b313
           },
           'source_files' => "**/*.{h,mm,cpp}",
           'pod_target_xcconfig' => {
