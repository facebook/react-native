/**
 * Copyright (c) Meta Platforms, Inc. and affiliates.
 *
 * This source code is licensed under the MIT license found in the
 * LICENSE file in the root directory of this source tree.
 *
 * @flow strict
 * @format
 */

/* eslint sort-keys: 'error' */

import type {FeatureFlagDefinitions} from './types';

/**
 * This is the source of truth for React Native feature flags.
 *
 * If you modify this file, you need to update all the generated files
 * running the following script from the repo root:
 *   yarn featureflags --update
 */

// These flags are only used in tests for the feature flags system
const testDefinitions: FeatureFlagDefinitions = {
  common: {
    commonTestFlag: {
      defaultValue: false,
      metadata: {
        description: 'Common flag for testing. Do NOT modify.',
        expectedReleaseValue: true,
        purpose: 'operational',
      },
      ossReleaseStage: 'none',
    },
    commonTestFlagWithoutNativeImplementation: {
      defaultValue: false,
      metadata: {
        description:
          'Common flag for testing (without native implementation). Do NOT modify.',
        expectedReleaseValue: true,
        purpose: 'operational',
      },
      ossReleaseStage: 'none',
      skipNativeAPI: true,
    },
  },
  jsOnly: {
    jsOnlyTestFlag: {
      defaultValue: false,
      metadata: {
        description: 'JS-only flag for testing. Do NOT modify.',
        expectedReleaseValue: true,
        purpose: 'operational',
      },
      ossReleaseStage: 'none',
    },
  },
};

const definitions: FeatureFlagDefinitions = {
  common: {
    ...testDefinitions.common,
    animatedShouldSignalBatch: {
      defaultValue: false,
      metadata: {
        dateAdded: '2025-03-07',
        description: 'Enables start- and finishOperationBatch on any platform.',
        expectedReleaseValue: true,
        purpose: 'experimentation',
      },
      ossReleaseStage: 'none',
    },
    avoidCeilingAvailableAndroidTextWidth: {
      defaultValue: true,
      metadata: {
        description:
          'Do not incorrectly ceil the available width of an Android text layout',
        expectedReleaseValue: true,
        purpose: 'release',
      },
      ossReleaseStage: 'stable',
    },
    cxxNativeAnimatedEnabled: {
      defaultValue: false,
      metadata: {
        dateAdded: '2025-03-14',
        description:
          'Use a C++ implementation of Native Animated instead of the platform implementation.',
        expectedReleaseValue: true,
        purpose: 'experimentation',
      },
      ossReleaseStage: 'none',
    },
    disableMainQueueSyncDispatchIOS: {
      defaultValue: false,
      metadata: {
        dateAdded: '2025-04-02',
        description: 'Disable sync dispatch on the main queue on iOS',
        expectedReleaseValue: true,
        purpose: 'experimentation',
      },
      ossReleaseStage: 'none',
    },
    disableMountItemReorderingAndroid: {
      defaultValue: false,
      metadata: {
        dateAdded: '2024-10-26',
        description:
          'Prevent FabricMountingManager from reordering mountItems, which may lead to invalid state on the UI thread',
        expectedReleaseValue: true,
        purpose: 'experimentation',
      },
      ossReleaseStage: 'none',
    },
    disableTextLayoutManagerCacheAndroid: {
      defaultValue: false,
      metadata: {
        dateAdded: '2025-05-28',
        description:
          'Turns off the global measurement cache used by TextLayoutManager on Android.',
        expectedReleaseValue: false,
        purpose: 'experimentation',
      },
      ossReleaseStage: 'none',
    },
    enableAccessibilityOrder: {
      defaultValue: false,
      metadata: {
        dateAdded: '2025-4-3',
        description:
          'When enabled, the accessibilityOrder prop will propagate to native platforms and define the accessibility order.',
        expectedReleaseValue: true,
        purpose: 'experimentation',
      },
      ossReleaseStage: 'none',
    },
    enableAccumulatedUpdatesInRawPropsAndroid: {
      defaultValue: false,
      metadata: {
        dateAdded: '2024-12-10',
        description:
          'When enabled, Android will accumulate updates in rawProps to reduce the number of mounting instructions for cascading re-renders.',
        expectedReleaseValue: true,
        purpose: 'experimentation',
      },
      ossReleaseStage: 'none',
    },
    enableBridgelessArchitecture: {
      defaultValue: false,
      metadata: {
        description:
          'Feature flag to enable the new bridgeless architecture. Note: Enabling this will force enable the following flags: `useTurboModules` & `enableFabricRenderer`.',
        expectedReleaseValue: true,
        purpose: 'release',
      },
      ossReleaseStage: 'canary',
    },
    enableCppPropsIteratorSetter: {
      defaultValue: false,
      metadata: {
        dateAdded: '2024-09-13',
        description:
          'Enable prop iterator setter-style construction of Props in C++ (this flag is not used in Java).',
        expectedReleaseValue: true,
        purpose: 'experimentation',
      },
      ossReleaseStage: 'none',
    },
    enableCustomFocusSearchOnClippedElementsAndroid: {
      defaultValue: true,
      metadata: {
        description:
          'This enables the fabric implementation of focus search so that we can focus clipped elements',
        expectedReleaseValue: true,
        purpose: 'operational',
      },
      ossReleaseStage: 'none',
    },
    enableDestroyShadowTreeRevisionAsync: {
      defaultValue: false,
      metadata: {
        dateAdded: '2025-04-29',
        description:
          'Enables destructor calls for ShadowTreeRevision in the background to reduce UI thread work.',
        expectedReleaseValue: true,
        purpose: 'experimentation',
      },
      ossReleaseStage: 'none',
    },
    enableDoubleMeasurementFixAndroid: {
      defaultValue: false,
      metadata: {
        description:
          'When enabled a subset of components will avoid double measurement on Android.',
        expectedReleaseValue: true,
        purpose: 'operational',
      },
      ossReleaseStage: 'none',
    },
    enableEagerRootViewAttachment: {
      defaultValue: false,
      metadata: {
        dateAdded: '2024-07-28',
        description:
          'Feature flag to configure eager attachment of the root view/initialisation of the JS code.',
        expectedReleaseValue: true,
        purpose: 'experimentation',
      },
      ossReleaseStage: 'none',
    },
    enableFabricLogs: {
      defaultValue: false,
      metadata: {
        description: 'This feature flag enables logs for Fabric.',
        expectedReleaseValue: true,
        purpose: 'operational',
      },
      ossReleaseStage: 'none',
    },
    enableFabricRenderer: {
      defaultValue: false,
      metadata: {
        description: 'Enables the use of the Fabric renderer in the whole app.',
        expectedReleaseValue: true,
        purpose: 'release',
      },
      ossReleaseStage: 'canary',
    },
    enableFixForParentTagDuringReparenting: {
      defaultValue: false,
      metadata: {
        dateAdded: '2025-04-22',
        description:
          'This feature flag enables a fix for reparenting fix in differentiator',
        expectedReleaseValue: true,
        purpose: 'experimentation',
      },
      ossReleaseStage: 'none',
    },
    enableFontScaleChangesUpdatingLayout: {
      defaultValue: false,
      metadata: {
        dateAdded: '2025-04-07',
        description:
          'Enables font scale changes updating layout for measurable nodes.',
        expectedReleaseValue: true,
        purpose: 'experimentation',
      },
      ossReleaseStage: 'none',
    },
    enableIOSTextBaselineOffsetPerLine: {
      defaultValue: false,
      metadata: {
        dateAdded: '2025-05-21',
        description:
          'Applies base offset for each line of text separately on iOS.',
        expectedReleaseValue: true,
        purpose: 'experimentation',
      },
      ossReleaseStage: 'none',
    },
    enableIOSViewClipToPaddingBox: {
      defaultValue: false,
      metadata: {
        dateAdded: '2024-08-30',
        description: 'iOS Views will clip to their padding box vs border box',
        expectedReleaseValue: true,
        purpose: 'experimentation',
      },
      ossReleaseStage: 'none',
    },
    enableIntersectionObserverEventLoopIntegration: {
      defaultValue: true,
      metadata: {
        dateAdded: '2025-04-16',
        description:
          'Integrates IntersectionObserver in the Event Loop in the new architecture, to dispatch the initial notifications for observations in the "Update the rendering" step.',
        expectedReleaseValue: true,
        purpose: 'experimentation',
      },
      ossReleaseStage: 'none',
    },
    enableLayoutAnimationsOnAndroid: {
      defaultValue: false,
      metadata: {
        description:
          'When enabled, LayoutAnimations API will animate state changes on Android.',
        expectedReleaseValue: true,
        purpose: 'release',
      },
      ossReleaseStage: 'none',
    },
    enableLayoutAnimationsOnIOS: {
      defaultValue: true,
      metadata: {
        description:
          'When enabled, LayoutAnimations API will animate state changes on iOS.',
        expectedReleaseValue: true,
        purpose: 'release',
      },
      ossReleaseStage: 'none',
    },
<<<<<<< HEAD
    enableLineHeightCenteringOnIOS: {
      defaultValue: false,
      metadata: {
        dateAdded: '2024-10-11',
        description:
          'When enabled, custom line height calculation will be centered from top to bottom.',
        expectedReleaseValue: true,
        purpose: 'experimentation',
      },
=======
    enableMainQueueCoordinatorOnIOS: {
      defaultValue: false,
      metadata: {
        dateAdded: '2025-05-17',
        description:
          'Make RCTUnsafeExecuteOnMainQueueSync less likely to deadlock, when used in conjuction with sync rendering/events.',
        expectedReleaseValue: true,
        purpose: 'experimentation',
      },
      ossReleaseStage: 'none',
>>>>>>> d631ec9a
    },
    enableMainQueueModulesOnIOS: {
      defaultValue: false,
      metadata: {
        description:
          'Makes modules requiring main queue setup initialize on the main thread, during React Native init.',
        expectedReleaseValue: true,
        purpose: 'release',
      },
      ossReleaseStage: 'none',
    },
    enableModuleArgumentNSNullConversionIOS: {
      defaultValue: false,
      metadata: {
        description:
          'Enable NSNull conversion when handling module arguments on iOS',
        expectedReleaseValue: true,
        purpose: 'release',
      },
      ossReleaseStage: 'none',
    },
    enableNativeCSSParsing: {
      defaultValue: false,
      metadata: {
        dateAdded: '2025-02-07',
        description:
          'Parse CSS strings using the Fabric CSS parser instead of ViewConfig processing',
        expectedReleaseValue: true,
        purpose: 'experimentation',
      },
      ossReleaseStage: 'none',
    },
    enableNetworkEventReporting: {
      defaultValue: false,
      metadata: {
        description:
          'Enable network event reporting hooks in each native platform through `NetworkReporter`. This flag should be combined with `enableResourceTimingAPI` and `fuseboxNetworkInspectionEnabled` to enable end-to-end reporting behaviour via the Web Performance API and CDP debugging respectively.',
        expectedReleaseValue: true,
        purpose: 'release',
      },
      ossReleaseStage: 'none',
    },
    enableNewBackgroundAndBorderDrawables: {
      defaultValue: true,
      metadata: {
        dateAdded: '2024-09-24',
        description:
          'Use BackgroundDrawable and BorderDrawable instead of CSSBackgroundDrawable',
        expectedReleaseValue: true,
        purpose: 'experimentation',
      },
      ossReleaseStage: 'none',
    },
    enablePreparedTextLayout: {
      defaultValue: false,
      metadata: {
        dateAdded: '2025-05-01',
        description: 'Enables caching text layout artifacts for later reuse',
        expectedReleaseValue: true,
        purpose: 'experimentation',
      },
      ossReleaseStage: 'none',
    },
    enablePropsUpdateReconciliationAndroid: {
      defaultValue: false,
      metadata: {
        dateAdded: '2024-07-12',
        description:
          'When enabled, Android will receive prop updates based on the differences between the last rendered shadow node and the last committed shadow node.',
        expectedReleaseValue: true,
        purpose: 'experimentation',
      },
      ossReleaseStage: 'none',
    },
    enableResourceTimingAPI: {
      defaultValue: false,
      metadata: {
        description:
          'Enables the reporting of network resource timings through `PerformanceObserver`.',
        expectedReleaseValue: true,
        purpose: 'release',
      },
      ossReleaseStage: 'none',
    },
    enableSynchronousStateUpdates: {
      defaultValue: false,
      metadata: {
        dateAdded: '2024-04-25',
        description:
          'Dispatches state updates synchronously in Fabric (e.g.: updates the scroll position in the shadow tree synchronously from the main thread).',
        expectedReleaseValue: true,
        purpose: 'experimentation',
      },
      ossReleaseStage: 'none',
    },
    enableViewCulling: {
      defaultValue: false,
      metadata: {
        dateAdded: '2025-01-27',
        description:
          'Enables View Culling: as soon as a view goes off screen, it can be reused anywhere in the UI and pieced together with other items to create new UI elements.',
        expectedReleaseValue: true,
        purpose: 'experimentation',
      },
      ossReleaseStage: 'none',
    },
    enableViewRecycling: {
      defaultValue: false,
      metadata: {
        dateAdded: '2024-07-31',
        description:
          'Enables View Recycling. When enabled, individual ViewManagers must still opt-in.',
        expectedReleaseValue: true,
        purpose: 'experimentation',
      },
      ossReleaseStage: 'none',
    },
    enableViewRecyclingForText: {
      defaultValue: true,
      metadata: {
        dateAdded: '2025-02-05',
        description:
          'Enables View Recycling for <Text> via ReactTextView/ReactTextViewManager.',
        expectedReleaseValue: true,
        purpose: 'experimentation',
      },
      ossReleaseStage: 'none',
    },
    enableViewRecyclingForView: {
      defaultValue: true,
      metadata: {
        dateAdded: '2025-02-05',
        description:
          'Enables View Recycling for <View> via ReactViewGroup/ReactViewManager.',
        expectedReleaseValue: true,
        purpose: 'experimentation',
      },
      ossReleaseStage: 'none',
    },
    fixMappingOfEventPrioritiesBetweenFabricAndReact: {
      defaultValue: false,
      metadata: {
        dateAdded: '2024-06-18',
        description:
          'Uses the default event priority instead of the discreet event priority by default when dispatching events from Fabric to React.',
        expectedReleaseValue: true,
        purpose: 'experimentation',
      },
      ossReleaseStage: 'none',
    },
    fuseboxEnabledRelease: {
      defaultValue: false,
      metadata: {
        description:
          'Flag determining if the React Native DevTools (Fusebox) CDP backend should be enabled in release builds. This flag is global and should not be changed across React Host lifetimes.',
        expectedReleaseValue: true,
        purpose: 'release',
      },
      ossReleaseStage: 'none',
    },
    fuseboxNetworkInspectionEnabled: {
      defaultValue: false,
      metadata: {
        dateAdded: '2024-01-31',
        description:
          'Enable network inspection support in the React Native DevTools CDP backend. Requires `enableBridgelessArchitecture`. This flag is global and should not be changed across React Host lifetimes.',
        expectedReleaseValue: true,
        purpose: 'experimentation',
      },
      ossReleaseStage: 'none',
    },
    incorporateMaxLinesDuringAndroidLayout: {
      defaultValue: true,
      metadata: {
        description:
          'Set maxLines and ellipsization during Android layout creation',
        expectedReleaseValue: true,
        purpose: 'release',
      },
      ossReleaseStage: 'stable',
    },
    traceTurboModulePromiseRejectionsOnAndroid: {
      defaultValue: false,
      metadata: {
        description:
          'Enables storing js caller stack when creating promise in native module. This is useful in case of Promise rejection and tracing the cause.',
        expectedReleaseValue: true,
        purpose: 'operational',
      },
      ossReleaseStage: 'none',
    },
    updateRuntimeShadowNodeReferencesOnCommit: {
      defaultValue: false,
      metadata: {
        dateAdded: '2025-04-15',
        description:
          'When enabled, runtime shadow node references will be updated during the commit. This allows running RSNRU from any thread without corrupting the renderer state.',
        expectedReleaseValue: true,
        purpose: 'experimentation',
      },
      ossReleaseStage: 'none',
    },
    useAlwaysAvailableJSErrorHandling: {
      defaultValue: false,
      metadata: {
        description:
          'In Bridgeless mode, use the always available javascript error reporting pipeline.',
        expectedReleaseValue: true,
        purpose: 'release',
      },
      ossReleaseStage: 'none',
    },
    useAndroidTextLayoutWidthDirectly: {
      defaultValue: true,
      metadata: {
        description:
          'Trust the width of a text layout we create, instead of re-deriving it from its contents',
        expectedReleaseValue: true,
        purpose: 'release',
      },
      ossReleaseStage: 'stable',
    },
    useFabricInterop: {
      defaultValue: true,
      metadata: {
        description:
          'Should this application enable the Fabric Interop Layer for Android? If yes, the application will behave so that it can accept non-Fabric components and render them on Fabric. This toggle is controlling extra logic such as custom event dispatching that are needed for the Fabric Interop Layer to work correctly.',
        expectedReleaseValue: false,
        purpose: 'release',
      },
      ossReleaseStage: 'none',
    },
    useNativeViewConfigsInBridgelessMode: {
      defaultValue: false,
      metadata: {
        dateAdded: '2024-04-03',
        description:
          'When enabled, the native view configs are used in bridgeless mode.',
        expectedReleaseValue: true,
        purpose: 'experimentation',
      },
      ossReleaseStage: 'canary',
    },
    useOptimizedEventBatchingOnAndroid: {
      defaultValue: false,
      metadata: {
        dateAdded: '2024-08-29',
        description:
          'Uses an optimized mechanism for event batching on Android that does not need to wait for a Choreographer frame callback.',
        expectedReleaseValue: true,
        purpose: 'experimentation',
      },
      ossReleaseStage: 'none',
    },
    useRawPropsJsiValue: {
      defaultValue: false,
      metadata: {
        dateAdded: '2024-12-02',
        description:
          'Instead of using folly::dynamic as internal representation in RawProps and RawValue, use jsi::Value',
        expectedReleaseValue: true,
        purpose: 'experimentation',
      },
      ossReleaseStage: 'none',
    },
    useShadowNodeStateOnClone: {
      defaultValue: false,
      metadata: {
        dateAdded: '2025-04-16',
        description:
          'Use the state stored on the source shadow node when cloning it instead of reading in the most recent state on the shadow node family.',
        expectedReleaseValue: true,
        purpose: 'experimentation',
      },
      ossReleaseStage: 'none',
    },
    useTurboModuleInterop: {
      defaultValue: false,
      metadata: {
        dateAdded: '2024-07-28',
        description:
          'In Bridgeless mode, should legacy NativeModules use the TurboModule system?',
        expectedReleaseValue: true,
        purpose: 'experimentation',
      },
      ossReleaseStage: 'canary',
    },
    useTurboModules: {
      defaultValue: false,
      metadata: {
        description:
          'When enabled, NativeModules will be executed by using the TurboModule system',
        expectedReleaseValue: true,
        purpose: 'release',
      },
      ossReleaseStage: 'canary',
    },
    virtualViewPrerenderRatio: {
      defaultValue: 5,
      metadata: {
        dateAdded: '2025-05-30',
        description: 'Initial prerender ratio for VirtualView.',
        expectedReleaseValue: 5,
        purpose: 'experimentation',
      },
      ossReleaseStage: 'none',
    },
  },

  jsOnly: {
    ...testDefinitions.jsOnly,
    alwaysFlattenAnimatedStyles: {
      defaultValue: false,
      metadata: {
        dateAdded: '2025-06-02',
        description:
          'Changes `Animated` to always flatten style, fixing a bug with shadowed `AnimatedNode` instances.',
        expectedReleaseValue: true,
        purpose: 'experimentation',
      },
      ossReleaseStage: 'none',
    },
    animatedShouldDebounceQueueFlush: {
      defaultValue: false,
      metadata: {
        dateAdded: '2024-02-05',
        description:
          'Enables an experimental flush-queue debouncing in Animated.js.',
        expectedReleaseValue: true,
        purpose: 'experimentation',
      },
      ossReleaseStage: 'none',
    },
    animatedShouldUseSingleOp: {
      defaultValue: false,
      metadata: {
        dateAdded: '2024-02-05',
        description:
          'Enables an experimental mega-operation for Animated.js that replaces many calls to native with a single call into native, to reduce JSI/JNI traffic.',
        expectedReleaseValue: true,
        purpose: 'experimentation',
      },
      ossReleaseStage: 'none',
    },
    avoidStateUpdateInAnimatedPropsMemo: {
      defaultValue: true,
      metadata: {
        description:
          'Changes `useAnimatedPropsMemo` to avoid state updates to invalidate the cached `AnimatedProps`.',
        expectedReleaseValue: true,
        purpose: 'release',
      },
      ossReleaseStage: 'none',
    },
    disableInteractionManager: {
      defaultValue: true,
      metadata: {
        description:
          'Disables InteractionManager and replaces its scheduler with `setImmediate`.',
        expectedReleaseValue: true,
        purpose: 'release',
      },
      ossReleaseStage: 'none',
    },
    enableAccessToHostTreeInFabric: {
      defaultValue: false,
      metadata: {
        description:
          'Enables access to the host tree in Fabric using DOM-compatible APIs.',
        expectedReleaseValue: true,
        purpose: 'release',
      },
      ossReleaseStage: 'none',
    },
    enableVirtualViewDebugFeatures: {
      defaultValue: false,
      metadata: {
        description:
          'Enables VirtualView debug features such as logging and overlays.',
        expectedReleaseValue: false,
        purpose: 'operational',
      },
      ossReleaseStage: 'none',
    },
    fixVirtualizeListCollapseWindowSize: {
      defaultValue: false,
      metadata: {
        dateAdded: '2024-11-22',
        description:
          'Fixing an edge case where the current window size is not properly calculated with fast scrolling. Window size collapsed to 1 element even if windowSize more than the current amount of elements',
        expectedReleaseValue: true,
        purpose: 'experimentation',
      },
      ossReleaseStage: 'none',
    },
    isLayoutAnimationEnabled: {
      defaultValue: true,
      metadata: {
        description:
          'Function used to enable / disabled Layout Animations in React Native.',
        expectedReleaseValue: true,
        purpose: 'release',
      },
      ossReleaseStage: 'none',
    },
    reduceDefaultPropsInView: {
      defaultValue: true,
      metadata: {
        dateAdded: '2025-5-12',
        description:
          'Optimize how default (accessibility) props are processed in View to avoid unnecessary keys.',
        expectedReleaseValue: true,
        purpose: 'experimentation',
      },
      ossReleaseStage: 'none',
    },
    scheduleAnimatedCleanupInMicrotask: {
      defaultValue: true,
      metadata: {
        description:
          'Changes the cleanup of `AnimatedProps` to occur in a microtask instead of synchronously during effect cleanup (for unmount) or subsequent mounts (for updates).',
        expectedReleaseValue: true,
        purpose: 'release',
      },
      ossReleaseStage: 'none',
    },
    shouldUseAnimatedObjectForTransform: {
      defaultValue: false,
      metadata: {
        dateAdded: '2024-02-05',
        description:
          'Enables use of AnimatedObject for animating transform values.',
        expectedReleaseValue: true,
        purpose: 'experimentation',
      },
      ossReleaseStage: 'none',
    },
    shouldUseRemoveClippedSubviewsAsDefaultOnIOS: {
      defaultValue: false,
      metadata: {
        dateAdded: '2024-02-05',
        description:
          'removeClippedSubviews prop will be used as the default in FlatList on iOS to match Android',
        expectedReleaseValue: true,
        purpose: 'experimentation',
      },
      ossReleaseStage: 'none',
    },
    shouldUseSetNativePropsInFabric: {
      defaultValue: true,
      metadata: {
        dateAdded: '2024-03-05',
        description: 'Enables use of setNativeProps in JS driven animations.',
        expectedReleaseValue: true,
        purpose: 'experimentation',
      },
      ossReleaseStage: 'none',
    },
    utilizeTokensInIntersectionObserver: {
      defaultValue: true,
      metadata: {
        dateAdded: '2025-05-06',
        description: 'Use tokens in IntersectionObserver vs ShadowNode.',
        expectedReleaseValue: true,
        purpose: 'experimentation',
      },
      ossReleaseStage: 'none',
    },
  },
};

// Keep it as a CommonJS module so we can easily import it from Node.js
module.exports = definitions;<|MERGE_RESOLUTION|>--- conflicted
+++ resolved
@@ -300,7 +300,6 @@
       },
       ossReleaseStage: 'none',
     },
-<<<<<<< HEAD
     enableLineHeightCenteringOnIOS: {
       defaultValue: false,
       metadata: {
@@ -310,7 +309,7 @@
         expectedReleaseValue: true,
         purpose: 'experimentation',
       },
-=======
+    },
     enableMainQueueCoordinatorOnIOS: {
       defaultValue: false,
       metadata: {
@@ -321,7 +320,6 @@
         purpose: 'experimentation',
       },
       ossReleaseStage: 'none',
->>>>>>> d631ec9a
     },
     enableMainQueueModulesOnIOS: {
       defaultValue: false,
