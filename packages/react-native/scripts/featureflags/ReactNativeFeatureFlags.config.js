/**
 * Copyright (c) Meta Platforms, Inc. and affiliates.
 *
 * This source code is licensed under the MIT license found in the
 * LICENSE file in the root directory of this source tree.
 *
 * @flow strict
 * @format
 */

/* eslint sort-keys: 'error' */

import type {FeatureFlagDefinitions} from './types';

/**
 * This is the source of truth for React Native feature flags.
 *
 * If you modify this file, you need to update all the generated files
 * running the following script from the repo root:
 *   yarn featureflags --update
 */

// These flags are only used in tests for the feature flags system
const testDefinitions: FeatureFlagDefinitions = {
  common: {
    commonTestFlag: {
      defaultValue: false,
      metadata: {
        description: 'Common flag for testing. Do NOT modify.',
        purpose: 'operational',
      },
    },
    commonTestFlagWithoutNativeImplementation: {
      defaultValue: false,
      metadata: {
        description:
          'Common flag for testing (without native implementation). Do NOT modify.',
        purpose: 'operational',
      },
      skipNativeAPI: true,
    },
  },
  jsOnly: {
    jsOnlyTestFlag: {
      defaultValue: false,
      metadata: {
        description: 'JS-only flag for testing. Do NOT modify.',
        purpose: 'operational',
      },
    },
  },
};

const definitions: FeatureFlagDefinitions = {
  common: {
    ...testDefinitions.common,
    allowRecursiveCommitsWithSynchronousMountOnAndroid: {
      defaultValue: false,
      metadata: {
        dateAdded: '2024-05-30',
        description:
          'Adds support for recursively processing commits that mount synchronously (Android only).',
        purpose: 'experimentation',
      },
    },
    batchRenderingUpdatesInEventLoop: {
      defaultValue: false,
      metadata: {
        description:
          'When enabled, the RuntimeScheduler processing the event loop will batch all rendering updates and dispatch them together at the end of each iteration of the loop.',
        purpose: 'release',
      },
      // We're preparing to clean up this feature flag.
      skipNativeAPI: true,
    },
    completeReactInstanceCreationOnBgThreadOnAndroid: {
      defaultValue: false,
      metadata: {
        dateAdded: '2024-07-22',
        description:
          'Do not wait for a main-thread dispatch to complete init to start executing work on the JS thread on Android',
        purpose: 'experimentation',
      },
    },
    disableEventLoopOnBridgeless: {
      defaultValue: false,
      metadata: {
        description:
          'The bridgeless architecture enables the event loop by default. This feature flag allows us to force disabling it in specific instances.',
        purpose: 'release',
      },
    },
    disableMountItemReorderingAndroid: {
      defaultValue: false,
      metadata: {
        dateAdded: '2024-10-26',
        description:
          'Prevent FabricMountingManager from reordering mountitems, which may lead to invalid state on the UI thread',
        purpose: 'experimentation',
      },
    },
    enableAlignItemsBaselineOnFabricIOS: {
      defaultValue: true,
      metadata: {
        dateAdded: '2024-07-10',
        description:
          'Kill-switch to turn off support for aling-items:baseline on Fabric iOS.',
        purpose: 'experimentation',
      },
    },
<<<<<<< HEAD
=======
    enableAndroidLineHeightCentering: {
      defaultValue: true,
      metadata: {
        description:
          'When enabled, custom line height calculation will be centered from top to bottom.',
        purpose: 'release',
      },
    },
>>>>>>> a85955a4
    enableBridgelessArchitecture: {
      defaultValue: false,
      metadata: {
        description:
          'Feature flag to enable the new bridgeless architecture. Note: Enabling this will force enable the following flags: `useTurboModules` & `enableFabricRenderer.',
        purpose: 'release',
      },
    },
    enableCppPropsIteratorSetter: {
      defaultValue: false,
      metadata: {
        dateAdded: '2024-09-13',
        description:
          'Enable prop iterator setter-style construction of Props in C++ (this flag is not used in Java).',
        purpose: 'experimentation',
      },
    },
    enableDeletionOfUnmountedViews: {
      defaultValue: false,
      metadata: {
        dateAdded: '2024-09-13',
        description:
          'Deletes views that were pre-allocated but never mounted on the screen.',
        purpose: 'experimentation',
      },
    },
    enableEagerRootViewAttachment: {
      defaultValue: false,
      metadata: {
        dateAdded: '2024-07-28',
        description:
          'Feature flag to configure eager attachment of the root view/initialisation of the JS code.',
        purpose: 'experimentation',
      },
    },
    enableEventEmitterRetentionDuringGesturesOnAndroid: {
      defaultValue: false,
      metadata: {
        dateAdded: '2024-08-08',
        description:
          'Enables the retention of EventEmitterWrapper on Android till the touch gesture is over to fix a bug on pressable (#44610)',
        purpose: 'experimentation',
      },
    },
    enableFabricLogs: {
      defaultValue: false,
      metadata: {
        description: 'This feature flag enables logs for Fabric.',
        purpose: 'operational',
      },
    },
    enableFabricRenderer: {
      defaultValue: false,
      metadata: {
        description: 'Enables the use of the Fabric renderer in the whole app.',
        purpose: 'release',
      },
    },
    enableFabricRendererExclusively: {
      defaultValue: false,
      metadata: {
        description:
          'When the app is completely migrated to Fabric, set this flag to true to disable parts of Paper infrastructure that are not needed anymore but consume memory and CPU. Specifically, UIViewOperationQueue and EventDispatcherImpl will no longer work as they will not subscribe to ReactChoreographer for updates.',
        purpose: 'release',
      },
    },
    enableGranularShadowTreeStateReconciliation: {
      defaultValue: false,
      metadata: {
        dateAdded: '2024-05-01',
        description:
          'When enabled, the renderer would only fail commits when they propagate state and the last commit that updated state changed before committing.',
        purpose: 'experimentation',
      },
    },
    enableIOSViewClipToPaddingBox: {
      defaultValue: false,
      metadata: {
        dateAdded: '2024-08-30',
        description: 'iOS Views will clip to their padding box vs border box',
        purpose: 'experimentation',
      },
    },
    enableLayoutAnimationsOnAndroid: {
      defaultValue: false,
      metadata: {
        description:
          'When enabled, LayoutAnimations API will animate state changes on Android.',
        purpose: 'release',
      },
    },
    enableLayoutAnimationsOnIOS: {
      defaultValue: true,
      metadata: {
        description:
          'When enabled, LayoutAnimations API will animate state changes on iOS.',
        purpose: 'release',
      },
    },
    enableLineHeightCenteringOnAndroid: {
      defaultValue: false,
      metadata: {
        dateAdded: '2024-09-11',
        description:
          'When enabled, custom line height calculation will be centered from top to bottom.',
        purpose: 'experimentation',
      },
    },
    enableLineHeightCenteringOnIOS: {
      defaultValue: false,
      metadata: {
        dateAdded: '2024-10-11',
        description:
          'When enabled, custom line height calculation will be centered from top to bottom.',
        purpose: 'experimentation',
      },
    },
    enableLongTaskAPI: {
      defaultValue: false,
      metadata: {
        description:
          'Enables the reporting of long tasks through `PerformanceObserver`. Only works if the event loop is enabled.',
        purpose: 'release',
      },
    },
    enableMicrotasks: {
      defaultValue: false,
      metadata: {
        description:
          'Enables the use of microtasks in Hermes (scheduling) and RuntimeScheduler (execution).',
        purpose: 'release',
      },
      // We're preparing to clean up this feature flag.
      skipNativeAPI: true,
    },
    enableNewBackgroundAndBorderDrawables: {
      defaultValue: false,
      metadata: {
        dateAdded: '2024-09-24',
        description:
          'Use BackgroundDrawable and BorderDrawable instead of CSSBackgroundDrawable',
        purpose: 'experimentation',
      },
    },
    enablePreciseSchedulingForPremountItemsOnAndroid: {
      defaultValue: false,
      metadata: {
        dateAdded: '2024-09-19',
        description:
          'Moves execution of pre-mount items to outside the choregrapher in the main thread, so we can estimate idle time more precisely (Android only).',
        purpose: 'experimentation',
      },
    },
    enablePropsUpdateReconciliationAndroid: {
      defaultValue: false,
      metadata: {
        dateAdded: '2024-07-12',
        description:
          'When enabled, Android will receive prop updates based on the differences between the last rendered shadow node and the last committed shadow node.',
        purpose: 'experimentation',
      },
    },
    enableReportEventPaintTime: {
      defaultValue: false,
      metadata: {
        description:
          'Report paint time inside the Event Timing API implementation (PerformanceObserver).',
        purpose: 'release',
      },
    },
    enableSynchronousStateUpdates: {
      defaultValue: false,
      metadata: {
        dateAdded: '2024-04-25',
        description:
          'Dispatches state updates synchronously in Fabric (e.g.: updates the scroll position in the shadow tree synchronously from the main thread).',
        purpose: 'experimentation',
      },
    },
    enableUIConsistency: {
      defaultValue: false,
      metadata: {
        dateAdded: '2024-04-25',
        description:
          'Ensures that JavaScript always has a consistent view of the state of the UI (e.g.: commits done in other threads are not immediately propagated to JS during its execution).',
        purpose: 'experimentation',
      },
    },
    enableViewRecycling: {
      defaultValue: false,
      metadata: {
        dateAdded: '2024-07-31',
        description:
          'Enables View Recycling. When enabled, individual ViewManagers must still opt-in.',
        purpose: 'experimentation',
      },
    },
    excludeYogaFromRawProps: {
      defaultValue: false,
      metadata: {
        dateAdded: '2024-07-22',
        description:
          'When enabled, rawProps in Props will not include Yoga specific props.',
        purpose: 'experimentation',
      },
    },
    fixMappingOfEventPrioritiesBetweenFabricAndReact: {
      defaultValue: false,
      metadata: {
        dateAdded: '2024-06-18',
        description:
          'Uses the default event priority instead of the discreet event priority by default when dispatching events from Fabric to React.',
        purpose: 'experimentation',
      },
    },
    fixMountingCoordinatorReportedPendingTransactionsOnAndroid: {
      defaultValue: false,
      metadata: {
        dateAdded: '2024-08-27',
        description:
          'Fixes a limitation on Android where the mounting coordinator would report there are no pending transactions but some of them were actually not processed due to the use of the push model.',
        purpose: 'experimentation',
      },
    },
    forceBatchingMountItemsOnAndroid: {
      defaultValue: false,
      metadata: {
        dateAdded: '2024-04-10',
        description:
          'Forces the mounting layer on Android to always batch mount items instead of dispatching them immediately. This might fix some crashes related to synchronous state updates, where some views dispatch state updates during mount.',
        purpose: 'experimentation',
      },
    },
    fuseboxEnabledDebug: {
      defaultValue: true,
      metadata: {
        description:
          'Flag determining if the React Native DevTools (Fusebox) CDP backend should be enabled in debug builds. This flag is global and should not be changed across React Host lifetimes.',
        purpose: 'release',
      },
    },
    fuseboxEnabledRelease: {
      defaultValue: false,
      metadata: {
        description:
          'Flag determining if the React Native DevTools (Fusebox) CDP backend should be enabled in release builds. This flag is global and should not be changed across React Host lifetimes.',
        purpose: 'release',
      },
    },
    initEagerTurboModulesOnNativeModulesQueueAndroid: {
      defaultValue: false,
      metadata: {
        dateAdded: '2024-07-11',
        description:
          'Construct modules that requires eager init on the dedicate native modules thread',
        purpose: 'experimentation',
      },
    },
    lazyAnimationCallbacks: {
      defaultValue: false,
      metadata: {
        dateAdded: '2024-05-01',
        description:
          'Only enqueue Choreographer calls if there is an ongoing animation, instead of enqueueing every frame.',
        purpose: 'experimentation',
      },
    },
    loadVectorDrawablesOnImages: {
      defaultValue: false,
      metadata: {
        dateAdded: '2024-07-12',
        description:
          'Adds support for loading vector drawable assets in the Image component (only on Android)',
        purpose: 'experimentation',
      },
    },
    setAndroidLayoutDirection: {
      defaultValue: true,
      metadata: {
        dateAdded: '2024-05-17',
        description: 'Propagate layout direction to Android views.',
        purpose: 'experimentation',
      },
    },
    traceTurboModulePromiseRejectionsOnAndroid: {
      defaultValue: false,
      metadata: {
        description:
          'Enables storing js caller stack when creating promise in native module. This is useful in case of Promise rejection and tracing the cause.',
        purpose: 'operational',
      },
    },
    useAlwaysAvailableJSErrorHandling: {
      defaultValue: false,
      metadata: {
        description:
          'In Bridgeless mode, use the always available javascript error reporting pipeline.',
        purpose: 'release',
      },
    },
    useFabricInterop: {
      defaultValue: false,
      metadata: {
        description:
          'Should this application enable the Fabric Interop Layer for Android? If yes, the application will behave so that it can accept non-Fabric components and render them on Fabric. This toggle is controlling extra logic such as custom event dispatching that are needed for the Fabric Interop Layer to work correctly.',
        purpose: 'release',
      },
    },
    useImmediateExecutorInAndroidBridgeless: {
      defaultValue: false,
      metadata: {
        dateAdded: '2024-06-06',
        description:
          'Invoke callbacks immediately on the ReactInstance rather than going through a background thread for synchronization',
        purpose: 'experimentation',
      },
    },
    useModernRuntimeScheduler: {
      defaultValue: false,
      metadata: {
        description:
          'When enabled, it uses the modern fork of RuntimeScheduler that allows scheduling tasks with priorities from any thread.',
        purpose: 'release',
      },
      // We're preparing to clean up this feature flag.
      skipNativeAPI: true,
    },
    useNativeViewConfigsInBridgelessMode: {
      defaultValue: false,
      metadata: {
        dateAdded: '2024-04-03',
        description:
          'When enabled, the native view configs are used in bridgeless mode.',
        purpose: 'experimentation',
      },
    },
    useOptimisedViewPreallocationOnAndroid: {
      defaultValue: false,
      metadata: {
        dateAdded: '2024-07-23',
        description:
          'Moves more of the work in view preallocation to the main thread to free up JS thread.',
        purpose: 'experimentation',
      },
    },
    useOptimizedEventBatchingOnAndroid: {
      defaultValue: false,
      metadata: {
        dateAdded: '2024-08-29',
        description:
          'Uses an optimized mechanism for event batching on Android that does not need to wait for a Choreographer frame callback.',
        purpose: 'experimentation',
      },
    },
    useRuntimeShadowNodeReferenceUpdate: {
      defaultValue: false,
      metadata: {
        dateAdded: '2024-06-03',
        description:
          'When enabled, cloning shadow nodes within react native will update the reference held by the current JS fiber tree.',
        purpose: 'experimentation',
      },
    },
    useTurboModuleInterop: {
      defaultValue: false,
      metadata: {
        dateAdded: '2024-07-28',
        description:
          'In Bridgeless mode, should legacy NativeModules use the TurboModule system?',
        purpose: 'experimentation',
      },
    },
    useTurboModules: {
      defaultValue: false,
      metadata: {
        description:
          'When enabled, NativeModules will be executed by using the TurboModule system',
        purpose: 'release',
      },
    },
  },

  jsOnly: {
    ...testDefinitions.jsOnly,

    animatedShouldDebounceQueueFlush: {
      defaultValue: false,
      metadata: {
        dateAdded: '2024-02-05',
        description:
          'Enables an experimental flush-queue debouncing in Animated.js.',
        purpose: 'experimentation',
      },
    },
    animatedShouldUseSingleOp: {
      defaultValue: false,
      metadata: {
        dateAdded: '2024-02-05',
        description:
          'Enables an experimental mega-operation for Animated.js that replaces many calls to native with a single call into native, to reduce JSI/JNI traffic.',
        purpose: 'experimentation',
      },
    },
    enableAccessToHostTreeInFabric: {
      defaultValue: false,
      metadata: {
        description:
          'Enables access to the host tree in Fabric using DOM-compatible APIs.',
        purpose: 'release',
      },
    },
    enableAnimatedAllowlist: {
      defaultValue: false,
      metadata: {
        dateAdded: '2024-09-10',
        description:
          'Enables Animated to skip non-allowlisted props and styles.',
        purpose: 'experimentation',
      },
    },
    enableAnimatedClearImmediateFix: {
      defaultValue: true,
      metadata: {
        dateAdded: '2024-09-17',
        description:
          'Enables an experimental to use the proper clearIntermediate instead of calling the wrong clearTimeout and canceling another timer.',
        purpose: 'experimentation',
      },
    },
    enableAnimatedPropsMemo: {
      defaultValue: false,
      metadata: {
        dateAdded: '2024-09-11',
        description:
          'Enables Animated to analyze props to minimize invalidating `AnimatedProps`.',
        purpose: 'experimentation',
      },
    },
    enableOptimisedVirtualizedCells: {
      defaultValue: false,
      metadata: {
        dateAdded: '2024-08-21',
        description:
          'Removing unnecessary rerenders Virtualized cells after any rerenders of Virualized list. Works with strict=true option',
        purpose: 'experimentation',
      },
    },
    isLayoutAnimationEnabled: {
      defaultValue: true,
      metadata: {
        description:
          'Function used to enable / disabled Layout Animations in React Native.',
        purpose: 'release',
      },
    },
    scheduleAnimatedEndCallbackInMicrotask: {
      defaultValue: false,
      metadata: {
        dateAdded: '2024-09-27',
        description:
          'Changes the completion callback supplied via `Animation#start` to be scheduled in a microtask instead of synchronously executed.',
        purpose: 'experimentation',
      },
    },
    shouldSkipStateUpdatesForLoopingAnimations: {
      defaultValue: false,
      metadata: {
        dateAdded: '2024-07-25',
        description:
          'If the animation is within Animated.loop, we do not send state updates to React.',
        purpose: 'experimentation',
      },
    },
    shouldUseAnimatedObjectForTransform: {
      defaultValue: false,
      metadata: {
        dateAdded: '2024-02-05',
        description:
          'Enables use of AnimatedObject for animating transform values.',
        purpose: 'experimentation',
      },
    },
    shouldUseRemoveClippedSubviewsAsDefaultOnIOS: {
      defaultValue: false,
      metadata: {
        dateAdded: '2024-02-05',
        description:
          'removeClippedSubviews prop will be used as the default in FlatList on iOS to match Android',
        purpose: 'experimentation',
      },
    },
    shouldUseSetNativePropsInFabric: {
      defaultValue: true,
      metadata: {
        dateAdded: '2024-03-05',
        description: 'Enables use of setNativeProps in JS driven animations.',
        purpose: 'experimentation',
      },
    },
    shouldUseSetNativePropsInNativeAnimationsInFabric: {
      defaultValue: false,
      metadata: {
        dateAdded: '2024-03-05',
        description:
          'Enables use of setNativeProps in Native driven animations in Fabric.',
        purpose: 'experimentation',
      },
    },
    useInsertionEffectsForAnimations: {
      defaultValue: false,
      metadata: {
        dateAdded: '2024-09-12',
        description:
          'Changes construction of the animation graph to `useInsertionEffect` instead of `useLayoutEffect`.',
        purpose: 'experimentation',
      },
    },
    useRefsForTextInputState: {
      defaultValue: false,
      metadata: {
        dateAdded: '2024-07-08',
        description:
          'Enable a variant of TextInput that moves some state to refs to avoid unnecessary re-renders',
        purpose: 'experimentation',
      },
    },
  },
};

// Keep it as a CommonJS module so we can easily import it from Node.js
module.exports = definitions;<|MERGE_RESOLUTION|>--- conflicted
+++ resolved
@@ -108,8 +108,6 @@
         purpose: 'experimentation',
       },
     },
-<<<<<<< HEAD
-=======
     enableAndroidLineHeightCentering: {
       defaultValue: true,
       metadata: {
@@ -118,7 +116,6 @@
         purpose: 'release',
       },
     },
->>>>>>> a85955a4
     enableBridgelessArchitecture: {
       defaultValue: false,
       metadata: {
