# Copyright (c) Meta Platforms, Inc. and affiliates.
#
# This source code is licensed under the MIT license found in the
# LICENSE file in the root directory of this source tree.

require "json"

package = JSON.parse(File.read(File.join(__dir__, "package.json")))
version = package['version']

source = { :git => 'https://github.com/facebook/react-native.git' }
if version == '1000.0.0'
  # This is an unpublished version, use the latest commit hash of the react-native repo, which we’re presumably in.
  source[:commit] = `git rev-parse HEAD`.strip if system("git rev-parse --git-dir > /dev/null 2>&1")
else
  source[:tag] = "v#{version}"
end

Pod::Spec.new do |s|
  s.name                   = "React"
  s.version                = version
  s.summary                = package["description"]
  s.description            = <<-DESC
                               React Native apps are built using the React JS
                               framework, and render directly to native UIKit
                               elements using a fully asynchronous architecture.
                               There is no browser and no HTML. We have picked what
                               we think is the best set of features from these and
                               other technologies to build what we hope to become
                               the best product development framework available,
                               with an emphasis on iteration speed, developer
                               delight, continuity of technology, and absolutely
                               beautiful and fast products with no compromises in
                               quality or capability.
                             DESC
  s.homepage               = "https://reactnative.dev/"
  s.license                = package["license"]
  s.author                 = "Meta Platforms, Inc. and its affiliates"
<<<<<<< HEAD
  s.platforms              = { :ios => "12.4", :osx => "10.15" } # [macOS]
=======
  s.platforms              = min_supported_versions
>>>>>>> ea85b313
  s.source                 = source
  s.preserve_paths         = "package.json", "LICENSE", "LICENSE-docs"
  s.cocoapods_version      = ">= 1.10.1"

  s.dependency "React-Core", version
  s.dependency "React-Core/DevSupport", version
  s.dependency "React-Core/RCTWebSocket", version
  s.dependency "React-RCTActionSheet", version
  s.dependency "React-RCTAnimation", version
  s.dependency "React-RCTBlob", version
  s.dependency "React-RCTImage", version
  s.dependency "React-RCTLinking", version
  s.dependency "React-RCTNetwork", version
  s.dependency "React-RCTSettings", version
  s.dependency "React-RCTText", version
  s.dependency "React-RCTVibration", version
end<|MERGE_RESOLUTION|>--- conflicted
+++ resolved
@@ -36,11 +36,7 @@
   s.homepage               = "https://reactnative.dev/"
   s.license                = package["license"]
   s.author                 = "Meta Platforms, Inc. and its affiliates"
-<<<<<<< HEAD
-  s.platforms              = { :ios => "12.4", :osx => "10.15" } # [macOS]
-=======
   s.platforms              = min_supported_versions
->>>>>>> ea85b313
   s.source                 = source
   s.preserve_paths         = "package.json", "LICENSE", "LICENSE-docs"
   s.cocoapods_version      = ">= 1.10.1"
