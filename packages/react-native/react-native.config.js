/**
 * Copyright (c) Meta Platforms, Inc. and affiliates.
 *
 * This source code is licensed under the MIT license found in the
 * LICENSE file in the root directory of this source tree.
 *
 * @format
 */

'use strict';

const ios = require('@react-native-community/cli-platform-ios');
const android = require('@react-native-community/cli-platform-android');
const {
  bundleCommand,
  ramBundleCommand,
  startCommand,
} = require('@react-native/community-cli-plugin');

// Remove commands so that react-native-macos can coexist with react-native in repos that depend on both.
const path = require('path');
const isReactNativeMacOS = path.basename(__dirname) === 'react-native-macos';
const iosCommands = isReactNativeMacOS ? [] : ios.commands;
const androidCommands = isReactNativeMacOS ? [] : android.commands;
const macosCommands = [require('./local-cli/runMacOS/runMacOS')];

module.exports = {
<<<<<<< HEAD
  commands: [...iosCommands, ...androidCommands, ...macosCommands],
=======
  commands: [
    ...ios.commands,
    ...android.commands,
    bundleCommand,
    ramBundleCommand,
    startCommand,
  ],
>>>>>>> ea85b313
  platforms: {
    ios: {
      projectConfig: ios.projectConfig,
      dependencyConfig: ios.dependencyConfig,
    },
    android: {
      projectConfig: android.projectConfig,
      dependencyConfig: android.dependencyConfig,
    },
    macos: {
      linkConfig: () => {
        return {
          isInstalled: (
            _projectConfig /*ProjectConfig*/,
            _package /*string*/,
            _dependencyConfig /*DependencyConfig*/,
          ) => false /*boolean*/,
          register: (
            _package /*string*/,
            _dependencyConfig /*DependencyConfig*/,
            _obj /*Object*/,
            _projectConfig /*ProjectConfig*/,
          ) => {},
          unregister: (
            _package /*string*/,
            _dependencyConfig /*DependencyConfig*/,
            _projectConfig /*ProjectConfig*/,
            _dependencyConfigs /*Array<DependencyConfig>*/,
          ) => {},
          copyAssets: (
            _assets /*string[]*/,
            _projectConfig /*ProjectConfig*/,
          ) => {},
          unlinkAssets: (
            _assets /*string[]*/,
            _projectConfig /*ProjectConfig*/,
          ) => {},
        };
      },
      projectConfig: () => null,
      dependencyConfig: () => null,
      npmPackageName: isReactNativeMacOS
        ? 'react-native-macos'
        : 'react-native',
    },
  },
};<|MERGE_RESOLUTION|>--- conflicted
+++ resolved
@@ -19,23 +19,20 @@
 
 // Remove commands so that react-native-macos can coexist with react-native in repos that depend on both.
 const path = require('path');
-const isReactNativeMacOS = path.basename(__dirname) === 'react-native-macos';
-const iosCommands = isReactNativeMacOS ? [] : ios.commands;
-const androidCommands = isReactNativeMacOS ? [] : android.commands;
-const macosCommands = [require('./local-cli/runMacOS/runMacOS')];
+const isReactNativeMacOS = path.basename(__dirname) === 'react-native-macos';  // [macOS]
+const iosCommands = isReactNativeMacOS ? [] : ios.commands; // [macOS]
+const androidCommands = isReactNativeMacOS ? [] : android.commands;  // [macOS]
+const macosCommands = [require('./local-cli/runMacOS/runMacOS')]; // [macOS]
 
 module.exports = {
-<<<<<<< HEAD
-  commands: [...iosCommands, ...androidCommands, ...macosCommands],
-=======
   commands: [
-    ...ios.commands,
-    ...android.commands,
+    ...iosCommands, // [macOS]
+    ...androidCommands, // [macOS]
+    ...macosCommands, // [macOS]
     bundleCommand,
     ramBundleCommand,
     startCommand,
   ],
->>>>>>> ea85b313
   platforms: {
     ios: {
       projectConfig: ios.projectConfig,
