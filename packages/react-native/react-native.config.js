/**
 * Copyright (c) Meta Platforms, Inc. and affiliates.
 *
 * This source code is licensed under the MIT license found in the
 * LICENSE file in the root directory of this source tree.
 *
 * @format
 */

'use strict';

const android = require('@react-native-community/cli-platform-android');
const ios = require('@react-native-community/cli-platform-ios');
const {
  bundleCommand,
  ramBundleCommand,
  startCommand,
} = require('@react-native/community-cli-plugin');

<<<<<<< HEAD
// Remove commands so that react-native-macos can coexist with react-native in repos that depend on both.
// const path = require('path');
const iosCommands = []; // [macOS]
const androidCommands = []; // [macOS]
const macosCommands = [require('./local-cli/runMacOS/runMacOS')]; // [macOS]
=======
const codegenCommand = {
  name: 'codegen',
  options: [
    {
      name: '--path <path>',
      description: 'Path to the React Native project root.',
      default: process.cwd(),
    },
    {
      name: '--platform <string>',
      description:
        'Target platform. Supported values: "android", "ios", "all".',
      default: 'all',
    },
    {
      name: '--outputPath <path>',
      description: 'Path where generated artifacts will be output to.',
    },
  ],
  func: (argv, config, args) =>
    require('./scripts/codegen/generate-artifacts-executor').execute(
      args.path,
      args.platform,
      args.outputPath,
    ),
};
>>>>>>> c99d96b7

module.exports = {
  commands: [
    ...iosCommands, // [macOS]
    ...androidCommands, // [macOS]
    ...macosCommands, // [macOS]
    bundleCommand,
    ramBundleCommand,
    startCommand,
    codegenCommand,
  ],
  platforms: {
    ios: {
      projectConfig: ios.projectConfig,
      dependencyConfig: ios.dependencyConfig,
    },
    android: {
      projectConfig: android.projectConfig,
      dependencyConfig: android.dependencyConfig,
    },
    macos: {
      linkConfig: () => {
        return {
          isInstalled: (
            _projectConfig /*ProjectConfig*/,
            _package /*string*/,
            _dependencyConfig /*DependencyConfig*/,
          ) => false /*boolean*/,
          register: (
            _package /*string*/,
            _dependencyConfig /*DependencyConfig*/,
            _obj /*Object*/,
            _projectConfig /*ProjectConfig*/,
          ) => {},
          unregister: (
            _package /*string*/,
            _dependencyConfig /*DependencyConfig*/,
            _projectConfig /*ProjectConfig*/,
            _dependencyConfigs /*Array<DependencyConfig>*/,
          ) => {},
          copyAssets: (
            _assets /*string[]*/,
            _projectConfig /*ProjectConfig*/,
          ) => {},
          unlinkAssets: (
            _assets /*string[]*/,
            _projectConfig /*ProjectConfig*/,
          ) => {},
        };
      },
      projectConfig: () => null,
      dependencyConfig: () => null,
      npmPackageName: 'react-native-macos', // [macOS]
    },
  },
};<|MERGE_RESOLUTION|>--- conflicted
+++ resolved
@@ -17,13 +17,8 @@
   startCommand,
 } = require('@react-native/community-cli-plugin');
 
-<<<<<<< HEAD
-// Remove commands so that react-native-macos can coexist with react-native in repos that depend on both.
-// const path = require('path');
-const iosCommands = []; // [macOS]
-const androidCommands = []; // [macOS]
 const macosCommands = [require('./local-cli/runMacOS/runMacOS')]; // [macOS]
-=======
+
 const codegenCommand = {
   name: 'codegen',
   options: [
@@ -50,12 +45,11 @@
       args.outputPath,
     ),
 };
->>>>>>> c99d96b7
 
 module.exports = {
   commands: [
-    ...iosCommands, // [macOS]
-    ...androidCommands, // [macOS]
+    ...ios.commands,
+    ...android.commands,
     ...macosCommands, // [macOS]
     bundleCommand,
     ramBundleCommand,
