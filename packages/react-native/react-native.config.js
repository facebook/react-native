/**
 * Copyright (c) Meta Platforms, Inc. and affiliates.
 *
 * This source code is licensed under the MIT license found in the
 * LICENSE file in the root directory of this source tree.
 *
 * @format
 */

'use strict';

// React Native shouldn't be exporting itself like this, the Community Template should be be directly
// depending on and injecting:
// - @react-native-community/cli-platform-android
// - @react-native-community/cli-platform-ios
// - @react-native/community-cli-plugin (via the @react-native/core-cli-utils package)
// - codegen command should be inhoused into @react-native-community/cli
//
// This is a temporary workaround.

const verbose = process.env.DEBUG && process.env.DEBUG.includes('react-native');

let android;
try {
  android = require('@react-native-community/cli-platform-android');
} catch {
  if (verbose) {
    console.warn(
      '@react-native-community/cli-platform-android not found, the react-native.config.js may be unusable.',
    );
  }
}

let ios;
try {
  ios = require('@react-native-community/cli-platform-ios');
} catch {
  if (verbose) {
    console.warn(
      '@react-native-community/cli-platform-ios not found, the react-native.config.js may be unusable.',
    );
  }
}

const {
  bundleCommand,
  startCommand,
} = require('@react-native/community-cli-plugin');

const macosCommands = [require('./local-cli/runMacOS/runMacOS')]; // [macOS]

const codegenCommand = {
  name: 'codegen',
  options: [
    {
      name: '--path <path>',
      description: 'Path to the React Native project root.',
      default: process.cwd(),
    },
    {
      name: '--platform <string>',
      description:
        'Target platform. Supported values: "android", "ios", "all".',
      default: 'all',
    },
    {
      name: '--outputPath <path>',
      description: 'Path where generated artifacts will be output to.',
    },
  ],
  func: (argv, config, args) =>
    require('./scripts/codegen/generate-artifacts-executor').execute(
      args.path,
      args.platform,
      args.outputPath,
    ),
};

<<<<<<< HEAD
module.exports = {
  commands: [
    ...ios.commands,
    ...android.commands,
    ...macosCommands, // [macOS]
    bundleCommand,
    ramBundleCommand,
    startCommand,
    codegenCommand,
  ],
  platforms: {
    ios: {
      projectConfig: ios.projectConfig,
      dependencyConfig: ios.dependencyConfig,
    },
    android: {
      projectConfig: android.projectConfig,
      dependencyConfig: android.dependencyConfig,
    },
    macos: {
      linkConfig: () => {
        return {
          isInstalled: (
            _projectConfig /*ProjectConfig*/,
            _package /*string*/,
            _dependencyConfig /*DependencyConfig*/,
          ) => false /*boolean*/,
          register: (
            _package /*string*/,
            _dependencyConfig /*DependencyConfig*/,
            _obj /*Object*/,
            _projectConfig /*ProjectConfig*/,
          ) => {},
          unregister: (
            _package /*string*/,
            _dependencyConfig /*DependencyConfig*/,
            _projectConfig /*ProjectConfig*/,
            _dependencyConfigs /*Array<DependencyConfig>*/,
          ) => {},
          copyAssets: (
            _assets /*string[]*/,
            _projectConfig /*ProjectConfig*/,
          ) => {},
          unlinkAssets: (
            _assets /*string[]*/,
            _projectConfig /*ProjectConfig*/,
          ) => {},
        };
      },
      projectConfig: () => null,
      dependencyConfig: () => null,
      npmPackageName: 'react-native-macos', // [macOS]
    },
  },
};
=======
const config = {
  commands: [bundleCommand, startCommand, codegenCommand],
  platforms: {},
};

if (ios != null) {
  config.commands.push(...ios.commands);
  config.platforms.ios = {
    projectConfig: ios.projectConfig,
    dependencyConfig: ios.dependencyConfig,
  };
}

if (android != null) {
  config.commands.push(...android.commands);
  config.platforms.android = {
    projectConfig: android.projectConfig,
    dependencyConfig: android.dependencyConfig,
  };
}

module.exports = config;
>>>>>>> 6f7eae5c
<|MERGE_RESOLUTION|>--- conflicted
+++ resolved
@@ -42,12 +42,11 @@
   }
 }
 
+const macosCommands = [require('./local-cli/runMacOS/runMacOS')]; // [macOS]
 const {
   bundleCommand,
   startCommand,
 } = require('@react-native/community-cli-plugin');
-
-const macosCommands = [require('./local-cli/runMacOS/runMacOS')]; // [macOS]
 
 const codegenCommand = {
   name: 'codegen',
@@ -76,63 +75,6 @@
     ),
 };
 
-<<<<<<< HEAD
-module.exports = {
-  commands: [
-    ...ios.commands,
-    ...android.commands,
-    ...macosCommands, // [macOS]
-    bundleCommand,
-    ramBundleCommand,
-    startCommand,
-    codegenCommand,
-  ],
-  platforms: {
-    ios: {
-      projectConfig: ios.projectConfig,
-      dependencyConfig: ios.dependencyConfig,
-    },
-    android: {
-      projectConfig: android.projectConfig,
-      dependencyConfig: android.dependencyConfig,
-    },
-    macos: {
-      linkConfig: () => {
-        return {
-          isInstalled: (
-            _projectConfig /*ProjectConfig*/,
-            _package /*string*/,
-            _dependencyConfig /*DependencyConfig*/,
-          ) => false /*boolean*/,
-          register: (
-            _package /*string*/,
-            _dependencyConfig /*DependencyConfig*/,
-            _obj /*Object*/,
-            _projectConfig /*ProjectConfig*/,
-          ) => {},
-          unregister: (
-            _package /*string*/,
-            _dependencyConfig /*DependencyConfig*/,
-            _projectConfig /*ProjectConfig*/,
-            _dependencyConfigs /*Array<DependencyConfig>*/,
-          ) => {},
-          copyAssets: (
-            _assets /*string[]*/,
-            _projectConfig /*ProjectConfig*/,
-          ) => {},
-          unlinkAssets: (
-            _assets /*string[]*/,
-            _projectConfig /*ProjectConfig*/,
-          ) => {},
-        };
-      },
-      projectConfig: () => null,
-      dependencyConfig: () => null,
-      npmPackageName: 'react-native-macos', // [macOS]
-    },
-  },
-};
-=======
 const config = {
   commands: [bundleCommand, startCommand, codegenCommand],
   platforms: {},
@@ -154,5 +96,42 @@
   };
 }
 
-module.exports = config;
->>>>>>> 6f7eae5c
+// [macOS
+config.commands.push(...macosCommands);
+config.platforms.macos = {
+  linkConfig: () => {
+    return {
+      isInstalled: (
+        _projectConfig /*ProjectConfig*/,
+        _package /*string*/,
+        _dependencyConfig /*DependencyConfig*/,
+      ) => false /*boolean*/,
+      register: (
+        _package /*string*/,
+        _dependencyConfig /*DependencyConfig*/,
+        _obj /*Object*/,
+        _projectConfig /*ProjectConfig*/,
+      ) => {},
+      unregister: (
+        _package /*string*/,
+        _dependencyConfig /*DependencyConfig*/,
+        _projectConfig /*ProjectConfig*/,
+        _dependencyConfigs /*Array<DependencyConfig>*/,
+      ) => {},
+      copyAssets: (
+        _assets /*string[]*/,
+        _projectConfig /*ProjectConfig*/,
+      ) => {},
+      unlinkAssets: (
+        _assets /*string[]*/,
+        _projectConfig /*ProjectConfig*/,
+      ) => {},
+    };
+  },
+  projectConfig: () => null,
+  dependencyConfig: () => null,
+  npmPackageName: 'react-native-macos',
+};
+// macOS]
+
+module.exports = config;