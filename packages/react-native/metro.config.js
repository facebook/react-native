--- conflicted
+++ resolved
@@ -18,11 +18,7 @@
  * integration tests during local development or on CI services.
  */
 const config = {
-<<<<<<< HEAD
-  // [macOS] Move object to variable so we can modify it below
-=======
   // Make Metro able to resolve required packages that might be imported from /packages/react-native
->>>>>>> ea85b313
   watchFolders: [
     path.resolve(__dirname, '../../node_modules'),
     path.resolve(__dirname, '../assets'),
@@ -38,11 +34,6 @@
     },
     platforms: ['ios', 'macos', 'android'],
   },
-<<<<<<< HEAD
-  serializer: {
-    getPolyfills,
-  },
-  transformer: {},
 };
 
 // [macOS Github#1728: Investigate removing this diff
@@ -54,11 +45,6 @@
   config.serializer.getModulesRunBeforeMainModule = () => [InitializeCore];
   config.transformer.assetRegistryPath = AssetRegistry;
 }
+// macOS]
 
-module.exports = config;
-// macOS]
-=======
-};
-
-module.exports = mergeConfig(getDefaultConfig(__dirname), config);
->>>>>>> ea85b313
+module.exports = mergeConfig(getDefaultConfig(__dirname), config);