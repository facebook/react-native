{
  "name": "@react-native/metro-config",
  "version": "0.74.0",
  "description": "Metro configuration for React Native.",
  "license": "MIT",
  "repository": {
    "type": "git",
    "url": "https://github.com/facebook/react-native.git",
    "directory": "packages/metro-config"
  },
  "homepage": "https://github.com/facebook/react-native/tree/HEAD/packages/metro-config#readme",
  "keywords": [
    "metro",
    "config",
    "react-native"
  ],
  "bugs": "https://github.com/facebook/react-native/issues",
  "engines": {
    "node": ">=18"
  },
  "exports": {
    ".": "./src/index.js",
    "./package.json": "./package.json"
  },
  "files": [
    "dist"
  ],
  "dependencies": {
<<<<<<< HEAD
    "@react-native/js-polyfills": "^0.73.0",
    "@react-native/metro-babel-transformer": "^0.73.11",
    "metro-config": "0.79.1",
    "metro-runtime": "0.79.1"
=======
    "@react-native/js-polyfills": "0.74.0",
    "@react-native/metro-babel-transformer": "0.74.0",
    "metro-config": "^0.80.3",
    "metro-runtime": "^0.80.3"
>>>>>>> c99d96b7
  }
}<|MERGE_RESOLUTION|>--- conflicted
+++ resolved
@@ -26,16 +26,9 @@
     "dist"
   ],
   "dependencies": {
-<<<<<<< HEAD
-    "@react-native/js-polyfills": "^0.73.0",
-    "@react-native/metro-babel-transformer": "^0.73.11",
-    "metro-config": "0.79.1",
-    "metro-runtime": "0.79.1"
-=======
     "@react-native/js-polyfills": "0.74.0",
     "@react-native/metro-babel-transformer": "0.74.0",
     "metro-config": "^0.80.3",
     "metro-runtime": "^0.80.3"
->>>>>>> c99d96b7
   }
 }