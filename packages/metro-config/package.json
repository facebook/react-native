{
  "name": "@react-native/metro-config",
<<<<<<< HEAD
  "version": "0.76.7",
=======
  "version": "0.76.9",
>>>>>>> b6400aae
  "description": "Metro configuration for React Native.",
  "license": "MIT",
  "repository": {
    "type": "git",
    "url": "git+https://github.com/facebook/react-native.git",
    "directory": "packages/metro-config"
  },
  "homepage": "https://github.com/facebook/react-native/tree/HEAD/packages/metro-config#readme",
  "keywords": [
    "metro",
    "config",
    "react-native"
  ],
  "bugs": "https://github.com/facebook/react-native/issues",
  "engines": {
    "node": ">=18"
  },
  "exports": {
    ".": "./src/index.js",
    "./package.json": "./package.json"
  },
  "files": [
    "dist"
  ],
  "dependencies": {
<<<<<<< HEAD
    "@react-native/js-polyfills": "0.76.7",
    "@react-native/metro-babel-transformer": "0.76.7",
=======
    "@react-native/js-polyfills": "0.76.9",
    "@react-native/metro-babel-transformer": "0.76.9",
>>>>>>> b6400aae
    "metro-config": "^0.81.0",
    "metro-runtime": "^0.81.0"
  }
}<|MERGE_RESOLUTION|>--- conflicted
+++ resolved
@@ -1,10 +1,6 @@
 {
   "name": "@react-native/metro-config",
-<<<<<<< HEAD
-  "version": "0.76.7",
-=======
   "version": "0.76.9",
->>>>>>> b6400aae
   "description": "Metro configuration for React Native.",
   "license": "MIT",
   "repository": {
@@ -30,13 +26,8 @@
     "dist"
   ],
   "dependencies": {
-<<<<<<< HEAD
-    "@react-native/js-polyfills": "0.76.7",
-    "@react-native/metro-babel-transformer": "0.76.7",
-=======
     "@react-native/js-polyfills": "0.76.9",
     "@react-native/metro-babel-transformer": "0.76.9",
->>>>>>> b6400aae
     "metro-config": "^0.81.0",
     "metro-runtime": "^0.81.0"
   }
