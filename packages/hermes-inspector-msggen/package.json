--- conflicted
+++ resolved
@@ -1,10 +1,6 @@
 {
   "name": "@react-native/hermes-inspector-msggen",
-<<<<<<< HEAD
-  "version": "0.76.7",
-=======
   "version": "0.76.9",
->>>>>>> b6400aae
   "private": true,
   "description": "Hermes Inspector Message Generator for React Native",
   "license": "MIT",
