--- conflicted
+++ resolved
@@ -22,17 +22,10 @@
     "dist"
   ],
   "dependencies": {
-<<<<<<< HEAD
-    "@react-native-community/cli-server-api": "12.0.0-alpha.15",
-    "@react-native-community/cli-tools": "12.0.0-alpha.15",
-    "@react-native/dev-middleware": "^0.73.0",
-    "@react-native/metro-babel-transformer": "^0.73.11",
-=======
     "@react-native-community/cli-server-api": "13.6.0",
     "@react-native-community/cli-tools": "13.6.0",
     "@react-native/dev-middleware": "0.74.0",
     "@react-native/metro-babel-transformer": "0.74.0",
->>>>>>> c99d96b7
     "chalk": "^4.0.0",
     "execa": "^5.1.1",
     "metro": "^0.80.3",
