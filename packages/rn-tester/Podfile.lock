--- conflicted
+++ resolved
@@ -4,14 +4,10 @@
   - FBLazyVector (0.76.0-rc.6)
   - fmt (9.1.0)
   - glog (0.3.5)
-<<<<<<< HEAD
-  - MyNativeView (0.76.0-main):
-=======
   - hermes-engine (0.76.0-rc.6):
     - hermes-engine/Pre-built (= 0.76.0-rc.6)
   - hermes-engine/Pre-built (0.76.0-rc.6)
   - MyNativeView (0.76.0-rc.6):
->>>>>>> 007a8e12
     - DoubleConversion
     - glog
     - RCT-Folly (= 2024.01.01.00)
@@ -1208,9 +1204,6 @@
     - React-jsi
     - React-jsiexecutor
     - React-utils
-<<<<<<< HEAD
-  - React-idlecallbacksnativemodule (1000.0.0):
-=======
   - React-hermes (0.76.0-rc.6):
     - DoubleConversion
     - fmt (= 9.1.0)
@@ -1224,7 +1217,6 @@
     - React-perflogger (= 0.76.0-rc.6)
     - React-runtimeexecutor
   - React-idlecallbacksnativemodule (0.76.0-rc.6):
->>>>>>> 007a8e12
     - DoubleConversion
     - glog
     - RCT-Folly (= 2024.01.01.00)
@@ -1255,16 +1247,7 @@
     - React-graphics
     - React-rendererdebug
     - React-utils
-<<<<<<< HEAD
-  - React-jsc (1000.0.0):
-    - React-jsc/Fabric (= 1000.0.0)
-    - React-jsi (= 1000.0.0)
-  - React-jsc/Fabric (1000.0.0):
-    - React-jsi (= 1000.0.0)
-  - React-jserrorhandler (1000.0.0):
-=======
   - React-jserrorhandler (0.76.0-rc.6):
->>>>>>> 007a8e12
     - glog
     - RCT-Folly/Fabric (= 2024.01.01.00)
     - React-cxxreact
@@ -1470,14 +1453,9 @@
     - fmt (= 9.1.0)
     - RCT-Folly (= 2024.01.01.00)
     - React-debug
-<<<<<<< HEAD
-  - React-rncore (1000.0.0)
-  - React-RuntimeApple (1000.0.0):
-=======
   - React-rncore (0.76.0-rc.6)
   - React-RuntimeApple (0.76.0-rc.6):
     - hermes-engine
->>>>>>> 007a8e12
     - RCT-Folly/Fabric (= 2024.01.01.00)
     - React-callinvoker
     - React-Core/Default
@@ -1509,11 +1487,6 @@
     - React-runtimeexecutor
     - React-runtimescheduler
     - React-utils
-<<<<<<< HEAD
-  - React-runtimeexecutor (1000.0.0):
-    - React-jsi (= 1000.0.0)
-  - React-runtimescheduler (1000.0.0):
-=======
   - React-runtimeexecutor (0.76.0-rc.6):
     - React-jsi (= 0.76.0-rc.6)
   - React-RuntimeHermes (0.76.0-rc.6):
@@ -1528,7 +1501,6 @@
     - React-RuntimeCore
     - React-utils
   - React-runtimescheduler (0.76.0-rc.6):
->>>>>>> 007a8e12
     - glog
     - RCT-Folly (= 2024.01.01.00)
     - React-callinvoker
@@ -1548,14 +1520,8 @@
     - glog
     - RCT-Folly (= 2024.01.01.00)
     - React-debug
-<<<<<<< HEAD
-    - React-jsc
-    - React-jsi (= 1000.0.0)
-  - ReactCodegen (1000.0.0):
-=======
     - React-jsi (= 0.76.0-rc.6)
   - ReactCodegen (0.76.0-rc.6):
->>>>>>> 007a8e12
     - DoubleConversion
     - glog
     - RCT-Folly
@@ -1737,12 +1703,9 @@
     :podspec: "../react-native/third-party-podspecs/fmt.podspec"
   glog:
     :podspec: "../react-native/third-party-podspecs/glog.podspec"
-<<<<<<< HEAD
-=======
   hermes-engine:
     :podspec: "../react-native/sdks/hermes-engine/hermes-engine.podspec"
     :tag: hermes-2024-09-09-RNv0.76.0-db6d12e202e15f7a446d8848d6ca8f7abb3cfb32
->>>>>>> 007a8e12
   MyNativeView:
     :path: NativeComponentExample
   NativeCxxModuleExample:
@@ -1873,78 +1836,6 @@
     :path: "../react-native/ReactCommon/yoga"
 
 SPEC CHECKSUMS:
-<<<<<<< HEAD
-  boost: 4c384cc67784d4b15fd14e25b3877c442c1d8064
-  DoubleConversion: c914223d2d29c914635ef1b0721d8a77cca6a732
-  FBLazyVector: 9dfce2ffb48512b19ceec269c4eea00578338691
-  fmt: cca1eb84179ad528ae1ba9fdf135ed1ac49e19cb
-  glog: 750f96a379703a2d724d2f1fc6cb3a3eff000817
-  MyNativeView: ba14af299f64f83c1adf210e36a31acdcd62182d
-  NativeCxxModuleExample: c8aeb159796203eab5fba7a6219ef0b7776f0ceb
-  OCMock: 589f2c84dacb1f5aaf6e4cec1f292551fe748e74
-  OSSLibraryExample: b602a0d1829db0342132d3451ed73562873eae9c
-  RCT-Folly: a7dc01750cc4b76a2d308fb2be04f4e3bc8dc094
-  RCTDeprecation: 3808e36294137f9ee5668f4df2e73dc079cd1dcf
-  RCTRequired: 8daa73980f63a2f8013db2e60cb7e0a2a12d2da9
-  RCTTypeSafety: f76a484b2a50f953b6272fc460e9c6ea87a5ca7d
-  React: 34a5f7c274d435de7af484a24658e9dbb404a01c
-  React-callinvoker: d345cdecaba9cc76731d93a201dbd7ce92f93d51
-  React-Core: f68fd78715619d134f6d40c64023b82f1b6e8343
-  React-CoreModules: 574d3bf7d3c8bea5d2cd748cce521ad82a1c7e4f
-  React-cxxreact: fc579a4d3724848c4767f4ab04bdee70b0154798
-  React-debug: e939980ac791b6301a673852562cb97cf389d191
-  React-defaultsnativemodule: fe7c6eec1ef9252ffd963c64c4b75ed6b103ece9
-  React-domnativemodule: 33e79d7383aa63b3bbafac1aacbc9d73dfc73cfd
-  React-Fabric: d52cb5f5719122437c258c39786ff4dfd4ceccc9
-  React-FabricComponents: e71ad430f33aa520ddb295b691809a5ac96c1e9e
-  React-FabricImage: 4fbcc79f95fea7430e40d9cca64839bea32fb175
-  React-featureflags: 5d4593f2475df5d770f1ea0f3ecd4d9e0e948185
-  React-featureflagsnativemodule: cc76604592dabc45d32ce5a7ac521b0a0ff49d96
-  React-graphics: b73c4d027f8439e8eb0e3abcb0930be16f24634d
-  React-idlecallbacksnativemodule: 302e5abce70005b464aa5daa6b91afef8dd5b311
-  React-ImageManager: 0a2536c784b913b9a02ed9f51ed510673cefeb99
-  React-jsc: 5da575171851b267e234322e9c6c3ff6d9aca913
-  React-jserrorhandler: 9d6db5841843fe57c09b256db0d6ed9f8bd47593
-  React-jsi: 1778c27c92437a9f8a5507c5b630c69f2af726ed
-  React-jsiexecutor: 3014b0fe3a6099a9489f8396adcb62f6f749515c
-  React-jsinspector: 4ce8125d5ec9960da86bc2fd5cfe09ea2f621c79
-  React-jsitracing: 1e8e6d08cfb7bd6958209c64d468efbc8faf7380
-  React-logger: 96766ea43542ba57580682b17f2d1bc0898b4b18
-  React-Mapbuffer: eaafec129b91847cd3ffd61429489bc9a951177b
-  React-microtasksnativemodule: 4fdc174ca7dd227d65df181015c53df3a6a2d37a
-  React-nativeconfig: bdf61dd5d31b46a3e5750b073ad92ecf4467b409
-  React-NativeModulesApple: d9e16b4136668c43178418aa5bf30304ba898f23
-  React-perflogger: 3d0ea644f273d0e51bf046b1faf2c96be562f211
-  React-performancetimeline: 85d798e91c0be6b09e5c66ad0c6f529ecd3d940b
-  React-RCTActionSheet: b3b370e00dbafd4315df7239e662cb7c7fabd777
-  React-RCTAnimation: ac9cbdb107cbc6ac9fbf618e39fe07400523d2d0
-  React-RCTAppDelegate: 3cec8ed2009c293cd523a6b1ca2d9c31b588e579
-  React-RCTBlob: 10873ce5421713fa91d31577ead6e63c15c6318b
-  React-RCTFabric: 26fbb32e88eeafef7c4b50e6ee0b3837f40d4742
-  React-RCTImage: 7db6617668aff162812d8fc7e24473296f7e9bb9
-  React-RCTLinking: ccec749cd4d4a7722b4a6e26b69cdbc101abb3c0
-  React-RCTNetwork: 1c2075656c7cff53eca33f0a5e701316ff4bce91
-  React-RCTPushNotification: 45f9bcf093a10a18ea3a334ed332d2cc7b21eb7a
-  React-RCTSettings: 28b9226d44b5e4059eb293f3a25506339a078bf7
-  React-RCTTest: 31557fd2f8283da82257cb117e997bd1472ad7dc
-  React-RCTText: 4affea57af102541f82be93757cf77ba657bac8d
-  React-RCTVibration: d054deb49e98a7062ba024ccdcdb86427995a4c3
-  React-rendererconsistency: 253848d232ec316584656dbafe21b24321e7d087
-  React-rendererdebug: b6439249dbe15f32f5c27b331a5a7abd693dc357
-  React-rncore: 45702be62dafc1e63763b359be18c555bad62978
-  React-RuntimeApple: 0023a79a96dfe23d0bee548f36332e9a400227f8
-  React-RuntimeCore: 175afc951236bb78e0bbb50f7aff5bcdedf27c4c
-  React-runtimeexecutor: 6279cf6616d9616fd43779f3638d706ca45e85b4
-  React-runtimescheduler: 1c9eda38edc10c0b352988f10c4edaae0db1410d
-  React-timing: 545bacb2e3a88954163d2120e16508d950c80bea
-  React-utils: addca8906648eb35771440846ac5a3e26b2c4bba
-  ReactCodegen: a2c811adf4e5b954df2c09e5ab72529530348ffa
-  ReactCommon: 481b0b2332a23915649c1750905eaccdc735054a
-  ReactCommon-Samples: fda1b0dfda964df4b057b9dfac707d0702aa56e1
-  ScreenshotManager: c992765f9b515858de4d6bb5dfff2fcb0b0ac08e
-  SocketRocket: 03f7111df1a343b162bf5b06ead333be808e1e0a
-  Yoga: f00701fd8418dab5befeccc75d15013fbb3139b5
-=======
   boost: 1dca942403ed9342f98334bf4c3621f011aa7946
   DoubleConversion: f16ae600a246532c4020132d54af21d0ddb2a385
   FBLazyVector: 319d66555ce769137a84559a19fb8197733a68e1
@@ -2017,7 +1908,6 @@
   ScreenshotManager: 5cb8d1a31ae23eedb526da52c20c5b4156298b73
   SocketRocket: d4aabe649be1e368d1318fdf28a022d714d65748
   Yoga: dcf6b28b5105d538537e656bf4e239f4d87fc546
->>>>>>> 007a8e12
 
 PODFILE CHECKSUM: c0012ff6f93277dc7f718398353cf47bdb949c21
 
