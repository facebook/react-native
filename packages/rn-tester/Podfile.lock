PODS:
  - boost (1.76.0)
<<<<<<< HEAD
  - boost-for-react-native (1.63.0)
=======
>>>>>>> 4841e1ba
  - CocoaAsyncSocket (7.6.5)
  - DoubleConversion (1.1.6)
  - FBLazyVector (1000.0.0)
  - FBReactNativeSpec (1000.0.0):
<<<<<<< HEAD
    - RCT-Folly (= 2021.06.28.00-v2)
=======
    - RCT-Folly (= 2021.06.28.00)
>>>>>>> 4841e1ba
    - RCTRequired (= 1000.0.0)
    - RCTTypeSafety (= 1000.0.0)
    - React-Core (= 1000.0.0)
    - React-jsi (= 1000.0.0)
    - ReactCommon/turbomodule/core (= 1000.0.0)
  - Flipper (0.99.0):
    - Flipper-Folly (~> 2.6)
    - Flipper-RSocket (~> 1.4)
  - Flipper-Boost-iOSX (1.76.0.1.11)
  - Flipper-DoubleConversion (3.1.7)
  - Flipper-Fmt (7.1.7)
  - Flipper-Folly (2.6.7):
    - Flipper-Boost-iOSX
    - Flipper-DoubleConversion
    - Flipper-Fmt (= 7.1.7)
    - Flipper-Glog
    - libevent (~> 2.1.12)
    - OpenSSL-Universal (= 1.1.180)
  - Flipper-Glog (0.3.6)
  - Flipper-PeerTalk (0.0.4)
  - Flipper-RSocket (1.4.3):
    - Flipper-Folly (~> 2.6)
  - FlipperKit (0.99.0):
    - FlipperKit/Core (= 0.99.0)
  - FlipperKit/Core (0.99.0):
    - Flipper (~> 0.99.0)
    - FlipperKit/CppBridge
    - FlipperKit/FBCxxFollyDynamicConvert
    - FlipperKit/FBDefines
    - FlipperKit/FKPortForwarding
  - FlipperKit/CppBridge (0.99.0):
    - Flipper (~> 0.99.0)
  - FlipperKit/FBCxxFollyDynamicConvert (0.99.0):
    - Flipper-Folly (~> 2.6)
  - FlipperKit/FBDefines (0.99.0)
  - FlipperKit/FKPortForwarding (0.99.0):
    - CocoaAsyncSocket (~> 7.6)
    - Flipper-PeerTalk (~> 0.0.4)
  - FlipperKit/FlipperKitHighlightOverlay (0.99.0)
  - FlipperKit/FlipperKitLayoutHelpers (0.99.0):
    - FlipperKit/Core
    - FlipperKit/FlipperKitHighlightOverlay
    - FlipperKit/FlipperKitLayoutTextSearchable
  - FlipperKit/FlipperKitLayoutIOSDescriptors (0.99.0):
    - FlipperKit/Core
    - FlipperKit/FlipperKitHighlightOverlay
    - FlipperKit/FlipperKitLayoutHelpers
    - YogaKit (~> 1.18)
  - FlipperKit/FlipperKitLayoutPlugin (0.99.0):
    - FlipperKit/Core
    - FlipperKit/FlipperKitHighlightOverlay
    - FlipperKit/FlipperKitLayoutHelpers
    - FlipperKit/FlipperKitLayoutIOSDescriptors
    - FlipperKit/FlipperKitLayoutTextSearchable
    - YogaKit (~> 1.18)
  - FlipperKit/FlipperKitLayoutTextSearchable (0.99.0)
  - FlipperKit/FlipperKitNetworkPlugin (0.99.0):
    - FlipperKit/Core
  - FlipperKit/FlipperKitReactPlugin (0.99.0):
    - FlipperKit/Core
  - FlipperKit/FlipperKitUserDefaultsPlugin (0.99.0):
    - FlipperKit/Core
  - FlipperKit/SKIOSNetworkPlugin (0.99.0):
    - FlipperKit/Core
    - FlipperKit/FlipperKitNetworkPlugin
  - fmt (6.2.1)
  - glog (0.3.5)
  - libevent (2.1.12)
  - OpenSSL-Universal (1.1.180)
<<<<<<< HEAD
  - RCT-Folly (2021.06.28.00-v2):
=======
  - RCT-Folly (2021.06.28.00):
>>>>>>> 4841e1ba
    - boost
    - DoubleConversion
    - fmt (~> 6.2.1)
    - glog
<<<<<<< HEAD
    - RCT-Folly/Default (= 2021.06.28.00-v2)
  - RCT-Folly/Default (2021.06.28.00-v2):
    - boost
    - DoubleConversion
    - fmt (~> 6.2.1)
=======
    - RCT-Folly/Default (= 2021.06.28.00)
  - RCT-Folly/Default (2021.06.28.00):
    - boost
    - DoubleConversion
    - fmt (~> 6.2.1)
    - glog
  - RCT-Folly/Fabric (2021.06.28.00):
    - boost
    - DoubleConversion
    - fmt (~> 6.2.1)
>>>>>>> 4841e1ba
    - glog
  - RCTRequired (1000.0.0)
  - RCTTypeSafety (1000.0.0):
    - FBLazyVector (= 1000.0.0)
<<<<<<< HEAD
    - RCT-Folly (= 2021.06.28.00-v2)
=======
    - RCT-Folly (= 2021.06.28.00)
>>>>>>> 4841e1ba
    - RCTRequired (= 1000.0.0)
    - React-Core (= 1000.0.0)
  - React (1000.0.0):
    - React-Core (= 1000.0.0)
    - React-Core/DevSupport (= 1000.0.0)
    - React-Core/RCTWebSocket (= 1000.0.0)
    - React-RCTActionSheet (= 1000.0.0)
    - React-RCTAnimation (= 1000.0.0)
    - React-RCTBlob (= 1000.0.0)
    - React-RCTImage (= 1000.0.0)
    - React-RCTLinking (= 1000.0.0)
    - React-RCTNetwork (= 1000.0.0)
    - React-RCTSettings (= 1000.0.0)
    - React-RCTText (= 1000.0.0)
    - React-RCTVibration (= 1000.0.0)
  - React-callinvoker (1000.0.0)
  - React-Core (1000.0.0):
    - glog
<<<<<<< HEAD
    - RCT-Folly (= 2021.06.28.00-v2)
=======
    - RCT-Folly (= 2021.06.28.00)
>>>>>>> 4841e1ba
    - React-Core/Default (= 1000.0.0)
    - React-cxxreact (= 1000.0.0)
    - React-jsi (= 1000.0.0)
    - React-jsiexecutor (= 1000.0.0)
    - React-perflogger (= 1000.0.0)
    - Yoga
  - React-Core/CoreModulesHeaders (1000.0.0):
    - glog
<<<<<<< HEAD
    - RCT-Folly (= 2021.06.28.00-v2)
=======
    - RCT-Folly (= 2021.06.28.00)
>>>>>>> 4841e1ba
    - React-Core/Default
    - React-cxxreact (= 1000.0.0)
    - React-jsi (= 1000.0.0)
    - React-jsiexecutor (= 1000.0.0)
    - React-perflogger (= 1000.0.0)
    - Yoga
  - React-Core/Default (1000.0.0):
    - glog
<<<<<<< HEAD
    - RCT-Folly (= 2021.06.28.00-v2)
=======
    - RCT-Folly (= 2021.06.28.00)
>>>>>>> 4841e1ba
    - React-cxxreact (= 1000.0.0)
    - React-jsi (= 1000.0.0)
    - React-jsiexecutor (= 1000.0.0)
    - React-perflogger (= 1000.0.0)
    - Yoga
  - React-Core/DevSupport (1000.0.0):
    - glog
<<<<<<< HEAD
    - RCT-Folly (= 2021.06.28.00-v2)
=======
    - RCT-Folly (= 2021.06.28.00)
>>>>>>> 4841e1ba
    - React-Core/Default (= 1000.0.0)
    - React-Core/RCTWebSocket (= 1000.0.0)
    - React-cxxreact (= 1000.0.0)
    - React-jsi (= 1000.0.0)
    - React-jsiexecutor (= 1000.0.0)
    - React-jsinspector (= 1000.0.0)
    - React-perflogger (= 1000.0.0)
    - Yoga
  - React-Core/RCTActionSheetHeaders (1000.0.0):
    - glog
<<<<<<< HEAD
    - RCT-Folly (= 2021.06.28.00-v2)
=======
    - RCT-Folly (= 2021.06.28.00)
>>>>>>> 4841e1ba
    - React-Core/Default
    - React-cxxreact (= 1000.0.0)
    - React-jsi (= 1000.0.0)
    - React-jsiexecutor (= 1000.0.0)
    - React-perflogger (= 1000.0.0)
    - Yoga
  - React-Core/RCTAnimationHeaders (1000.0.0):
    - glog
<<<<<<< HEAD
    - RCT-Folly (= 2021.06.28.00-v2)
=======
    - RCT-Folly (= 2021.06.28.00)
>>>>>>> 4841e1ba
    - React-Core/Default
    - React-cxxreact (= 1000.0.0)
    - React-jsi (= 1000.0.0)
    - React-jsiexecutor (= 1000.0.0)
    - React-perflogger (= 1000.0.0)
    - Yoga
  - React-Core/RCTBlobHeaders (1000.0.0):
    - glog
<<<<<<< HEAD
    - RCT-Folly (= 2021.06.28.00-v2)
=======
    - RCT-Folly (= 2021.06.28.00)
>>>>>>> 4841e1ba
    - React-Core/Default
    - React-cxxreact (= 1000.0.0)
    - React-jsi (= 1000.0.0)
    - React-jsiexecutor (= 1000.0.0)
    - React-perflogger (= 1000.0.0)
    - Yoga
  - React-Core/RCTImageHeaders (1000.0.0):
    - glog
<<<<<<< HEAD
    - RCT-Folly (= 2021.06.28.00-v2)
=======
    - RCT-Folly (= 2021.06.28.00)
>>>>>>> 4841e1ba
    - React-Core/Default
    - React-cxxreact (= 1000.0.0)
    - React-jsi (= 1000.0.0)
    - React-jsiexecutor (= 1000.0.0)
    - React-perflogger (= 1000.0.0)
    - Yoga
  - React-Core/RCTLinkingHeaders (1000.0.0):
    - glog
<<<<<<< HEAD
    - RCT-Folly (= 2021.06.28.00-v2)
=======
    - RCT-Folly (= 2021.06.28.00)
>>>>>>> 4841e1ba
    - React-Core/Default
    - React-cxxreact (= 1000.0.0)
    - React-jsi (= 1000.0.0)
    - React-jsiexecutor (= 1000.0.0)
    - React-perflogger (= 1000.0.0)
    - Yoga
  - React-Core/RCTNetworkHeaders (1000.0.0):
    - glog
<<<<<<< HEAD
    - RCT-Folly (= 2021.06.28.00-v2)
=======
    - RCT-Folly (= 2021.06.28.00)
>>>>>>> 4841e1ba
    - React-Core/Default
    - React-cxxreact (= 1000.0.0)
    - React-jsi (= 1000.0.0)
    - React-jsiexecutor (= 1000.0.0)
    - React-perflogger (= 1000.0.0)
    - Yoga
  - React-Core/RCTPushNotificationHeaders (1000.0.0):
    - glog
<<<<<<< HEAD
    - RCT-Folly (= 2021.06.28.00-v2)
=======
    - RCT-Folly (= 2021.06.28.00)
>>>>>>> 4841e1ba
    - React-Core/Default
    - React-cxxreact (= 1000.0.0)
    - React-jsi (= 1000.0.0)
    - React-jsiexecutor (= 1000.0.0)
    - React-perflogger (= 1000.0.0)
    - Yoga
  - React-Core/RCTSettingsHeaders (1000.0.0):
    - glog
<<<<<<< HEAD
    - RCT-Folly (= 2021.06.28.00-v2)
=======
    - RCT-Folly (= 2021.06.28.00)
>>>>>>> 4841e1ba
    - React-Core/Default
    - React-cxxreact (= 1000.0.0)
    - React-jsi (= 1000.0.0)
    - React-jsiexecutor (= 1000.0.0)
    - React-perflogger (= 1000.0.0)
    - Yoga
  - React-Core/RCTTextHeaders (1000.0.0):
    - glog
<<<<<<< HEAD
    - RCT-Folly (= 2021.06.28.00-v2)
=======
    - RCT-Folly (= 2021.06.28.00)
>>>>>>> 4841e1ba
    - React-Core/Default
    - React-cxxreact (= 1000.0.0)
    - React-jsi (= 1000.0.0)
    - React-jsiexecutor (= 1000.0.0)
    - React-perflogger (= 1000.0.0)
    - Yoga
  - React-Core/RCTVibrationHeaders (1000.0.0):
    - glog
<<<<<<< HEAD
    - RCT-Folly (= 2021.06.28.00-v2)
=======
    - RCT-Folly (= 2021.06.28.00)
>>>>>>> 4841e1ba
    - React-Core/Default
    - React-cxxreact (= 1000.0.0)
    - React-jsi (= 1000.0.0)
    - React-jsiexecutor (= 1000.0.0)
    - React-perflogger (= 1000.0.0)
    - Yoga
  - React-Core/RCTWebSocket (1000.0.0):
    - glog
<<<<<<< HEAD
    - RCT-Folly (= 2021.06.28.00-v2)
=======
    - RCT-Folly (= 2021.06.28.00)
>>>>>>> 4841e1ba
    - React-Core/Default (= 1000.0.0)
    - React-cxxreact (= 1000.0.0)
    - React-jsi (= 1000.0.0)
    - React-jsiexecutor (= 1000.0.0)
    - React-perflogger (= 1000.0.0)
    - Yoga
  - React-CoreModules (1000.0.0):
    - FBReactNativeSpec (= 1000.0.0)
<<<<<<< HEAD
    - RCT-Folly (= 2021.06.28.00-v2)
=======
    - RCT-Folly (= 2021.06.28.00)
>>>>>>> 4841e1ba
    - RCTTypeSafety (= 1000.0.0)
    - React-Core/CoreModulesHeaders (= 1000.0.0)
    - React-jsi (= 1000.0.0)
    - React-RCTImage (= 1000.0.0)
    - ReactCommon/turbomodule/core (= 1000.0.0)
  - React-cxxreact (1000.0.0):
    - boost (= 1.76.0)
    - DoubleConversion
    - glog
<<<<<<< HEAD
    - RCT-Folly (= 2021.06.28.00-v2)
=======
    - RCT-Folly (= 2021.06.28.00)
>>>>>>> 4841e1ba
    - React-callinvoker (= 1000.0.0)
    - React-jsi (= 1000.0.0)
    - React-jsinspector (= 1000.0.0)
    - React-logger (= 1000.0.0)
    - React-perflogger (= 1000.0.0)
    - React-runtimeexecutor (= 1000.0.0)
  - React-Fabric (1000.0.0):
    - RCT-Folly/Fabric (= 2021.06.28.00)
    - RCTRequired (= 1000.0.0)
    - RCTTypeSafety (= 1000.0.0)
    - React-Fabric/animations (= 1000.0.0)
    - React-Fabric/attributedstring (= 1000.0.0)
    - React-Fabric/better (= 1000.0.0)
    - React-Fabric/componentregistry (= 1000.0.0)
    - React-Fabric/componentregistrynative (= 1000.0.0)
    - React-Fabric/components (= 1000.0.0)
    - React-Fabric/config (= 1000.0.0)
    - React-Fabric/core (= 1000.0.0)
    - React-Fabric/debug_core (= 1000.0.0)
    - React-Fabric/debug_renderer (= 1000.0.0)
    - React-Fabric/imagemanager (= 1000.0.0)
    - React-Fabric/leakchecker (= 1000.0.0)
    - React-Fabric/mounting (= 1000.0.0)
    - React-Fabric/runtimescheduler (= 1000.0.0)
    - React-Fabric/scheduler (= 1000.0.0)
    - React-Fabric/telemetry (= 1000.0.0)
    - React-Fabric/templateprocessor (= 1000.0.0)
    - React-Fabric/textlayoutmanager (= 1000.0.0)
    - React-Fabric/uimanager (= 1000.0.0)
    - React-Fabric/utils (= 1000.0.0)
    - React-graphics (= 1000.0.0)
    - React-jsi (= 1000.0.0)
    - React-jsiexecutor (= 1000.0.0)
    - ReactCommon/turbomodule/core (= 1000.0.0)
  - React-Fabric/animations (1000.0.0):
    - RCT-Folly/Fabric (= 2021.06.28.00)
    - RCTRequired (= 1000.0.0)
    - RCTTypeSafety (= 1000.0.0)
    - React-graphics (= 1000.0.0)
    - React-jsi (= 1000.0.0)
    - React-jsiexecutor (= 1000.0.0)
    - ReactCommon/turbomodule/core (= 1000.0.0)
  - React-Fabric/attributedstring (1000.0.0):
    - RCT-Folly/Fabric (= 2021.06.28.00)
    - RCTRequired (= 1000.0.0)
    - RCTTypeSafety (= 1000.0.0)
    - React-graphics (= 1000.0.0)
    - React-jsi (= 1000.0.0)
    - React-jsiexecutor (= 1000.0.0)
    - ReactCommon/turbomodule/core (= 1000.0.0)
  - React-Fabric/better (1000.0.0):
    - RCT-Folly/Fabric (= 2021.06.28.00)
    - RCTRequired (= 1000.0.0)
    - RCTTypeSafety (= 1000.0.0)
    - React-graphics (= 1000.0.0)
    - React-jsi (= 1000.0.0)
    - React-jsiexecutor (= 1000.0.0)
    - ReactCommon/turbomodule/core (= 1000.0.0)
  - React-Fabric/componentregistry (1000.0.0):
    - RCT-Folly/Fabric (= 2021.06.28.00)
    - RCTRequired (= 1000.0.0)
    - RCTTypeSafety (= 1000.0.0)
    - React-graphics (= 1000.0.0)
    - React-jsi (= 1000.0.0)
    - React-jsiexecutor (= 1000.0.0)
    - ReactCommon/turbomodule/core (= 1000.0.0)
  - React-Fabric/componentregistrynative (1000.0.0):
    - RCT-Folly/Fabric (= 2021.06.28.00)
    - RCTRequired (= 1000.0.0)
    - RCTTypeSafety (= 1000.0.0)
    - React-graphics (= 1000.0.0)
    - React-jsi (= 1000.0.0)
    - React-jsiexecutor (= 1000.0.0)
    - ReactCommon/turbomodule/core (= 1000.0.0)
  - React-Fabric/components (1000.0.0):
    - RCT-Folly/Fabric (= 2021.06.28.00)
    - RCTRequired (= 1000.0.0)
    - RCTTypeSafety (= 1000.0.0)
    - React-Fabric/components/activityindicator (= 1000.0.0)
    - React-Fabric/components/image (= 1000.0.0)
    - React-Fabric/components/inputaccessory (= 1000.0.0)
    - React-Fabric/components/legacyviewmanagerinterop (= 1000.0.0)
    - React-Fabric/components/modal (= 1000.0.0)
    - React-Fabric/components/rncore (= 1000.0.0)
    - React-Fabric/components/root (= 1000.0.0)
    - React-Fabric/components/safeareaview (= 1000.0.0)
    - React-Fabric/components/scrollview (= 1000.0.0)
    - React-Fabric/components/slider (= 1000.0.0)
    - React-Fabric/components/text (= 1000.0.0)
    - React-Fabric/components/textinput (= 1000.0.0)
    - React-Fabric/components/unimplementedview (= 1000.0.0)
    - React-Fabric/components/view (= 1000.0.0)
    - React-graphics (= 1000.0.0)
    - React-jsi (= 1000.0.0)
    - React-jsiexecutor (= 1000.0.0)
    - ReactCommon/turbomodule/core (= 1000.0.0)
  - React-Fabric/components/activityindicator (1000.0.0):
    - RCT-Folly/Fabric (= 2021.06.28.00)
    - RCTRequired (= 1000.0.0)
    - RCTTypeSafety (= 1000.0.0)
    - React-graphics (= 1000.0.0)
    - React-jsi (= 1000.0.0)
    - React-jsiexecutor (= 1000.0.0)
    - ReactCommon/turbomodule/core (= 1000.0.0)
  - React-Fabric/components/image (1000.0.0):
    - RCT-Folly/Fabric (= 2021.06.28.00)
    - RCTRequired (= 1000.0.0)
    - RCTTypeSafety (= 1000.0.0)
    - React-graphics (= 1000.0.0)
    - React-jsi (= 1000.0.0)
    - React-jsiexecutor (= 1000.0.0)
    - ReactCommon/turbomodule/core (= 1000.0.0)
  - React-Fabric/components/inputaccessory (1000.0.0):
    - RCT-Folly/Fabric (= 2021.06.28.00)
    - RCTRequired (= 1000.0.0)
    - RCTTypeSafety (= 1000.0.0)
    - React-graphics (= 1000.0.0)
    - React-jsi (= 1000.0.0)
    - React-jsiexecutor (= 1000.0.0)
    - ReactCommon/turbomodule/core (= 1000.0.0)
  - React-Fabric/components/legacyviewmanagerinterop (1000.0.0):
    - RCT-Folly/Fabric (= 2021.06.28.00)
    - RCTRequired (= 1000.0.0)
    - RCTTypeSafety (= 1000.0.0)
    - React-graphics (= 1000.0.0)
    - React-jsi (= 1000.0.0)
    - React-jsiexecutor (= 1000.0.0)
    - ReactCommon/turbomodule/core (= 1000.0.0)
  - React-Fabric/components/modal (1000.0.0):
    - RCT-Folly/Fabric (= 2021.06.28.00)
    - RCTRequired (= 1000.0.0)
    - RCTTypeSafety (= 1000.0.0)
    - React-graphics (= 1000.0.0)
    - React-jsi (= 1000.0.0)
    - React-jsiexecutor (= 1000.0.0)
    - ReactCommon/turbomodule/core (= 1000.0.0)
  - React-Fabric/components/rncore (1000.0.0):
    - RCT-Folly/Fabric (= 2021.06.28.00)
    - RCTRequired (= 1000.0.0)
    - RCTTypeSafety (= 1000.0.0)
    - React-graphics (= 1000.0.0)
    - React-jsi (= 1000.0.0)
    - React-jsiexecutor (= 1000.0.0)
    - ReactCommon/turbomodule/core (= 1000.0.0)
  - React-Fabric/components/root (1000.0.0):
    - RCT-Folly/Fabric (= 2021.06.28.00)
    - RCTRequired (= 1000.0.0)
    - RCTTypeSafety (= 1000.0.0)
    - React-graphics (= 1000.0.0)
    - React-jsi (= 1000.0.0)
    - React-jsiexecutor (= 1000.0.0)
    - ReactCommon/turbomodule/core (= 1000.0.0)
  - React-Fabric/components/safeareaview (1000.0.0):
    - RCT-Folly/Fabric (= 2021.06.28.00)
    - RCTRequired (= 1000.0.0)
    - RCTTypeSafety (= 1000.0.0)
    - React-graphics (= 1000.0.0)
    - React-jsi (= 1000.0.0)
    - React-jsiexecutor (= 1000.0.0)
    - ReactCommon/turbomodule/core (= 1000.0.0)
  - React-Fabric/components/scrollview (1000.0.0):
    - RCT-Folly/Fabric (= 2021.06.28.00)
    - RCTRequired (= 1000.0.0)
    - RCTTypeSafety (= 1000.0.0)
    - React-graphics (= 1000.0.0)
    - React-jsi (= 1000.0.0)
    - React-jsiexecutor (= 1000.0.0)
    - ReactCommon/turbomodule/core (= 1000.0.0)
  - React-Fabric/components/slider (1000.0.0):
    - RCT-Folly/Fabric (= 2021.06.28.00)
    - RCTRequired (= 1000.0.0)
    - RCTTypeSafety (= 1000.0.0)
    - React-graphics (= 1000.0.0)
    - React-jsi (= 1000.0.0)
    - React-jsiexecutor (= 1000.0.0)
    - ReactCommon/turbomodule/core (= 1000.0.0)
  - React-Fabric/components/text (1000.0.0):
    - RCT-Folly/Fabric (= 2021.06.28.00)
    - RCTRequired (= 1000.0.0)
    - RCTTypeSafety (= 1000.0.0)
    - React-graphics (= 1000.0.0)
    - React-jsi (= 1000.0.0)
    - React-jsiexecutor (= 1000.0.0)
    - ReactCommon/turbomodule/core (= 1000.0.0)
  - React-Fabric/components/textinput (1000.0.0):
    - RCT-Folly/Fabric (= 2021.06.28.00)
    - RCTRequired (= 1000.0.0)
    - RCTTypeSafety (= 1000.0.0)
    - React-graphics (= 1000.0.0)
    - React-jsi (= 1000.0.0)
    - React-jsiexecutor (= 1000.0.0)
    - ReactCommon/turbomodule/core (= 1000.0.0)
  - React-Fabric/components/unimplementedview (1000.0.0):
    - RCT-Folly/Fabric (= 2021.06.28.00)
    - RCTRequired (= 1000.0.0)
    - RCTTypeSafety (= 1000.0.0)
    - React-graphics (= 1000.0.0)
    - React-jsi (= 1000.0.0)
    - React-jsiexecutor (= 1000.0.0)
    - ReactCommon/turbomodule/core (= 1000.0.0)
  - React-Fabric/components/view (1000.0.0):
    - RCT-Folly/Fabric (= 2021.06.28.00)
    - RCTRequired (= 1000.0.0)
    - RCTTypeSafety (= 1000.0.0)
    - React-graphics (= 1000.0.0)
    - React-jsi (= 1000.0.0)
    - React-jsiexecutor (= 1000.0.0)
    - ReactCommon/turbomodule/core (= 1000.0.0)
    - Yoga
  - React-Fabric/config (1000.0.0):
    - RCT-Folly/Fabric (= 2021.06.28.00)
    - RCTRequired (= 1000.0.0)
    - RCTTypeSafety (= 1000.0.0)
    - React-graphics (= 1000.0.0)
    - React-jsi (= 1000.0.0)
    - React-jsiexecutor (= 1000.0.0)
    - ReactCommon/turbomodule/core (= 1000.0.0)
  - React-Fabric/core (1000.0.0):
    - RCT-Folly/Fabric (= 2021.06.28.00)
    - RCTRequired (= 1000.0.0)
    - RCTTypeSafety (= 1000.0.0)
    - React-graphics (= 1000.0.0)
    - React-jsi (= 1000.0.0)
    - React-jsiexecutor (= 1000.0.0)
    - ReactCommon/turbomodule/core (= 1000.0.0)
  - React-Fabric/debug_core (1000.0.0):
    - RCT-Folly/Fabric (= 2021.06.28.00)
    - RCTRequired (= 1000.0.0)
    - RCTTypeSafety (= 1000.0.0)
    - React-graphics (= 1000.0.0)
    - React-jsi (= 1000.0.0)
    - React-jsiexecutor (= 1000.0.0)
    - ReactCommon/turbomodule/core (= 1000.0.0)
  - React-Fabric/debug_renderer (1000.0.0):
    - RCT-Folly/Fabric (= 2021.06.28.00)
    - RCTRequired (= 1000.0.0)
    - RCTTypeSafety (= 1000.0.0)
    - React-graphics (= 1000.0.0)
    - React-jsi (= 1000.0.0)
    - React-jsiexecutor (= 1000.0.0)
    - ReactCommon/turbomodule/core (= 1000.0.0)
  - React-Fabric/imagemanager (1000.0.0):
    - RCT-Folly/Fabric (= 2021.06.28.00)
    - RCTRequired (= 1000.0.0)
    - RCTTypeSafety (= 1000.0.0)
    - React-graphics (= 1000.0.0)
    - React-jsi (= 1000.0.0)
    - React-jsiexecutor (= 1000.0.0)
    - React-RCTImage (= 1000.0.0)
    - ReactCommon/turbomodule/core (= 1000.0.0)
  - React-Fabric/leakchecker (1000.0.0):
    - RCT-Folly/Fabric (= 2021.06.28.00)
    - RCTRequired (= 1000.0.0)
    - RCTTypeSafety (= 1000.0.0)
    - React-graphics (= 1000.0.0)
    - React-jsi (= 1000.0.0)
    - React-jsiexecutor (= 1000.0.0)
    - ReactCommon/turbomodule/core (= 1000.0.0)
  - React-Fabric/mounting (1000.0.0):
    - RCT-Folly/Fabric (= 2021.06.28.00)
    - RCTRequired (= 1000.0.0)
    - RCTTypeSafety (= 1000.0.0)
    - React-graphics (= 1000.0.0)
    - React-jsi (= 1000.0.0)
    - React-jsiexecutor (= 1000.0.0)
    - ReactCommon/turbomodule/core (= 1000.0.0)
  - React-Fabric/runtimescheduler (1000.0.0):
    - RCT-Folly/Fabric (= 2021.06.28.00)
    - RCTRequired (= 1000.0.0)
    - RCTTypeSafety (= 1000.0.0)
    - React-graphics (= 1000.0.0)
    - React-jsi (= 1000.0.0)
    - React-jsiexecutor (= 1000.0.0)
    - ReactCommon/turbomodule/core (= 1000.0.0)
  - React-Fabric/scheduler (1000.0.0):
    - RCT-Folly/Fabric (= 2021.06.28.00)
    - RCTRequired (= 1000.0.0)
    - RCTTypeSafety (= 1000.0.0)
    - React-graphics (= 1000.0.0)
    - React-jsi (= 1000.0.0)
    - React-jsiexecutor (= 1000.0.0)
    - ReactCommon/turbomodule/core (= 1000.0.0)
  - React-Fabric/telemetry (1000.0.0):
    - RCT-Folly/Fabric (= 2021.06.28.00)
    - RCTRequired (= 1000.0.0)
    - RCTTypeSafety (= 1000.0.0)
    - React-graphics (= 1000.0.0)
    - React-jsi (= 1000.0.0)
    - React-jsiexecutor (= 1000.0.0)
    - ReactCommon/turbomodule/core (= 1000.0.0)
  - React-Fabric/templateprocessor (1000.0.0):
    - RCT-Folly/Fabric (= 2021.06.28.00)
    - RCTRequired (= 1000.0.0)
    - RCTTypeSafety (= 1000.0.0)
    - React-graphics (= 1000.0.0)
    - React-jsi (= 1000.0.0)
    - React-jsiexecutor (= 1000.0.0)
    - ReactCommon/turbomodule/core (= 1000.0.0)
  - React-Fabric/textlayoutmanager (1000.0.0):
    - RCT-Folly/Fabric (= 2021.06.28.00)
    - RCTRequired (= 1000.0.0)
    - RCTTypeSafety (= 1000.0.0)
    - React-Fabric/uimanager
    - React-graphics (= 1000.0.0)
    - React-jsi (= 1000.0.0)
    - React-jsiexecutor (= 1000.0.0)
    - ReactCommon/turbomodule/core (= 1000.0.0)
  - React-Fabric/uimanager (1000.0.0):
    - RCT-Folly/Fabric (= 2021.06.28.00)
    - RCTRequired (= 1000.0.0)
    - RCTTypeSafety (= 1000.0.0)
    - React-graphics (= 1000.0.0)
    - React-jsi (= 1000.0.0)
    - React-jsiexecutor (= 1000.0.0)
    - ReactCommon/turbomodule/core (= 1000.0.0)
  - React-Fabric/utils (1000.0.0):
    - RCT-Folly/Fabric (= 2021.06.28.00)
    - RCTRequired (= 1000.0.0)
    - RCTTypeSafety (= 1000.0.0)
    - React-graphics (= 1000.0.0)
    - React-jsi (= 1000.0.0)
    - React-jsiexecutor (= 1000.0.0)
    - ReactCommon/turbomodule/core (= 1000.0.0)
  - React-graphics (1000.0.0):
    - RCT-Folly/Fabric (= 2021.06.28.00)
    - React-Core/Default (= 1000.0.0)
  - React-jsi (1000.0.0):
    - boost (= 1.76.0)
    - DoubleConversion
    - glog
<<<<<<< HEAD
    - RCT-Folly (= 2021.06.28.00-v2)
=======
    - RCT-Folly (= 2021.06.28.00)
>>>>>>> 4841e1ba
    - React-jsi/Default (= 1000.0.0)
  - React-jsi/Default (1000.0.0):
    - boost (= 1.76.0)
    - DoubleConversion
    - glog
<<<<<<< HEAD
    - RCT-Folly (= 2021.06.28.00-v2)
  - React-jsiexecutor (1000.0.0):
    - DoubleConversion
    - glog
    - RCT-Folly (= 2021.06.28.00-v2)
=======
    - RCT-Folly (= 2021.06.28.00)
  - React-jsi/Fabric (1000.0.0):
    - boost (= 1.76.0)
    - DoubleConversion
    - glog
    - RCT-Folly (= 2021.06.28.00)
  - React-jsiexecutor (1000.0.0):
    - DoubleConversion
    - glog
    - RCT-Folly (= 2021.06.28.00)
>>>>>>> 4841e1ba
    - React-cxxreact (= 1000.0.0)
    - React-jsi (= 1000.0.0)
    - React-perflogger (= 1000.0.0)
  - React-jsinspector (1000.0.0)
  - React-logger (1000.0.0):
    - glog
  - React-perflogger (1000.0.0)
  - React-RCTActionSheet (1000.0.0):
    - React-Core/RCTActionSheetHeaders (= 1000.0.0)
  - React-RCTAnimation (1000.0.0):
    - FBReactNativeSpec (= 1000.0.0)
<<<<<<< HEAD
    - RCT-Folly (= 2021.06.28.00-v2)
=======
    - RCT-Folly (= 2021.06.28.00)
>>>>>>> 4841e1ba
    - RCTTypeSafety (= 1000.0.0)
    - React-Core/RCTAnimationHeaders (= 1000.0.0)
    - React-jsi (= 1000.0.0)
    - ReactCommon/turbomodule/core (= 1000.0.0)
  - React-RCTBlob (1000.0.0):
    - FBReactNativeSpec (= 1000.0.0)
<<<<<<< HEAD
    - RCT-Folly (= 2021.06.28.00-v2)
=======
    - RCT-Folly (= 2021.06.28.00)
>>>>>>> 4841e1ba
    - React-Core/RCTBlobHeaders (= 1000.0.0)
    - React-Core/RCTWebSocket (= 1000.0.0)
    - React-jsi (= 1000.0.0)
    - React-RCTNetwork (= 1000.0.0)
    - ReactCommon/turbomodule/core (= 1000.0.0)
  - React-RCTFabric (1000.0.0):
    - RCT-Folly/Fabric (= 2021.06.28.00)
    - React-Core (= 1000.0.0)
    - React-Fabric (= 1000.0.0)
    - React-RCTImage (= 1000.0.0)
  - React-RCTImage (1000.0.0):
    - FBReactNativeSpec (= 1000.0.0)
<<<<<<< HEAD
    - RCT-Folly (= 2021.06.28.00-v2)
=======
    - RCT-Folly (= 2021.06.28.00)
>>>>>>> 4841e1ba
    - RCTTypeSafety (= 1000.0.0)
    - React-Core/RCTImageHeaders (= 1000.0.0)
    - React-jsi (= 1000.0.0)
    - React-RCTNetwork (= 1000.0.0)
    - ReactCommon/turbomodule/core (= 1000.0.0)
  - React-RCTLinking (1000.0.0):
    - FBReactNativeSpec (= 1000.0.0)
    - React-Core/RCTLinkingHeaders (= 1000.0.0)
    - React-jsi (= 1000.0.0)
    - ReactCommon/turbomodule/core (= 1000.0.0)
  - React-RCTNetwork (1000.0.0):
    - FBReactNativeSpec (= 1000.0.0)
<<<<<<< HEAD
    - RCT-Folly (= 2021.06.28.00-v2)
=======
    - RCT-Folly (= 2021.06.28.00)
>>>>>>> 4841e1ba
    - RCTTypeSafety (= 1000.0.0)
    - React-Core/RCTNetworkHeaders (= 1000.0.0)
    - React-jsi (= 1000.0.0)
    - ReactCommon/turbomodule/core (= 1000.0.0)
  - React-RCTPushNotification (1000.0.0):
    - FBReactNativeSpec (= 1000.0.0)
    - RCTTypeSafety (= 1000.0.0)
    - React-Core/RCTPushNotificationHeaders (= 1000.0.0)
    - React-jsi (= 1000.0.0)
    - ReactCommon/turbomodule/core (= 1000.0.0)
  - React-RCTSettings (1000.0.0):
    - FBReactNativeSpec (= 1000.0.0)
<<<<<<< HEAD
    - RCT-Folly (= 2021.06.28.00-v2)
=======
    - RCT-Folly (= 2021.06.28.00)
>>>>>>> 4841e1ba
    - RCTTypeSafety (= 1000.0.0)
    - React-Core/RCTSettingsHeaders (= 1000.0.0)
    - React-jsi (= 1000.0.0)
    - ReactCommon/turbomodule/core (= 1000.0.0)
  - React-RCTTest (1000.0.0):
<<<<<<< HEAD
    - RCT-Folly (= 2021.06.28.00-v2)
=======
    - RCT-Folly (= 2021.06.28.00)
>>>>>>> 4841e1ba
    - React-Core (= 1000.0.0)
    - React-CoreModules (= 1000.0.0)
    - React-jsi (= 1000.0.0)
    - ReactCommon/turbomodule/core (= 1000.0.0)
  - React-RCTText (1000.0.0):
    - React-Core/RCTTextHeaders (= 1000.0.0)
  - React-RCTVibration (1000.0.0):
    - FBReactNativeSpec (= 1000.0.0)
<<<<<<< HEAD
    - RCT-Folly (= 2021.06.28.00-v2)
=======
    - RCT-Folly (= 2021.06.28.00)
>>>>>>> 4841e1ba
    - React-Core/RCTVibrationHeaders (= 1000.0.0)
    - React-jsi (= 1000.0.0)
    - ReactCommon/turbomodule/core (= 1000.0.0)
  - React-runtimeexecutor (1000.0.0):
    - React-jsi (= 1000.0.0)
  - React-TurboModuleCxx-RNW (1000.0.0):
    - RCT-Folly (= 2021.06.28.00-v2)
    - React-callinvoker (= 1000.0.0)
    - React-TurboModuleCxx-WinRTPort (= 1000.0.0)
    - ReactCommon/turbomodule/core (= 1000.0.0)
  - React-TurboModuleCxx-WinRTPort (1000.0.0):
    - React-TurboModuleCxx-WinRTPort/Shared (= 1000.0.0)
    - React-TurboModuleCxx-WinRTPort/WinRT (= 1000.0.0)
  - React-TurboModuleCxx-WinRTPort/Shared (1000.0.0)
  - React-TurboModuleCxx-WinRTPort/WinRT (1000.0.0):
    - RCT-Folly (= 2021.06.28.00-v2)
    - React-callinvoker (= 1000.0.0)
    - React-TurboModuleCxx-WinRTPort/Shared (= 1000.0.0)
  - ReactCommon/turbomodule/core (1000.0.0):
    - DoubleConversion
    - glog
<<<<<<< HEAD
    - RCT-Folly (= 2021.06.28.00-v2)
=======
    - RCT-Folly (= 2021.06.28.00)
>>>>>>> 4841e1ba
    - React-callinvoker (= 1000.0.0)
    - React-Core (= 1000.0.0)
    - React-cxxreact (= 1000.0.0)
    - React-jsi (= 1000.0.0)
    - React-logger (= 1000.0.0)
    - React-perflogger (= 1000.0.0)
  - ReactCommon/turbomodule/samples (1000.0.0):
    - DoubleConversion
    - glog
<<<<<<< HEAD
    - RCT-Folly (= 2021.06.28.00-v2)
=======
    - RCT-Folly (= 2021.06.28.00)
>>>>>>> 4841e1ba
    - React-callinvoker (= 1000.0.0)
    - React-Core (= 1000.0.0)
    - React-cxxreact (= 1000.0.0)
    - React-jsi (= 1000.0.0)
    - React-logger (= 1000.0.0)
    - React-perflogger (= 1000.0.0)
    - ReactCommon/turbomodule/core (= 1000.0.0)
  - Yoga (1.14.0)
  - YogaKit (1.18.1):
    - Yoga (~> 1.14)

DEPENDENCIES:
  - boost (from `../../third-party-podspecs/boost.podspec`)
<<<<<<< HEAD
  - boost-for-react-native (from `../../third-party-podspecs/boost-for-react-native.podspec`)
=======
>>>>>>> 4841e1ba
  - DoubleConversion (from `../../third-party-podspecs/DoubleConversion.podspec`)
  - FBLazyVector (from `../../Libraries/FBLazyVector`)
  - FBReactNativeSpec (from `../../React/FBReactNativeSpec`)
  - Flipper (= 0.99.0)
  - Flipper-Boost-iOSX (= 1.76.0.1.11)
  - Flipper-DoubleConversion (= 3.1.7)
  - Flipper-Fmt (= 7.1.7)
  - Flipper-Folly (= 2.6.7)
  - Flipper-Glog (= 0.3.6)
  - Flipper-PeerTalk (= 0.0.4)
  - Flipper-RSocket (= 1.4.3)
  - FlipperKit (= 0.99.0)
  - FlipperKit/Core (= 0.99.0)
  - FlipperKit/CppBridge (= 0.99.0)
  - FlipperKit/FBCxxFollyDynamicConvert (= 0.99.0)
  - FlipperKit/FBDefines (= 0.99.0)
  - FlipperKit/FKPortForwarding (= 0.99.0)
  - FlipperKit/FlipperKitHighlightOverlay (= 0.99.0)
  - FlipperKit/FlipperKitLayoutPlugin (= 0.99.0)
  - FlipperKit/FlipperKitLayoutTextSearchable (= 0.99.0)
  - FlipperKit/FlipperKitNetworkPlugin (= 0.99.0)
  - FlipperKit/FlipperKitReactPlugin (= 0.99.0)
  - FlipperKit/FlipperKitUserDefaultsPlugin (= 0.99.0)
  - FlipperKit/SKIOSNetworkPlugin (= 0.99.0)
  - glog (from `../../third-party-podspecs/glog.podspec`)
  - RCT-Folly (from `../../third-party-podspecs/RCT-Folly.podspec`)
  - RCT-Folly/Fabric (from `../../third-party-podspecs/RCT-Folly.podspec`)
  - RCTRequired (from `../../Libraries/RCTRequired`)
  - RCTTypeSafety (from `../../Libraries/TypeSafety`)
  - React (from `../../`)
  - React-callinvoker (from `../../ReactCommon/callinvoker`)
  - React-Core (from `../../`)
  - React-Core/DevSupport (from `../../`)
  - React-Core/RCTWebSocket (from `../../`)
  - React-CoreModules (from `../../React/CoreModules`)
  - React-cxxreact (from `../../ReactCommon/cxxreact`)
  - React-Fabric (from `../../ReactCommon`)
  - React-graphics (from `../../ReactCommon/react/renderer/graphics`)
  - React-jsi (from `../../ReactCommon/jsi`)
  - React-jsi/Fabric (from `../../ReactCommon/jsi`)
  - React-jsiexecutor (from `../../ReactCommon/jsiexecutor`)
  - React-jsinspector (from `../../ReactCommon/jsinspector`)
  - React-logger (from `../../ReactCommon/logger`)
  - React-perflogger (from `../../ReactCommon/reactperflogger`)
  - React-RCTActionSheet (from `../../Libraries/ActionSheetIOS`)
  - React-RCTAnimation (from `../../Libraries/NativeAnimation`)
  - React-RCTBlob (from `../../Libraries/Blob`)
  - React-RCTFabric (from `../../React`)
  - React-RCTImage (from `../../Libraries/Image`)
  - React-RCTLinking (from `../../Libraries/LinkingIOS`)
  - React-RCTNetwork (from `../../Libraries/Network`)
  - React-RCTPushNotification (from `../../Libraries/PushNotificationIOS`)
  - React-RCTSettings (from `../../Libraries/Settings`)
  - React-RCTTest (from `./RCTTest`)
  - React-RCTText (from `../../Libraries/Text`)
  - React-RCTVibration (from `../../Libraries/Vibration`)
  - React-runtimeexecutor (from `../../ReactCommon/runtimeexecutor`)
  - React-TurboModuleCxx-RNW (from `../../ReactTurboModuleCxx/React-TurboModuleCxx-RNW.podspec`)
  - React-TurboModuleCxx-WinRTPort (from `../../ReactTurboModuleCxx`)
  - ReactCommon/turbomodule/core (from `../../ReactCommon`)
  - ReactCommon/turbomodule/samples (from `../../ReactCommon`)
  - Yoga (from `../../ReactCommon/yoga`)

SPEC REPOS:
  trunk:
    - CocoaAsyncSocket
    - Flipper
    - Flipper-Boost-iOSX
    - Flipper-DoubleConversion
    - Flipper-Fmt
    - Flipper-Folly
    - Flipper-Glog
    - Flipper-PeerTalk
    - Flipper-RSocket
    - FlipperKit
    - fmt
    - libevent
    - OpenSSL-Universal
    - YogaKit

EXTERNAL SOURCES:
  boost:
    :podspec: "../../third-party-podspecs/boost.podspec"
<<<<<<< HEAD
  boost-for-react-native:
    :podspec: "../../third-party-podspecs/boost-for-react-native.podspec"
=======
>>>>>>> 4841e1ba
  DoubleConversion:
    :podspec: "../../third-party-podspecs/DoubleConversion.podspec"
  FBLazyVector:
    :path: "../../Libraries/FBLazyVector"
  FBReactNativeSpec:
    :path: "../../React/FBReactNativeSpec"
  glog:
    :podspec: "../../third-party-podspecs/glog.podspec"
  RCT-Folly:
    :podspec: "../../third-party-podspecs/RCT-Folly.podspec"
  RCTRequired:
    :path: "../../Libraries/RCTRequired"
  RCTTypeSafety:
    :path: "../../Libraries/TypeSafety"
  React:
    :path: "../../"
  React-callinvoker:
    :path: "../../ReactCommon/callinvoker"
  React-Core:
    :path: "../../"
  React-CoreModules:
    :path: "../../React/CoreModules"
  React-cxxreact:
    :path: "../../ReactCommon/cxxreact"
  React-Fabric:
    :path: "../../ReactCommon"
  React-graphics:
    :path: "../../ReactCommon/react/renderer/graphics"
  React-jsi:
    :path: "../../ReactCommon/jsi"
  React-jsiexecutor:
    :path: "../../ReactCommon/jsiexecutor"
  React-jsinspector:
    :path: "../../ReactCommon/jsinspector"
  React-logger:
    :path: "../../ReactCommon/logger"
  React-perflogger:
    :path: "../../ReactCommon/reactperflogger"
  React-RCTActionSheet:
    :path: "../../Libraries/ActionSheetIOS"
  React-RCTAnimation:
    :path: "../../Libraries/NativeAnimation"
  React-RCTBlob:
    :path: "../../Libraries/Blob"
  React-RCTFabric:
    :path: "../../React"
  React-RCTImage:
    :path: "../../Libraries/Image"
  React-RCTLinking:
    :path: "../../Libraries/LinkingIOS"
  React-RCTNetwork:
    :path: "../../Libraries/Network"
  React-RCTPushNotification:
    :path: "../../Libraries/PushNotificationIOS"
  React-RCTSettings:
    :path: "../../Libraries/Settings"
  React-RCTTest:
    :path: "./RCTTest"
  React-RCTText:
    :path: "../../Libraries/Text"
  React-RCTVibration:
    :path: "../../Libraries/Vibration"
  React-runtimeexecutor:
    :path: "../../ReactCommon/runtimeexecutor"
  React-TurboModuleCxx-RNW:
    :podspec: "../../ReactTurboModuleCxx/React-TurboModuleCxx-RNW.podspec"
  React-TurboModuleCxx-WinRTPort:
    :path: "../../ReactTurboModuleCxx"
  ReactCommon:
    :path: "../../ReactCommon"
  Yoga:
    :path: "../../ReactCommon/yoga"

SPEC CHECKSUMS:
<<<<<<< HEAD
  boost: 613e39eac4239cc72b15421247b5ab05361266a2
  boost-for-react-native: 8f7c9ecfe357664c072ffbe2432569667cbf1f1b
  CocoaAsyncSocket: 065fd1e645c7abab64f7a6a2007a48038fdc6a99
  DoubleConversion: ed15e075aa758ac0e4c1f8b830bd4e4d40d669e8
  FBLazyVector: 749a80e288b99a1c406a7433cc307f02d881c134
  FBReactNativeSpec: f5be135167148368973259180438f5e336d85937
=======
  boost: a7c83b31436843459a1961bfd74b96033dc77234
  CocoaAsyncSocket: 065fd1e645c7abab64f7a6a2007a48038fdc6a99
  DoubleConversion: 831926d9b8bf8166fd87886c4abab286c2422662
  FBLazyVector: b81a2b70c72d8b0aefb652cea22c11e9ffd02949
  FBReactNativeSpec: ce190a91d6e289e5fb1fb2414c90d16cb8567ab8
>>>>>>> 4841e1ba
  Flipper: 30e8eeeed6abdc98edaf32af0cda2f198be4b733
  Flipper-Boost-iOSX: fd1e2b8cbef7e662a122412d7ac5f5bea715403c
  Flipper-DoubleConversion: 57ffbe81ef95306cc9e69c4aa3aeeeeb58a6a28c
  Flipper-Fmt: 60cbdd92fc254826e61d669a5d87ef7015396a9b
  Flipper-Folly: 83af37379faa69497529e414bd43fbfc7cae259a
  Flipper-Glog: 1dfd6abf1e922806c52ceb8701a3599a79a200a6
  Flipper-PeerTalk: 116d8f857dc6ef55c7a5a75ea3ceaafe878aadc9
  Flipper-RSocket: d9d9ade67cbecf6ac10730304bf5607266dd2541
  FlipperKit: d8d346844eca5d9120c17d441a2f38596e8ed2b9
  fmt: ff9d55029c625d3757ed641535fd4a75fedc7ce9
<<<<<<< HEAD
  glog: 42c4bf47024808486e90b25ea9e5ac3959047641
  libevent: 4049cae6c81cdb3654a443be001fb9bdceff7913
  OpenSSL-Universal: 1aa4f6a6ee7256b83db99ec1ccdaa80d10f9af9b
  RCT-Folly: 43adc9ce880eb76792f88c011773cb5c664c1419
  RCTRequired: 79f15452dc4370d70d25c81f71c21b094378262c
  RCTTypeSafety: dcc300bd36c32799ac8917ccd8db71f6debf247e
  React: 7938da2e777c153b5b8d8ebcd8ee03e6c05567e1
  React-callinvoker: a05bc699ad1b4eb8ca268789f5d352b6044554da
  React-Core: 0d158a37603e27d4102e58c238bab11204819226
  React-CoreModules: 8de46e6e3c20d5e1881850c8eb216de76a7e57ce
  React-cxxreact: 57f459ee85e05bc658611163e599b5be471edf59
  React-jsi: 70b852945683cc5bc862a62e627d10e3dde29bf5
  React-jsiexecutor: eecab49f4fffccd17e9aa6663334dac18815d097
  React-jsinspector: 0ff4e05aaf2c2531fd72d61e89da1220278d0aec
  React-logger: a001c0db623c5e9ee444bff360a88057233a9960
  React-perflogger: ce52315c60f858048c69f9d33d32651dda244a21
  React-RCTActionSheet: 1d1432815849f30920ccd963ff53d399615f6dd4
  React-RCTAnimation: 13e87ec3d93eb39452a837bcf6d3594c86dbb48b
  React-RCTBlob: e9acf4e48f1fb602424162d5d89dc45b6a9067ff
  React-RCTImage: 593b4095dacd9755ceb320dc136fb2c2e6d43683
  React-RCTLinking: 94f924b3992179d17fb5a09ca4278ab002043ff0
  React-RCTNetwork: bd56a04e36b72c29284e6a8e8f799ee5696da5b1
  React-RCTPushNotification: 13d1db80bddb0d891b8f64ed35ef6b7c90a8e144
  React-RCTSettings: 931241a70c953550dc114601f928f14e821e2a8d
  React-RCTTest: ceb492da7b99f242f94d3c418fd7463fc1c06678
  React-RCTText: b7e2544ba6ed44cbf726624e1d460d1b80522a61
  React-RCTVibration: ee730a3d7d16eaca4f803469b057475e97ef6b35
  React-runtimeexecutor: d0d061d936eb55d1cdf6956c892035925b466ddb
  React-TurboModuleCxx-RNW: f2e32cbfced49190a61d66c993a8975de79a158a
  React-TurboModuleCxx-WinRTPort: ddd7fb60329d67ffe10c60e396f15f9188e6c0dc
  ReactCommon: 7d8138bd0ca80094bda1acf330375531de56fbcb
  Yoga: af22be2eba3d0eb62a98e35ae79b4369890737e2
  YogaKit: f782866e155069a2cca2517aafea43200b01fd5a

PODFILE CHECKSUM: c7a7110b242497f2bf323ba74caedb9ee61ee05e

COCOAPODS: 1.11.2
=======
  glog: 5337263514dd6f09803962437687240c5dc39aa4
  libevent: 4049cae6c81cdb3654a443be001fb9bdceff7913
  OpenSSL-Universal: 1aa4f6a6ee7256b83db99ec1ccdaa80d10f9af9b
  RCT-Folly: db8170f3a20daeced0bf1619a7886998dd7679ec
  RCTRequired: af2d6080a4b9ba0885b28ca78879a92066c71cab
  RCTTypeSafety: c8f5da77a23b354f35637c81f07c1f702044b4c6
  React: f64c9f6db5428717922a3292ba6a448615a2e143
  React-callinvoker: c5d61e29df57793f0dc10ec2bc01c846f863e51f
  React-Core: 15d3fbb3cc863fa9990cc14c303a021cc66892a5
  React-CoreModules: 5ee1ed4f8b7f8bdbd45ed155a15c601dca9c73dd
  React-cxxreact: 2fe718ab7094db2941ddaf35b2a44b8b57a7cece
  React-Fabric: 7641eab239c5fc5669ef22ea08cf383f9066fdcb
  React-graphics: db797c4609216593a1a12d1661716898d303900f
  React-jsi: 7cc3d3691803478047e7d2c8eb5d4c2f9c6d2922
  React-jsiexecutor: 02ed9d4a28a8acf44788b4697e13c4aadc42cf72
  React-jsinspector: 7d223826b0e7a61b3540c21b9eca2603b1d4e823
  React-logger: 2009c0280c286a76200d6b7c5fe242fad51ddd7a
  React-perflogger: fe66bd6d8b17ebcfdf0159bf41fe28d8035ac20c
  React-RCTActionSheet: 3131a0b9280aa0e51bdf54b3d79aecd8503db62c
  React-RCTAnimation: 73ba515a4fab8ca55d15b41935547cdb45fa5e0b
  React-RCTBlob: 2e817b4d0150c371c06eabc980a4a76f5c2f757b
  React-RCTFabric: efd8d82066a040f612192d1ce57e767faace2801
  React-RCTImage: 04c55217a5bfb6c40cb25b64e304e3d62244cb58
  React-RCTLinking: 559c9223212ab2824950883220582c5e29a6fcb2
  React-RCTNetwork: c829621bad40dcbdbae9da5b88b341218bbf9753
  React-RCTPushNotification: fafeb247db030c4d3f0a098d729e49f62ed32b3f
  React-RCTSettings: 5e7847825606de5698716dcd1a5f026dc6cd72d0
  React-RCTTest: 301130cab41008c4bf511f1a2772cdd7253a9cba
  React-RCTText: e9146b2c0550a83d1335bfe2553760070a2d75c7
  React-RCTVibration: 1a58f6ab1ae5fad004119979b676cb5e912f2e44
  React-runtimeexecutor: 4b0c6eb341c7d3ceb5e2385cb0fdb9bf701024f3
  ReactCommon: 632474905edd9a20ec4f4084142ff4b4a4f3fd8b
  Yoga: c0d06f5380d34e939f55420669a60fe08b79bd75
  YogaKit: f782866e155069a2cca2517aafea43200b01fd5a

PODFILE CHECKSUM: 6e910a576b7db9347c60dfc58f7852f692200116

COCOAPODS: 1.10.1
>>>>>>> 4841e1ba
<|MERGE_RESOLUTION|>--- conflicted
+++ resolved
@@ -1,18 +1,11 @@
 PODS:
   - boost (1.76.0)
-<<<<<<< HEAD
   - boost-for-react-native (1.63.0)
-=======
->>>>>>> 4841e1ba
   - CocoaAsyncSocket (7.6.5)
   - DoubleConversion (1.1.6)
   - FBLazyVector (1000.0.0)
   - FBReactNativeSpec (1000.0.0):
-<<<<<<< HEAD
-    - RCT-Folly (= 2021.06.28.00-v2)
-=======
-    - RCT-Folly (= 2021.06.28.00)
->>>>>>> 4841e1ba
+    - RCT-Folly (= 2021.06.28.00-v2)
     - RCTRequired (= 1000.0.0)
     - RCTTypeSafety (= 1000.0.0)
     - React-Core (= 1000.0.0)
@@ -82,42 +75,21 @@
   - glog (0.3.5)
   - libevent (2.1.12)
   - OpenSSL-Universal (1.1.180)
-<<<<<<< HEAD
   - RCT-Folly (2021.06.28.00-v2):
-=======
-  - RCT-Folly (2021.06.28.00):
->>>>>>> 4841e1ba
     - boost
     - DoubleConversion
     - fmt (~> 6.2.1)
     - glog
-<<<<<<< HEAD
     - RCT-Folly/Default (= 2021.06.28.00-v2)
   - RCT-Folly/Default (2021.06.28.00-v2):
     - boost
     - DoubleConversion
     - fmt (~> 6.2.1)
-=======
-    - RCT-Folly/Default (= 2021.06.28.00)
-  - RCT-Folly/Default (2021.06.28.00):
-    - boost
-    - DoubleConversion
-    - fmt (~> 6.2.1)
-    - glog
-  - RCT-Folly/Fabric (2021.06.28.00):
-    - boost
-    - DoubleConversion
-    - fmt (~> 6.2.1)
->>>>>>> 4841e1ba
     - glog
   - RCTRequired (1000.0.0)
   - RCTTypeSafety (1000.0.0):
     - FBLazyVector (= 1000.0.0)
-<<<<<<< HEAD
-    - RCT-Folly (= 2021.06.28.00-v2)
-=======
-    - RCT-Folly (= 2021.06.28.00)
->>>>>>> 4841e1ba
+    - RCT-Folly (= 2021.06.28.00-v2)
     - RCTRequired (= 1000.0.0)
     - React-Core (= 1000.0.0)
   - React (1000.0.0):
@@ -136,11 +108,7 @@
   - React-callinvoker (1000.0.0)
   - React-Core (1000.0.0):
     - glog
-<<<<<<< HEAD
-    - RCT-Folly (= 2021.06.28.00-v2)
-=======
-    - RCT-Folly (= 2021.06.28.00)
->>>>>>> 4841e1ba
+    - RCT-Folly (= 2021.06.28.00-v2)
     - React-Core/Default (= 1000.0.0)
     - React-cxxreact (= 1000.0.0)
     - React-jsi (= 1000.0.0)
@@ -149,11 +117,7 @@
     - Yoga
   - React-Core/CoreModulesHeaders (1000.0.0):
     - glog
-<<<<<<< HEAD
-    - RCT-Folly (= 2021.06.28.00-v2)
-=======
-    - RCT-Folly (= 2021.06.28.00)
->>>>>>> 4841e1ba
+    - RCT-Folly (= 2021.06.28.00-v2)
     - React-Core/Default
     - React-cxxreact (= 1000.0.0)
     - React-jsi (= 1000.0.0)
@@ -162,11 +126,7 @@
     - Yoga
   - React-Core/Default (1000.0.0):
     - glog
-<<<<<<< HEAD
-    - RCT-Folly (= 2021.06.28.00-v2)
-=======
-    - RCT-Folly (= 2021.06.28.00)
->>>>>>> 4841e1ba
+    - RCT-Folly (= 2021.06.28.00-v2)
     - React-cxxreact (= 1000.0.0)
     - React-jsi (= 1000.0.0)
     - React-jsiexecutor (= 1000.0.0)
@@ -174,11 +134,7 @@
     - Yoga
   - React-Core/DevSupport (1000.0.0):
     - glog
-<<<<<<< HEAD
-    - RCT-Folly (= 2021.06.28.00-v2)
-=======
-    - RCT-Folly (= 2021.06.28.00)
->>>>>>> 4841e1ba
+    - RCT-Folly (= 2021.06.28.00-v2)
     - React-Core/Default (= 1000.0.0)
     - React-Core/RCTWebSocket (= 1000.0.0)
     - React-cxxreact (= 1000.0.0)
@@ -189,11 +145,7 @@
     - Yoga
   - React-Core/RCTActionSheetHeaders (1000.0.0):
     - glog
-<<<<<<< HEAD
-    - RCT-Folly (= 2021.06.28.00-v2)
-=======
-    - RCT-Folly (= 2021.06.28.00)
->>>>>>> 4841e1ba
+    - RCT-Folly (= 2021.06.28.00-v2)
     - React-Core/Default
     - React-cxxreact (= 1000.0.0)
     - React-jsi (= 1000.0.0)
@@ -202,11 +154,7 @@
     - Yoga
   - React-Core/RCTAnimationHeaders (1000.0.0):
     - glog
-<<<<<<< HEAD
-    - RCT-Folly (= 2021.06.28.00-v2)
-=======
-    - RCT-Folly (= 2021.06.28.00)
->>>>>>> 4841e1ba
+    - RCT-Folly (= 2021.06.28.00-v2)
     - React-Core/Default
     - React-cxxreact (= 1000.0.0)
     - React-jsi (= 1000.0.0)
@@ -215,11 +163,7 @@
     - Yoga
   - React-Core/RCTBlobHeaders (1000.0.0):
     - glog
-<<<<<<< HEAD
-    - RCT-Folly (= 2021.06.28.00-v2)
-=======
-    - RCT-Folly (= 2021.06.28.00)
->>>>>>> 4841e1ba
+    - RCT-Folly (= 2021.06.28.00-v2)
     - React-Core/Default
     - React-cxxreact (= 1000.0.0)
     - React-jsi (= 1000.0.0)
@@ -228,11 +172,7 @@
     - Yoga
   - React-Core/RCTImageHeaders (1000.0.0):
     - glog
-<<<<<<< HEAD
-    - RCT-Folly (= 2021.06.28.00-v2)
-=======
-    - RCT-Folly (= 2021.06.28.00)
->>>>>>> 4841e1ba
+    - RCT-Folly (= 2021.06.28.00-v2)
     - React-Core/Default
     - React-cxxreact (= 1000.0.0)
     - React-jsi (= 1000.0.0)
@@ -241,11 +181,7 @@
     - Yoga
   - React-Core/RCTLinkingHeaders (1000.0.0):
     - glog
-<<<<<<< HEAD
-    - RCT-Folly (= 2021.06.28.00-v2)
-=======
-    - RCT-Folly (= 2021.06.28.00)
->>>>>>> 4841e1ba
+    - RCT-Folly (= 2021.06.28.00-v2)
     - React-Core/Default
     - React-cxxreact (= 1000.0.0)
     - React-jsi (= 1000.0.0)
@@ -254,11 +190,7 @@
     - Yoga
   - React-Core/RCTNetworkHeaders (1000.0.0):
     - glog
-<<<<<<< HEAD
-    - RCT-Folly (= 2021.06.28.00-v2)
-=======
-    - RCT-Folly (= 2021.06.28.00)
->>>>>>> 4841e1ba
+    - RCT-Folly (= 2021.06.28.00-v2)
     - React-Core/Default
     - React-cxxreact (= 1000.0.0)
     - React-jsi (= 1000.0.0)
@@ -267,11 +199,7 @@
     - Yoga
   - React-Core/RCTPushNotificationHeaders (1000.0.0):
     - glog
-<<<<<<< HEAD
-    - RCT-Folly (= 2021.06.28.00-v2)
-=======
-    - RCT-Folly (= 2021.06.28.00)
->>>>>>> 4841e1ba
+    - RCT-Folly (= 2021.06.28.00-v2)
     - React-Core/Default
     - React-cxxreact (= 1000.0.0)
     - React-jsi (= 1000.0.0)
@@ -280,11 +208,7 @@
     - Yoga
   - React-Core/RCTSettingsHeaders (1000.0.0):
     - glog
-<<<<<<< HEAD
-    - RCT-Folly (= 2021.06.28.00-v2)
-=======
-    - RCT-Folly (= 2021.06.28.00)
->>>>>>> 4841e1ba
+    - RCT-Folly (= 2021.06.28.00-v2)
     - React-Core/Default
     - React-cxxreact (= 1000.0.0)
     - React-jsi (= 1000.0.0)
@@ -293,11 +217,7 @@
     - Yoga
   - React-Core/RCTTextHeaders (1000.0.0):
     - glog
-<<<<<<< HEAD
-    - RCT-Folly (= 2021.06.28.00-v2)
-=======
-    - RCT-Folly (= 2021.06.28.00)
->>>>>>> 4841e1ba
+    - RCT-Folly (= 2021.06.28.00-v2)
     - React-Core/Default
     - React-cxxreact (= 1000.0.0)
     - React-jsi (= 1000.0.0)
@@ -306,11 +226,7 @@
     - Yoga
   - React-Core/RCTVibrationHeaders (1000.0.0):
     - glog
-<<<<<<< HEAD
-    - RCT-Folly (= 2021.06.28.00-v2)
-=======
-    - RCT-Folly (= 2021.06.28.00)
->>>>>>> 4841e1ba
+    - RCT-Folly (= 2021.06.28.00-v2)
     - React-Core/Default
     - React-cxxreact (= 1000.0.0)
     - React-jsi (= 1000.0.0)
@@ -319,11 +235,7 @@
     - Yoga
   - React-Core/RCTWebSocket (1000.0.0):
     - glog
-<<<<<<< HEAD
-    - RCT-Folly (= 2021.06.28.00-v2)
-=======
-    - RCT-Folly (= 2021.06.28.00)
->>>>>>> 4841e1ba
+    - RCT-Folly (= 2021.06.28.00-v2)
     - React-Core/Default (= 1000.0.0)
     - React-cxxreact (= 1000.0.0)
     - React-jsi (= 1000.0.0)
@@ -332,11 +244,7 @@
     - Yoga
   - React-CoreModules (1000.0.0):
     - FBReactNativeSpec (= 1000.0.0)
-<<<<<<< HEAD
-    - RCT-Folly (= 2021.06.28.00-v2)
-=======
-    - RCT-Folly (= 2021.06.28.00)
->>>>>>> 4841e1ba
+    - RCT-Folly (= 2021.06.28.00-v2)
     - RCTTypeSafety (= 1000.0.0)
     - React-Core/CoreModulesHeaders (= 1000.0.0)
     - React-jsi (= 1000.0.0)
@@ -346,369 +254,28 @@
     - boost (= 1.76.0)
     - DoubleConversion
     - glog
-<<<<<<< HEAD
-    - RCT-Folly (= 2021.06.28.00-v2)
-=======
-    - RCT-Folly (= 2021.06.28.00)
->>>>>>> 4841e1ba
+    - RCT-Folly (= 2021.06.28.00-v2)
     - React-callinvoker (= 1000.0.0)
     - React-jsi (= 1000.0.0)
     - React-jsinspector (= 1000.0.0)
     - React-logger (= 1000.0.0)
     - React-perflogger (= 1000.0.0)
     - React-runtimeexecutor (= 1000.0.0)
-  - React-Fabric (1000.0.0):
-    - RCT-Folly/Fabric (= 2021.06.28.00)
-    - RCTRequired (= 1000.0.0)
-    - RCTTypeSafety (= 1000.0.0)
-    - React-Fabric/animations (= 1000.0.0)
-    - React-Fabric/attributedstring (= 1000.0.0)
-    - React-Fabric/better (= 1000.0.0)
-    - React-Fabric/componentregistry (= 1000.0.0)
-    - React-Fabric/componentregistrynative (= 1000.0.0)
-    - React-Fabric/components (= 1000.0.0)
-    - React-Fabric/config (= 1000.0.0)
-    - React-Fabric/core (= 1000.0.0)
-    - React-Fabric/debug_core (= 1000.0.0)
-    - React-Fabric/debug_renderer (= 1000.0.0)
-    - React-Fabric/imagemanager (= 1000.0.0)
-    - React-Fabric/leakchecker (= 1000.0.0)
-    - React-Fabric/mounting (= 1000.0.0)
-    - React-Fabric/runtimescheduler (= 1000.0.0)
-    - React-Fabric/scheduler (= 1000.0.0)
-    - React-Fabric/telemetry (= 1000.0.0)
-    - React-Fabric/templateprocessor (= 1000.0.0)
-    - React-Fabric/textlayoutmanager (= 1000.0.0)
-    - React-Fabric/uimanager (= 1000.0.0)
-    - React-Fabric/utils (= 1000.0.0)
-    - React-graphics (= 1000.0.0)
-    - React-jsi (= 1000.0.0)
-    - React-jsiexecutor (= 1000.0.0)
-    - ReactCommon/turbomodule/core (= 1000.0.0)
-  - React-Fabric/animations (1000.0.0):
-    - RCT-Folly/Fabric (= 2021.06.28.00)
-    - RCTRequired (= 1000.0.0)
-    - RCTTypeSafety (= 1000.0.0)
-    - React-graphics (= 1000.0.0)
-    - React-jsi (= 1000.0.0)
-    - React-jsiexecutor (= 1000.0.0)
-    - ReactCommon/turbomodule/core (= 1000.0.0)
-  - React-Fabric/attributedstring (1000.0.0):
-    - RCT-Folly/Fabric (= 2021.06.28.00)
-    - RCTRequired (= 1000.0.0)
-    - RCTTypeSafety (= 1000.0.0)
-    - React-graphics (= 1000.0.0)
-    - React-jsi (= 1000.0.0)
-    - React-jsiexecutor (= 1000.0.0)
-    - ReactCommon/turbomodule/core (= 1000.0.0)
-  - React-Fabric/better (1000.0.0):
-    - RCT-Folly/Fabric (= 2021.06.28.00)
-    - RCTRequired (= 1000.0.0)
-    - RCTTypeSafety (= 1000.0.0)
-    - React-graphics (= 1000.0.0)
-    - React-jsi (= 1000.0.0)
-    - React-jsiexecutor (= 1000.0.0)
-    - ReactCommon/turbomodule/core (= 1000.0.0)
-  - React-Fabric/componentregistry (1000.0.0):
-    - RCT-Folly/Fabric (= 2021.06.28.00)
-    - RCTRequired (= 1000.0.0)
-    - RCTTypeSafety (= 1000.0.0)
-    - React-graphics (= 1000.0.0)
-    - React-jsi (= 1000.0.0)
-    - React-jsiexecutor (= 1000.0.0)
-    - ReactCommon/turbomodule/core (= 1000.0.0)
-  - React-Fabric/componentregistrynative (1000.0.0):
-    - RCT-Folly/Fabric (= 2021.06.28.00)
-    - RCTRequired (= 1000.0.0)
-    - RCTTypeSafety (= 1000.0.0)
-    - React-graphics (= 1000.0.0)
-    - React-jsi (= 1000.0.0)
-    - React-jsiexecutor (= 1000.0.0)
-    - ReactCommon/turbomodule/core (= 1000.0.0)
-  - React-Fabric/components (1000.0.0):
-    - RCT-Folly/Fabric (= 2021.06.28.00)
-    - RCTRequired (= 1000.0.0)
-    - RCTTypeSafety (= 1000.0.0)
-    - React-Fabric/components/activityindicator (= 1000.0.0)
-    - React-Fabric/components/image (= 1000.0.0)
-    - React-Fabric/components/inputaccessory (= 1000.0.0)
-    - React-Fabric/components/legacyviewmanagerinterop (= 1000.0.0)
-    - React-Fabric/components/modal (= 1000.0.0)
-    - React-Fabric/components/rncore (= 1000.0.0)
-    - React-Fabric/components/root (= 1000.0.0)
-    - React-Fabric/components/safeareaview (= 1000.0.0)
-    - React-Fabric/components/scrollview (= 1000.0.0)
-    - React-Fabric/components/slider (= 1000.0.0)
-    - React-Fabric/components/text (= 1000.0.0)
-    - React-Fabric/components/textinput (= 1000.0.0)
-    - React-Fabric/components/unimplementedview (= 1000.0.0)
-    - React-Fabric/components/view (= 1000.0.0)
-    - React-graphics (= 1000.0.0)
-    - React-jsi (= 1000.0.0)
-    - React-jsiexecutor (= 1000.0.0)
-    - ReactCommon/turbomodule/core (= 1000.0.0)
-  - React-Fabric/components/activityindicator (1000.0.0):
-    - RCT-Folly/Fabric (= 2021.06.28.00)
-    - RCTRequired (= 1000.0.0)
-    - RCTTypeSafety (= 1000.0.0)
-    - React-graphics (= 1000.0.0)
-    - React-jsi (= 1000.0.0)
-    - React-jsiexecutor (= 1000.0.0)
-    - ReactCommon/turbomodule/core (= 1000.0.0)
-  - React-Fabric/components/image (1000.0.0):
-    - RCT-Folly/Fabric (= 2021.06.28.00)
-    - RCTRequired (= 1000.0.0)
-    - RCTTypeSafety (= 1000.0.0)
-    - React-graphics (= 1000.0.0)
-    - React-jsi (= 1000.0.0)
-    - React-jsiexecutor (= 1000.0.0)
-    - ReactCommon/turbomodule/core (= 1000.0.0)
-  - React-Fabric/components/inputaccessory (1000.0.0):
-    - RCT-Folly/Fabric (= 2021.06.28.00)
-    - RCTRequired (= 1000.0.0)
-    - RCTTypeSafety (= 1000.0.0)
-    - React-graphics (= 1000.0.0)
-    - React-jsi (= 1000.0.0)
-    - React-jsiexecutor (= 1000.0.0)
-    - ReactCommon/turbomodule/core (= 1000.0.0)
-  - React-Fabric/components/legacyviewmanagerinterop (1000.0.0):
-    - RCT-Folly/Fabric (= 2021.06.28.00)
-    - RCTRequired (= 1000.0.0)
-    - RCTTypeSafety (= 1000.0.0)
-    - React-graphics (= 1000.0.0)
-    - React-jsi (= 1000.0.0)
-    - React-jsiexecutor (= 1000.0.0)
-    - ReactCommon/turbomodule/core (= 1000.0.0)
-  - React-Fabric/components/modal (1000.0.0):
-    - RCT-Folly/Fabric (= 2021.06.28.00)
-    - RCTRequired (= 1000.0.0)
-    - RCTTypeSafety (= 1000.0.0)
-    - React-graphics (= 1000.0.0)
-    - React-jsi (= 1000.0.0)
-    - React-jsiexecutor (= 1000.0.0)
-    - ReactCommon/turbomodule/core (= 1000.0.0)
-  - React-Fabric/components/rncore (1000.0.0):
-    - RCT-Folly/Fabric (= 2021.06.28.00)
-    - RCTRequired (= 1000.0.0)
-    - RCTTypeSafety (= 1000.0.0)
-    - React-graphics (= 1000.0.0)
-    - React-jsi (= 1000.0.0)
-    - React-jsiexecutor (= 1000.0.0)
-    - ReactCommon/turbomodule/core (= 1000.0.0)
-  - React-Fabric/components/root (1000.0.0):
-    - RCT-Folly/Fabric (= 2021.06.28.00)
-    - RCTRequired (= 1000.0.0)
-    - RCTTypeSafety (= 1000.0.0)
-    - React-graphics (= 1000.0.0)
-    - React-jsi (= 1000.0.0)
-    - React-jsiexecutor (= 1000.0.0)
-    - ReactCommon/turbomodule/core (= 1000.0.0)
-  - React-Fabric/components/safeareaview (1000.0.0):
-    - RCT-Folly/Fabric (= 2021.06.28.00)
-    - RCTRequired (= 1000.0.0)
-    - RCTTypeSafety (= 1000.0.0)
-    - React-graphics (= 1000.0.0)
-    - React-jsi (= 1000.0.0)
-    - React-jsiexecutor (= 1000.0.0)
-    - ReactCommon/turbomodule/core (= 1000.0.0)
-  - React-Fabric/components/scrollview (1000.0.0):
-    - RCT-Folly/Fabric (= 2021.06.28.00)
-    - RCTRequired (= 1000.0.0)
-    - RCTTypeSafety (= 1000.0.0)
-    - React-graphics (= 1000.0.0)
-    - React-jsi (= 1000.0.0)
-    - React-jsiexecutor (= 1000.0.0)
-    - ReactCommon/turbomodule/core (= 1000.0.0)
-  - React-Fabric/components/slider (1000.0.0):
-    - RCT-Folly/Fabric (= 2021.06.28.00)
-    - RCTRequired (= 1000.0.0)
-    - RCTTypeSafety (= 1000.0.0)
-    - React-graphics (= 1000.0.0)
-    - React-jsi (= 1000.0.0)
-    - React-jsiexecutor (= 1000.0.0)
-    - ReactCommon/turbomodule/core (= 1000.0.0)
-  - React-Fabric/components/text (1000.0.0):
-    - RCT-Folly/Fabric (= 2021.06.28.00)
-    - RCTRequired (= 1000.0.0)
-    - RCTTypeSafety (= 1000.0.0)
-    - React-graphics (= 1000.0.0)
-    - React-jsi (= 1000.0.0)
-    - React-jsiexecutor (= 1000.0.0)
-    - ReactCommon/turbomodule/core (= 1000.0.0)
-  - React-Fabric/components/textinput (1000.0.0):
-    - RCT-Folly/Fabric (= 2021.06.28.00)
-    - RCTRequired (= 1000.0.0)
-    - RCTTypeSafety (= 1000.0.0)
-    - React-graphics (= 1000.0.0)
-    - React-jsi (= 1000.0.0)
-    - React-jsiexecutor (= 1000.0.0)
-    - ReactCommon/turbomodule/core (= 1000.0.0)
-  - React-Fabric/components/unimplementedview (1000.0.0):
-    - RCT-Folly/Fabric (= 2021.06.28.00)
-    - RCTRequired (= 1000.0.0)
-    - RCTTypeSafety (= 1000.0.0)
-    - React-graphics (= 1000.0.0)
-    - React-jsi (= 1000.0.0)
-    - React-jsiexecutor (= 1000.0.0)
-    - ReactCommon/turbomodule/core (= 1000.0.0)
-  - React-Fabric/components/view (1000.0.0):
-    - RCT-Folly/Fabric (= 2021.06.28.00)
-    - RCTRequired (= 1000.0.0)
-    - RCTTypeSafety (= 1000.0.0)
-    - React-graphics (= 1000.0.0)
-    - React-jsi (= 1000.0.0)
-    - React-jsiexecutor (= 1000.0.0)
-    - ReactCommon/turbomodule/core (= 1000.0.0)
-    - Yoga
-  - React-Fabric/config (1000.0.0):
-    - RCT-Folly/Fabric (= 2021.06.28.00)
-    - RCTRequired (= 1000.0.0)
-    - RCTTypeSafety (= 1000.0.0)
-    - React-graphics (= 1000.0.0)
-    - React-jsi (= 1000.0.0)
-    - React-jsiexecutor (= 1000.0.0)
-    - ReactCommon/turbomodule/core (= 1000.0.0)
-  - React-Fabric/core (1000.0.0):
-    - RCT-Folly/Fabric (= 2021.06.28.00)
-    - RCTRequired (= 1000.0.0)
-    - RCTTypeSafety (= 1000.0.0)
-    - React-graphics (= 1000.0.0)
-    - React-jsi (= 1000.0.0)
-    - React-jsiexecutor (= 1000.0.0)
-    - ReactCommon/turbomodule/core (= 1000.0.0)
-  - React-Fabric/debug_core (1000.0.0):
-    - RCT-Folly/Fabric (= 2021.06.28.00)
-    - RCTRequired (= 1000.0.0)
-    - RCTTypeSafety (= 1000.0.0)
-    - React-graphics (= 1000.0.0)
-    - React-jsi (= 1000.0.0)
-    - React-jsiexecutor (= 1000.0.0)
-    - ReactCommon/turbomodule/core (= 1000.0.0)
-  - React-Fabric/debug_renderer (1000.0.0):
-    - RCT-Folly/Fabric (= 2021.06.28.00)
-    - RCTRequired (= 1000.0.0)
-    - RCTTypeSafety (= 1000.0.0)
-    - React-graphics (= 1000.0.0)
-    - React-jsi (= 1000.0.0)
-    - React-jsiexecutor (= 1000.0.0)
-    - ReactCommon/turbomodule/core (= 1000.0.0)
-  - React-Fabric/imagemanager (1000.0.0):
-    - RCT-Folly/Fabric (= 2021.06.28.00)
-    - RCTRequired (= 1000.0.0)
-    - RCTTypeSafety (= 1000.0.0)
-    - React-graphics (= 1000.0.0)
-    - React-jsi (= 1000.0.0)
-    - React-jsiexecutor (= 1000.0.0)
-    - React-RCTImage (= 1000.0.0)
-    - ReactCommon/turbomodule/core (= 1000.0.0)
-  - React-Fabric/leakchecker (1000.0.0):
-    - RCT-Folly/Fabric (= 2021.06.28.00)
-    - RCTRequired (= 1000.0.0)
-    - RCTTypeSafety (= 1000.0.0)
-    - React-graphics (= 1000.0.0)
-    - React-jsi (= 1000.0.0)
-    - React-jsiexecutor (= 1000.0.0)
-    - ReactCommon/turbomodule/core (= 1000.0.0)
-  - React-Fabric/mounting (1000.0.0):
-    - RCT-Folly/Fabric (= 2021.06.28.00)
-    - RCTRequired (= 1000.0.0)
-    - RCTTypeSafety (= 1000.0.0)
-    - React-graphics (= 1000.0.0)
-    - React-jsi (= 1000.0.0)
-    - React-jsiexecutor (= 1000.0.0)
-    - ReactCommon/turbomodule/core (= 1000.0.0)
-  - React-Fabric/runtimescheduler (1000.0.0):
-    - RCT-Folly/Fabric (= 2021.06.28.00)
-    - RCTRequired (= 1000.0.0)
-    - RCTTypeSafety (= 1000.0.0)
-    - React-graphics (= 1000.0.0)
-    - React-jsi (= 1000.0.0)
-    - React-jsiexecutor (= 1000.0.0)
-    - ReactCommon/turbomodule/core (= 1000.0.0)
-  - React-Fabric/scheduler (1000.0.0):
-    - RCT-Folly/Fabric (= 2021.06.28.00)
-    - RCTRequired (= 1000.0.0)
-    - RCTTypeSafety (= 1000.0.0)
-    - React-graphics (= 1000.0.0)
-    - React-jsi (= 1000.0.0)
-    - React-jsiexecutor (= 1000.0.0)
-    - ReactCommon/turbomodule/core (= 1000.0.0)
-  - React-Fabric/telemetry (1000.0.0):
-    - RCT-Folly/Fabric (= 2021.06.28.00)
-    - RCTRequired (= 1000.0.0)
-    - RCTTypeSafety (= 1000.0.0)
-    - React-graphics (= 1000.0.0)
-    - React-jsi (= 1000.0.0)
-    - React-jsiexecutor (= 1000.0.0)
-    - ReactCommon/turbomodule/core (= 1000.0.0)
-  - React-Fabric/templateprocessor (1000.0.0):
-    - RCT-Folly/Fabric (= 2021.06.28.00)
-    - RCTRequired (= 1000.0.0)
-    - RCTTypeSafety (= 1000.0.0)
-    - React-graphics (= 1000.0.0)
-    - React-jsi (= 1000.0.0)
-    - React-jsiexecutor (= 1000.0.0)
-    - ReactCommon/turbomodule/core (= 1000.0.0)
-  - React-Fabric/textlayoutmanager (1000.0.0):
-    - RCT-Folly/Fabric (= 2021.06.28.00)
-    - RCTRequired (= 1000.0.0)
-    - RCTTypeSafety (= 1000.0.0)
-    - React-Fabric/uimanager
-    - React-graphics (= 1000.0.0)
-    - React-jsi (= 1000.0.0)
-    - React-jsiexecutor (= 1000.0.0)
-    - ReactCommon/turbomodule/core (= 1000.0.0)
-  - React-Fabric/uimanager (1000.0.0):
-    - RCT-Folly/Fabric (= 2021.06.28.00)
-    - RCTRequired (= 1000.0.0)
-    - RCTTypeSafety (= 1000.0.0)
-    - React-graphics (= 1000.0.0)
-    - React-jsi (= 1000.0.0)
-    - React-jsiexecutor (= 1000.0.0)
-    - ReactCommon/turbomodule/core (= 1000.0.0)
-  - React-Fabric/utils (1000.0.0):
-    - RCT-Folly/Fabric (= 2021.06.28.00)
-    - RCTRequired (= 1000.0.0)
-    - RCTTypeSafety (= 1000.0.0)
-    - React-graphics (= 1000.0.0)
-    - React-jsi (= 1000.0.0)
-    - React-jsiexecutor (= 1000.0.0)
-    - ReactCommon/turbomodule/core (= 1000.0.0)
-  - React-graphics (1000.0.0):
-    - RCT-Folly/Fabric (= 2021.06.28.00)
-    - React-Core/Default (= 1000.0.0)
   - React-jsi (1000.0.0):
     - boost (= 1.76.0)
     - DoubleConversion
     - glog
-<<<<<<< HEAD
-    - RCT-Folly (= 2021.06.28.00-v2)
-=======
-    - RCT-Folly (= 2021.06.28.00)
->>>>>>> 4841e1ba
+    - RCT-Folly (= 2021.06.28.00-v2)
     - React-jsi/Default (= 1000.0.0)
   - React-jsi/Default (1000.0.0):
     - boost (= 1.76.0)
     - DoubleConversion
     - glog
-<<<<<<< HEAD
     - RCT-Folly (= 2021.06.28.00-v2)
   - React-jsiexecutor (1000.0.0):
     - DoubleConversion
     - glog
     - RCT-Folly (= 2021.06.28.00-v2)
-=======
-    - RCT-Folly (= 2021.06.28.00)
-  - React-jsi/Fabric (1000.0.0):
-    - boost (= 1.76.0)
-    - DoubleConversion
-    - glog
-    - RCT-Folly (= 2021.06.28.00)
-  - React-jsiexecutor (1000.0.0):
-    - DoubleConversion
-    - glog
-    - RCT-Folly (= 2021.06.28.00)
->>>>>>> 4841e1ba
     - React-cxxreact (= 1000.0.0)
     - React-jsi (= 1000.0.0)
     - React-perflogger (= 1000.0.0)
@@ -720,39 +287,22 @@
     - React-Core/RCTActionSheetHeaders (= 1000.0.0)
   - React-RCTAnimation (1000.0.0):
     - FBReactNativeSpec (= 1000.0.0)
-<<<<<<< HEAD
-    - RCT-Folly (= 2021.06.28.00-v2)
-=======
-    - RCT-Folly (= 2021.06.28.00)
->>>>>>> 4841e1ba
+    - RCT-Folly (= 2021.06.28.00-v2)
     - RCTTypeSafety (= 1000.0.0)
     - React-Core/RCTAnimationHeaders (= 1000.0.0)
     - React-jsi (= 1000.0.0)
     - ReactCommon/turbomodule/core (= 1000.0.0)
   - React-RCTBlob (1000.0.0):
     - FBReactNativeSpec (= 1000.0.0)
-<<<<<<< HEAD
-    - RCT-Folly (= 2021.06.28.00-v2)
-=======
-    - RCT-Folly (= 2021.06.28.00)
->>>>>>> 4841e1ba
+    - RCT-Folly (= 2021.06.28.00-v2)
     - React-Core/RCTBlobHeaders (= 1000.0.0)
     - React-Core/RCTWebSocket (= 1000.0.0)
     - React-jsi (= 1000.0.0)
     - React-RCTNetwork (= 1000.0.0)
     - ReactCommon/turbomodule/core (= 1000.0.0)
-  - React-RCTFabric (1000.0.0):
-    - RCT-Folly/Fabric (= 2021.06.28.00)
-    - React-Core (= 1000.0.0)
-    - React-Fabric (= 1000.0.0)
-    - React-RCTImage (= 1000.0.0)
   - React-RCTImage (1000.0.0):
     - FBReactNativeSpec (= 1000.0.0)
-<<<<<<< HEAD
-    - RCT-Folly (= 2021.06.28.00-v2)
-=======
-    - RCT-Folly (= 2021.06.28.00)
->>>>>>> 4841e1ba
+    - RCT-Folly (= 2021.06.28.00-v2)
     - RCTTypeSafety (= 1000.0.0)
     - React-Core/RCTImageHeaders (= 1000.0.0)
     - React-jsi (= 1000.0.0)
@@ -765,11 +315,7 @@
     - ReactCommon/turbomodule/core (= 1000.0.0)
   - React-RCTNetwork (1000.0.0):
     - FBReactNativeSpec (= 1000.0.0)
-<<<<<<< HEAD
-    - RCT-Folly (= 2021.06.28.00-v2)
-=======
-    - RCT-Folly (= 2021.06.28.00)
->>>>>>> 4841e1ba
+    - RCT-Folly (= 2021.06.28.00-v2)
     - RCTTypeSafety (= 1000.0.0)
     - React-Core/RCTNetworkHeaders (= 1000.0.0)
     - React-jsi (= 1000.0.0)
@@ -782,21 +328,13 @@
     - ReactCommon/turbomodule/core (= 1000.0.0)
   - React-RCTSettings (1000.0.0):
     - FBReactNativeSpec (= 1000.0.0)
-<<<<<<< HEAD
-    - RCT-Folly (= 2021.06.28.00-v2)
-=======
-    - RCT-Folly (= 2021.06.28.00)
->>>>>>> 4841e1ba
+    - RCT-Folly (= 2021.06.28.00-v2)
     - RCTTypeSafety (= 1000.0.0)
     - React-Core/RCTSettingsHeaders (= 1000.0.0)
     - React-jsi (= 1000.0.0)
     - ReactCommon/turbomodule/core (= 1000.0.0)
   - React-RCTTest (1000.0.0):
-<<<<<<< HEAD
-    - RCT-Folly (= 2021.06.28.00-v2)
-=======
-    - RCT-Folly (= 2021.06.28.00)
->>>>>>> 4841e1ba
+    - RCT-Folly (= 2021.06.28.00-v2)
     - React-Core (= 1000.0.0)
     - React-CoreModules (= 1000.0.0)
     - React-jsi (= 1000.0.0)
@@ -805,11 +343,7 @@
     - React-Core/RCTTextHeaders (= 1000.0.0)
   - React-RCTVibration (1000.0.0):
     - FBReactNativeSpec (= 1000.0.0)
-<<<<<<< HEAD
-    - RCT-Folly (= 2021.06.28.00-v2)
-=======
-    - RCT-Folly (= 2021.06.28.00)
->>>>>>> 4841e1ba
+    - RCT-Folly (= 2021.06.28.00-v2)
     - React-Core/RCTVibrationHeaders (= 1000.0.0)
     - React-jsi (= 1000.0.0)
     - ReactCommon/turbomodule/core (= 1000.0.0)
@@ -831,11 +365,7 @@
   - ReactCommon/turbomodule/core (1000.0.0):
     - DoubleConversion
     - glog
-<<<<<<< HEAD
-    - RCT-Folly (= 2021.06.28.00-v2)
-=======
-    - RCT-Folly (= 2021.06.28.00)
->>>>>>> 4841e1ba
+    - RCT-Folly (= 2021.06.28.00-v2)
     - React-callinvoker (= 1000.0.0)
     - React-Core (= 1000.0.0)
     - React-cxxreact (= 1000.0.0)
@@ -845,11 +375,7 @@
   - ReactCommon/turbomodule/samples (1000.0.0):
     - DoubleConversion
     - glog
-<<<<<<< HEAD
-    - RCT-Folly (= 2021.06.28.00-v2)
-=======
-    - RCT-Folly (= 2021.06.28.00)
->>>>>>> 4841e1ba
+    - RCT-Folly (= 2021.06.28.00-v2)
     - React-callinvoker (= 1000.0.0)
     - React-Core (= 1000.0.0)
     - React-cxxreact (= 1000.0.0)
@@ -863,10 +389,7 @@
 
 DEPENDENCIES:
   - boost (from `../../third-party-podspecs/boost.podspec`)
-<<<<<<< HEAD
   - boost-for-react-native (from `../../third-party-podspecs/boost-for-react-native.podspec`)
-=======
->>>>>>> 4841e1ba
   - DoubleConversion (from `../../third-party-podspecs/DoubleConversion.podspec`)
   - FBLazyVector (from `../../Libraries/FBLazyVector`)
   - FBReactNativeSpec (from `../../React/FBReactNativeSpec`)
@@ -893,7 +416,6 @@
   - FlipperKit/SKIOSNetworkPlugin (= 0.99.0)
   - glog (from `../../third-party-podspecs/glog.podspec`)
   - RCT-Folly (from `../../third-party-podspecs/RCT-Folly.podspec`)
-  - RCT-Folly/Fabric (from `../../third-party-podspecs/RCT-Folly.podspec`)
   - RCTRequired (from `../../Libraries/RCTRequired`)
   - RCTTypeSafety (from `../../Libraries/TypeSafety`)
   - React (from `../../`)
@@ -903,10 +425,7 @@
   - React-Core/RCTWebSocket (from `../../`)
   - React-CoreModules (from `../../React/CoreModules`)
   - React-cxxreact (from `../../ReactCommon/cxxreact`)
-  - React-Fabric (from `../../ReactCommon`)
-  - React-graphics (from `../../ReactCommon/react/renderer/graphics`)
   - React-jsi (from `../../ReactCommon/jsi`)
-  - React-jsi/Fabric (from `../../ReactCommon/jsi`)
   - React-jsiexecutor (from `../../ReactCommon/jsiexecutor`)
   - React-jsinspector (from `../../ReactCommon/jsinspector`)
   - React-logger (from `../../ReactCommon/logger`)
@@ -914,7 +433,6 @@
   - React-RCTActionSheet (from `../../Libraries/ActionSheetIOS`)
   - React-RCTAnimation (from `../../Libraries/NativeAnimation`)
   - React-RCTBlob (from `../../Libraries/Blob`)
-  - React-RCTFabric (from `../../React`)
   - React-RCTImage (from `../../Libraries/Image`)
   - React-RCTLinking (from `../../Libraries/LinkingIOS`)
   - React-RCTNetwork (from `../../Libraries/Network`)
@@ -950,11 +468,8 @@
 EXTERNAL SOURCES:
   boost:
     :podspec: "../../third-party-podspecs/boost.podspec"
-<<<<<<< HEAD
   boost-for-react-native:
     :podspec: "../../third-party-podspecs/boost-for-react-native.podspec"
-=======
->>>>>>> 4841e1ba
   DoubleConversion:
     :podspec: "../../third-party-podspecs/DoubleConversion.podspec"
   FBLazyVector:
@@ -979,10 +494,6 @@
     :path: "../../React/CoreModules"
   React-cxxreact:
     :path: "../../ReactCommon/cxxreact"
-  React-Fabric:
-    :path: "../../ReactCommon"
-  React-graphics:
-    :path: "../../ReactCommon/react/renderer/graphics"
   React-jsi:
     :path: "../../ReactCommon/jsi"
   React-jsiexecutor:
@@ -999,8 +510,6 @@
     :path: "../../Libraries/NativeAnimation"
   React-RCTBlob:
     :path: "../../Libraries/Blob"
-  React-RCTFabric:
-    :path: "../../React"
   React-RCTImage:
     :path: "../../Libraries/Image"
   React-RCTLinking:
@@ -1029,20 +538,12 @@
     :path: "../../ReactCommon/yoga"
 
 SPEC CHECKSUMS:
-<<<<<<< HEAD
   boost: 613e39eac4239cc72b15421247b5ab05361266a2
   boost-for-react-native: 8f7c9ecfe357664c072ffbe2432569667cbf1f1b
   CocoaAsyncSocket: 065fd1e645c7abab64f7a6a2007a48038fdc6a99
   DoubleConversion: ed15e075aa758ac0e4c1f8b830bd4e4d40d669e8
-  FBLazyVector: 749a80e288b99a1c406a7433cc307f02d881c134
-  FBReactNativeSpec: f5be135167148368973259180438f5e336d85937
-=======
-  boost: a7c83b31436843459a1961bfd74b96033dc77234
-  CocoaAsyncSocket: 065fd1e645c7abab64f7a6a2007a48038fdc6a99
-  DoubleConversion: 831926d9b8bf8166fd87886c4abab286c2422662
-  FBLazyVector: b81a2b70c72d8b0aefb652cea22c11e9ffd02949
-  FBReactNativeSpec: ce190a91d6e289e5fb1fb2414c90d16cb8567ab8
->>>>>>> 4841e1ba
+  FBLazyVector: b04d46643b820872d517121ab99ee0fcc3652735
+  FBReactNativeSpec: 29fbafa21846fc05f16601462c2cdd85c8ab2327
   Flipper: 30e8eeeed6abdc98edaf32af0cda2f198be4b733
   Flipper-Boost-iOSX: fd1e2b8cbef7e662a122412d7ac5f5bea715403c
   Flipper-DoubleConversion: 57ffbe81ef95306cc9e69c4aa3aeeeeb58a6a28c
@@ -1053,81 +554,40 @@
   Flipper-RSocket: d9d9ade67cbecf6ac10730304bf5607266dd2541
   FlipperKit: d8d346844eca5d9120c17d441a2f38596e8ed2b9
   fmt: ff9d55029c625d3757ed641535fd4a75fedc7ce9
-<<<<<<< HEAD
   glog: 42c4bf47024808486e90b25ea9e5ac3959047641
   libevent: 4049cae6c81cdb3654a443be001fb9bdceff7913
   OpenSSL-Universal: 1aa4f6a6ee7256b83db99ec1ccdaa80d10f9af9b
   RCT-Folly: 43adc9ce880eb76792f88c011773cb5c664c1419
-  RCTRequired: 79f15452dc4370d70d25c81f71c21b094378262c
-  RCTTypeSafety: dcc300bd36c32799ac8917ccd8db71f6debf247e
-  React: 7938da2e777c153b5b8d8ebcd8ee03e6c05567e1
-  React-callinvoker: a05bc699ad1b4eb8ca268789f5d352b6044554da
-  React-Core: 0d158a37603e27d4102e58c238bab11204819226
-  React-CoreModules: 8de46e6e3c20d5e1881850c8eb216de76a7e57ce
-  React-cxxreact: 57f459ee85e05bc658611163e599b5be471edf59
-  React-jsi: 70b852945683cc5bc862a62e627d10e3dde29bf5
-  React-jsiexecutor: eecab49f4fffccd17e9aa6663334dac18815d097
-  React-jsinspector: 0ff4e05aaf2c2531fd72d61e89da1220278d0aec
-  React-logger: a001c0db623c5e9ee444bff360a88057233a9960
-  React-perflogger: ce52315c60f858048c69f9d33d32651dda244a21
-  React-RCTActionSheet: 1d1432815849f30920ccd963ff53d399615f6dd4
-  React-RCTAnimation: 13e87ec3d93eb39452a837bcf6d3594c86dbb48b
-  React-RCTBlob: e9acf4e48f1fb602424162d5d89dc45b6a9067ff
-  React-RCTImage: 593b4095dacd9755ceb320dc136fb2c2e6d43683
-  React-RCTLinking: 94f924b3992179d17fb5a09ca4278ab002043ff0
-  React-RCTNetwork: bd56a04e36b72c29284e6a8e8f799ee5696da5b1
-  React-RCTPushNotification: 13d1db80bddb0d891b8f64ed35ef6b7c90a8e144
-  React-RCTSettings: 931241a70c953550dc114601f928f14e821e2a8d
-  React-RCTTest: ceb492da7b99f242f94d3c418fd7463fc1c06678
-  React-RCTText: b7e2544ba6ed44cbf726624e1d460d1b80522a61
-  React-RCTVibration: ee730a3d7d16eaca4f803469b057475e97ef6b35
-  React-runtimeexecutor: d0d061d936eb55d1cdf6956c892035925b466ddb
+  RCTRequired: e6c345a47b0a8f4d7a3580eae3b7d0f2988df60d
+  RCTTypeSafety: 18b870bddb331c7e20adac11ee9583886a282627
+  React: 56de49d8da4553e37919863849a49c0ed2a465cf
+  React-callinvoker: 36a10abf76935c8b8e203df2358069e4e44a48d8
+  React-Core: ed44b2fc2eae9bae380a19331e0042057328ee9a
+  React-CoreModules: 0da1659db734216d777800d4de0eb4bd68af210a
+  React-cxxreact: f2d046b584dd2f39030af320162b630ffb7b9696
+  React-jsi: 0bf552b8e8e4be5ed595ebe8b1124b43360972f9
+  React-jsiexecutor: ae67abfcb813dac739f4dd84877d2fbd0474ec77
+  React-jsinspector: 445d4bfb2a4cc193700e1cd55104a3e19d8c30a8
+  React-logger: 55d2951923395c7cd0c7e293045acf087b035840
+  React-perflogger: c4a96a6dc927a184f5a2ecd2af63eda1e7f1f6d2
+  React-RCTActionSheet: 135b7376307a5e810a820460c7acdffb09572cce
+  React-RCTAnimation: d6ff61f5bf7c705ac756364103eb52b130a967a6
+  React-RCTBlob: d3e8bc6d1c03a58aaa254bf12723ad8a49c87bdd
+  React-RCTImage: 7c66a75aa705802914e45b5a018d7a1188393f43
+  React-RCTLinking: 3e91123397f6c0189521212ac4c5ed145749e2ab
+  React-RCTNetwork: 7da561efde67f2c69616e9366aa69fc9a3073729
+  React-RCTPushNotification: fed975816f88ff617355f6506c95c6730fa2489b
+  React-RCTSettings: 74f5795e9d771d22c78b7d70d1e86d7fccf56a91
+  React-RCTTest: 47c1358e4b9fe92ce3423b35cb09fb35f4d36d0a
+  React-RCTText: f2422acef4b6f05cf476f8281bb8e037376cb382
+  React-RCTVibration: 0e85b7f956d418743725c0ef58e3e4cdffa5bef7
+  React-runtimeexecutor: 48b53a0d27d87992792da7cf7717636bcc3f283b
   React-TurboModuleCxx-RNW: f2e32cbfced49190a61d66c993a8975de79a158a
-  React-TurboModuleCxx-WinRTPort: ddd7fb60329d67ffe10c60e396f15f9188e6c0dc
-  ReactCommon: 7d8138bd0ca80094bda1acf330375531de56fbcb
-  Yoga: af22be2eba3d0eb62a98e35ae79b4369890737e2
+  React-TurboModuleCxx-WinRTPort: cf61ecb7e83a2f403c5abc286dd7482db38f4ae5
+  ReactCommon: 5c06a07ebe8e546f61fd4c749f3197a1ff9072c1
+  Yoga: 025b741b201dcf30e983cf2a3e59c28e65c18c59
   YogaKit: f782866e155069a2cca2517aafea43200b01fd5a
 
 PODFILE CHECKSUM: c7a7110b242497f2bf323ba74caedb9ee61ee05e
 
-COCOAPODS: 1.11.2
-=======
-  glog: 5337263514dd6f09803962437687240c5dc39aa4
-  libevent: 4049cae6c81cdb3654a443be001fb9bdceff7913
-  OpenSSL-Universal: 1aa4f6a6ee7256b83db99ec1ccdaa80d10f9af9b
-  RCT-Folly: db8170f3a20daeced0bf1619a7886998dd7679ec
-  RCTRequired: af2d6080a4b9ba0885b28ca78879a92066c71cab
-  RCTTypeSafety: c8f5da77a23b354f35637c81f07c1f702044b4c6
-  React: f64c9f6db5428717922a3292ba6a448615a2e143
-  React-callinvoker: c5d61e29df57793f0dc10ec2bc01c846f863e51f
-  React-Core: 15d3fbb3cc863fa9990cc14c303a021cc66892a5
-  React-CoreModules: 5ee1ed4f8b7f8bdbd45ed155a15c601dca9c73dd
-  React-cxxreact: 2fe718ab7094db2941ddaf35b2a44b8b57a7cece
-  React-Fabric: 7641eab239c5fc5669ef22ea08cf383f9066fdcb
-  React-graphics: db797c4609216593a1a12d1661716898d303900f
-  React-jsi: 7cc3d3691803478047e7d2c8eb5d4c2f9c6d2922
-  React-jsiexecutor: 02ed9d4a28a8acf44788b4697e13c4aadc42cf72
-  React-jsinspector: 7d223826b0e7a61b3540c21b9eca2603b1d4e823
-  React-logger: 2009c0280c286a76200d6b7c5fe242fad51ddd7a
-  React-perflogger: fe66bd6d8b17ebcfdf0159bf41fe28d8035ac20c
-  React-RCTActionSheet: 3131a0b9280aa0e51bdf54b3d79aecd8503db62c
-  React-RCTAnimation: 73ba515a4fab8ca55d15b41935547cdb45fa5e0b
-  React-RCTBlob: 2e817b4d0150c371c06eabc980a4a76f5c2f757b
-  React-RCTFabric: efd8d82066a040f612192d1ce57e767faace2801
-  React-RCTImage: 04c55217a5bfb6c40cb25b64e304e3d62244cb58
-  React-RCTLinking: 559c9223212ab2824950883220582c5e29a6fcb2
-  React-RCTNetwork: c829621bad40dcbdbae9da5b88b341218bbf9753
-  React-RCTPushNotification: fafeb247db030c4d3f0a098d729e49f62ed32b3f
-  React-RCTSettings: 5e7847825606de5698716dcd1a5f026dc6cd72d0
-  React-RCTTest: 301130cab41008c4bf511f1a2772cdd7253a9cba
-  React-RCTText: e9146b2c0550a83d1335bfe2553760070a2d75c7
-  React-RCTVibration: 1a58f6ab1ae5fad004119979b676cb5e912f2e44
-  React-runtimeexecutor: 4b0c6eb341c7d3ceb5e2385cb0fdb9bf701024f3
-  ReactCommon: 632474905edd9a20ec4f4084142ff4b4a4f3fd8b
-  Yoga: c0d06f5380d34e939f55420669a60fe08b79bd75
-  YogaKit: f782866e155069a2cca2517aafea43200b01fd5a
-
-PODFILE CHECKSUM: 6e910a576b7db9347c60dfc58f7852f692200116
-
-COCOAPODS: 1.10.1
->>>>>>> 4841e1ba
+COCOAPODS: 1.11.2