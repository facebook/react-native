--- conflicted
+++ resolved
@@ -2,74 +2,6 @@
   - boost (1.76.0)
   - DoubleConversion (1.1.6)
   - FBLazyVector (1000.0.0)
-  - FBReactNativeSpec (1000.0.0):
-    - RCT-Folly (= 2021.07.22.00)
-    - RCTRequired (= 1000.0.0)
-    - RCTTypeSafety (= 1000.0.0)
-    - React-Core (= 1000.0.0)
-    - React-jsi (= 1000.0.0)
-    - ReactCommon/turbomodule/core (= 1000.0.0)
-<<<<<<< HEAD
-=======
-  - Flipper (0.182.0):
-    - Flipper-Folly (~> 2.6)
-  - Flipper-Boost-iOSX (1.76.0.1.11)
-  - Flipper-DoubleConversion (3.2.0.1)
-  - Flipper-Fmt (7.1.7)
-  - Flipper-Folly (2.6.10):
-    - Flipper-Boost-iOSX
-    - Flipper-DoubleConversion
-    - Flipper-Fmt (= 7.1.7)
-    - Flipper-Glog
-    - libevent (~> 2.1.12)
-    - OpenSSL-Universal (= 1.1.1100)
-  - Flipper-Glog (0.5.0.5)
-  - Flipper-PeerTalk (0.0.4)
-  - FlipperKit (0.182.0):
-    - FlipperKit/Core (= 0.182.0)
-  - FlipperKit/Core (0.182.0):
-    - Flipper (~> 0.182.0)
-    - FlipperKit/CppBridge
-    - FlipperKit/FBCxxFollyDynamicConvert
-    - FlipperKit/FBDefines
-    - FlipperKit/FKPortForwarding
-    - SocketRocket (~> 0.6.0)
-  - FlipperKit/CppBridge (0.182.0):
-    - Flipper (~> 0.182.0)
-  - FlipperKit/FBCxxFollyDynamicConvert (0.182.0):
-    - Flipper-Folly (~> 2.6)
-  - FlipperKit/FBDefines (0.182.0)
-  - FlipperKit/FKPortForwarding (0.182.0):
-    - CocoaAsyncSocket (~> 7.6)
-    - Flipper-PeerTalk (~> 0.0.4)
-  - FlipperKit/FlipperKitHighlightOverlay (0.182.0)
-  - FlipperKit/FlipperKitLayoutHelpers (0.182.0):
-    - FlipperKit/Core
-    - FlipperKit/FlipperKitHighlightOverlay
-    - FlipperKit/FlipperKitLayoutTextSearchable
-  - FlipperKit/FlipperKitLayoutIOSDescriptors (0.182.0):
-    - FlipperKit/Core
-    - FlipperKit/FlipperKitHighlightOverlay
-    - FlipperKit/FlipperKitLayoutHelpers
-    - YogaKit (~> 1.18)
-  - FlipperKit/FlipperKitLayoutPlugin (0.182.0):
-    - FlipperKit/Core
-    - FlipperKit/FlipperKitHighlightOverlay
-    - FlipperKit/FlipperKitLayoutHelpers
-    - FlipperKit/FlipperKitLayoutIOSDescriptors
-    - FlipperKit/FlipperKitLayoutTextSearchable
-    - YogaKit (~> 1.18)
-  - FlipperKit/FlipperKitLayoutTextSearchable (0.182.0)
-  - FlipperKit/FlipperKitNetworkPlugin (0.182.0):
-    - FlipperKit/Core
-  - FlipperKit/FlipperKitReactPlugin (0.182.0):
-    - FlipperKit/Core
-  - FlipperKit/FlipperKitUserDefaultsPlugin (0.182.0):
-    - FlipperKit/Core
-  - FlipperKit/SKIOSNetworkPlugin (0.182.0):
-    - FlipperKit/Core
-    - FlipperKit/FlipperKitNetworkPlugin
->>>>>>> 14ab76ac
   - fmt (6.2.1)
   - glog (0.3.5)
   - MyNativeView (0.0.1):
@@ -127,7 +59,6 @@
     - React-RCTVibration (= 1000.0.0)
   - React-callinvoker (1000.0.0)
   - React-Codegen (1000.0.0):
-    - FBReactNativeSpec
     - RCT-Folly
     - RCTRequired
     - RCTTypeSafety
@@ -137,7 +68,6 @@
     - React-jsc
     - React-jsi
     - React-jsiexecutor
-    - React-rncore
     - ReactCommon/turbomodule/bridging
     - ReactCommon/turbomodule/core
   - React-Core (1000.0.0):
@@ -647,30 +577,16 @@
     - glog
     - RCT-Folly/Fabric (= 2021.07.22.00)
     - React-Core/Default (= 1000.0.0)
-<<<<<<< HEAD
+  - React-ImageManager (1000.0.0):
+    - RCT-Folly/Fabric
+    - React-Core/Default
+    - React-Fabric
+    - React-RCTImage
   - React-jsc (1000.0.0):
     - React-jsc/Fabric (= 1000.0.0)
     - React-jsi (= 1000.0.0)
   - React-jsc/Fabric (1000.0.0):
     - React-jsi (= 1000.0.0)
-=======
-  - React-hermes (1000.0.0):
-    - DoubleConversion
-    - glog
-    - hermes-engine
-    - RCT-Folly (= 2021.07.22.00)
-    - RCT-Folly/Futures (= 2021.07.22.00)
-    - React-cxxreact (= 1000.0.0)
-    - React-jsi
-    - React-jsiexecutor (= 1000.0.0)
-    - React-jsinspector (= 1000.0.0)
-    - React-perflogger (= 1000.0.0)
-  - React-ImageManager (1000.0.0):
-    - RCT-Folly/Fabric
-    - React-Core/Default
-    - React-Fabric
-    - React-RCTImage
->>>>>>> 14ab76ac
   - React-jsi (1000.0.0):
     - boost (= 1.76.0)
     - DoubleConversion
@@ -815,30 +731,6 @@
   - boost (from `../../third-party-podspecs/boost.podspec`)
   - DoubleConversion (from `../../third-party-podspecs/DoubleConversion.podspec`)
   - FBLazyVector (from `../../Libraries/FBLazyVector`)
-  - FBReactNativeSpec (from `../../React/FBReactNativeSpec`)
-<<<<<<< HEAD
-=======
-  - Flipper (= 0.182.0)
-  - Flipper-Boost-iOSX (= 1.76.0.1.11)
-  - Flipper-DoubleConversion (= 3.2.0.1)
-  - Flipper-Fmt (= 7.1.7)
-  - Flipper-Folly (= 2.6.10)
-  - Flipper-Glog (= 0.5.0.5)
-  - Flipper-PeerTalk (= 0.0.4)
-  - FlipperKit (= 0.182.0)
-  - FlipperKit/Core (= 0.182.0)
-  - FlipperKit/CppBridge (= 0.182.0)
-  - FlipperKit/FBCxxFollyDynamicConvert (= 0.182.0)
-  - FlipperKit/FBDefines (= 0.182.0)
-  - FlipperKit/FKPortForwarding (= 0.182.0)
-  - FlipperKit/FlipperKitHighlightOverlay (= 0.182.0)
-  - FlipperKit/FlipperKitLayoutPlugin (= 0.182.0)
-  - FlipperKit/FlipperKitLayoutTextSearchable (= 0.182.0)
-  - FlipperKit/FlipperKitNetworkPlugin (= 0.182.0)
-  - FlipperKit/FlipperKitReactPlugin (= 0.182.0)
-  - FlipperKit/FlipperKitUserDefaultsPlugin (= 0.182.0)
-  - FlipperKit/SKIOSNetworkPlugin (= 0.182.0)
->>>>>>> 14ab76ac
   - glog (from `../../third-party-podspecs/glog.podspec`)
   - MyNativeView (from `NativeComponentExample`)
   - NativeCxxModuleExample (from `NativeCxxModuleExample`)
@@ -856,13 +748,9 @@
   - React-cxxreact (from `../../ReactCommon/cxxreact`)
   - React-Fabric (from `../../ReactCommon`)
   - React-graphics (from `../../ReactCommon/react/renderer/graphics`)
-<<<<<<< HEAD
+  - React-ImageManager (from `../../ReactCommon/react/renderer/imagemanager/platform/ios`)
   - React-jsc (from `../../ReactCommon/jsc`)
   - React-jsc/Fabric (from `../../ReactCommon/jsc`)
-=======
-  - React-hermes (from `../../ReactCommon/hermes`)
-  - React-ImageManager (from `../../ReactCommon/react/renderer/imagemanager/platform/ios`)
->>>>>>> 14ab76ac
   - React-jsi (from `../../ReactCommon/jsi`)
   - React-jsiexecutor (from `../../ReactCommon/jsiexecutor`)
   - React-jsinspector (from `../../ReactCommon/jsinspector`)
@@ -901,8 +789,6 @@
     :podspec: "../../third-party-podspecs/DoubleConversion.podspec"
   FBLazyVector:
     :path: "../../Libraries/FBLazyVector"
-  FBReactNativeSpec:
-    :path: "../../React/FBReactNativeSpec"
   glog:
     :podspec: "../../third-party-podspecs/glog.podspec"
   MyNativeView:
@@ -931,15 +817,10 @@
     :path: "../../ReactCommon"
   React-graphics:
     :path: "../../ReactCommon/react/renderer/graphics"
-<<<<<<< HEAD
+  React-ImageManager:
+    :path: "../../ReactCommon/react/renderer/imagemanager/platform/ios"
   React-jsc:
     :path: "../../ReactCommon/jsc"
-=======
-  React-hermes:
-    :path: "../../ReactCommon/hermes"
-  React-ImageManager:
-    :path: "../../ReactCommon/react/renderer/imagemanager/platform/ios"
->>>>>>> 14ab76ac
   React-jsi:
     :path: "../../ReactCommon/jsi"
   React-jsiexecutor:
@@ -988,112 +869,52 @@
     :path: "../../ReactCommon/yoga"
 
 SPEC CHECKSUMS:
-<<<<<<< HEAD
   boost: 8fa3cd00fa17ef6c3221e5fd283fa93e81d23017
   DoubleConversion: acaf5db79676d2e9119015819153f0f99191de12
-  FBLazyVector: 7bc434a5b1c234068b00c71bbbecf5f3dd3a2975
-  FBReactNativeSpec: 15f3f3d494a562da438c4e02e8ed26e42371e6af
+  FBLazyVector: bebb721753f08450061f1551af46e0fd43f0324a
   fmt: ff9d55029c625d3757ed641535fd4a75fedc7ce9
   glog: 6df0a3d6e2750a50609471fd1a01fd2948d405b5
   MyNativeView: 66041ee2936e2904206bcf80728f5ac404ec2e75
   NativeCxxModuleExample: fa8706a3ef440d820904facdd3a4df4c53b51c26
   OCMock: 9491e4bec59e0b267d52a9184ff5605995e74be8
   RCT-Folly: bf7b4921a91932051ebf1c5c2d297154b1fa3c8c
-  RCTRequired: c62e93cd4422469d5aa3be64b22de1a54ed9ebef
-  RCTTypeSafety: 8c7f3f90035f99e77d41f1c39e8400188899f362
-  React: bd34c5cc589abea76016eb8cbada8d069f65e3b3
-  React-callinvoker: 0fcabe07a681590852471651917cecdb1d43d6e4
-  React-Codegen: 4e9835581617ca6ae16b4bed30012dd108d5e881
-  React-Core: 20c789b1afb7f08fbfc983b2f8a259660ed24e27
-  React-CoreModules: 08ed9b7a10d34c92aa6c34f0c5fbf6a7d271f7c6
-  React-cxxreact: 061d8abb20de07c6af4cb1ac6d5ce8abcbb92315
-  React-Fabric: 840caa262d4aedc3ae7b56b0ae5b7d72fdf18e36
-  React-graphics: 061d6a7d429094a14769b9de8e7ff3cd6b18535a
-  React-jsc: 03f622e862c44cfa6851a961a0884c8ffe32c513
-  React-jsi: f844fa1c3008fa62a62df1a161b7cbbcc28db2f0
-  React-jsiexecutor: 70e0858ae23bdccd5e0373bb116969f23ea8cf09
-  React-jsinspector: cbd1d60bc6ae8b09ef20316dc1087ca117dad429
-  React-logger: 0bdee32e46b99983383c6a0bde223106d05ee652
-  React-perflogger: b1adbbf0ce434a5393e4d1ff19ec1ae81dbbc992
-  React-RCTActionSheet: 9d8b6deeff4ec05b0aeed1a8dc9dd398234fa990
-  React-RCTAnimation: 2bd5c602a8f5b0b1c9324c4ca6e55c78c67131ea
-  React-RCTAppDelegate: 37b825652f50cb78110be8fce08125379531b394
-  React-RCTBlob: 2cec6fa19b4601cda5fce9f626d220c230fe6d60
-  React-RCTFabric: 540e1498a17f7c7be1e9d8bfadd746f798c9817a
-  React-RCTImage: f4758da8ba4e63dc2b142490340d302e3c5c6554
-  React-RCTLinking: 9bf823db6f6fc14441466fcb36d78ce945f03138
-  React-RCTNetwork: 425402c5eecad7c15483f8871ba69c5d5b95d6ed
-  React-RCTPushNotification: b620064c37035a6b4e69d98804cb59105545fd8b
-  React-RCTSettings: 4b074ca49a556eaa6e29e5c39f896319ce63571d
-  React-RCTTest: 192cd127c3cdaa5dba610cd945bdd3a963335287
-  React-RCTText: 6dc5ffa562b164ddddc25a42666a21d536ebbf53
-  React-RCTVibration: 42b298c3709a014293e40aa23b0fb57d72f11919
-  React-rncore: 3a6d1c3519d3b025d227d60c698b725e87215018
-  React-runtimeexecutor: d9075ab70b30d77c2154554d3f7324d807fd888c
-  ReactCommon: b7d8d5eb8a18545baec275b0d5c9cff6fa8300e6
+  RCTRequired: 23e9d4843172d7dfb18731603d43124f9e6b951d
+  RCTTypeSafety: efbb2e2dddcc6b6dcb1c1efd1173671e4a2a8fbe
+  React: 77c97d36752acd443eb9a1ac24ee93e389a691d7
+  React-callinvoker: 44902db75be3bfeb71d6c8cb37a38b68bb9af5f0
+  React-Codegen: 02df15570f17bd01c9bc97dec8cfae303aeb3f07
+  React-Core: 625233593500b94ad7aa0b318ef7377675ef41d9
+  React-CoreModules: b7e48bcd843a59ff8270bd6cbc729a36793fb8ac
+  React-cxxreact: 9d9cf1306e5ec66d7b9ec2afea5c856bff28d6da
+  React-Fabric: 49d404e81a65f9adeab0f77463d0a5d288b8a11f
+  React-graphics: 92a3c0b07bbf48fb0feffa62adc431814e4587e3
+  React-ImageManager: 08a246d1168e252a66a874adb8bbaac435368063
+  React-jsc: df35d6b49c17b905ae48d03dbc3a54030ab1a7cf
+  React-jsi: 02f3793aeae9b60334f657e7aa7abc18c79fc528
+  React-jsiexecutor: c409d579780758a76d81121f7e8988ff27727354
+  React-jsinspector: de8d25c3fdf71cfd80481f6fd61aa1c590c3e284
+  React-logger: ac36f8fda132cab08cee3d41dbf6e78cbac300fd
+  React-perflogger: 722d15f24b66feca1e831b78dc03dcc5d2337f27
+  React-RCTActionSheet: 42b1870d02d49a225b0554af6e02f65c0ab07f02
+  React-RCTAnimation: c184288fb8379ebfcc37f15b81af5ed03d2a574e
+  React-RCTAppDelegate: 5affcbffe915a45d32775306799df74c2a13525f
+  React-RCTBlob: 91f2c032e6e1b656cbaaa0978a36e69049446aa3
+  React-RCTFabric: 2881f0a4bede88511f46acedcf694decf0db65f3
+  React-RCTImage: 0254148a6fb4d042161e471226753a2b3c6a98c7
+  React-RCTLinking: 6f7c716f073ae3ac9fea3df4bce0bec45e4dc671
+  React-RCTNetwork: 69e8835b529157a60c8836652e0edd88669864db
+  React-RCTPushNotification: a9f9fdf96f8287c5697da95615022c080eaaff6c
+  React-RCTSettings: 7582212375f138d7fa3d13a45a56722c8e03635a
+  React-RCTTest: b03804b14960db56ab14b4aad48606c060a37b91
+  React-RCTText: 3e9e446abea6426a3652822b5ae53207cb72e900
+  React-RCTVibration: 6d6a1dcebfde74436092ecfe9efc313d9fdd7a28
+  React-rncore: 4839a4a676996d5db3dd1e496a8245e99f533f61
+  React-runtimeexecutor: ba3c3f5376c12f72370692faba04023fa9f0a72e
+  ReactCommon: 2d896192668ee29f60b3cdad19f9dacdf6e90ee5
   ScreenshotManager: 2f2c4a3a36dca2f1d8c3a313608b2423d33fd504
-=======
-  boost: 57d2868c099736d80fcd648bf211b4431e51a558
-  CocoaAsyncSocket: 065fd1e645c7abab64f7a6a2007a48038fdc6a99
-  DoubleConversion: 5189b271737e1565bdce30deb4a08d647e3f5f54
-  FBLazyVector: d68947eddece25638eb0f642d1b957c90388afd1
-  FBReactNativeSpec: bfaf9508748c07260662ac4f7d773617856c3d45
-  Flipper: 6edb735e6c3e332975d1b17956bcc584eccf5818
-  Flipper-Boost-iOSX: fd1e2b8cbef7e662a122412d7ac5f5bea715403c
-  Flipper-DoubleConversion: 2dc99b02f658daf147069aad9dbd29d8feb06d30
-  Flipper-Fmt: 60cbdd92fc254826e61d669a5d87ef7015396a9b
-  Flipper-Folly: 584845625005ff068a6ebf41f857f468decd26b3
-  Flipper-Glog: 70c50ce58ddaf67dc35180db05f191692570f446
-  Flipper-PeerTalk: 116d8f857dc6ef55c7a5a75ea3ceaafe878aadc9
-  FlipperKit: 2efad7007d6745a3f95e4034d547be637f89d3f6
-  fmt: ff9d55029c625d3757ed641535fd4a75fedc7ce9
-  glog: 04b94705f318337d7ead9e6d17c019bd9b1f6b1b
-  hermes-engine: e9181cfd1197b666a2741ad585ebfaaa75fb432e
-  libevent: 4049cae6c81cdb3654a443be001fb9bdceff7913
-  OpenSSL-Universal: ebc357f1e6bc71fa463ccb2fe676756aff50e88c
-  RCT-Folly: 424b8c9a7a0b9ab2886ffe9c3b041ef628fd4fb1
-  RCTRequired: 54a4f03dbbebb0cfdb4e2ba8d3b1d0b1258f8c08
-  RCTTypeSafety: a41e253b4ed644708899857d912b2f50c7b6214d
-  React: 2fc6c4c656cccd6753016528ad41199c16fd558e
-  React-callinvoker: a7d5e883a83bb9bd3985b08be832c5e76451d18f
-  React-Codegen: 1d5974f7b1384b458c5e38f1aad902d0bfce1c80
-  React-Core: 279a6e5ee79e88faa99157169b560c49635973d7
-  React-CoreModules: d3ee40954b381edc514301341e8b895febfc1848
-  React-cxxreact: aff243750dad852080636e615d7ae5639381735b
-  React-Fabric: 6b5c30b6e60a85446cc5d3702fa262fd1fc15619
-  React-graphics: e70886fff4b79bec3745de761900a770029591f2
-  React-hermes: 7f0e87d44b1c7cfbdd11aa3c070d04435fe75d57
-  React-ImageManager: 9fd3521fb8871cd5bea83d2d282da27d6ef91199
-  React-jsi: e4c75a1cf727c8761908ac2eeb1084e47ba88a26
-  React-jsiexecutor: 8361f78286021782d885e0888bb059a4045c59b9
-  React-jsinspector: 9b56a373a6797114e1d89a7dffa98ee98af67a8f
-  React-logger: 07c9b44040a6f948b8e2033207b23cb623f0b9b4
-  React-perflogger: b4b9fb2ddd856b78003708ab3cf66ce03e6bc7c4
-  React-RCTActionSheet: 1b1501ef80928be10702cd0ce09120358094cd82
-  React-RCTAnimation: 6741f7be3e269e057c1426074cc70f34b56e114b
-  React-RCTAppDelegate: 0b3b2c1e02c02f952f5033535ddb23d690e3b890
-  React-RCTBlob: fd1ee93e48aa67b0183346a59754375de93de63d
-  React-RCTFabric: 179b2203e1b8b89b6ec8fa6104071beb553b1684
-  React-RCTImage: 055685a12c88939437f6520d9e7c120cd666cbf1
-  React-RCTLinking: b149b3ff1f96fa93fc445230b9c171adb0e5572c
-  React-RCTNetwork: 21abb4231182651f48b7035beaa011b1ab7ae8f4
-  React-RCTPushNotification: f3af966de34c1fe2df8860625d225fb2f581d15e
-  React-RCTSettings: 64b6acabfddf7f96796229b101bd91f46d14391b
-  React-RCTTest: 81ebfa8c2e1b0b482effe12485e6486dc0ff70d7
-  React-RCTText: 4e5ae05b778a0ed2b22b012af025da5e1a1c4e54
-  React-RCTVibration: ecfd04c1886a9c9a4e31a466c0fbcf6b36e92fde
-  React-rncore: 3ef1d281e86300d2c8f97625f4a2fcea6602c5d5
-  React-runtimeexecutor: c7b2cd6babf6cc50340398bfbb7a9da13c93093f
-  ReactCommon: fdc30b91d89bfd2ed919c2cbccb460435f1f43f4
-  ScreenshotManager: fb68e0677077569df974c9cbeaeb54f764d002ba
->>>>>>> 14ab76ac
   SocketRocket: fccef3f9c5cedea1353a9ef6ada904fde10d6608
-  Yoga: 0561348083b1d92c1e4bff14609974ce4ff7292e
+  Yoga: a06dfa7e73b384209b03caa0663502cb8a114da2
 
-<<<<<<< HEAD
-PODFILE CHECKSUM: 1550dc44fdfcc3e925401addfbd623b2e2e94c04
-=======
-PODFILE CHECKSUM: 5f0460f3a7599f90e5d4759fdec7d7343fe7923d
->>>>>>> 14ab76ac
+PODFILE CHECKSUM: 9323a66f92f1707c80a6245b3362774032c06047
 
 COCOAPODS: 1.11.3