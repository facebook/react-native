--- conflicted
+++ resolved
@@ -112,7 +112,6 @@
     - RCTRequired (= 1000.0.0)
     - RCTTypeSafety (= 1000.0.0)
     - React-Core (= 1000.0.0)
-    - React-graphics (= 1000.0.0)
     - React-jsi (= 1000.0.0)
     - React-jsiexecutor (= 1000.0.0)
     - ReactCommon/turbomodule/core (= 1000.0.0)
@@ -271,320 +270,6 @@
     - React-logger (= 1000.0.0)
     - React-perflogger (= 1000.0.0)
     - React-runtimeexecutor (= 1000.0.0)
-<<<<<<< HEAD
-=======
-  - React-Fabric (1000.0.0):
-    - RCT-Folly/Fabric (= 2021.06.28.00-v2)
-    - RCTRequired (= 1000.0.0)
-    - RCTTypeSafety (= 1000.0.0)
-    - React-Fabric/animations (= 1000.0.0)
-    - React-Fabric/attributedstring (= 1000.0.0)
-    - React-Fabric/better (= 1000.0.0)
-    - React-Fabric/componentregistry (= 1000.0.0)
-    - React-Fabric/componentregistrynative (= 1000.0.0)
-    - React-Fabric/components (= 1000.0.0)
-    - React-Fabric/config (= 1000.0.0)
-    - React-Fabric/core (= 1000.0.0)
-    - React-Fabric/debug_core (= 1000.0.0)
-    - React-Fabric/debug_renderer (= 1000.0.0)
-    - React-Fabric/imagemanager (= 1000.0.0)
-    - React-Fabric/leakchecker (= 1000.0.0)
-    - React-Fabric/mounting (= 1000.0.0)
-    - React-Fabric/runtimescheduler (= 1000.0.0)
-    - React-Fabric/scheduler (= 1000.0.0)
-    - React-Fabric/telemetry (= 1000.0.0)
-    - React-Fabric/templateprocessor (= 1000.0.0)
-    - React-Fabric/textlayoutmanager (= 1000.0.0)
-    - React-Fabric/uimanager (= 1000.0.0)
-    - React-Fabric/utils (= 1000.0.0)
-    - React-graphics (= 1000.0.0)
-    - React-jsi (= 1000.0.0)
-    - React-jsiexecutor (= 1000.0.0)
-    - ReactCommon/turbomodule/core (= 1000.0.0)
-  - React-Fabric/animations (1000.0.0):
-    - RCT-Folly/Fabric (= 2021.06.28.00-v2)
-    - RCTRequired (= 1000.0.0)
-    - RCTTypeSafety (= 1000.0.0)
-    - React-graphics (= 1000.0.0)
-    - React-jsi (= 1000.0.0)
-    - React-jsiexecutor (= 1000.0.0)
-    - ReactCommon/turbomodule/core (= 1000.0.0)
-  - React-Fabric/attributedstring (1000.0.0):
-    - RCT-Folly/Fabric (= 2021.06.28.00-v2)
-    - RCTRequired (= 1000.0.0)
-    - RCTTypeSafety (= 1000.0.0)
-    - React-graphics (= 1000.0.0)
-    - React-jsi (= 1000.0.0)
-    - React-jsiexecutor (= 1000.0.0)
-    - ReactCommon/turbomodule/core (= 1000.0.0)
-  - React-Fabric/better (1000.0.0):
-    - RCT-Folly/Fabric (= 2021.06.28.00-v2)
-    - RCTRequired (= 1000.0.0)
-    - RCTTypeSafety (= 1000.0.0)
-    - React-graphics (= 1000.0.0)
-    - React-jsi (= 1000.0.0)
-    - React-jsiexecutor (= 1000.0.0)
-    - ReactCommon/turbomodule/core (= 1000.0.0)
-  - React-Fabric/componentregistry (1000.0.0):
-    - RCT-Folly/Fabric (= 2021.06.28.00-v2)
-    - RCTRequired (= 1000.0.0)
-    - RCTTypeSafety (= 1000.0.0)
-    - React-graphics (= 1000.0.0)
-    - React-jsi (= 1000.0.0)
-    - React-jsiexecutor (= 1000.0.0)
-    - ReactCommon/turbomodule/core (= 1000.0.0)
-  - React-Fabric/componentregistrynative (1000.0.0):
-    - RCT-Folly/Fabric (= 2021.06.28.00-v2)
-    - RCTRequired (= 1000.0.0)
-    - RCTTypeSafety (= 1000.0.0)
-    - React-graphics (= 1000.0.0)
-    - React-jsi (= 1000.0.0)
-    - React-jsiexecutor (= 1000.0.0)
-    - ReactCommon/turbomodule/core (= 1000.0.0)
-  - React-Fabric/components (1000.0.0):
-    - RCT-Folly/Fabric (= 2021.06.28.00-v2)
-    - RCTRequired (= 1000.0.0)
-    - RCTTypeSafety (= 1000.0.0)
-    - React-Fabric/components/activityindicator (= 1000.0.0)
-    - React-Fabric/components/image (= 1000.0.0)
-    - React-Fabric/components/inputaccessory (= 1000.0.0)
-    - React-Fabric/components/legacyviewmanagerinterop (= 1000.0.0)
-    - React-Fabric/components/modal (= 1000.0.0)
-    - React-Fabric/components/root (= 1000.0.0)
-    - React-Fabric/components/safeareaview (= 1000.0.0)
-    - React-Fabric/components/scrollview (= 1000.0.0)
-    - React-Fabric/components/slider (= 1000.0.0)
-    - React-Fabric/components/text (= 1000.0.0)
-    - React-Fabric/components/textinput (= 1000.0.0)
-    - React-Fabric/components/unimplementedview (= 1000.0.0)
-    - React-Fabric/components/view (= 1000.0.0)
-    - React-graphics (= 1000.0.0)
-    - React-jsi (= 1000.0.0)
-    - React-jsiexecutor (= 1000.0.0)
-    - ReactCommon/turbomodule/core (= 1000.0.0)
-  - React-Fabric/components/activityindicator (1000.0.0):
-    - RCT-Folly/Fabric (= 2021.06.28.00-v2)
-    - RCTRequired (= 1000.0.0)
-    - RCTTypeSafety (= 1000.0.0)
-    - React-graphics (= 1000.0.0)
-    - React-jsi (= 1000.0.0)
-    - React-jsiexecutor (= 1000.0.0)
-    - ReactCommon/turbomodule/core (= 1000.0.0)
-  - React-Fabric/components/image (1000.0.0):
-    - RCT-Folly/Fabric (= 2021.06.28.00-v2)
-    - RCTRequired (= 1000.0.0)
-    - RCTTypeSafety (= 1000.0.0)
-    - React-graphics (= 1000.0.0)
-    - React-jsi (= 1000.0.0)
-    - React-jsiexecutor (= 1000.0.0)
-    - ReactCommon/turbomodule/core (= 1000.0.0)
-  - React-Fabric/components/inputaccessory (1000.0.0):
-    - RCT-Folly/Fabric (= 2021.06.28.00-v2)
-    - RCTRequired (= 1000.0.0)
-    - RCTTypeSafety (= 1000.0.0)
-    - React-graphics (= 1000.0.0)
-    - React-jsi (= 1000.0.0)
-    - React-jsiexecutor (= 1000.0.0)
-    - ReactCommon/turbomodule/core (= 1000.0.0)
-  - React-Fabric/components/legacyviewmanagerinterop (1000.0.0):
-    - RCT-Folly/Fabric (= 2021.06.28.00-v2)
-    - RCTRequired (= 1000.0.0)
-    - RCTTypeSafety (= 1000.0.0)
-    - React-graphics (= 1000.0.0)
-    - React-jsi (= 1000.0.0)
-    - React-jsiexecutor (= 1000.0.0)
-    - ReactCommon/turbomodule/core (= 1000.0.0)
-  - React-Fabric/components/modal (1000.0.0):
-    - RCT-Folly/Fabric (= 2021.06.28.00-v2)
-    - RCTRequired (= 1000.0.0)
-    - RCTTypeSafety (= 1000.0.0)
-    - React-graphics (= 1000.0.0)
-    - React-jsi (= 1000.0.0)
-    - React-jsiexecutor (= 1000.0.0)
-    - ReactCommon/turbomodule/core (= 1000.0.0)
-  - React-Fabric/components/root (1000.0.0):
-    - RCT-Folly/Fabric (= 2021.06.28.00-v2)
-    - RCTRequired (= 1000.0.0)
-    - RCTTypeSafety (= 1000.0.0)
-    - React-graphics (= 1000.0.0)
-    - React-jsi (= 1000.0.0)
-    - React-jsiexecutor (= 1000.0.0)
-    - ReactCommon/turbomodule/core (= 1000.0.0)
-  - React-Fabric/components/safeareaview (1000.0.0):
-    - RCT-Folly/Fabric (= 2021.06.28.00-v2)
-    - RCTRequired (= 1000.0.0)
-    - RCTTypeSafety (= 1000.0.0)
-    - React-graphics (= 1000.0.0)
-    - React-jsi (= 1000.0.0)
-    - React-jsiexecutor (= 1000.0.0)
-    - ReactCommon/turbomodule/core (= 1000.0.0)
-  - React-Fabric/components/scrollview (1000.0.0):
-    - RCT-Folly/Fabric (= 2021.06.28.00-v2)
-    - RCTRequired (= 1000.0.0)
-    - RCTTypeSafety (= 1000.0.0)
-    - React-graphics (= 1000.0.0)
-    - React-jsi (= 1000.0.0)
-    - React-jsiexecutor (= 1000.0.0)
-    - ReactCommon/turbomodule/core (= 1000.0.0)
-  - React-Fabric/components/slider (1000.0.0):
-    - RCT-Folly/Fabric (= 2021.06.28.00-v2)
-    - RCTRequired (= 1000.0.0)
-    - RCTTypeSafety (= 1000.0.0)
-    - React-graphics (= 1000.0.0)
-    - React-jsi (= 1000.0.0)
-    - React-jsiexecutor (= 1000.0.0)
-    - ReactCommon/turbomodule/core (= 1000.0.0)
-  - React-Fabric/components/text (1000.0.0):
-    - RCT-Folly/Fabric (= 2021.06.28.00-v2)
-    - RCTRequired (= 1000.0.0)
-    - RCTTypeSafety (= 1000.0.0)
-    - React-graphics (= 1000.0.0)
-    - React-jsi (= 1000.0.0)
-    - React-jsiexecutor (= 1000.0.0)
-    - ReactCommon/turbomodule/core (= 1000.0.0)
-  - React-Fabric/components/textinput (1000.0.0):
-    - RCT-Folly/Fabric (= 2021.06.28.00-v2)
-    - RCTRequired (= 1000.0.0)
-    - RCTTypeSafety (= 1000.0.0)
-    - React-graphics (= 1000.0.0)
-    - React-jsi (= 1000.0.0)
-    - React-jsiexecutor (= 1000.0.0)
-    - ReactCommon/turbomodule/core (= 1000.0.0)
-  - React-Fabric/components/unimplementedview (1000.0.0):
-    - RCT-Folly/Fabric (= 2021.06.28.00-v2)
-    - RCTRequired (= 1000.0.0)
-    - RCTTypeSafety (= 1000.0.0)
-    - React-graphics (= 1000.0.0)
-    - React-jsi (= 1000.0.0)
-    - React-jsiexecutor (= 1000.0.0)
-    - ReactCommon/turbomodule/core (= 1000.0.0)
-  - React-Fabric/components/view (1000.0.0):
-    - RCT-Folly/Fabric (= 2021.06.28.00-v2)
-    - RCTRequired (= 1000.0.0)
-    - RCTTypeSafety (= 1000.0.0)
-    - React-graphics (= 1000.0.0)
-    - React-jsi (= 1000.0.0)
-    - React-jsiexecutor (= 1000.0.0)
-    - ReactCommon/turbomodule/core (= 1000.0.0)
-    - Yoga
-  - React-Fabric/config (1000.0.0):
-    - RCT-Folly/Fabric (= 2021.06.28.00-v2)
-    - RCTRequired (= 1000.0.0)
-    - RCTTypeSafety (= 1000.0.0)
-    - React-graphics (= 1000.0.0)
-    - React-jsi (= 1000.0.0)
-    - React-jsiexecutor (= 1000.0.0)
-    - ReactCommon/turbomodule/core (= 1000.0.0)
-  - React-Fabric/core (1000.0.0):
-    - RCT-Folly/Fabric (= 2021.06.28.00-v2)
-    - RCTRequired (= 1000.0.0)
-    - RCTTypeSafety (= 1000.0.0)
-    - React-graphics (= 1000.0.0)
-    - React-jsi (= 1000.0.0)
-    - React-jsiexecutor (= 1000.0.0)
-    - ReactCommon/turbomodule/core (= 1000.0.0)
-  - React-Fabric/debug_core (1000.0.0):
-    - RCT-Folly/Fabric (= 2021.06.28.00-v2)
-    - RCTRequired (= 1000.0.0)
-    - RCTTypeSafety (= 1000.0.0)
-    - React-graphics (= 1000.0.0)
-    - React-jsi (= 1000.0.0)
-    - React-jsiexecutor (= 1000.0.0)
-    - ReactCommon/turbomodule/core (= 1000.0.0)
-  - React-Fabric/debug_renderer (1000.0.0):
-    - RCT-Folly/Fabric (= 2021.06.28.00-v2)
-    - RCTRequired (= 1000.0.0)
-    - RCTTypeSafety (= 1000.0.0)
-    - React-graphics (= 1000.0.0)
-    - React-jsi (= 1000.0.0)
-    - React-jsiexecutor (= 1000.0.0)
-    - ReactCommon/turbomodule/core (= 1000.0.0)
-  - React-Fabric/imagemanager (1000.0.0):
-    - RCT-Folly/Fabric (= 2021.06.28.00-v2)
-    - RCTRequired (= 1000.0.0)
-    - RCTTypeSafety (= 1000.0.0)
-    - React-graphics (= 1000.0.0)
-    - React-jsi (= 1000.0.0)
-    - React-jsiexecutor (= 1000.0.0)
-    - React-RCTImage (= 1000.0.0)
-    - ReactCommon/turbomodule/core (= 1000.0.0)
-  - React-Fabric/leakchecker (1000.0.0):
-    - RCT-Folly/Fabric (= 2021.06.28.00-v2)
-    - RCTRequired (= 1000.0.0)
-    - RCTTypeSafety (= 1000.0.0)
-    - React-graphics (= 1000.0.0)
-    - React-jsi (= 1000.0.0)
-    - React-jsiexecutor (= 1000.0.0)
-    - ReactCommon/turbomodule/core (= 1000.0.0)
-  - React-Fabric/mounting (1000.0.0):
-    - RCT-Folly/Fabric (= 2021.06.28.00-v2)
-    - RCTRequired (= 1000.0.0)
-    - RCTTypeSafety (= 1000.0.0)
-    - React-graphics (= 1000.0.0)
-    - React-jsi (= 1000.0.0)
-    - React-jsiexecutor (= 1000.0.0)
-    - ReactCommon/turbomodule/core (= 1000.0.0)
-  - React-Fabric/runtimescheduler (1000.0.0):
-    - RCT-Folly/Fabric (= 2021.06.28.00-v2)
-    - RCTRequired (= 1000.0.0)
-    - RCTTypeSafety (= 1000.0.0)
-    - React-graphics (= 1000.0.0)
-    - React-jsi (= 1000.0.0)
-    - React-jsiexecutor (= 1000.0.0)
-    - ReactCommon/turbomodule/core (= 1000.0.0)
-  - React-Fabric/scheduler (1000.0.0):
-    - RCT-Folly/Fabric (= 2021.06.28.00-v2)
-    - RCTRequired (= 1000.0.0)
-    - RCTTypeSafety (= 1000.0.0)
-    - React-graphics (= 1000.0.0)
-    - React-jsi (= 1000.0.0)
-    - React-jsiexecutor (= 1000.0.0)
-    - ReactCommon/turbomodule/core (= 1000.0.0)
-  - React-Fabric/telemetry (1000.0.0):
-    - RCT-Folly/Fabric (= 2021.06.28.00-v2)
-    - RCTRequired (= 1000.0.0)
-    - RCTTypeSafety (= 1000.0.0)
-    - React-graphics (= 1000.0.0)
-    - React-jsi (= 1000.0.0)
-    - React-jsiexecutor (= 1000.0.0)
-    - ReactCommon/turbomodule/core (= 1000.0.0)
-  - React-Fabric/templateprocessor (1000.0.0):
-    - RCT-Folly/Fabric (= 2021.06.28.00-v2)
-    - RCTRequired (= 1000.0.0)
-    - RCTTypeSafety (= 1000.0.0)
-    - React-graphics (= 1000.0.0)
-    - React-jsi (= 1000.0.0)
-    - React-jsiexecutor (= 1000.0.0)
-    - ReactCommon/turbomodule/core (= 1000.0.0)
-  - React-Fabric/textlayoutmanager (1000.0.0):
-    - RCT-Folly/Fabric (= 2021.06.28.00-v2)
-    - RCTRequired (= 1000.0.0)
-    - RCTTypeSafety (= 1000.0.0)
-    - React-Fabric/uimanager
-    - React-graphics (= 1000.0.0)
-    - React-jsi (= 1000.0.0)
-    - React-jsiexecutor (= 1000.0.0)
-    - ReactCommon/turbomodule/core (= 1000.0.0)
-  - React-Fabric/uimanager (1000.0.0):
-    - RCT-Folly/Fabric (= 2021.06.28.00-v2)
-    - RCTRequired (= 1000.0.0)
-    - RCTTypeSafety (= 1000.0.0)
-    - React-graphics (= 1000.0.0)
-    - React-jsi (= 1000.0.0)
-    - React-jsiexecutor (= 1000.0.0)
-    - ReactCommon/turbomodule/core (= 1000.0.0)
-  - React-Fabric/utils (1000.0.0):
-    - RCT-Folly/Fabric (= 2021.06.28.00-v2)
-    - RCTRequired (= 1000.0.0)
-    - RCTTypeSafety (= 1000.0.0)
-    - React-graphics (= 1000.0.0)
-    - React-jsi (= 1000.0.0)
-    - React-jsiexecutor (= 1000.0.0)
-    - ReactCommon/turbomodule/core (= 1000.0.0)
-  - React-graphics (1000.0.0):
-    - RCT-Folly/Fabric (= 2021.06.28.00-v2)
-    - React-Core/Default (= 1000.0.0)
->>>>>>> 24d41845
   - React-jsi (1000.0.0):
     - boost (= 1.76.0)
     - DoubleConversion
@@ -876,15 +561,9 @@
   boost: 613e39eac4239cc72b15421247b5ab05361266a2
   boost-for-react-native: 8f7c9ecfe357664c072ffbe2432569667cbf1f1b
   CocoaAsyncSocket: 065fd1e645c7abab64f7a6a2007a48038fdc6a99
-<<<<<<< HEAD
   DoubleConversion: ed15e075aa758ac0e4c1f8b830bd4e4d40d669e8
-  FBLazyVector: 92323d19b49e3333900f7ec2982c5944f9b402ad
-  FBReactNativeSpec: de73758e8f1ed7280f68549ecca31a51b4ee7e37
-=======
-  DoubleConversion: 831926d9b8bf8166fd87886c4abab286c2422662
-  FBLazyVector: b81a2b70c72d8b0aefb652cea22c11e9ffd02949
-  FBReactNativeSpec: 8c199be18a891a49a1e24b3501e953a51311a46c
->>>>>>> 24d41845
+  FBLazyVector: 80e4744ca034221bd6e222bcf87150ac1e7ef717
+  FBReactNativeSpec: 894176ca21b2be45a97941e179b1a84deefca39f
   Flipper: 30e8eeeed6abdc98edaf32af0cda2f198be4b733
   Flipper-Boost-iOSX: fd1e2b8cbef7e662a122412d7ac5f5bea715403c
   Flipper-DoubleConversion: 57ffbe81ef95306cc9e69c4aa3aeeeeb58a6a28c
@@ -895,79 +574,42 @@
   Flipper-RSocket: d9d9ade67cbecf6ac10730304bf5607266dd2541
   FlipperKit: d8d346844eca5d9120c17d441a2f38596e8ed2b9
   fmt: ff9d55029c625d3757ed641535fd4a75fedc7ce9
-  glog: 42c4bf47024808486e90b25ea9e5ac3959047641
+  glog: 49aa037945e044bab35de596adcd613ac229e9cd
   libevent: 4049cae6c81cdb3654a443be001fb9bdceff7913
   OpenSSL-Universal: 1aa4f6a6ee7256b83db99ec1ccdaa80d10f9af9b
-<<<<<<< HEAD
-  RCT-Folly: 43adc9ce880eb76792f88c011773cb5c664c1419
-  RCTRequired: edbfaffba0f95987c7a884ecaa5cf72a6e308bd6
-  RCTTypeSafety: c404822f6029c0674e6cef53543353aa94062079
-  React: a7434b53c368c7f9a70c3a342ad640fbce849987
-  React-callinvoker: 5039c0a431cacf040ba9f53bcf4b7bbf0bdeab4c
-  React-Core: f7ba3616d20f44e66fc5f3f1b6041157113dfada
-  React-CoreModules: 456b64e3150a2420940ec78c479c2e7886e086ea
-  React-cxxreact: 8debd3153c04c759bb9786f320f62692ee688894
-  React-jsi: bd2842f6a5b3b0d0d6494751f12483570315a0be
-  React-jsiexecutor: 2e1dd16a95f9eed565331a18e11ab7db54685248
-  React-jsinspector: da12128f985b8d1b4dcd20bef75a2e2ca1d7c2d2
-  React-logger: 1f4abb2a817c1952ada20cbbc73852132274718d
-  React-perflogger: fdf8690bdd4da30226f8ab1ed2deff1a149ffb95
-  React-RCTActionSheet: 7748f5f556df5336c432be1baed7bb2b85d1a0e9
-  React-RCTAnimation: 53f9da28c13ea5df167dc442d03fe17f800f5fe1
-  React-RCTBlob: 083cd339841f4d0090e2c7a2db6e2a2f3a0aceec
-  React-RCTImage: c3ec4eee1392a39840595a08e2209b114fc97ae0
-  React-RCTLinking: 39813c748b00605153f16ca47f1f3de12ad6597e
-  React-RCTNetwork: 60a31ea6af88d6abea807722a2fa79aba516afa8
-  React-RCTPushNotification: 0c130601511a42c8813c3e8d07806250efb08e28
-  React-RCTSettings: 7e02761447b5117074a18eb172a13e4dfa4b29af
-  React-RCTTest: b0b0ca0ef7d38db6427efd8a020fff4d8aaa71c4
-  React-RCTText: 351a2b17d2b1459cb38f34d421e1d1821df48de9
-  React-RCTVibration: caefdcd80c7a08ef824359aca1a5acdfa25813c8
-  React-runtimeexecutor: c493c9da31b8c25b034f8a1633ca77d45d350d05
+  RCT-Folly: 24c6da766832002a4a2aac5f79ee0ca50fbe8507
+  RCTRequired: 9979aede806107a9231cb5791c579cb0c03fa627
+  RCTTypeSafety: 05c0723181d31a8784797f187bfa519c248f9119
+  React: 7e44d64320ce69a9b90f0e049e8266666c665d20
+  React-callinvoker: eb078efb32dcdb61ca24bbd8864190f030a437ca
+  React-Codegen: d38a0a313dea0afe938532389685f81ce1c71d1d
+  React-Core: 198753a4515425d5c99999907abb5ca0aa843670
+  React-CoreModules: 1f41872eb8bcbc9a9018cbafa27e7fc1d8f7b9f1
+  React-cxxreact: bc9dd86783192c1e16deee81fe2ff28903bf449f
+  React-jsi: d01de8cdc9603fc27a29b73851e70ae367918116
+  React-jsiexecutor: 94efae5a01c38126a55bd91aabee24c3264eb42b
+  React-jsinspector: ed50174fdf21e6648d24dcd5707139ef4fc6f9e9
+  React-logger: 8d1897c6c38709c3dee82890708a43c1d2f837bb
+  React-perflogger: 311b04a7e97a8d873d1a99f2362b5977c8e8ad1e
+  React-RCTActionSheet: e2c200f082f1c4017e162581666e9aa55040f76c
+  React-RCTAnimation: eee0a979f2bc81912708d025d7fc198b2948662c
+  React-RCTBlob: 5888b8184709e5405ee90928f3124fb625b29185
+  React-RCTImage: 2934c239cf5f33560b4597d074a9e00a92334d44
+  React-RCTLinking: b44ea31db28876b7c830a8970d304e5170ecfe13
+  React-RCTNetwork: 61a6a28bda638156c02d6038ca410cfdf0acc250
+  React-RCTPushNotification: 32500fdb127be28f3f34673b3839215c6bc98dd4
+  React-RCTSettings: 5664d6045f4a6bc4a0e9a6ea4d14b7aa85a6cceb
+  React-RCTTest: 191a03b27e8674ce9ddd6efca439051fbf5ca574
+  React-RCTText: 2c7d5175731dbc94f14f42da8089dcd5592cd47b
+  React-RCTVibration: 4f7d6e0eb1cbe8c9c04128aa34389ee541b7556f
+  React-runtimeexecutor: d86b25362a14245d0b56e37bc9bc03002691847b
   React-TurboModuleCxx-RNW: f2e32cbfced49190a61d66c993a8975de79a158a
-  React-TurboModuleCxx-WinRTPort: 44639a46e2e58df46c1f609f4f904a925da8ccf7
-  ReactCommon: 673be6d8831513d2ad6661bde329b76a4c128c93
-  ScreenshotManager: aaab73e8039aef3fad444d4e86cbd7842fd17fac
-  Yoga: c7fe58200235babaf70d22fa63b34a0d5671825e
+  React-TurboModuleCxx-WinRTPort: 3ee4de05cf1c32a694b8a3af4f891e9bb3e2da44
+  ReactCommon: 3cb72f0dc3025272b8cd43fa3e2e7ccf517dc523
+  ScreenshotManager: 94c3d7db7ef70c55d078bdb3ebe05a1187a458e7
+  Yoga: 831fd214e26a9c396dca1880fae3aa399ab1fc07
   YogaKit: f782866e155069a2cca2517aafea43200b01fd5a
 
-PODFILE CHECKSUM: 0929ccef18881ae5e16b549e730d8736eb221250
-=======
-  RCT-Folly: 803a9cfd78114b2ec0f140cfa6fa2a6bafb2d685
-  RCTRequired: af2d6080a4b9ba0885b28ca78879a92066c71cab
-  RCTTypeSafety: c7a7f67ae5b1b986b78d817baa408fc984ab7c0c
-  React: f64c9f6db5428717922a3292ba6a448615a2e143
-  React-callinvoker: c5d61e29df57793f0dc10ec2bc01c846f863e51f
-  React-Codegen: cc3fbbc057abebec3102ec376eb6593d1e5f34bb
-  React-Core: 22bc86b79dd931dbfb7fd2af91a35a98d41ceb64
-  React-CoreModules: a8e2bdc1ebbf8d440478456197abd58d1691f61a
-  React-cxxreact: cfc1663dae1ea52b465bbf021ef7b1527c5dc80c
-  React-Fabric: 4132b0bc73f67a2044c6870e27abf7af3eb517bc
-  React-graphics: 9a84942b49ea1375ce83844041fa2ba766cfe0b9
-  React-jsi: c1c0108d86e1378aabf7c9146ed7d12d87c7df85
-  React-jsiexecutor: d08ec14edc8f2e19af51550cd1505332eae35c7b
-  React-jsinspector: 7d223826b0e7a61b3540c21b9eca2603b1d4e823
-  React-logger: 2009c0280c286a76200d6b7c5fe242fad51ddd7a
-  React-perflogger: fe66bd6d8b17ebcfdf0159bf41fe28d8035ac20c
-  React-RCTActionSheet: 3131a0b9280aa0e51bdf54b3d79aecd8503db62c
-  React-RCTAnimation: 70f2b9daaa1b45dea608be865cc5f2e1789dbc39
-  React-RCTBlob: 48cae62d905ef96ab10c84ab16163643a3c872a7
-  React-RCTFabric: 27d0c8541250efd0d35e4d62e487fdb69481de33
-  React-RCTImage: 2ce3f1f72de91798eb31c9001b30cab8d1c71c4e
-  React-RCTLinking: 77300bd3cda2a613845ae0056b62ad330c2d319d
-  React-RCTNetwork: 8ef793740f893987384918e04382d37fac36960d
-  React-RCTPushNotification: 1845de920c2583f4541e13b3e9bd20a2ba896ffa
-  React-RCTSettings: 2beadc19336aa83a49e9ee9f704157c64799e840
-  React-RCTTest: 12bbd7fc2e72bd9920dc7286c5b8ef96639582b6
-  React-RCTText: e9146b2c0550a83d1335bfe2553760070a2d75c7
-  React-RCTVibration: 50be9c390f2da76045ef0dfdefa18b9cf9f35cfa
-  React-runtimeexecutor: 4b0c6eb341c7d3ceb5e2385cb0fdb9bf701024f3
-  ReactCommon: 7a2714d1128f965392b6f99a8b390e3aa38c9569
-  ScreenshotManager: dd14e8064e4e3e84c7f568431c8439cb7c1df81e
-  Yoga: c0d06f5380d34e939f55420669a60fe08b79bd75
-  YogaKit: f782866e155069a2cca2517aafea43200b01fd5a
-
-PODFILE CHECKSUM: b0db53c7196aa798709ee467d4d93e7300f7eacf
->>>>>>> 24d41845
+PODFILE CHECKSUM: afef1a1d8d3a60cfa70c90797e458fa20b4514de
 
 COCOAPODS: 1.11.2