PODS:
  - boost (1.76.0)
  - DoubleConversion (1.1.6)
  - FBLazyVector (1000.0.0)
  - FBReactNativeSpec (1000.0.0):
    - RCT-Folly (= 2021.07.22.00)
    - RCTRequired (= 1000.0.0)
    - RCTTypeSafety (= 1000.0.0)
    - React-Core (= 1000.0.0)
    - React-jsi (= 1000.0.0)
    - ReactCommon/turbomodule/core (= 1000.0.0)
  - fmt (6.2.1)
  - glog (0.3.5)
  - OCMock (3.9.1)
  - RCT-Folly (2021.07.22.00):
    - boost
    - DoubleConversion
    - fmt (~> 6.2.1)
    - glog
    - RCT-Folly/Default (= 2021.07.22.00)
  - RCT-Folly/Default (2021.07.22.00):
    - boost
    - DoubleConversion
    - fmt (~> 6.2.1)
    - glog
  - RCTRequired (1000.0.0)
  - RCTTypeSafety (1000.0.0):
    - FBLazyVector (= 1000.0.0)
    - RCTRequired (= 1000.0.0)
    - React-Core (= 1000.0.0)
  - React (1000.0.0):
    - React-Core (= 1000.0.0)
    - React-Core/DevSupport (= 1000.0.0)
    - React-Core/RCTWebSocket (= 1000.0.0)
    - React-RCTActionSheet (= 1000.0.0)
    - React-RCTAnimation (= 1000.0.0)
    - React-RCTBlob (= 1000.0.0)
    - React-RCTImage (= 1000.0.0)
    - React-RCTLinking (= 1000.0.0)
    - React-RCTNetwork (= 1000.0.0)
    - React-RCTSettings (= 1000.0.0)
    - React-RCTText (= 1000.0.0)
    - React-RCTVibration (= 1000.0.0)
  - React-callinvoker (1000.0.0)
  - React-Codegen (1000.0.0):
    - FBReactNativeSpec
    - RCT-Folly
    - RCTRequired
    - RCTTypeSafety
    - React-Core
    - React-jsc
    - React-jsi
    - React-jsiexecutor
    - ReactCommon/turbomodule/bridging
    - ReactCommon/turbomodule/core
  - React-Core (1000.0.0):
    - glog
    - hermes-engine
    - RCT-Folly (= 2021.07.22.00)
    - React-Core/Default (= 1000.0.0)
    - React-cxxreact (= 1000.0.0)
    - React-hermes
    - React-jsi (= 1000.0.0)
    - React-jsiexecutor (= 1000.0.0)
    - React-perflogger (= 1000.0.0)
    - SocketRocket (= 0.6.0)
    - Yoga
  - React-Core/CoreModulesHeaders (1000.0.0):
    - glog
    - hermes-engine
    - RCT-Folly (= 2021.07.22.00)
    - React-Core/Default
    - React-cxxreact (= 1000.0.0)
    - React-hermes
    - React-jsi (= 1000.0.0)
    - React-jsiexecutor (= 1000.0.0)
    - React-perflogger (= 1000.0.0)
    - SocketRocket (= 0.6.0)
    - Yoga
  - React-Core/Default (1000.0.0):
    - glog
    - hermes-engine
    - RCT-Folly (= 2021.07.22.00)
    - React-cxxreact (= 1000.0.0)
    - React-hermes
    - React-jsi (= 1000.0.0)
    - React-jsiexecutor (= 1000.0.0)
    - React-perflogger (= 1000.0.0)
    - SocketRocket (= 0.6.0)
    - Yoga
  - React-Core/DevSupport (1000.0.0):
    - glog
    - hermes-engine
    - RCT-Folly (= 2021.07.22.00)
    - React-Core/Default (= 1000.0.0)
    - React-Core/RCTWebSocket (= 1000.0.0)
    - React-cxxreact (= 1000.0.0)
    - React-hermes
    - React-jsi (= 1000.0.0)
    - React-jsiexecutor (= 1000.0.0)
    - React-jsinspector (= 1000.0.0)
    - React-perflogger (= 1000.0.0)
    - SocketRocket (= 0.6.0)
    - Yoga
  - React-Core/RCTActionSheetHeaders (1000.0.0):
    - glog
    - hermes-engine
    - RCT-Folly (= 2021.07.22.00)
    - React-Core/Default
    - React-cxxreact (= 1000.0.0)
    - React-hermes
    - React-jsi (= 1000.0.0)
    - React-jsiexecutor (= 1000.0.0)
    - React-perflogger (= 1000.0.0)
    - SocketRocket (= 0.6.0)
    - Yoga
  - React-Core/RCTAnimationHeaders (1000.0.0):
    - glog
    - hermes-engine
    - RCT-Folly (= 2021.07.22.00)
    - React-Core/Default
    - React-cxxreact (= 1000.0.0)
    - React-hermes
    - React-jsi (= 1000.0.0)
    - React-jsiexecutor (= 1000.0.0)
    - React-perflogger (= 1000.0.0)
    - SocketRocket (= 0.6.0)
    - Yoga
  - React-Core/RCTBlobHeaders (1000.0.0):
    - glog
    - hermes-engine
    - RCT-Folly (= 2021.07.22.00)
    - React-Core/Default
    - React-cxxreact (= 1000.0.0)
    - React-hermes
    - React-jsi (= 1000.0.0)
    - React-jsiexecutor (= 1000.0.0)
    - React-perflogger (= 1000.0.0)
    - SocketRocket (= 0.6.0)
    - Yoga
  - React-Core/RCTImageHeaders (1000.0.0):
    - glog
    - hermes-engine
    - RCT-Folly (= 2021.07.22.00)
    - React-Core/Default
    - React-cxxreact (= 1000.0.0)
    - React-hermes
    - React-jsi (= 1000.0.0)
    - React-jsiexecutor (= 1000.0.0)
    - React-perflogger (= 1000.0.0)
    - SocketRocket (= 0.6.0)
    - Yoga
  - React-Core/RCTLinkingHeaders (1000.0.0):
    - glog
    - hermes-engine
    - RCT-Folly (= 2021.07.22.00)
    - React-Core/Default
    - React-cxxreact (= 1000.0.0)
    - React-hermes
    - React-jsi (= 1000.0.0)
    - React-jsiexecutor (= 1000.0.0)
    - React-perflogger (= 1000.0.0)
    - SocketRocket (= 0.6.0)
    - Yoga
  - React-Core/RCTNetworkHeaders (1000.0.0):
    - glog
    - hermes-engine
    - RCT-Folly (= 2021.07.22.00)
    - React-Core/Default
    - React-cxxreact (= 1000.0.0)
    - React-hermes
    - React-jsi (= 1000.0.0)
    - React-jsiexecutor (= 1000.0.0)
    - React-perflogger (= 1000.0.0)
    - SocketRocket (= 0.6.0)
    - Yoga
  - React-Core/RCTPushNotificationHeaders (1000.0.0):
    - glog
    - hermes-engine
    - RCT-Folly (= 2021.07.22.00)
    - React-Core/Default
    - React-cxxreact (= 1000.0.0)
    - React-hermes
    - React-jsi (= 1000.0.0)
    - React-jsiexecutor (= 1000.0.0)
    - React-perflogger (= 1000.0.0)
    - SocketRocket (= 0.6.0)
    - Yoga
  - React-Core/RCTSettingsHeaders (1000.0.0):
    - glog
    - hermes-engine
    - RCT-Folly (= 2021.07.22.00)
    - React-Core/Default
    - React-cxxreact (= 1000.0.0)
    - React-hermes
    - React-jsi (= 1000.0.0)
    - React-jsiexecutor (= 1000.0.0)
    - React-perflogger (= 1000.0.0)
    - SocketRocket (= 0.6.0)
    - Yoga
  - React-Core/RCTTextHeaders (1000.0.0):
    - glog
    - hermes-engine
    - RCT-Folly (= 2021.07.22.00)
    - React-Core/Default
    - React-cxxreact (= 1000.0.0)
    - React-hermes
    - React-jsi (= 1000.0.0)
    - React-jsiexecutor (= 1000.0.0)
    - React-perflogger (= 1000.0.0)
    - SocketRocket (= 0.6.0)
    - Yoga
  - React-Core/RCTVibrationHeaders (1000.0.0):
    - glog
    - hermes-engine
    - RCT-Folly (= 2021.07.22.00)
    - React-Core/Default
    - React-cxxreact (= 1000.0.0)
    - React-hermes
    - React-jsi (= 1000.0.0)
    - React-jsiexecutor (= 1000.0.0)
    - React-perflogger (= 1000.0.0)
    - SocketRocket (= 0.6.0)
    - Yoga
  - React-Core/RCTWebSocket (1000.0.0):
    - glog
    - hermes-engine
    - RCT-Folly (= 2021.07.22.00)
    - React-Core/Default (= 1000.0.0)
    - React-cxxreact (= 1000.0.0)
    - React-hermes
    - React-jsi (= 1000.0.0)
    - React-jsiexecutor (= 1000.0.0)
    - React-perflogger (= 1000.0.0)
    - SocketRocket (= 0.6.0)
    - Yoga
  - React-CoreModules (1000.0.0):
    - RCT-Folly (= 2021.07.22.00)
    - RCTTypeSafety (= 1000.0.0)
    - React-Codegen (= 1000.0.0)
    - React-Core/CoreModulesHeaders (= 1000.0.0)
    - React-jsi (= 1000.0.0)
    - React-RCTBlob
    - React-RCTImage (= 1000.0.0)
    - ReactCommon/turbomodule/core (= 1000.0.0)
    - SocketRocket (= 0.6.0)
  - React-cxxreact (1000.0.0):
    - boost (= 1.76.0)
    - DoubleConversion
    - glog
    - hermes-engine
    - RCT-Folly (= 2021.07.22.00)
    - React-callinvoker (= 1000.0.0)
    - React-jsi (= 1000.0.0)
    - React-jsinspector (= 1000.0.0)
    - React-logger (= 1000.0.0)
    - React-perflogger (= 1000.0.0)
    - React-runtimeexecutor (= 1000.0.0)
  - React-jsc (1000.0.0):
    - React-jsc/Fabric (= 1000.0.0)
    - React-jsi (= 1000.0.0)
  - React-jsc/Fabric (1000.0.0):
    - React-jsi (= 1000.0.0)
<<<<<<< HEAD
=======
    - React-jsiexecutor (= 1000.0.0)
    - ReactCommon/turbomodule/core (= 1000.0.0)
  - React-Fabric/mapbuffer (1000.0.0):
    - RCT-Folly/Fabric (= 2021.07.22.00)
    - RCTRequired (= 1000.0.0)
    - RCTTypeSafety (= 1000.0.0)
    - React-graphics (= 1000.0.0)
    - React-jsi (= 1000.0.0)
    - React-jsiexecutor (= 1000.0.0)
    - ReactCommon/turbomodule/core (= 1000.0.0)
  - React-Fabric/mounting (1000.0.0):
    - RCT-Folly/Fabric (= 2021.07.22.00)
    - RCTRequired (= 1000.0.0)
    - RCTTypeSafety (= 1000.0.0)
    - React-graphics (= 1000.0.0)
    - React-jsi (= 1000.0.0)
    - React-jsiexecutor (= 1000.0.0)
    - ReactCommon/turbomodule/core (= 1000.0.0)
  - React-Fabric/runtimescheduler (1000.0.0):
    - RCT-Folly/Fabric (= 2021.07.22.00)
    - RCTRequired (= 1000.0.0)
    - RCTTypeSafety (= 1000.0.0)
    - React-graphics (= 1000.0.0)
    - React-jsi (= 1000.0.0)
    - React-jsiexecutor (= 1000.0.0)
    - ReactCommon/turbomodule/core (= 1000.0.0)
  - React-Fabric/scheduler (1000.0.0):
    - RCT-Folly/Fabric (= 2021.07.22.00)
    - RCTRequired (= 1000.0.0)
    - RCTTypeSafety (= 1000.0.0)
    - React-graphics (= 1000.0.0)
    - React-jsi (= 1000.0.0)
    - React-jsiexecutor (= 1000.0.0)
    - ReactCommon/turbomodule/core (= 1000.0.0)
  - React-Fabric/telemetry (1000.0.0):
    - RCT-Folly/Fabric (= 2021.07.22.00)
    - RCTRequired (= 1000.0.0)
    - RCTTypeSafety (= 1000.0.0)
    - React-graphics (= 1000.0.0)
    - React-jsi (= 1000.0.0)
    - React-jsiexecutor (= 1000.0.0)
    - ReactCommon/turbomodule/core (= 1000.0.0)
  - React-Fabric/templateprocessor (1000.0.0):
    - RCT-Folly/Fabric (= 2021.07.22.00)
    - RCTRequired (= 1000.0.0)
    - RCTTypeSafety (= 1000.0.0)
    - React-graphics (= 1000.0.0)
    - React-jsi (= 1000.0.0)
    - React-jsiexecutor (= 1000.0.0)
    - ReactCommon/turbomodule/core (= 1000.0.0)
  - React-Fabric/textlayoutmanager (1000.0.0):
    - RCT-Folly/Fabric (= 2021.07.22.00)
    - RCTRequired (= 1000.0.0)
    - RCTTypeSafety (= 1000.0.0)
    - React-Fabric/uimanager
    - React-graphics (= 1000.0.0)
    - React-jsi (= 1000.0.0)
    - React-jsiexecutor (= 1000.0.0)
    - ReactCommon/turbomodule/core (= 1000.0.0)
  - React-Fabric/uimanager (1000.0.0):
    - RCT-Folly/Fabric (= 2021.07.22.00)
    - RCTRequired (= 1000.0.0)
    - RCTTypeSafety (= 1000.0.0)
    - React-graphics (= 1000.0.0)
    - React-jsi (= 1000.0.0)
    - React-jsiexecutor (= 1000.0.0)
    - ReactCommon/turbomodule/core (= 1000.0.0)
  - React-Fabric/utils (1000.0.0):
    - RCT-Folly/Fabric (= 2021.07.22.00)
    - RCTRequired (= 1000.0.0)
    - RCTTypeSafety (= 1000.0.0)
    - React-graphics (= 1000.0.0)
    - React-jsi (= 1000.0.0)
    - React-jsiexecutor (= 1000.0.0)
    - ReactCommon/turbomodule/core (= 1000.0.0)
  - React-graphics (1000.0.0):
    - RCT-Folly/Fabric (= 2021.07.22.00)
    - React-Core/Default (= 1000.0.0)
  - React-hermes (1000.0.0):
    - DoubleConversion
    - glog
    - hermes-engine
    - RCT-Folly (= 2021.07.22.00)
    - RCT-Folly/Futures (= 2021.07.22.00)
    - React-cxxreact (= 1000.0.0)
    - React-jsi
    - React-jsiexecutor (= 1000.0.0)
    - React-jsinspector (= 1000.0.0)
    - React-perflogger (= 1000.0.0)
>>>>>>> e42dd159
  - React-jsi (1000.0.0):
    - boost (= 1.76.0)
    - DoubleConversion
    - glog
    - RCT-Folly (= 2021.07.22.00)
  - React-jsiexecutor (1000.0.0):
    - DoubleConversion
    - glog
    - hermes-engine
    - RCT-Folly (= 2021.07.22.00)
    - React-cxxreact (= 1000.0.0)
    - React-jsi (= 1000.0.0)
    - React-perflogger (= 1000.0.0)
  - React-jsinspector (1000.0.0)
  - React-logger (1000.0.0):
    - glog
  - React-perflogger (1000.0.0)
  - React-RCTActionSheet (1000.0.0):
    - React-Core/RCTActionSheetHeaders (= 1000.0.0)
  - React-RCTAnimation (1000.0.0):
    - RCT-Folly (= 2021.07.22.00)
    - RCTTypeSafety (= 1000.0.0)
    - React-Codegen (= 1000.0.0)
    - React-Core/RCTAnimationHeaders (= 1000.0.0)
    - React-jsi (= 1000.0.0)
    - ReactCommon/turbomodule/core (= 1000.0.0)
  - React-RCTAppDelegate (1000.0.0):
    - RCT-Folly
    - RCTRequired
    - RCTTypeSafety
    - React-Core
    - ReactCommon/turbomodule/core
  - React-RCTBlob (1000.0.0):
    - hermes-engine
    - RCT-Folly (= 2021.07.22.00)
    - React-Codegen (= 1000.0.0)
    - React-Core/RCTBlobHeaders (= 1000.0.0)
    - React-Core/RCTWebSocket (= 1000.0.0)
    - React-jsi (= 1000.0.0)
    - React-RCTNetwork (= 1000.0.0)
    - ReactCommon/turbomodule/core (= 1000.0.0)
  - React-RCTImage (1000.0.0):
    - RCT-Folly (= 2021.07.22.00)
    - RCTTypeSafety (= 1000.0.0)
    - React-Codegen (= 1000.0.0)
    - React-Core/RCTImageHeaders (= 1000.0.0)
    - React-jsi (= 1000.0.0)
    - React-RCTNetwork (= 1000.0.0)
    - ReactCommon/turbomodule/core (= 1000.0.0)
  - React-RCTLinking (1000.0.0):
    - React-Codegen (= 1000.0.0)
    - React-Core/RCTLinkingHeaders (= 1000.0.0)
    - React-jsi (= 1000.0.0)
    - ReactCommon/turbomodule/core (= 1000.0.0)
  - React-RCTNetwork (1000.0.0):
    - RCT-Folly (= 2021.07.22.00)
    - RCTTypeSafety (= 1000.0.0)
    - React-Codegen (= 1000.0.0)
    - React-Core/RCTNetworkHeaders (= 1000.0.0)
    - React-jsi (= 1000.0.0)
    - ReactCommon/turbomodule/core (= 1000.0.0)
  - React-RCTPushNotification (1000.0.0):
    - RCTTypeSafety (= 1000.0.0)
    - React-Codegen (= 1000.0.0)
    - React-Core/RCTPushNotificationHeaders (= 1000.0.0)
    - React-jsi (= 1000.0.0)
    - ReactCommon/turbomodule/core (= 1000.0.0)
  - React-RCTSettings (1000.0.0):
    - RCT-Folly (= 2021.07.22.00)
    - RCTTypeSafety (= 1000.0.0)
    - React-Codegen (= 1000.0.0)
    - React-Core/RCTSettingsHeaders (= 1000.0.0)
    - React-jsi (= 1000.0.0)
    - ReactCommon/turbomodule/core (= 1000.0.0)
  - React-RCTTest (1000.0.0):
    - RCT-Folly (= 2021.07.22.00)
    - React-Core (= 1000.0.0)
    - React-CoreModules (= 1000.0.0)
    - React-jsi (= 1000.0.0)
    - ReactCommon/turbomodule/core (= 1000.0.0)
  - React-RCTText (1000.0.0):
    - React-Core/RCTTextHeaders (= 1000.0.0)
  - React-RCTVibration (1000.0.0):
    - RCT-Folly (= 2021.07.22.00)
    - React-Codegen (= 1000.0.0)
    - React-Core/RCTVibrationHeaders (= 1000.0.0)
    - React-jsi (= 1000.0.0)
    - ReactCommon/turbomodule/core (= 1000.0.0)
  - React-runtimeexecutor (1000.0.0):
    - React-jsi (= 1000.0.0)
  - ReactCommon/turbomodule/bridging (1000.0.0):
    - DoubleConversion
    - glog
    - hermes-engine
    - RCT-Folly (= 2021.07.22.00)
    - React-callinvoker (= 1000.0.0)
    - React-Core (= 1000.0.0)
    - React-cxxreact (= 1000.0.0)
    - React-jsi (= 1000.0.0)
    - React-logger (= 1000.0.0)
    - React-perflogger (= 1000.0.0)
  - ReactCommon/turbomodule/core (1000.0.0):
    - DoubleConversion
    - glog
    - hermes-engine
    - RCT-Folly (= 2021.07.22.00)
    - React-callinvoker (= 1000.0.0)
    - React-Core (= 1000.0.0)
    - React-cxxreact (= 1000.0.0)
    - React-jsi (= 1000.0.0)
    - React-logger (= 1000.0.0)
    - React-perflogger (= 1000.0.0)
  - ReactCommon/turbomodule/samples (1000.0.0):
    - DoubleConversion
    - glog
    - hermes-engine
    - RCT-Folly (= 2021.07.22.00)
    - React-callinvoker (= 1000.0.0)
    - React-Core (= 1000.0.0)
    - React-cxxreact (= 1000.0.0)
    - React-jsi (= 1000.0.0)
    - React-logger (= 1000.0.0)
    - React-perflogger (= 1000.0.0)
    - ReactCommon/turbomodule/core (= 1000.0.0)
  - ScreenshotManager (0.0.1):
    - RCT-Folly (= 2021.07.22.00)
    - React-Core
  - SocketRocket (0.6.0)
  - Yoga (1.14.0)

DEPENDENCIES:
  - boost (from `../../third-party-podspecs/boost.podspec`)
  - DoubleConversion (from `../../third-party-podspecs/DoubleConversion.podspec`)
  - FBLazyVector (from `../../Libraries/FBLazyVector`)
  - FBReactNativeSpec (from `../../React/FBReactNativeSpec`)
  - glog (from `../../third-party-podspecs/glog.podspec`)
  - OCMock (~> 3.9.1)
  - RCT-Folly (from `../../third-party-podspecs/RCT-Folly.podspec`)
  - RCTRequired (from `../../Libraries/RCTRequired`)
  - RCTTypeSafety (from `../../Libraries/TypeSafety`)
  - React (from `../../`)
  - React-callinvoker (from `../../ReactCommon/callinvoker`)
  - React-Codegen (from `build/generated/ios`)
  - React-Core (from `../../`)
  - React-Core/RCTWebSocket (from `../../`)
  - React-CoreModules (from `../../React/CoreModules`)
  - React-cxxreact (from `../../ReactCommon/cxxreact`)
  - React-jsc (from `../../ReactCommon/jsc`)
  - React-jsi (from `../../ReactCommon/jsi`)
  - React-jsiexecutor (from `../../ReactCommon/jsiexecutor`)
  - React-jsinspector (from `../../ReactCommon/jsinspector`)
  - React-logger (from `../../ReactCommon/logger`)
  - React-perflogger (from `../../ReactCommon/reactperflogger`)
  - React-RCTActionSheet (from `../../Libraries/ActionSheetIOS`)
  - React-RCTAnimation (from `../../Libraries/NativeAnimation`)
  - React-RCTAppDelegate (from `../../Libraries/AppDelegate`)
  - React-RCTBlob (from `../../Libraries/Blob`)
  - React-RCTImage (from `../../Libraries/Image`)
  - React-RCTLinking (from `../../Libraries/LinkingIOS`)
  - React-RCTNetwork (from `../../Libraries/Network`)
  - React-RCTPushNotification (from `../../Libraries/PushNotificationIOS`)
  - React-RCTSettings (from `../../Libraries/Settings`)
  - React-RCTTest (from `./RCTTest`)
  - React-RCTText (from `../../Libraries/Text`)
  - React-RCTVibration (from `../../Libraries/Vibration`)
  - React-runtimeexecutor (from `../../ReactCommon/runtimeexecutor`)
  - ReactCommon/turbomodule/core (from `../../ReactCommon`)
  - ReactCommon/turbomodule/samples (from `../../ReactCommon`)
  - ScreenshotManager (from `NativeModuleExample`)
  - Yoga (from `../../ReactCommon/yoga`)

SPEC REPOS:
  trunk:
    - fmt
    - OCMock
    - SocketRocket

EXTERNAL SOURCES:
  boost:
    :podspec: "../../third-party-podspecs/boost.podspec"
  DoubleConversion:
    :podspec: "../../third-party-podspecs/DoubleConversion.podspec"
  FBLazyVector:
    :path: "../../Libraries/FBLazyVector"
  FBReactNativeSpec:
    :path: "../../React/FBReactNativeSpec"
  glog:
    :podspec: "../../third-party-podspecs/glog.podspec"
  RCT-Folly:
    :podspec: "../../third-party-podspecs/RCT-Folly.podspec"
  RCTRequired:
    :path: "../../Libraries/RCTRequired"
  RCTTypeSafety:
    :path: "../../Libraries/TypeSafety"
  React:
    :path: "../../"
  React-callinvoker:
    :path: "../../ReactCommon/callinvoker"
  React-Codegen:
    :path: build/generated/ios
  React-Core:
    :path: "../../"
  React-CoreModules:
    :path: "../../React/CoreModules"
  React-cxxreact:
    :path: "../../ReactCommon/cxxreact"
  React-jsc:
    :path: "../../ReactCommon/jsc"
  React-jsi:
    :path: "../../ReactCommon/jsi"
  React-jsiexecutor:
    :path: "../../ReactCommon/jsiexecutor"
  React-jsinspector:
    :path: "../../ReactCommon/jsinspector"
  React-logger:
    :path: "../../ReactCommon/logger"
  React-perflogger:
    :path: "../../ReactCommon/reactperflogger"
  React-RCTActionSheet:
    :path: "../../Libraries/ActionSheetIOS"
  React-RCTAnimation:
    :path: "../../Libraries/NativeAnimation"
  React-RCTAppDelegate:
    :path: "../../Libraries/AppDelegate"
  React-RCTBlob:
    :path: "../../Libraries/Blob"
  React-RCTImage:
    :path: "../../Libraries/Image"
  React-RCTLinking:
    :path: "../../Libraries/LinkingIOS"
  React-RCTNetwork:
    :path: "../../Libraries/Network"
  React-RCTPushNotification:
    :path: "../../Libraries/PushNotificationIOS"
  React-RCTSettings:
    :path: "../../Libraries/Settings"
  React-RCTTest:
    :path: "./RCTTest"
  React-RCTText:
    :path: "../../Libraries/Text"
  React-RCTVibration:
    :path: "../../Libraries/Vibration"
  React-runtimeexecutor:
    :path: "../../ReactCommon/runtimeexecutor"
  ReactCommon:
    :path: "../../ReactCommon"
  ScreenshotManager:
    :path: NativeModuleExample
  Yoga:
    :path: "../../ReactCommon/yoga"

SPEC CHECKSUMS:
<<<<<<< HEAD
  boost: 8fa3cd00fa17ef6c3221e5fd283fa93e81d23017
  DoubleConversion: acaf5db79676d2e9119015819153f0f99191de12
  FBLazyVector: 519bb7a175a0c61ba6e7a5132dcd5d207b96fcf8
  FBReactNativeSpec: 1c30595c08a5fcd9226066324f0bf1c410813de3
  fmt: ff9d55029c625d3757ed641535fd4a75fedc7ce9
  glog: 6df0a3d6e2750a50609471fd1a01fd2948d405b5
  OCMock: 9491e4bec59e0b267d52a9184ff5605995e74be8
  RCT-Folly: bf7b4921a91932051ebf1c5c2d297154b1fa3c8c
  RCTRequired: ab9ea423d75012604d222e65b9f98339a220a9f5
  RCTTypeSafety: 36f0a78ac1d098c55db969164321a5d683142c94
  React: 423cab96277544c8abb8c482d95f5ed78283c9d3
  React-callinvoker: 39bdb1a17d9e8f7dfcaf6b6a147f7d7982877afa
  React-Codegen: e60d0b9dffceed22f60cbbc186b65a7f4ef8457a
  React-Core: 3ec3ce2441b04b94eddedaf8509a41c4b4fb2601
  React-CoreModules: 93e872a3814e33bf69c5daa56a0079f24329a0c9
  React-cxxreact: f8e3c3e4cf69c49f64362166921effdfe2e9b9fc
  React-jsc: 779362fed86c5a78a63262d7e7aca1c8f197f441
  React-jsi: 84ee21a425ef2f0a7eef4891b12a83e7126ddc5d
  React-jsiexecutor: 252f2e74faf52eb2bb413c0c26e292d93ab37257
  React-jsinspector: 60abb19f6994c7293da925592776823beee025c1
  React-logger: 5a9037e72ef4b4692317246158a7f472241402a9
  React-perflogger: 6fe7d05fbd53408d46b5fd6bc219e2f1756579c3
  React-RCTActionSheet: b87853d6b4ca6be75dbe79154a36c8218f7ef60b
  React-RCTAnimation: eca6e3aba20310ac02e99415558dffb6d145bfd7
  React-RCTAppDelegate: 4b9478f174a31898e0f5c84ed7e7f95c58b195e4
  React-RCTBlob: 1d3903eb7977aefaf25ce4fa1cfacc0044972fe6
  React-RCTImage: cd377237102fad3c5a2a1c306eb729fadecad14c
  React-RCTLinking: e69657bddb783ef3d0cfb2509d23cd26b2f0d4cf
  React-RCTNetwork: 15076f21f9cb678d989592fb9507958e00227c88
  React-RCTPushNotification: c5ae9a8700ccbd441b9e38d47bcc232d622e0f7d
  React-RCTSettings: a641133d701c8aa5cf6dbc209c25a76e1dd36838
  React-RCTTest: fb734f575cbd87a01912810ff6a7e94f451abfe9
  React-RCTText: 6492f3b46ed8493db7ad36ca42d50e017d17db18
  React-RCTVibration: 06ea534b78b1f59fc7562a1b94b23fa359286d66
  React-runtimeexecutor: a7011235887d63ac207258e7f019955a028977e7
  ReactCommon: 5ad12def9bcb9da1b2016f924f752eeccf7cb4ba
  ScreenshotManager: e688dd0e3723eead7e15ffbf188956353819ab68
=======
  boost: 57d2868c099736d80fcd648bf211b4431e51a558
  CocoaAsyncSocket: 065fd1e645c7abab64f7a6a2007a48038fdc6a99
  DoubleConversion: 5189b271737e1565bdce30deb4a08d647e3f5f54
  FBLazyVector: d68947eddece25638eb0f642d1b957c90388afd1
  FBReactNativeSpec: dbfbd06ef9022b1a0198d14654ca3f4d8bbdea04
  Flipper: 186214d97e5c24edd706f39faf933e5acaaa8644
  Flipper-Boost-iOSX: fd1e2b8cbef7e662a122412d7ac5f5bea715403c
  Flipper-DoubleConversion: 2dc99b02f658daf147069aad9dbd29d8feb06d30
  Flipper-Fmt: 60cbdd92fc254826e61d669a5d87ef7015396a9b
  Flipper-Folly: 584845625005ff068a6ebf41f857f468decd26b3
  Flipper-Glog: 70c50ce58ddaf67dc35180db05f191692570f446
  Flipper-PeerTalk: 116d8f857dc6ef55c7a5a75ea3ceaafe878aadc9
  FlipperKit: b353b63cb4048a5747529412524407d6efa68336
  fmt: ff9d55029c625d3757ed641535fd4a75fedc7ce9
  glog: 04b94705f318337d7ead9e6d17c019bd9b1f6b1b
  hermes-engine: c6856cfc0143b20743bc478ca77fc086d74b7bfe
  libevent: 4049cae6c81cdb3654a443be001fb9bdceff7913
  OpenSSL-Universal: ebc357f1e6bc71fa463ccb2fe676756aff50e88c
  RCT-Folly: 424b8c9a7a0b9ab2886ffe9c3b041ef628fd4fb1
  RCTRequired: 54a4f03dbbebb0cfdb4e2ba8d3b1d0b1258f8c08
  RCTTypeSafety: a41e253b4ed644708899857d912b2f50c7b6214d
  React: 2fc6c4c656cccd6753016528ad41199c16fd558e
  React-callinvoker: a7d5e883a83bb9bd3985b08be832c5e76451d18f
  React-Codegen: 4f1e911c128928e425e11698ad7859dfd0f92e20
  React-Core: 279a6e5ee79e88faa99157169b560c49635973d7
  React-CoreModules: d3ee40954b381edc514301341e8b895febfc1848
  React-cxxreact: aff243750dad852080636e615d7ae5639381735b
  React-Fabric: 62b9929a7345f941d8833630f37d9440b2dda438
  React-graphics: cb8a85648695c60f33a00d732b985f734d1470d8
  React-hermes: 7f0e87d44b1c7cfbdd11aa3c070d04435fe75d57
  React-jsi: e4c75a1cf727c8761908ac2eeb1084e47ba88a26
  React-jsiexecutor: 8361f78286021782d885e0888bb059a4045c59b9
  React-jsinspector: 9b56a373a6797114e1d89a7dffa98ee98af67a8f
  React-logger: 07c9b44040a6f948b8e2033207b23cb623f0b9b4
  React-perflogger: b4b9fb2ddd856b78003708ab3cf66ce03e6bc7c4
  React-RCTActionSheet: 1b1501ef80928be10702cd0ce09120358094cd82
  React-RCTAnimation: 6741f7be3e269e057c1426074cc70f34b56e114b
  React-RCTAppDelegate: 0b3b2c1e02c02f952f5033535ddb23d690e3b890
  React-RCTBlob: fd1ee93e48aa67b0183346a59754375de93de63d
  React-RCTFabric: db1d7fe55db4811b63ae4060078e7048ebb4a918
  React-RCTImage: 055685a12c88939437f6520d9e7c120cd666cbf1
  React-RCTLinking: b149b3ff1f96fa93fc445230b9c171adb0e5572c
  React-RCTNetwork: 21abb4231182651f48b7035beaa011b1ab7ae8f4
  React-RCTPushNotification: f3af966de34c1fe2df8860625d225fb2f581d15e
  React-RCTSettings: 64b6acabfddf7f96796229b101bd91f46d14391b
  React-RCTTest: 81ebfa8c2e1b0b482effe12485e6486dc0ff70d7
  React-RCTText: 4e5ae05b778a0ed2b22b012af025da5e1a1c4e54
  React-RCTVibration: ecfd04c1886a9c9a4e31a466c0fbcf6b36e92fde
  React-rncore: 1235cadc4feaa607c9af12ca157b8ae991ade3a5
  React-runtimeexecutor: c7b2cd6babf6cc50340398bfbb7a9da13c93093f
  ReactCommon: fdc30b91d89bfd2ed919c2cbccb460435f1f43f4
  ScreenshotManager: 37152a3841a53f2de5c0013c58835b8738894553
>>>>>>> e42dd159
  SocketRocket: fccef3f9c5cedea1353a9ef6ada904fde10d6608
  Yoga: 74299ded4b594eff21062b85cc437d85b4a324ab

<<<<<<< HEAD
PODFILE CHECKSUM: af970e71231450a2c7904bcd9e9e774b46488574
=======
PODFILE CHECKSUM: 920fb3b0e3c9dbdf8d86707f80cf0e7f2dc85c70
>>>>>>> e42dd159

COCOAPODS: 1.12.1<|MERGE_RESOLUTION|>--- conflicted
+++ resolved
@@ -11,6 +11,24 @@
     - ReactCommon/turbomodule/core (= 1000.0.0)
   - fmt (6.2.1)
   - glog (0.3.5)
+  - MyNativeView (0.0.1):
+    - RCT-Folly (= 2021.07.22.00)
+    - RCTRequired
+    - RCTTypeSafety
+    - React-Codegen
+    - React-Core
+    - React-RCTFabric
+    - ReactCommon/turbomodule/bridging
+    - ReactCommon/turbomodule/core
+  - NativeCxxModuleExample (0.0.1):
+    - RCT-Folly (= 2021.07.22.00)
+    - RCTRequired
+    - RCTTypeSafety
+    - React-Codegen
+    - React-Core
+    - React-RCTFabric
+    - ReactCommon/turbomodule/bridging
+    - ReactCommon/turbomodule/core
   - OCMock (3.9.1)
   - RCT-Folly (2021.07.22.00):
     - boost
@@ -19,6 +37,11 @@
     - glog
     - RCT-Folly/Default (= 2021.07.22.00)
   - RCT-Folly/Default (2021.07.22.00):
+    - boost
+    - DoubleConversion
+    - fmt (~> 6.2.1)
+    - glog
+  - RCT-Folly/Fabric (2021.07.22.00):
     - boost
     - DoubleConversion
     - fmt (~> 6.2.1)
@@ -48,18 +71,19 @@
     - RCTRequired
     - RCTTypeSafety
     - React-Core
+    - React-graphics
     - React-jsc
     - React-jsi
     - React-jsiexecutor
+    - React-rncore
     - ReactCommon/turbomodule/bridging
     - ReactCommon/turbomodule/core
   - React-Core (1000.0.0):
     - glog
-    - hermes-engine
     - RCT-Folly (= 2021.07.22.00)
     - React-Core/Default (= 1000.0.0)
     - React-cxxreact (= 1000.0.0)
-    - React-hermes
+    - React-jsc
     - React-jsi (= 1000.0.0)
     - React-jsiexecutor (= 1000.0.0)
     - React-perflogger (= 1000.0.0)
@@ -67,11 +91,10 @@
     - Yoga
   - React-Core/CoreModulesHeaders (1000.0.0):
     - glog
-    - hermes-engine
-    - RCT-Folly (= 2021.07.22.00)
-    - React-Core/Default
-    - React-cxxreact (= 1000.0.0)
-    - React-hermes
+    - RCT-Folly (= 2021.07.22.00)
+    - React-Core/Default
+    - React-cxxreact (= 1000.0.0)
+    - React-jsc
     - React-jsi (= 1000.0.0)
     - React-jsiexecutor (= 1000.0.0)
     - React-perflogger (= 1000.0.0)
@@ -79,10 +102,9 @@
     - Yoga
   - React-Core/Default (1000.0.0):
     - glog
-    - hermes-engine
-    - RCT-Folly (= 2021.07.22.00)
-    - React-cxxreact (= 1000.0.0)
-    - React-hermes
+    - RCT-Folly (= 2021.07.22.00)
+    - React-cxxreact (= 1000.0.0)
+    - React-jsc
     - React-jsi (= 1000.0.0)
     - React-jsiexecutor (= 1000.0.0)
     - React-perflogger (= 1000.0.0)
@@ -90,12 +112,11 @@
     - Yoga
   - React-Core/DevSupport (1000.0.0):
     - glog
-    - hermes-engine
     - RCT-Folly (= 2021.07.22.00)
     - React-Core/Default (= 1000.0.0)
     - React-Core/RCTWebSocket (= 1000.0.0)
     - React-cxxreact (= 1000.0.0)
-    - React-hermes
+    - React-jsc
     - React-jsi (= 1000.0.0)
     - React-jsiexecutor (= 1000.0.0)
     - React-jsinspector (= 1000.0.0)
@@ -104,11 +125,10 @@
     - Yoga
   - React-Core/RCTActionSheetHeaders (1000.0.0):
     - glog
-    - hermes-engine
-    - RCT-Folly (= 2021.07.22.00)
-    - React-Core/Default
-    - React-cxxreact (= 1000.0.0)
-    - React-hermes
+    - RCT-Folly (= 2021.07.22.00)
+    - React-Core/Default
+    - React-cxxreact (= 1000.0.0)
+    - React-jsc
     - React-jsi (= 1000.0.0)
     - React-jsiexecutor (= 1000.0.0)
     - React-perflogger (= 1000.0.0)
@@ -116,11 +136,10 @@
     - Yoga
   - React-Core/RCTAnimationHeaders (1000.0.0):
     - glog
-    - hermes-engine
-    - RCT-Folly (= 2021.07.22.00)
-    - React-Core/Default
-    - React-cxxreact (= 1000.0.0)
-    - React-hermes
+    - RCT-Folly (= 2021.07.22.00)
+    - React-Core/Default
+    - React-cxxreact (= 1000.0.0)
+    - React-jsc
     - React-jsi (= 1000.0.0)
     - React-jsiexecutor (= 1000.0.0)
     - React-perflogger (= 1000.0.0)
@@ -128,11 +147,10 @@
     - Yoga
   - React-Core/RCTBlobHeaders (1000.0.0):
     - glog
-    - hermes-engine
-    - RCT-Folly (= 2021.07.22.00)
-    - React-Core/Default
-    - React-cxxreact (= 1000.0.0)
-    - React-hermes
+    - RCT-Folly (= 2021.07.22.00)
+    - React-Core/Default
+    - React-cxxreact (= 1000.0.0)
+    - React-jsc
     - React-jsi (= 1000.0.0)
     - React-jsiexecutor (= 1000.0.0)
     - React-perflogger (= 1000.0.0)
@@ -140,11 +158,10 @@
     - Yoga
   - React-Core/RCTImageHeaders (1000.0.0):
     - glog
-    - hermes-engine
-    - RCT-Folly (= 2021.07.22.00)
-    - React-Core/Default
-    - React-cxxreact (= 1000.0.0)
-    - React-hermes
+    - RCT-Folly (= 2021.07.22.00)
+    - React-Core/Default
+    - React-cxxreact (= 1000.0.0)
+    - React-jsc
     - React-jsi (= 1000.0.0)
     - React-jsiexecutor (= 1000.0.0)
     - React-perflogger (= 1000.0.0)
@@ -152,11 +169,10 @@
     - Yoga
   - React-Core/RCTLinkingHeaders (1000.0.0):
     - glog
-    - hermes-engine
-    - RCT-Folly (= 2021.07.22.00)
-    - React-Core/Default
-    - React-cxxreact (= 1000.0.0)
-    - React-hermes
+    - RCT-Folly (= 2021.07.22.00)
+    - React-Core/Default
+    - React-cxxreact (= 1000.0.0)
+    - React-jsc
     - React-jsi (= 1000.0.0)
     - React-jsiexecutor (= 1000.0.0)
     - React-perflogger (= 1000.0.0)
@@ -164,11 +180,10 @@
     - Yoga
   - React-Core/RCTNetworkHeaders (1000.0.0):
     - glog
-    - hermes-engine
-    - RCT-Folly (= 2021.07.22.00)
-    - React-Core/Default
-    - React-cxxreact (= 1000.0.0)
-    - React-hermes
+    - RCT-Folly (= 2021.07.22.00)
+    - React-Core/Default
+    - React-cxxreact (= 1000.0.0)
+    - React-jsc
     - React-jsi (= 1000.0.0)
     - React-jsiexecutor (= 1000.0.0)
     - React-perflogger (= 1000.0.0)
@@ -176,11 +191,10 @@
     - Yoga
   - React-Core/RCTPushNotificationHeaders (1000.0.0):
     - glog
-    - hermes-engine
-    - RCT-Folly (= 2021.07.22.00)
-    - React-Core/Default
-    - React-cxxreact (= 1000.0.0)
-    - React-hermes
+    - RCT-Folly (= 2021.07.22.00)
+    - React-Core/Default
+    - React-cxxreact (= 1000.0.0)
+    - React-jsc
     - React-jsi (= 1000.0.0)
     - React-jsiexecutor (= 1000.0.0)
     - React-perflogger (= 1000.0.0)
@@ -188,11 +202,10 @@
     - Yoga
   - React-Core/RCTSettingsHeaders (1000.0.0):
     - glog
-    - hermes-engine
-    - RCT-Folly (= 2021.07.22.00)
-    - React-Core/Default
-    - React-cxxreact (= 1000.0.0)
-    - React-hermes
+    - RCT-Folly (= 2021.07.22.00)
+    - React-Core/Default
+    - React-cxxreact (= 1000.0.0)
+    - React-jsc
     - React-jsi (= 1000.0.0)
     - React-jsiexecutor (= 1000.0.0)
     - React-perflogger (= 1000.0.0)
@@ -200,11 +213,10 @@
     - Yoga
   - React-Core/RCTTextHeaders (1000.0.0):
     - glog
-    - hermes-engine
-    - RCT-Folly (= 2021.07.22.00)
-    - React-Core/Default
-    - React-cxxreact (= 1000.0.0)
-    - React-hermes
+    - RCT-Folly (= 2021.07.22.00)
+    - React-Core/Default
+    - React-cxxreact (= 1000.0.0)
+    - React-jsc
     - React-jsi (= 1000.0.0)
     - React-jsiexecutor (= 1000.0.0)
     - React-perflogger (= 1000.0.0)
@@ -212,11 +224,10 @@
     - Yoga
   - React-Core/RCTVibrationHeaders (1000.0.0):
     - glog
-    - hermes-engine
-    - RCT-Folly (= 2021.07.22.00)
-    - React-Core/Default
-    - React-cxxreact (= 1000.0.0)
-    - React-hermes
+    - RCT-Folly (= 2021.07.22.00)
+    - React-Core/Default
+    - React-cxxreact (= 1000.0.0)
+    - React-jsc
     - React-jsi (= 1000.0.0)
     - React-jsiexecutor (= 1000.0.0)
     - React-perflogger (= 1000.0.0)
@@ -224,11 +235,10 @@
     - Yoga
   - React-Core/RCTWebSocket (1000.0.0):
     - glog
-    - hermes-engine
     - RCT-Folly (= 2021.07.22.00)
     - React-Core/Default (= 1000.0.0)
     - React-cxxreact (= 1000.0.0)
-    - React-hermes
+    - React-jsc
     - React-jsi (= 1000.0.0)
     - React-jsiexecutor (= 1000.0.0)
     - React-perflogger (= 1000.0.0)
@@ -248,7 +258,6 @@
     - boost (= 1.76.0)
     - DoubleConversion
     - glog
-    - hermes-engine
     - RCT-Folly (= 2021.07.22.00)
     - React-callinvoker (= 1000.0.0)
     - React-jsi (= 1000.0.0)
@@ -256,103 +265,322 @@
     - React-logger (= 1000.0.0)
     - React-perflogger (= 1000.0.0)
     - React-runtimeexecutor (= 1000.0.0)
+  - React-Fabric (1000.0.0):
+    - RCT-Folly/Fabric (= 2021.07.22.00)
+    - RCTRequired (= 1000.0.0)
+    - RCTTypeSafety (= 1000.0.0)
+    - React-Fabric/animations (= 1000.0.0)
+    - React-Fabric/attributedstring (= 1000.0.0)
+    - React-Fabric/butter (= 1000.0.0)
+    - React-Fabric/componentregistry (= 1000.0.0)
+    - React-Fabric/componentregistrynative (= 1000.0.0)
+    - React-Fabric/components (= 1000.0.0)
+    - React-Fabric/config (= 1000.0.0)
+    - React-Fabric/core (= 1000.0.0)
+    - React-Fabric/debug_core (= 1000.0.0)
+    - React-Fabric/debug_renderer (= 1000.0.0)
+    - React-Fabric/imagemanager (= 1000.0.0)
+    - React-Fabric/leakchecker (= 1000.0.0)
+    - React-Fabric/mapbuffer (= 1000.0.0)
+    - React-Fabric/mounting (= 1000.0.0)
+    - React-Fabric/runtimescheduler (= 1000.0.0)
+    - React-Fabric/scheduler (= 1000.0.0)
+    - React-Fabric/telemetry (= 1000.0.0)
+    - React-Fabric/templateprocessor (= 1000.0.0)
+    - React-Fabric/textlayoutmanager (= 1000.0.0)
+    - React-Fabric/uimanager (= 1000.0.0)
+    - React-Fabric/utils (= 1000.0.0)
+    - React-graphics (= 1000.0.0)
+    - React-jsi (= 1000.0.0)
+    - React-jsiexecutor (= 1000.0.0)
+    - ReactCommon/turbomodule/core (= 1000.0.0)
+  - React-Fabric/animations (1000.0.0):
+    - RCT-Folly/Fabric (= 2021.07.22.00)
+    - RCTRequired (= 1000.0.0)
+    - RCTTypeSafety (= 1000.0.0)
+    - React-graphics (= 1000.0.0)
+    - React-jsi (= 1000.0.0)
+    - React-jsiexecutor (= 1000.0.0)
+    - ReactCommon/turbomodule/core (= 1000.0.0)
+  - React-Fabric/attributedstring (1000.0.0):
+    - RCT-Folly/Fabric (= 2021.07.22.00)
+    - RCTRequired (= 1000.0.0)
+    - RCTTypeSafety (= 1000.0.0)
+    - React-graphics (= 1000.0.0)
+    - React-jsi (= 1000.0.0)
+    - React-jsiexecutor (= 1000.0.0)
+    - ReactCommon/turbomodule/core (= 1000.0.0)
+  - React-Fabric/butter (1000.0.0):
+    - RCT-Folly/Fabric (= 2021.07.22.00)
+    - RCTRequired (= 1000.0.0)
+    - RCTTypeSafety (= 1000.0.0)
+    - React-graphics (= 1000.0.0)
+    - React-jsi (= 1000.0.0)
+    - React-jsiexecutor (= 1000.0.0)
+    - ReactCommon/turbomodule/core (= 1000.0.0)
+  - React-Fabric/componentregistry (1000.0.0):
+    - RCT-Folly/Fabric (= 2021.07.22.00)
+    - RCTRequired (= 1000.0.0)
+    - RCTTypeSafety (= 1000.0.0)
+    - React-graphics (= 1000.0.0)
+    - React-jsi (= 1000.0.0)
+    - React-jsiexecutor (= 1000.0.0)
+    - ReactCommon/turbomodule/core (= 1000.0.0)
+  - React-Fabric/componentregistrynative (1000.0.0):
+    - RCT-Folly/Fabric (= 2021.07.22.00)
+    - RCTRequired (= 1000.0.0)
+    - RCTTypeSafety (= 1000.0.0)
+    - React-graphics (= 1000.0.0)
+    - React-jsi (= 1000.0.0)
+    - React-jsiexecutor (= 1000.0.0)
+    - ReactCommon/turbomodule/core (= 1000.0.0)
+  - React-Fabric/components (1000.0.0):
+    - RCT-Folly/Fabric (= 2021.07.22.00)
+    - RCTRequired (= 1000.0.0)
+    - RCTTypeSafety (= 1000.0.0)
+    - React-Fabric/components/activityindicator (= 1000.0.0)
+    - React-Fabric/components/image (= 1000.0.0)
+    - React-Fabric/components/inputaccessory (= 1000.0.0)
+    - React-Fabric/components/legacyviewmanagerinterop (= 1000.0.0)
+    - React-Fabric/components/modal (= 1000.0.0)
+    - React-Fabric/components/root (= 1000.0.0)
+    - React-Fabric/components/safeareaview (= 1000.0.0)
+    - React-Fabric/components/scrollview (= 1000.0.0)
+    - React-Fabric/components/text (= 1000.0.0)
+    - React-Fabric/components/textinput (= 1000.0.0)
+    - React-Fabric/components/unimplementedview (= 1000.0.0)
+    - React-Fabric/components/view (= 1000.0.0)
+    - React-graphics (= 1000.0.0)
+    - React-jsi (= 1000.0.0)
+    - React-jsiexecutor (= 1000.0.0)
+    - ReactCommon/turbomodule/core (= 1000.0.0)
+  - React-Fabric/components/activityindicator (1000.0.0):
+    - RCT-Folly/Fabric (= 2021.07.22.00)
+    - RCTRequired (= 1000.0.0)
+    - RCTTypeSafety (= 1000.0.0)
+    - React-graphics (= 1000.0.0)
+    - React-jsi (= 1000.0.0)
+    - React-jsiexecutor (= 1000.0.0)
+    - ReactCommon/turbomodule/core (= 1000.0.0)
+  - React-Fabric/components/image (1000.0.0):
+    - RCT-Folly/Fabric (= 2021.07.22.00)
+    - RCTRequired (= 1000.0.0)
+    - RCTTypeSafety (= 1000.0.0)
+    - React-graphics (= 1000.0.0)
+    - React-jsi (= 1000.0.0)
+    - React-jsiexecutor (= 1000.0.0)
+    - ReactCommon/turbomodule/core (= 1000.0.0)
+  - React-Fabric/components/inputaccessory (1000.0.0):
+    - RCT-Folly/Fabric (= 2021.07.22.00)
+    - RCTRequired (= 1000.0.0)
+    - RCTTypeSafety (= 1000.0.0)
+    - React-graphics (= 1000.0.0)
+    - React-jsi (= 1000.0.0)
+    - React-jsiexecutor (= 1000.0.0)
+    - ReactCommon/turbomodule/core (= 1000.0.0)
+  - React-Fabric/components/legacyviewmanagerinterop (1000.0.0):
+    - RCT-Folly/Fabric (= 2021.07.22.00)
+    - RCTRequired (= 1000.0.0)
+    - RCTTypeSafety (= 1000.0.0)
+    - React-graphics (= 1000.0.0)
+    - React-jsi (= 1000.0.0)
+    - React-jsiexecutor (= 1000.0.0)
+    - ReactCommon/turbomodule/core (= 1000.0.0)
+  - React-Fabric/components/modal (1000.0.0):
+    - RCT-Folly/Fabric (= 2021.07.22.00)
+    - RCTRequired (= 1000.0.0)
+    - RCTTypeSafety (= 1000.0.0)
+    - React-graphics (= 1000.0.0)
+    - React-jsi (= 1000.0.0)
+    - React-jsiexecutor (= 1000.0.0)
+    - ReactCommon/turbomodule/core (= 1000.0.0)
+  - React-Fabric/components/root (1000.0.0):
+    - RCT-Folly/Fabric (= 2021.07.22.00)
+    - RCTRequired (= 1000.0.0)
+    - RCTTypeSafety (= 1000.0.0)
+    - React-graphics (= 1000.0.0)
+    - React-jsi (= 1000.0.0)
+    - React-jsiexecutor (= 1000.0.0)
+    - ReactCommon/turbomodule/core (= 1000.0.0)
+  - React-Fabric/components/safeareaview (1000.0.0):
+    - RCT-Folly/Fabric (= 2021.07.22.00)
+    - RCTRequired (= 1000.0.0)
+    - RCTTypeSafety (= 1000.0.0)
+    - React-graphics (= 1000.0.0)
+    - React-jsi (= 1000.0.0)
+    - React-jsiexecutor (= 1000.0.0)
+    - ReactCommon/turbomodule/core (= 1000.0.0)
+  - React-Fabric/components/scrollview (1000.0.0):
+    - RCT-Folly/Fabric (= 2021.07.22.00)
+    - RCTRequired (= 1000.0.0)
+    - RCTTypeSafety (= 1000.0.0)
+    - React-graphics (= 1000.0.0)
+    - React-jsi (= 1000.0.0)
+    - React-jsiexecutor (= 1000.0.0)
+    - ReactCommon/turbomodule/core (= 1000.0.0)
+  - React-Fabric/components/text (1000.0.0):
+    - RCT-Folly/Fabric (= 2021.07.22.00)
+    - RCTRequired (= 1000.0.0)
+    - RCTTypeSafety (= 1000.0.0)
+    - React-graphics (= 1000.0.0)
+    - React-jsi (= 1000.0.0)
+    - React-jsiexecutor (= 1000.0.0)
+    - ReactCommon/turbomodule/core (= 1000.0.0)
+  - React-Fabric/components/textinput (1000.0.0):
+    - RCT-Folly/Fabric (= 2021.07.22.00)
+    - RCTRequired (= 1000.0.0)
+    - RCTTypeSafety (= 1000.0.0)
+    - React-graphics (= 1000.0.0)
+    - React-jsi (= 1000.0.0)
+    - React-jsiexecutor (= 1000.0.0)
+    - ReactCommon/turbomodule/core (= 1000.0.0)
+  - React-Fabric/components/unimplementedview (1000.0.0):
+    - RCT-Folly/Fabric (= 2021.07.22.00)
+    - RCTRequired (= 1000.0.0)
+    - RCTTypeSafety (= 1000.0.0)
+    - React-graphics (= 1000.0.0)
+    - React-jsi (= 1000.0.0)
+    - React-jsiexecutor (= 1000.0.0)
+    - ReactCommon/turbomodule/core (= 1000.0.0)
+  - React-Fabric/components/view (1000.0.0):
+    - RCT-Folly/Fabric (= 2021.07.22.00)
+    - RCTRequired (= 1000.0.0)
+    - RCTTypeSafety (= 1000.0.0)
+    - React-graphics (= 1000.0.0)
+    - React-jsi (= 1000.0.0)
+    - React-jsiexecutor (= 1000.0.0)
+    - ReactCommon/turbomodule/core (= 1000.0.0)
+    - Yoga
+  - React-Fabric/config (1000.0.0):
+    - RCT-Folly/Fabric (= 2021.07.22.00)
+    - RCTRequired (= 1000.0.0)
+    - RCTTypeSafety (= 1000.0.0)
+    - React-graphics (= 1000.0.0)
+    - React-jsi (= 1000.0.0)
+    - React-jsiexecutor (= 1000.0.0)
+    - ReactCommon/turbomodule/core (= 1000.0.0)
+  - React-Fabric/core (1000.0.0):
+    - RCT-Folly/Fabric (= 2021.07.22.00)
+    - RCTRequired (= 1000.0.0)
+    - RCTTypeSafety (= 1000.0.0)
+    - React-graphics (= 1000.0.0)
+    - React-jsi (= 1000.0.0)
+    - React-jsiexecutor (= 1000.0.0)
+    - ReactCommon/turbomodule/core (= 1000.0.0)
+  - React-Fabric/debug_core (1000.0.0):
+    - RCT-Folly/Fabric (= 2021.07.22.00)
+    - RCTRequired (= 1000.0.0)
+    - RCTTypeSafety (= 1000.0.0)
+    - React-graphics (= 1000.0.0)
+    - React-jsi (= 1000.0.0)
+    - React-jsiexecutor (= 1000.0.0)
+    - ReactCommon/turbomodule/core (= 1000.0.0)
+  - React-Fabric/debug_renderer (1000.0.0):
+    - RCT-Folly/Fabric (= 2021.07.22.00)
+    - RCTRequired (= 1000.0.0)
+    - RCTTypeSafety (= 1000.0.0)
+    - React-graphics (= 1000.0.0)
+    - React-jsi (= 1000.0.0)
+    - React-jsiexecutor (= 1000.0.0)
+    - ReactCommon/turbomodule/core (= 1000.0.0)
+  - React-Fabric/imagemanager (1000.0.0):
+    - RCT-Folly/Fabric (= 2021.07.22.00)
+    - RCTRequired (= 1000.0.0)
+    - RCTTypeSafety (= 1000.0.0)
+    - React-graphics (= 1000.0.0)
+    - React-jsi (= 1000.0.0)
+    - React-jsiexecutor (= 1000.0.0)
+    - React-RCTImage (= 1000.0.0)
+    - ReactCommon/turbomodule/core (= 1000.0.0)
+  - React-Fabric/leakchecker (1000.0.0):
+    - RCT-Folly/Fabric (= 2021.07.22.00)
+    - RCTRequired (= 1000.0.0)
+    - RCTTypeSafety (= 1000.0.0)
+    - React-graphics (= 1000.0.0)
+    - React-jsi (= 1000.0.0)
+    - React-jsiexecutor (= 1000.0.0)
+    - ReactCommon/turbomodule/core (= 1000.0.0)
+  - React-Fabric/mapbuffer (1000.0.0):
+    - RCT-Folly/Fabric (= 2021.07.22.00)
+    - RCTRequired (= 1000.0.0)
+    - RCTTypeSafety (= 1000.0.0)
+    - React-graphics (= 1000.0.0)
+    - React-jsi (= 1000.0.0)
+    - React-jsiexecutor (= 1000.0.0)
+    - ReactCommon/turbomodule/core (= 1000.0.0)
+  - React-Fabric/mounting (1000.0.0):
+    - RCT-Folly/Fabric (= 2021.07.22.00)
+    - RCTRequired (= 1000.0.0)
+    - RCTTypeSafety (= 1000.0.0)
+    - React-graphics (= 1000.0.0)
+    - React-jsi (= 1000.0.0)
+    - React-jsiexecutor (= 1000.0.0)
+    - ReactCommon/turbomodule/core (= 1000.0.0)
+  - React-Fabric/runtimescheduler (1000.0.0):
+    - RCT-Folly/Fabric (= 2021.07.22.00)
+    - RCTRequired (= 1000.0.0)
+    - RCTTypeSafety (= 1000.0.0)
+    - React-graphics (= 1000.0.0)
+    - React-jsi (= 1000.0.0)
+    - React-jsiexecutor (= 1000.0.0)
+    - ReactCommon/turbomodule/core (= 1000.0.0)
+  - React-Fabric/scheduler (1000.0.0):
+    - RCT-Folly/Fabric (= 2021.07.22.00)
+    - RCTRequired (= 1000.0.0)
+    - RCTTypeSafety (= 1000.0.0)
+    - React-graphics (= 1000.0.0)
+    - React-jsi (= 1000.0.0)
+    - React-jsiexecutor (= 1000.0.0)
+    - ReactCommon/turbomodule/core (= 1000.0.0)
+  - React-Fabric/telemetry (1000.0.0):
+    - RCT-Folly/Fabric (= 2021.07.22.00)
+    - RCTRequired (= 1000.0.0)
+    - RCTTypeSafety (= 1000.0.0)
+    - React-graphics (= 1000.0.0)
+    - React-jsi (= 1000.0.0)
+    - React-jsiexecutor (= 1000.0.0)
+    - ReactCommon/turbomodule/core (= 1000.0.0)
+  - React-Fabric/templateprocessor (1000.0.0):
+    - RCT-Folly/Fabric (= 2021.07.22.00)
+    - RCTRequired (= 1000.0.0)
+    - RCTTypeSafety (= 1000.0.0)
+    - React-graphics (= 1000.0.0)
+    - React-jsi (= 1000.0.0)
+    - React-jsiexecutor (= 1000.0.0)
+    - ReactCommon/turbomodule/core (= 1000.0.0)
+  - React-Fabric/textlayoutmanager (1000.0.0):
+    - RCT-Folly/Fabric (= 2021.07.22.00)
+    - RCTRequired (= 1000.0.0)
+    - RCTTypeSafety (= 1000.0.0)
+    - React-Fabric/uimanager
+    - React-graphics (= 1000.0.0)
+    - React-jsi (= 1000.0.0)
+    - React-jsiexecutor (= 1000.0.0)
+    - ReactCommon/turbomodule/core (= 1000.0.0)
+  - React-Fabric/uimanager (1000.0.0):
+    - RCT-Folly/Fabric (= 2021.07.22.00)
+    - RCTRequired (= 1000.0.0)
+    - RCTTypeSafety (= 1000.0.0)
+    - React-graphics (= 1000.0.0)
+    - React-jsi (= 1000.0.0)
+    - React-jsiexecutor (= 1000.0.0)
+    - ReactCommon/turbomodule/core (= 1000.0.0)
+  - React-Fabric/utils (1000.0.0):
+    - RCT-Folly/Fabric (= 2021.07.22.00)
+    - RCTRequired (= 1000.0.0)
+    - RCTTypeSafety (= 1000.0.0)
+    - React-graphics (= 1000.0.0)
+    - React-jsi (= 1000.0.0)
+    - React-jsiexecutor (= 1000.0.0)
+    - ReactCommon/turbomodule/core (= 1000.0.0)
+  - React-graphics (1000.0.0):
+    - RCT-Folly/Fabric (= 2021.07.22.00)
+    - React-Core/Default (= 1000.0.0)
   - React-jsc (1000.0.0):
     - React-jsc/Fabric (= 1000.0.0)
     - React-jsi (= 1000.0.0)
   - React-jsc/Fabric (1000.0.0):
     - React-jsi (= 1000.0.0)
-<<<<<<< HEAD
-=======
-    - React-jsiexecutor (= 1000.0.0)
-    - ReactCommon/turbomodule/core (= 1000.0.0)
-  - React-Fabric/mapbuffer (1000.0.0):
-    - RCT-Folly/Fabric (= 2021.07.22.00)
-    - RCTRequired (= 1000.0.0)
-    - RCTTypeSafety (= 1000.0.0)
-    - React-graphics (= 1000.0.0)
-    - React-jsi (= 1000.0.0)
-    - React-jsiexecutor (= 1000.0.0)
-    - ReactCommon/turbomodule/core (= 1000.0.0)
-  - React-Fabric/mounting (1000.0.0):
-    - RCT-Folly/Fabric (= 2021.07.22.00)
-    - RCTRequired (= 1000.0.0)
-    - RCTTypeSafety (= 1000.0.0)
-    - React-graphics (= 1000.0.0)
-    - React-jsi (= 1000.0.0)
-    - React-jsiexecutor (= 1000.0.0)
-    - ReactCommon/turbomodule/core (= 1000.0.0)
-  - React-Fabric/runtimescheduler (1000.0.0):
-    - RCT-Folly/Fabric (= 2021.07.22.00)
-    - RCTRequired (= 1000.0.0)
-    - RCTTypeSafety (= 1000.0.0)
-    - React-graphics (= 1000.0.0)
-    - React-jsi (= 1000.0.0)
-    - React-jsiexecutor (= 1000.0.0)
-    - ReactCommon/turbomodule/core (= 1000.0.0)
-  - React-Fabric/scheduler (1000.0.0):
-    - RCT-Folly/Fabric (= 2021.07.22.00)
-    - RCTRequired (= 1000.0.0)
-    - RCTTypeSafety (= 1000.0.0)
-    - React-graphics (= 1000.0.0)
-    - React-jsi (= 1000.0.0)
-    - React-jsiexecutor (= 1000.0.0)
-    - ReactCommon/turbomodule/core (= 1000.0.0)
-  - React-Fabric/telemetry (1000.0.0):
-    - RCT-Folly/Fabric (= 2021.07.22.00)
-    - RCTRequired (= 1000.0.0)
-    - RCTTypeSafety (= 1000.0.0)
-    - React-graphics (= 1000.0.0)
-    - React-jsi (= 1000.0.0)
-    - React-jsiexecutor (= 1000.0.0)
-    - ReactCommon/turbomodule/core (= 1000.0.0)
-  - React-Fabric/templateprocessor (1000.0.0):
-    - RCT-Folly/Fabric (= 2021.07.22.00)
-    - RCTRequired (= 1000.0.0)
-    - RCTTypeSafety (= 1000.0.0)
-    - React-graphics (= 1000.0.0)
-    - React-jsi (= 1000.0.0)
-    - React-jsiexecutor (= 1000.0.0)
-    - ReactCommon/turbomodule/core (= 1000.0.0)
-  - React-Fabric/textlayoutmanager (1000.0.0):
-    - RCT-Folly/Fabric (= 2021.07.22.00)
-    - RCTRequired (= 1000.0.0)
-    - RCTTypeSafety (= 1000.0.0)
-    - React-Fabric/uimanager
-    - React-graphics (= 1000.0.0)
-    - React-jsi (= 1000.0.0)
-    - React-jsiexecutor (= 1000.0.0)
-    - ReactCommon/turbomodule/core (= 1000.0.0)
-  - React-Fabric/uimanager (1000.0.0):
-    - RCT-Folly/Fabric (= 2021.07.22.00)
-    - RCTRequired (= 1000.0.0)
-    - RCTTypeSafety (= 1000.0.0)
-    - React-graphics (= 1000.0.0)
-    - React-jsi (= 1000.0.0)
-    - React-jsiexecutor (= 1000.0.0)
-    - ReactCommon/turbomodule/core (= 1000.0.0)
-  - React-Fabric/utils (1000.0.0):
-    - RCT-Folly/Fabric (= 2021.07.22.00)
-    - RCTRequired (= 1000.0.0)
-    - RCTTypeSafety (= 1000.0.0)
-    - React-graphics (= 1000.0.0)
-    - React-jsi (= 1000.0.0)
-    - React-jsiexecutor (= 1000.0.0)
-    - ReactCommon/turbomodule/core (= 1000.0.0)
-  - React-graphics (1000.0.0):
-    - RCT-Folly/Fabric (= 2021.07.22.00)
-    - React-Core/Default (= 1000.0.0)
-  - React-hermes (1000.0.0):
-    - DoubleConversion
-    - glog
-    - hermes-engine
-    - RCT-Folly (= 2021.07.22.00)
-    - RCT-Folly/Futures (= 2021.07.22.00)
-    - React-cxxreact (= 1000.0.0)
-    - React-jsi
-    - React-jsiexecutor (= 1000.0.0)
-    - React-jsinspector (= 1000.0.0)
-    - React-perflogger (= 1000.0.0)
->>>>>>> e42dd159
   - React-jsi (1000.0.0):
     - boost (= 1.76.0)
     - DoubleConversion
@@ -361,7 +589,6 @@
   - React-jsiexecutor (1000.0.0):
     - DoubleConversion
     - glog
-    - hermes-engine
     - RCT-Folly (= 2021.07.22.00)
     - React-cxxreact (= 1000.0.0)
     - React-jsi (= 1000.0.0)
@@ -384,9 +611,10 @@
     - RCTRequired
     - RCTTypeSafety
     - React-Core
+    - React-graphics
+    - React-RCTFabric
     - ReactCommon/turbomodule/core
   - React-RCTBlob (1000.0.0):
-    - hermes-engine
     - RCT-Folly (= 2021.07.22.00)
     - React-Codegen (= 1000.0.0)
     - React-Core/RCTBlobHeaders (= 1000.0.0)
@@ -394,6 +622,11 @@
     - React-jsi (= 1000.0.0)
     - React-RCTNetwork (= 1000.0.0)
     - ReactCommon/turbomodule/core (= 1000.0.0)
+  - React-RCTFabric (1000.0.0):
+    - RCT-Folly/Fabric (= 2021.07.22.00)
+    - React-Core (= 1000.0.0)
+    - React-Fabric (= 1000.0.0)
+    - React-RCTImage (= 1000.0.0)
   - React-RCTImage (1000.0.0):
     - RCT-Folly (= 2021.07.22.00)
     - RCTTypeSafety (= 1000.0.0)
@@ -441,12 +674,12 @@
     - React-Core/RCTVibrationHeaders (= 1000.0.0)
     - React-jsi (= 1000.0.0)
     - ReactCommon/turbomodule/core (= 1000.0.0)
+  - React-rncore (1000.0.0)
   - React-runtimeexecutor (1000.0.0):
     - React-jsi (= 1000.0.0)
   - ReactCommon/turbomodule/bridging (1000.0.0):
     - DoubleConversion
     - glog
-    - hermes-engine
     - RCT-Folly (= 2021.07.22.00)
     - React-callinvoker (= 1000.0.0)
     - React-Core (= 1000.0.0)
@@ -457,7 +690,6 @@
   - ReactCommon/turbomodule/core (1000.0.0):
     - DoubleConversion
     - glog
-    - hermes-engine
     - RCT-Folly (= 2021.07.22.00)
     - React-callinvoker (= 1000.0.0)
     - React-Core (= 1000.0.0)
@@ -468,7 +700,6 @@
   - ReactCommon/turbomodule/samples (1000.0.0):
     - DoubleConversion
     - glog
-    - hermes-engine
     - RCT-Folly (= 2021.07.22.00)
     - React-callinvoker (= 1000.0.0)
     - React-Core (= 1000.0.0)
@@ -479,7 +710,13 @@
     - ReactCommon/turbomodule/core (= 1000.0.0)
   - ScreenshotManager (0.0.1):
     - RCT-Folly (= 2021.07.22.00)
+    - RCTRequired
+    - RCTTypeSafety
+    - React-Codegen
     - React-Core
+    - React-RCTFabric
+    - ReactCommon/turbomodule/bridging
+    - ReactCommon/turbomodule/core
   - SocketRocket (0.6.0)
   - Yoga (1.14.0)
 
@@ -489,8 +726,11 @@
   - FBLazyVector (from `../../Libraries/FBLazyVector`)
   - FBReactNativeSpec (from `../../React/FBReactNativeSpec`)
   - glog (from `../../third-party-podspecs/glog.podspec`)
+  - MyNativeView (from `NativeComponentExample`)
+  - NativeCxxModuleExample (from `NativeCxxModuleExample`)
   - OCMock (~> 3.9.1)
   - RCT-Folly (from `../../third-party-podspecs/RCT-Folly.podspec`)
+  - RCT-Folly/Fabric (from `../../third-party-podspecs/RCT-Folly.podspec`)
   - RCTRequired (from `../../Libraries/RCTRequired`)
   - RCTTypeSafety (from `../../Libraries/TypeSafety`)
   - React (from `../../`)
@@ -500,7 +740,10 @@
   - React-Core/RCTWebSocket (from `../../`)
   - React-CoreModules (from `../../React/CoreModules`)
   - React-cxxreact (from `../../ReactCommon/cxxreact`)
+  - React-Fabric (from `../../ReactCommon`)
+  - React-graphics (from `../../ReactCommon/react/renderer/graphics`)
   - React-jsc (from `../../ReactCommon/jsc`)
+  - React-jsc/Fabric (from `../../ReactCommon/jsc`)
   - React-jsi (from `../../ReactCommon/jsi`)
   - React-jsiexecutor (from `../../ReactCommon/jsiexecutor`)
   - React-jsinspector (from `../../ReactCommon/jsinspector`)
@@ -510,6 +753,7 @@
   - React-RCTAnimation (from `../../Libraries/NativeAnimation`)
   - React-RCTAppDelegate (from `../../Libraries/AppDelegate`)
   - React-RCTBlob (from `../../Libraries/Blob`)
+  - React-RCTFabric (from `../../React`)
   - React-RCTImage (from `../../Libraries/Image`)
   - React-RCTLinking (from `../../Libraries/LinkingIOS`)
   - React-RCTNetwork (from `../../Libraries/Network`)
@@ -518,6 +762,7 @@
   - React-RCTTest (from `./RCTTest`)
   - React-RCTText (from `../../Libraries/Text`)
   - React-RCTVibration (from `../../Libraries/Vibration`)
+  - React-rncore (from `../../ReactCommon`)
   - React-runtimeexecutor (from `../../ReactCommon/runtimeexecutor`)
   - ReactCommon/turbomodule/core (from `../../ReactCommon`)
   - ReactCommon/turbomodule/samples (from `../../ReactCommon`)
@@ -541,6 +786,10 @@
     :path: "../../React/FBReactNativeSpec"
   glog:
     :podspec: "../../third-party-podspecs/glog.podspec"
+  MyNativeView:
+    :path: NativeComponentExample
+  NativeCxxModuleExample:
+    :path: NativeCxxModuleExample
   RCT-Folly:
     :podspec: "../../third-party-podspecs/RCT-Folly.podspec"
   RCTRequired:
@@ -559,6 +808,10 @@
     :path: "../../React/CoreModules"
   React-cxxreact:
     :path: "../../ReactCommon/cxxreact"
+  React-Fabric:
+    :path: "../../ReactCommon"
+  React-graphics:
+    :path: "../../ReactCommon/react/renderer/graphics"
   React-jsc:
     :path: "../../ReactCommon/jsc"
   React-jsi:
@@ -579,6 +832,8 @@
     :path: "../../Libraries/AppDelegate"
   React-RCTBlob:
     :path: "../../Libraries/Blob"
+  React-RCTFabric:
+    :path: "../../React"
   React-RCTImage:
     :path: "../../Libraries/Image"
   React-RCTLinking:
@@ -595,6 +850,8 @@
     :path: "../../Libraries/Text"
   React-RCTVibration:
     :path: "../../Libraries/Vibration"
+  React-rncore:
+    :path: "../../ReactCommon"
   React-runtimeexecutor:
     :path: "../../ReactCommon/runtimeexecutor"
   ReactCommon:
@@ -605,105 +862,52 @@
     :path: "../../ReactCommon/yoga"
 
 SPEC CHECKSUMS:
-<<<<<<< HEAD
   boost: 8fa3cd00fa17ef6c3221e5fd283fa93e81d23017
   DoubleConversion: acaf5db79676d2e9119015819153f0f99191de12
-  FBLazyVector: 519bb7a175a0c61ba6e7a5132dcd5d207b96fcf8
-  FBReactNativeSpec: 1c30595c08a5fcd9226066324f0bf1c410813de3
+  FBLazyVector: 7bc434a5b1c234068b00c71bbbecf5f3dd3a2975
+  FBReactNativeSpec: 15f3f3d494a562da438c4e02e8ed26e42371e6af
   fmt: ff9d55029c625d3757ed641535fd4a75fedc7ce9
   glog: 6df0a3d6e2750a50609471fd1a01fd2948d405b5
+  MyNativeView: 66041ee2936e2904206bcf80728f5ac404ec2e75
+  NativeCxxModuleExample: fa8706a3ef440d820904facdd3a4df4c53b51c26
   OCMock: 9491e4bec59e0b267d52a9184ff5605995e74be8
   RCT-Folly: bf7b4921a91932051ebf1c5c2d297154b1fa3c8c
-  RCTRequired: ab9ea423d75012604d222e65b9f98339a220a9f5
-  RCTTypeSafety: 36f0a78ac1d098c55db969164321a5d683142c94
-  React: 423cab96277544c8abb8c482d95f5ed78283c9d3
-  React-callinvoker: 39bdb1a17d9e8f7dfcaf6b6a147f7d7982877afa
-  React-Codegen: e60d0b9dffceed22f60cbbc186b65a7f4ef8457a
-  React-Core: 3ec3ce2441b04b94eddedaf8509a41c4b4fb2601
-  React-CoreModules: 93e872a3814e33bf69c5daa56a0079f24329a0c9
-  React-cxxreact: f8e3c3e4cf69c49f64362166921effdfe2e9b9fc
-  React-jsc: 779362fed86c5a78a63262d7e7aca1c8f197f441
-  React-jsi: 84ee21a425ef2f0a7eef4891b12a83e7126ddc5d
-  React-jsiexecutor: 252f2e74faf52eb2bb413c0c26e292d93ab37257
-  React-jsinspector: 60abb19f6994c7293da925592776823beee025c1
-  React-logger: 5a9037e72ef4b4692317246158a7f472241402a9
-  React-perflogger: 6fe7d05fbd53408d46b5fd6bc219e2f1756579c3
-  React-RCTActionSheet: b87853d6b4ca6be75dbe79154a36c8218f7ef60b
-  React-RCTAnimation: eca6e3aba20310ac02e99415558dffb6d145bfd7
-  React-RCTAppDelegate: 4b9478f174a31898e0f5c84ed7e7f95c58b195e4
-  React-RCTBlob: 1d3903eb7977aefaf25ce4fa1cfacc0044972fe6
-  React-RCTImage: cd377237102fad3c5a2a1c306eb729fadecad14c
-  React-RCTLinking: e69657bddb783ef3d0cfb2509d23cd26b2f0d4cf
-  React-RCTNetwork: 15076f21f9cb678d989592fb9507958e00227c88
-  React-RCTPushNotification: c5ae9a8700ccbd441b9e38d47bcc232d622e0f7d
-  React-RCTSettings: a641133d701c8aa5cf6dbc209c25a76e1dd36838
-  React-RCTTest: fb734f575cbd87a01912810ff6a7e94f451abfe9
-  React-RCTText: 6492f3b46ed8493db7ad36ca42d50e017d17db18
-  React-RCTVibration: 06ea534b78b1f59fc7562a1b94b23fa359286d66
-  React-runtimeexecutor: a7011235887d63ac207258e7f019955a028977e7
-  ReactCommon: 5ad12def9bcb9da1b2016f924f752eeccf7cb4ba
-  ScreenshotManager: e688dd0e3723eead7e15ffbf188956353819ab68
-=======
-  boost: 57d2868c099736d80fcd648bf211b4431e51a558
-  CocoaAsyncSocket: 065fd1e645c7abab64f7a6a2007a48038fdc6a99
-  DoubleConversion: 5189b271737e1565bdce30deb4a08d647e3f5f54
-  FBLazyVector: d68947eddece25638eb0f642d1b957c90388afd1
-  FBReactNativeSpec: dbfbd06ef9022b1a0198d14654ca3f4d8bbdea04
-  Flipper: 186214d97e5c24edd706f39faf933e5acaaa8644
-  Flipper-Boost-iOSX: fd1e2b8cbef7e662a122412d7ac5f5bea715403c
-  Flipper-DoubleConversion: 2dc99b02f658daf147069aad9dbd29d8feb06d30
-  Flipper-Fmt: 60cbdd92fc254826e61d669a5d87ef7015396a9b
-  Flipper-Folly: 584845625005ff068a6ebf41f857f468decd26b3
-  Flipper-Glog: 70c50ce58ddaf67dc35180db05f191692570f446
-  Flipper-PeerTalk: 116d8f857dc6ef55c7a5a75ea3ceaafe878aadc9
-  FlipperKit: b353b63cb4048a5747529412524407d6efa68336
-  fmt: ff9d55029c625d3757ed641535fd4a75fedc7ce9
-  glog: 04b94705f318337d7ead9e6d17c019bd9b1f6b1b
-  hermes-engine: c6856cfc0143b20743bc478ca77fc086d74b7bfe
-  libevent: 4049cae6c81cdb3654a443be001fb9bdceff7913
-  OpenSSL-Universal: ebc357f1e6bc71fa463ccb2fe676756aff50e88c
-  RCT-Folly: 424b8c9a7a0b9ab2886ffe9c3b041ef628fd4fb1
-  RCTRequired: 54a4f03dbbebb0cfdb4e2ba8d3b1d0b1258f8c08
-  RCTTypeSafety: a41e253b4ed644708899857d912b2f50c7b6214d
-  React: 2fc6c4c656cccd6753016528ad41199c16fd558e
-  React-callinvoker: a7d5e883a83bb9bd3985b08be832c5e76451d18f
-  React-Codegen: 4f1e911c128928e425e11698ad7859dfd0f92e20
-  React-Core: 279a6e5ee79e88faa99157169b560c49635973d7
-  React-CoreModules: d3ee40954b381edc514301341e8b895febfc1848
-  React-cxxreact: aff243750dad852080636e615d7ae5639381735b
-  React-Fabric: 62b9929a7345f941d8833630f37d9440b2dda438
-  React-graphics: cb8a85648695c60f33a00d732b985f734d1470d8
-  React-hermes: 7f0e87d44b1c7cfbdd11aa3c070d04435fe75d57
-  React-jsi: e4c75a1cf727c8761908ac2eeb1084e47ba88a26
-  React-jsiexecutor: 8361f78286021782d885e0888bb059a4045c59b9
-  React-jsinspector: 9b56a373a6797114e1d89a7dffa98ee98af67a8f
-  React-logger: 07c9b44040a6f948b8e2033207b23cb623f0b9b4
-  React-perflogger: b4b9fb2ddd856b78003708ab3cf66ce03e6bc7c4
-  React-RCTActionSheet: 1b1501ef80928be10702cd0ce09120358094cd82
-  React-RCTAnimation: 6741f7be3e269e057c1426074cc70f34b56e114b
-  React-RCTAppDelegate: 0b3b2c1e02c02f952f5033535ddb23d690e3b890
-  React-RCTBlob: fd1ee93e48aa67b0183346a59754375de93de63d
-  React-RCTFabric: db1d7fe55db4811b63ae4060078e7048ebb4a918
-  React-RCTImage: 055685a12c88939437f6520d9e7c120cd666cbf1
-  React-RCTLinking: b149b3ff1f96fa93fc445230b9c171adb0e5572c
-  React-RCTNetwork: 21abb4231182651f48b7035beaa011b1ab7ae8f4
-  React-RCTPushNotification: f3af966de34c1fe2df8860625d225fb2f581d15e
-  React-RCTSettings: 64b6acabfddf7f96796229b101bd91f46d14391b
-  React-RCTTest: 81ebfa8c2e1b0b482effe12485e6486dc0ff70d7
-  React-RCTText: 4e5ae05b778a0ed2b22b012af025da5e1a1c4e54
-  React-RCTVibration: ecfd04c1886a9c9a4e31a466c0fbcf6b36e92fde
-  React-rncore: 1235cadc4feaa607c9af12ca157b8ae991ade3a5
-  React-runtimeexecutor: c7b2cd6babf6cc50340398bfbb7a9da13c93093f
-  ReactCommon: fdc30b91d89bfd2ed919c2cbccb460435f1f43f4
-  ScreenshotManager: 37152a3841a53f2de5c0013c58835b8738894553
->>>>>>> e42dd159
+  RCTRequired: c62e93cd4422469d5aa3be64b22de1a54ed9ebef
+  RCTTypeSafety: 8c7f3f90035f99e77d41f1c39e8400188899f362
+  React: bd34c5cc589abea76016eb8cbada8d069f65e3b3
+  React-callinvoker: 0fcabe07a681590852471651917cecdb1d43d6e4
+  React-Codegen: 4e9835581617ca6ae16b4bed30012dd108d5e881
+  React-Core: 20c789b1afb7f08fbfc983b2f8a259660ed24e27
+  React-CoreModules: 08ed9b7a10d34c92aa6c34f0c5fbf6a7d271f7c6
+  React-cxxreact: 061d8abb20de07c6af4cb1ac6d5ce8abcbb92315
+  React-Fabric: 840caa262d4aedc3ae7b56b0ae5b7d72fdf18e36
+  React-graphics: 061d6a7d429094a14769b9de8e7ff3cd6b18535a
+  React-jsc: 03f622e862c44cfa6851a961a0884c8ffe32c513
+  React-jsi: f844fa1c3008fa62a62df1a161b7cbbcc28db2f0
+  React-jsiexecutor: 70e0858ae23bdccd5e0373bb116969f23ea8cf09
+  React-jsinspector: cbd1d60bc6ae8b09ef20316dc1087ca117dad429
+  React-logger: 0bdee32e46b99983383c6a0bde223106d05ee652
+  React-perflogger: b1adbbf0ce434a5393e4d1ff19ec1ae81dbbc992
+  React-RCTActionSheet: 9d8b6deeff4ec05b0aeed1a8dc9dd398234fa990
+  React-RCTAnimation: 2bd5c602a8f5b0b1c9324c4ca6e55c78c67131ea
+  React-RCTAppDelegate: 37b825652f50cb78110be8fce08125379531b394
+  React-RCTBlob: 2cec6fa19b4601cda5fce9f626d220c230fe6d60
+  React-RCTFabric: 540e1498a17f7c7be1e9d8bfadd746f798c9817a
+  React-RCTImage: f4758da8ba4e63dc2b142490340d302e3c5c6554
+  React-RCTLinking: 9bf823db6f6fc14441466fcb36d78ce945f03138
+  React-RCTNetwork: 425402c5eecad7c15483f8871ba69c5d5b95d6ed
+  React-RCTPushNotification: b620064c37035a6b4e69d98804cb59105545fd8b
+  React-RCTSettings: 4b074ca49a556eaa6e29e5c39f896319ce63571d
+  React-RCTTest: 192cd127c3cdaa5dba610cd945bdd3a963335287
+  React-RCTText: 6dc5ffa562b164ddddc25a42666a21d536ebbf53
+  React-RCTVibration: 42b298c3709a014293e40aa23b0fb57d72f11919
+  React-rncore: 3a6d1c3519d3b025d227d60c698b725e87215018
+  React-runtimeexecutor: d9075ab70b30d77c2154554d3f7324d807fd888c
+  ReactCommon: b7d8d5eb8a18545baec275b0d5c9cff6fa8300e6
+  ScreenshotManager: 2f2c4a3a36dca2f1d8c3a313608b2423d33fd504
   SocketRocket: fccef3f9c5cedea1353a9ef6ada904fde10d6608
-  Yoga: 74299ded4b594eff21062b85cc437d85b4a324ab
+  Yoga: 0561348083b1d92c1e4bff14609974ce4ff7292e
 
-<<<<<<< HEAD
-PODFILE CHECKSUM: af970e71231450a2c7904bcd9e9e774b46488574
-=======
-PODFILE CHECKSUM: 920fb3b0e3c9dbdf8d86707f80cf0e7f2dc85c70
->>>>>>> e42dd159
+PODFILE CHECKSUM: 1550dc44fdfcc3e925401addfbd623b2e2e94c04
 
-COCOAPODS: 1.12.1+COCOAPODS: 1.11.3