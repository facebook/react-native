PODS:
  - boost (1.84.0)
  - DoubleConversion (1.1.6)
  - FBLazyVector (0.76.3)
  - fmt (9.1.0)
  - glog (0.3.5)
<<<<<<< HEAD
  - MyNativeView (0.76.1):
=======
  - hermes-engine (0.76.3):
    - hermes-engine/Pre-built (= 0.76.3)
  - hermes-engine/Pre-built (0.76.3)
  - MyNativeView (0.76.3):
>>>>>>> 2d337efc
    - DoubleConversion
    - glog
    - RCT-Folly (= 2024.01.01.00)
    - RCTRequired
    - RCTTypeSafety
    - React-Core
    - React-debug
    - React-Fabric
    - React-featureflags
    - React-graphics
    - React-ImageManager
    - React-jsi
    - React-NativeModulesApple
    - React-RCTFabric
    - React-rendererdebug
    - React-utils
    - ReactCodegen
    - ReactCommon/turbomodule/bridging
    - ReactCommon/turbomodule/core
    - Yoga
<<<<<<< HEAD
  - NativeCxxModuleExample (0.76.1):
=======
  - NativeCxxModuleExample (0.76.3):
>>>>>>> 2d337efc
    - DoubleConversion
    - glog
    - RCT-Folly (= 2024.01.01.00)
    - RCTRequired
    - RCTTypeSafety
    - React-Core
    - React-debug
    - React-Fabric
    - React-featureflags
    - React-graphics
    - React-ImageManager
    - React-jsi
    - React-NativeModulesApple
    - React-RCTFabric
    - React-rendererdebug
    - React-utils
    - ReactCodegen
    - ReactCommon/turbomodule/bridging
    - ReactCommon/turbomodule/core
    - Yoga
  - OCMock (3.9.4)
<<<<<<< HEAD
  - OSSLibraryExample (0.76.1):
=======
  - OSSLibraryExample (0.76.3):
>>>>>>> 2d337efc
    - DoubleConversion
    - glog
    - RCT-Folly (= 2024.01.01.00)
    - RCTRequired
    - RCTTypeSafety
    - React-Core
    - React-debug
    - React-Fabric
    - React-featureflags
    - React-graphics
    - React-ImageManager
    - React-jsi
    - React-NativeModulesApple
    - React-RCTFabric
    - React-rendererdebug
    - React-utils
    - ReactCodegen
    - ReactCommon/turbomodule/bridging
    - ReactCommon/turbomodule/core
    - Yoga
  - RCT-Folly (2024.01.01.00):
    - boost
    - DoubleConversion
    - fmt (= 9.1.0)
    - glog
    - RCT-Folly/Default (= 2024.01.01.00)
  - RCT-Folly/Default (2024.01.01.00):
    - boost
    - DoubleConversion
    - fmt (= 9.1.0)
    - glog
  - RCT-Folly/Fabric (2024.01.01.00):
    - boost
    - DoubleConversion
    - fmt (= 9.1.0)
    - glog
  - RCTDeprecation (0.76.3)
  - RCTRequired (0.76.3)
  - RCTTypeSafety (0.76.3):
    - FBLazyVector (= 0.76.3)
    - RCTRequired (= 0.76.3)
    - React-Core (= 0.76.3)
  - React (0.76.3):
    - React-Core (= 0.76.3)
    - React-Core/DevSupport (= 0.76.3)
    - React-Core/RCTWebSocket (= 0.76.3)
    - React-RCTActionSheet (= 0.76.3)
    - React-RCTAnimation (= 0.76.3)
    - React-RCTBlob (= 0.76.3)
    - React-RCTImage (= 0.76.3)
    - React-RCTLinking (= 0.76.3)
    - React-RCTNetwork (= 0.76.3)
    - React-RCTSettings (= 0.76.3)
    - React-RCTText (= 0.76.3)
    - React-RCTVibration (= 0.76.3)
  - React-callinvoker (0.76.3)
  - React-Core (0.76.3):
    - glog
    - RCT-Folly (= 2024.01.01.00)
    - RCTDeprecation
    - React-Core/Default (= 0.76.3)
    - React-cxxreact
    - React-featureflags
    - React-jsc
    - React-jsi
    - React-jsiexecutor
    - React-jsinspector
    - React-perflogger
    - React-runtimescheduler
    - React-utils
    - SocketRocket (= 0.7.1)
    - Yoga
  - React-Core/CoreModulesHeaders (0.76.3):
    - glog
    - RCT-Folly (= 2024.01.01.00)
    - RCTDeprecation
    - React-Core/Default
    - React-cxxreact
    - React-featureflags
    - React-jsc
    - React-jsi
    - React-jsiexecutor
    - React-jsinspector
    - React-perflogger
    - React-runtimescheduler
    - React-utils
    - SocketRocket (= 0.7.1)
    - Yoga
  - React-Core/Default (0.76.3):
    - glog
    - RCT-Folly (= 2024.01.01.00)
    - RCTDeprecation
    - React-cxxreact
    - React-featureflags
    - React-jsc
    - React-jsi
    - React-jsiexecutor
    - React-jsinspector
    - React-perflogger
    - React-runtimescheduler
    - React-utils
    - SocketRocket (= 0.7.1)
    - Yoga
  - React-Core/DevSupport (0.76.3):
    - glog
    - RCT-Folly (= 2024.01.01.00)
    - RCTDeprecation
    - React-Core/Default (= 0.76.3)
    - React-Core/RCTWebSocket (= 0.76.3)
    - React-cxxreact
    - React-featureflags
    - React-jsc
    - React-jsi
    - React-jsiexecutor
    - React-jsinspector
    - React-perflogger
    - React-runtimescheduler
    - React-utils
    - SocketRocket (= 0.7.1)
    - Yoga
  - React-Core/RCTActionSheetHeaders (0.76.3):
    - glog
    - RCT-Folly (= 2024.01.01.00)
    - RCTDeprecation
    - React-Core/Default
    - React-cxxreact
    - React-featureflags
    - React-jsc
    - React-jsi
    - React-jsiexecutor
    - React-jsinspector
    - React-perflogger
    - React-runtimescheduler
    - React-utils
    - SocketRocket (= 0.7.1)
    - Yoga
  - React-Core/RCTAnimationHeaders (0.76.3):
    - glog
    - RCT-Folly (= 2024.01.01.00)
    - RCTDeprecation
    - React-Core/Default
    - React-cxxreact
    - React-featureflags
    - React-jsc
    - React-jsi
    - React-jsiexecutor
    - React-jsinspector
    - React-perflogger
    - React-runtimescheduler
    - React-utils
    - SocketRocket (= 0.7.1)
    - Yoga
  - React-Core/RCTBlobHeaders (0.76.3):
    - glog
    - RCT-Folly (= 2024.01.01.00)
    - RCTDeprecation
    - React-Core/Default
    - React-cxxreact
    - React-featureflags
    - React-jsc
    - React-jsi
    - React-jsiexecutor
    - React-jsinspector
    - React-perflogger
    - React-runtimescheduler
    - React-utils
    - SocketRocket (= 0.7.1)
    - Yoga
  - React-Core/RCTImageHeaders (0.76.3):
    - glog
    - RCT-Folly (= 2024.01.01.00)
    - RCTDeprecation
    - React-Core/Default
    - React-cxxreact
    - React-featureflags
    - React-jsc
    - React-jsi
    - React-jsiexecutor
    - React-jsinspector
    - React-perflogger
    - React-runtimescheduler
    - React-utils
    - SocketRocket (= 0.7.1)
    - Yoga
  - React-Core/RCTLinkingHeaders (0.76.3):
    - glog
    - RCT-Folly (= 2024.01.01.00)
    - RCTDeprecation
    - React-Core/Default
    - React-cxxreact
    - React-featureflags
    - React-jsc
    - React-jsi
    - React-jsiexecutor
    - React-jsinspector
    - React-perflogger
    - React-runtimescheduler
    - React-utils
    - SocketRocket (= 0.7.1)
    - Yoga
  - React-Core/RCTNetworkHeaders (0.76.3):
    - glog
    - RCT-Folly (= 2024.01.01.00)
    - RCTDeprecation
    - React-Core/Default
    - React-cxxreact
    - React-featureflags
    - React-jsc
    - React-jsi
    - React-jsiexecutor
    - React-jsinspector
    - React-perflogger
    - React-runtimescheduler
    - React-utils
    - SocketRocket (= 0.7.1)
    - Yoga
  - React-Core/RCTPushNotificationHeaders (0.76.3):
    - glog
    - RCT-Folly (= 2024.01.01.00)
    - RCTDeprecation
    - React-Core/Default
    - React-cxxreact
    - React-featureflags
    - React-jsc
    - React-jsi
    - React-jsiexecutor
    - React-jsinspector
    - React-perflogger
    - React-runtimescheduler
    - React-utils
    - SocketRocket (= 0.7.1)
    - Yoga
  - React-Core/RCTSettingsHeaders (0.76.3):
    - glog
    - RCT-Folly (= 2024.01.01.00)
    - RCTDeprecation
    - React-Core/Default
    - React-cxxreact
    - React-featureflags
    - React-jsc
    - React-jsi
    - React-jsiexecutor
    - React-jsinspector
    - React-perflogger
    - React-runtimescheduler
    - React-utils
    - SocketRocket (= 0.7.1)
    - Yoga
  - React-Core/RCTTextHeaders (0.76.3):
    - glog
    - RCT-Folly (= 2024.01.01.00)
    - RCTDeprecation
    - React-Core/Default
    - React-cxxreact
    - React-featureflags
    - React-jsc
    - React-jsi
    - React-jsiexecutor
    - React-jsinspector
    - React-perflogger
    - React-runtimescheduler
    - React-utils
    - SocketRocket (= 0.7.1)
    - Yoga
  - React-Core/RCTVibrationHeaders (0.76.3):
    - glog
    - RCT-Folly (= 2024.01.01.00)
    - RCTDeprecation
    - React-Core/Default
    - React-cxxreact
    - React-featureflags
    - React-jsc
    - React-jsi
    - React-jsiexecutor
    - React-jsinspector
    - React-perflogger
    - React-runtimescheduler
    - React-utils
    - SocketRocket (= 0.7.1)
    - Yoga
  - React-Core/RCTWebSocket (0.76.3):
    - glog
    - RCT-Folly (= 2024.01.01.00)
    - RCTDeprecation
    - React-Core/Default (= 0.76.3)
    - React-cxxreact
    - React-featureflags
    - React-jsc
    - React-jsi
    - React-jsiexecutor
    - React-jsinspector
    - React-perflogger
    - React-runtimescheduler
    - React-utils
    - SocketRocket (= 0.7.1)
    - Yoga
  - React-CoreModules (0.76.3):
    - DoubleConversion
    - fmt (= 9.1.0)
    - RCT-Folly (= 2024.01.01.00)
    - RCTTypeSafety (= 0.76.3)
    - React-Core/CoreModulesHeaders (= 0.76.3)
    - React-jsi (= 0.76.3)
    - React-jsinspector
    - React-NativeModulesApple
    - React-RCTBlob
    - React-RCTImage (= 0.76.3)
    - ReactCodegen
    - ReactCommon
    - SocketRocket (= 0.7.1)
  - React-cxxreact (0.76.3):
    - boost
    - DoubleConversion
    - fmt (= 9.1.0)
    - glog
    - RCT-Folly (= 2024.01.01.00)
    - React-callinvoker (= 0.76.3)
    - React-debug (= 0.76.3)
    - React-jsi (= 0.76.3)
    - React-jsinspector
    - React-logger (= 0.76.3)
    - React-perflogger (= 0.76.3)
    - React-runtimeexecutor (= 0.76.3)
    - React-timing (= 0.76.3)
  - React-debug (0.76.3)
  - React-defaultsnativemodule (0.76.3):
    - DoubleConversion
    - glog
    - RCT-Folly (= 2024.01.01.00)
    - RCTRequired
    - RCTTypeSafety
    - React-Core
    - React-debug
    - React-domnativemodule
    - React-Fabric
    - React-featureflags
    - React-featureflagsnativemodule
    - React-graphics
    - React-idlecallbacksnativemodule
    - React-ImageManager
    - React-jsi
    - React-microtasksnativemodule
    - React-NativeModulesApple
    - React-RCTFabric
    - React-rendererdebug
    - React-utils
    - ReactCodegen
    - ReactCommon/turbomodule/bridging
    - ReactCommon/turbomodule/core
    - Yoga
  - React-domnativemodule (0.76.3):
    - DoubleConversion
    - glog
    - RCT-Folly (= 2024.01.01.00)
    - RCTRequired
    - RCTTypeSafety
    - React-Core
    - React-debug
    - React-Fabric
    - React-FabricComponents
    - React-featureflags
    - React-graphics
    - React-ImageManager
    - React-jsi
    - React-NativeModulesApple
    - React-RCTFabric
    - React-rendererdebug
    - React-utils
    - ReactCodegen
    - ReactCommon/turbomodule/bridging
    - ReactCommon/turbomodule/core
    - Yoga
  - React-Fabric (0.76.3):
    - DoubleConversion
    - fmt (= 9.1.0)
    - glog
    - RCT-Folly/Fabric (= 2024.01.01.00)
    - RCTRequired
    - RCTTypeSafety
    - React-Core
    - React-cxxreact
    - React-debug
    - React-Fabric/animations (= 0.76.3)
    - React-Fabric/attributedstring (= 0.76.3)
    - React-Fabric/componentregistry (= 0.76.3)
    - React-Fabric/componentregistrynative (= 0.76.3)
    - React-Fabric/components (= 0.76.3)
    - React-Fabric/core (= 0.76.3)
    - React-Fabric/dom (= 0.76.3)
    - React-Fabric/imagemanager (= 0.76.3)
    - React-Fabric/leakchecker (= 0.76.3)
    - React-Fabric/mounting (= 0.76.3)
    - React-Fabric/observers (= 0.76.3)
    - React-Fabric/scheduler (= 0.76.3)
    - React-Fabric/telemetry (= 0.76.3)
    - React-Fabric/templateprocessor (= 0.76.3)
    - React-Fabric/uimanager (= 0.76.3)
    - React-featureflags
    - React-graphics
    - React-jsc
    - React-jsi
    - React-jsiexecutor
    - React-logger
    - React-rendererdebug
    - React-runtimescheduler
    - React-utils
    - ReactCommon/turbomodule/core
  - React-Fabric/animations (0.76.3):
    - DoubleConversion
    - fmt (= 9.1.0)
    - glog
    - RCT-Folly/Fabric (= 2024.01.01.00)
    - RCTRequired
    - RCTTypeSafety
    - React-Core
    - React-cxxreact
    - React-debug
    - React-featureflags
    - React-graphics
    - React-jsc
    - React-jsi
    - React-jsiexecutor
    - React-logger
    - React-rendererdebug
    - React-runtimescheduler
    - React-utils
    - ReactCommon/turbomodule/core
  - React-Fabric/attributedstring (0.76.3):
    - DoubleConversion
    - fmt (= 9.1.0)
    - glog
    - RCT-Folly/Fabric (= 2024.01.01.00)
    - RCTRequired
    - RCTTypeSafety
    - React-Core
    - React-cxxreact
    - React-debug
    - React-featureflags
    - React-graphics
    - React-jsc
    - React-jsi
    - React-jsiexecutor
    - React-logger
    - React-rendererdebug
    - React-runtimescheduler
    - React-utils
    - ReactCommon/turbomodule/core
  - React-Fabric/componentregistry (0.76.3):
    - DoubleConversion
    - fmt (= 9.1.0)
    - glog
    - RCT-Folly/Fabric (= 2024.01.01.00)
    - RCTRequired
    - RCTTypeSafety
    - React-Core
    - React-cxxreact
    - React-debug
    - React-featureflags
    - React-graphics
    - React-jsc
    - React-jsi
    - React-jsiexecutor
    - React-logger
    - React-rendererdebug
    - React-runtimescheduler
    - React-utils
    - ReactCommon/turbomodule/core
  - React-Fabric/componentregistrynative (0.76.3):
    - DoubleConversion
    - fmt (= 9.1.0)
    - glog
    - RCT-Folly/Fabric (= 2024.01.01.00)
    - RCTRequired
    - RCTTypeSafety
    - React-Core
    - React-cxxreact
    - React-debug
    - React-featureflags
    - React-graphics
    - React-jsc
    - React-jsi
    - React-jsiexecutor
    - React-logger
    - React-rendererdebug
    - React-runtimescheduler
    - React-utils
    - ReactCommon/turbomodule/core
  - React-Fabric/components (0.76.3):
    - DoubleConversion
    - fmt (= 9.1.0)
    - glog
    - RCT-Folly/Fabric (= 2024.01.01.00)
    - RCTRequired
    - RCTTypeSafety
    - React-Core
    - React-cxxreact
    - React-debug
    - React-Fabric/components/legacyviewmanagerinterop (= 0.76.3)
    - React-Fabric/components/root (= 0.76.3)
    - React-Fabric/components/view (= 0.76.3)
    - React-featureflags
    - React-graphics
    - React-jsc
    - React-jsi
    - React-jsiexecutor
    - React-logger
    - React-rendererdebug
    - React-runtimescheduler
    - React-utils
    - ReactCommon/turbomodule/core
  - React-Fabric/components/legacyviewmanagerinterop (0.76.3):
    - DoubleConversion
    - fmt (= 9.1.0)
    - glog
    - RCT-Folly/Fabric (= 2024.01.01.00)
    - RCTRequired
    - RCTTypeSafety
    - React-Core
    - React-cxxreact
    - React-debug
    - React-featureflags
    - React-graphics
    - React-jsc
    - React-jsi
    - React-jsiexecutor
    - React-logger
    - React-rendererdebug
    - React-runtimescheduler
    - React-utils
    - ReactCommon/turbomodule/core
  - React-Fabric/components/root (0.76.3):
    - DoubleConversion
    - fmt (= 9.1.0)
    - glog
    - RCT-Folly/Fabric (= 2024.01.01.00)
    - RCTRequired
    - RCTTypeSafety
    - React-Core
    - React-cxxreact
    - React-debug
    - React-featureflags
    - React-graphics
    - React-jsc
    - React-jsi
    - React-jsiexecutor
    - React-logger
    - React-rendererdebug
    - React-runtimescheduler
    - React-utils
    - ReactCommon/turbomodule/core
  - React-Fabric/components/view (0.76.3):
    - DoubleConversion
    - fmt (= 9.1.0)
    - glog
    - RCT-Folly/Fabric (= 2024.01.01.00)
    - RCTRequired
    - RCTTypeSafety
    - React-Core
    - React-cxxreact
    - React-debug
    - React-featureflags
    - React-graphics
    - React-jsc
    - React-jsi
    - React-jsiexecutor
    - React-logger
    - React-rendererdebug
    - React-runtimescheduler
    - React-utils
    - ReactCommon/turbomodule/core
    - Yoga
  - React-Fabric/core (0.76.3):
    - DoubleConversion
    - fmt (= 9.1.0)
    - glog
    - RCT-Folly/Fabric (= 2024.01.01.00)
    - RCTRequired
    - RCTTypeSafety
    - React-Core
    - React-cxxreact
    - React-debug
    - React-featureflags
    - React-graphics
    - React-jsc
    - React-jsi
    - React-jsiexecutor
    - React-logger
    - React-rendererdebug
    - React-runtimescheduler
    - React-utils
    - ReactCommon/turbomodule/core
  - React-Fabric/dom (0.76.3):
    - DoubleConversion
    - fmt (= 9.1.0)
    - glog
    - RCT-Folly/Fabric (= 2024.01.01.00)
    - RCTRequired
    - RCTTypeSafety
    - React-Core
    - React-cxxreact
    - React-debug
    - React-featureflags
    - React-graphics
    - React-jsc
    - React-jsi
    - React-jsiexecutor
    - React-logger
    - React-rendererdebug
    - React-runtimescheduler
    - React-utils
    - ReactCommon/turbomodule/core
  - React-Fabric/imagemanager (0.76.3):
    - DoubleConversion
    - fmt (= 9.1.0)
    - glog
    - RCT-Folly/Fabric (= 2024.01.01.00)
    - RCTRequired
    - RCTTypeSafety
    - React-Core
    - React-cxxreact
    - React-debug
    - React-featureflags
    - React-graphics
    - React-jsc
    - React-jsi
    - React-jsiexecutor
    - React-logger
    - React-rendererdebug
    - React-runtimescheduler
    - React-utils
    - ReactCommon/turbomodule/core
  - React-Fabric/leakchecker (0.76.3):
    - DoubleConversion
    - fmt (= 9.1.0)
    - glog
    - RCT-Folly/Fabric (= 2024.01.01.00)
    - RCTRequired
    - RCTTypeSafety
    - React-Core
    - React-cxxreact
    - React-debug
    - React-featureflags
    - React-graphics
    - React-jsc
    - React-jsi
    - React-jsiexecutor
    - React-logger
    - React-rendererdebug
    - React-runtimescheduler
    - React-utils
    - ReactCommon/turbomodule/core
  - React-Fabric/mounting (0.76.3):
    - DoubleConversion
    - fmt (= 9.1.0)
    - glog
    - RCT-Folly/Fabric (= 2024.01.01.00)
    - RCTRequired
    - RCTTypeSafety
    - React-Core
    - React-cxxreact
    - React-debug
    - React-featureflags
    - React-graphics
    - React-jsc
    - React-jsi
    - React-jsiexecutor
    - React-logger
    - React-rendererdebug
    - React-runtimescheduler
    - React-utils
    - ReactCommon/turbomodule/core
  - React-Fabric/observers (0.76.3):
    - DoubleConversion
    - fmt (= 9.1.0)
    - glog
    - RCT-Folly/Fabric (= 2024.01.01.00)
    - RCTRequired
    - RCTTypeSafety
    - React-Core
    - React-cxxreact
    - React-debug
    - React-Fabric/observers/events (= 0.76.3)
    - React-featureflags
    - React-graphics
    - React-jsc
    - React-jsi
    - React-jsiexecutor
    - React-logger
    - React-rendererdebug
    - React-runtimescheduler
    - React-utils
    - ReactCommon/turbomodule/core
  - React-Fabric/observers/events (0.76.3):
    - DoubleConversion
    - fmt (= 9.1.0)
    - glog
    - RCT-Folly/Fabric (= 2024.01.01.00)
    - RCTRequired
    - RCTTypeSafety
    - React-Core
    - React-cxxreact
    - React-debug
    - React-featureflags
    - React-graphics
    - React-jsc
    - React-jsi
    - React-jsiexecutor
    - React-logger
    - React-rendererdebug
    - React-runtimescheduler
    - React-utils
    - ReactCommon/turbomodule/core
  - React-Fabric/scheduler (0.76.3):
    - DoubleConversion
    - fmt (= 9.1.0)
    - glog
    - RCT-Folly/Fabric (= 2024.01.01.00)
    - RCTRequired
    - RCTTypeSafety
    - React-Core
    - React-cxxreact
    - React-debug
    - React-Fabric/observers/events
    - React-featureflags
    - React-graphics
    - React-jsc
    - React-jsi
    - React-jsiexecutor
    - React-logger
    - React-performancetimeline
    - React-rendererdebug
    - React-runtimescheduler
    - React-utils
    - ReactCommon/turbomodule/core
  - React-Fabric/telemetry (0.76.3):
    - DoubleConversion
    - fmt (= 9.1.0)
    - glog
    - RCT-Folly/Fabric (= 2024.01.01.00)
    - RCTRequired
    - RCTTypeSafety
    - React-Core
    - React-cxxreact
    - React-debug
    - React-featureflags
    - React-graphics
    - React-jsc
    - React-jsi
    - React-jsiexecutor
    - React-logger
    - React-rendererdebug
    - React-runtimescheduler
    - React-utils
    - ReactCommon/turbomodule/core
  - React-Fabric/templateprocessor (0.76.3):
    - DoubleConversion
    - fmt (= 9.1.0)
    - glog
    - RCT-Folly/Fabric (= 2024.01.01.00)
    - RCTRequired
    - RCTTypeSafety
    - React-Core
    - React-cxxreact
    - React-debug
    - React-featureflags
    - React-graphics
    - React-jsc
    - React-jsi
    - React-jsiexecutor
    - React-logger
    - React-rendererdebug
    - React-runtimescheduler
    - React-utils
    - ReactCommon/turbomodule/core
  - React-Fabric/uimanager (0.76.3):
    - DoubleConversion
    - fmt (= 9.1.0)
    - glog
    - RCT-Folly/Fabric (= 2024.01.01.00)
    - RCTRequired
    - RCTTypeSafety
    - React-Core
    - React-cxxreact
    - React-debug
    - React-Fabric/uimanager/consistency (= 0.76.3)
    - React-featureflags
    - React-graphics
    - React-jsc
    - React-jsi
    - React-jsiexecutor
    - React-logger
    - React-rendererconsistency
    - React-rendererdebug
    - React-runtimescheduler
    - React-utils
    - ReactCommon/turbomodule/core
  - React-Fabric/uimanager/consistency (0.76.3):
    - DoubleConversion
    - fmt (= 9.1.0)
    - glog
    - RCT-Folly/Fabric (= 2024.01.01.00)
    - RCTRequired
    - RCTTypeSafety
    - React-Core
    - React-cxxreact
    - React-debug
    - React-featureflags
    - React-graphics
    - React-jsc
    - React-jsi
    - React-jsiexecutor
    - React-logger
    - React-rendererconsistency
    - React-rendererdebug
    - React-runtimescheduler
    - React-utils
    - ReactCommon/turbomodule/core
  - React-FabricComponents (0.76.3):
    - DoubleConversion
    - fmt (= 9.1.0)
    - glog
    - RCT-Folly/Fabric (= 2024.01.01.00)
    - RCTRequired
    - RCTTypeSafety
    - React-Core
    - React-cxxreact
    - React-debug
    - React-Fabric
    - React-FabricComponents/components (= 0.76.3)
    - React-FabricComponents/textlayoutmanager (= 0.76.3)
    - React-featureflags
    - React-graphics
    - React-jsc
    - React-jsi
    - React-jsiexecutor
    - React-logger
    - React-rendererdebug
    - React-runtimescheduler
    - React-utils
    - ReactCodegen
    - ReactCommon/turbomodule/core
    - Yoga
  - React-FabricComponents/components (0.76.3):
    - DoubleConversion
    - fmt (= 9.1.0)
    - glog
    - RCT-Folly/Fabric (= 2024.01.01.00)
    - RCTRequired
    - RCTTypeSafety
    - React-Core
    - React-cxxreact
    - React-debug
    - React-Fabric
    - React-FabricComponents/components/inputaccessory (= 0.76.3)
    - React-FabricComponents/components/iostextinput (= 0.76.3)
    - React-FabricComponents/components/modal (= 0.76.3)
    - React-FabricComponents/components/rncore (= 0.76.3)
    - React-FabricComponents/components/safeareaview (= 0.76.3)
    - React-FabricComponents/components/scrollview (= 0.76.3)
    - React-FabricComponents/components/text (= 0.76.3)
    - React-FabricComponents/components/textinput (= 0.76.3)
    - React-FabricComponents/components/unimplementedview (= 0.76.3)
    - React-featureflags
    - React-graphics
    - React-jsc
    - React-jsi
    - React-jsiexecutor
    - React-logger
    - React-rendererdebug
    - React-runtimescheduler
    - React-utils
    - ReactCodegen
    - ReactCommon/turbomodule/core
    - Yoga
  - React-FabricComponents/components/inputaccessory (0.76.3):
    - DoubleConversion
    - fmt (= 9.1.0)
    - glog
    - RCT-Folly/Fabric (= 2024.01.01.00)
    - RCTRequired
    - RCTTypeSafety
    - React-Core
    - React-cxxreact
    - React-debug
    - React-Fabric
    - React-featureflags
    - React-graphics
    - React-jsc
    - React-jsi
    - React-jsiexecutor
    - React-logger
    - React-rendererdebug
    - React-runtimescheduler
    - React-utils
    - ReactCodegen
    - ReactCommon/turbomodule/core
    - Yoga
  - React-FabricComponents/components/iostextinput (0.76.3):
    - DoubleConversion
    - fmt (= 9.1.0)
    - glog
    - RCT-Folly/Fabric (= 2024.01.01.00)
    - RCTRequired
    - RCTTypeSafety
    - React-Core
    - React-cxxreact
    - React-debug
    - React-Fabric
    - React-featureflags
    - React-graphics
    - React-jsc
    - React-jsi
    - React-jsiexecutor
    - React-logger
    - React-rendererdebug
    - React-runtimescheduler
    - React-utils
    - ReactCodegen
    - ReactCommon/turbomodule/core
    - Yoga
  - React-FabricComponents/components/modal (0.76.3):
    - DoubleConversion
    - fmt (= 9.1.0)
    - glog
    - RCT-Folly/Fabric (= 2024.01.01.00)
    - RCTRequired
    - RCTTypeSafety
    - React-Core
    - React-cxxreact
    - React-debug
    - React-Fabric
    - React-featureflags
    - React-graphics
    - React-jsc
    - React-jsi
    - React-jsiexecutor
    - React-logger
    - React-rendererdebug
    - React-runtimescheduler
    - React-utils
    - ReactCodegen
    - ReactCommon/turbomodule/core
    - Yoga
  - React-FabricComponents/components/rncore (0.76.3):
    - DoubleConversion
    - fmt (= 9.1.0)
    - glog
    - RCT-Folly/Fabric (= 2024.01.01.00)
    - RCTRequired
    - RCTTypeSafety
    - React-Core
    - React-cxxreact
    - React-debug
    - React-Fabric
    - React-featureflags
    - React-graphics
    - React-jsc
    - React-jsi
    - React-jsiexecutor
    - React-logger
    - React-rendererdebug
    - React-runtimescheduler
    - React-utils
    - ReactCodegen
    - ReactCommon/turbomodule/core
    - Yoga
  - React-FabricComponents/components/safeareaview (0.76.3):
    - DoubleConversion
    - fmt (= 9.1.0)
    - glog
    - RCT-Folly/Fabric (= 2024.01.01.00)
    - RCTRequired
    - RCTTypeSafety
    - React-Core
    - React-cxxreact
    - React-debug
    - React-Fabric
    - React-featureflags
    - React-graphics
    - React-jsc
    - React-jsi
    - React-jsiexecutor
    - React-logger
    - React-rendererdebug
    - React-runtimescheduler
    - React-utils
    - ReactCodegen
    - ReactCommon/turbomodule/core
    - Yoga
  - React-FabricComponents/components/scrollview (0.76.3):
    - DoubleConversion
    - fmt (= 9.1.0)
    - glog
    - RCT-Folly/Fabric (= 2024.01.01.00)
    - RCTRequired
    - RCTTypeSafety
    - React-Core
    - React-cxxreact
    - React-debug
    - React-Fabric
    - React-featureflags
    - React-graphics
    - React-jsc
    - React-jsi
    - React-jsiexecutor
    - React-logger
    - React-rendererdebug
    - React-runtimescheduler
    - React-utils
    - ReactCodegen
    - ReactCommon/turbomodule/core
    - Yoga
  - React-FabricComponents/components/text (0.76.3):
    - DoubleConversion
    - fmt (= 9.1.0)
    - glog
    - RCT-Folly/Fabric (= 2024.01.01.00)
    - RCTRequired
    - RCTTypeSafety
    - React-Core
    - React-cxxreact
    - React-debug
    - React-Fabric
    - React-featureflags
    - React-graphics
    - React-jsc
    - React-jsi
    - React-jsiexecutor
    - React-logger
    - React-rendererdebug
    - React-runtimescheduler
    - React-utils
    - ReactCodegen
    - ReactCommon/turbomodule/core
    - Yoga
  - React-FabricComponents/components/textinput (0.76.3):
    - DoubleConversion
    - fmt (= 9.1.0)
    - glog
    - RCT-Folly/Fabric (= 2024.01.01.00)
    - RCTRequired
    - RCTTypeSafety
    - React-Core
    - React-cxxreact
    - React-debug
    - React-Fabric
    - React-featureflags
    - React-graphics
    - React-jsc
    - React-jsi
    - React-jsiexecutor
    - React-logger
    - React-rendererdebug
    - React-runtimescheduler
    - React-utils
    - ReactCodegen
    - ReactCommon/turbomodule/core
    - Yoga
  - React-FabricComponents/components/unimplementedview (0.76.3):
    - DoubleConversion
    - fmt (= 9.1.0)
    - glog
    - RCT-Folly/Fabric (= 2024.01.01.00)
    - RCTRequired
    - RCTTypeSafety
    - React-Core
    - React-cxxreact
    - React-debug
    - React-Fabric
    - React-featureflags
    - React-graphics
    - React-jsc
    - React-jsi
    - React-jsiexecutor
    - React-logger
    - React-rendererdebug
    - React-runtimescheduler
    - React-utils
    - ReactCodegen
    - ReactCommon/turbomodule/core
    - Yoga
  - React-FabricComponents/textlayoutmanager (0.76.3):
    - DoubleConversion
    - fmt (= 9.1.0)
    - glog
    - RCT-Folly/Fabric (= 2024.01.01.00)
    - RCTRequired
    - RCTTypeSafety
    - React-Core
    - React-cxxreact
    - React-debug
    - React-Fabric
    - React-featureflags
    - React-graphics
    - React-jsc
    - React-jsi
    - React-jsiexecutor
    - React-logger
    - React-rendererdebug
    - React-runtimescheduler
    - React-utils
    - ReactCodegen
    - ReactCommon/turbomodule/core
    - Yoga
  - React-FabricImage (0.76.3):
    - DoubleConversion
    - fmt (= 9.1.0)
    - glog
    - RCT-Folly/Fabric (= 2024.01.01.00)
    - RCTRequired (= 0.76.3)
    - RCTTypeSafety (= 0.76.3)
    - React-Fabric
    - React-graphics
    - React-ImageManager
    - React-jsc
    - React-jsi
    - React-jsiexecutor (= 0.76.3)
    - React-logger
    - React-rendererdebug
    - React-utils
    - ReactCommon
    - Yoga
  - React-featureflags (0.76.3)
  - React-featureflagsnativemodule (0.76.3):
    - DoubleConversion
    - glog
    - RCT-Folly (= 2024.01.01.00)
    - RCTRequired
    - RCTTypeSafety
    - React-Core
    - React-debug
    - React-Fabric
    - React-featureflags
    - React-graphics
    - React-ImageManager
    - React-jsi
    - React-NativeModulesApple
    - React-RCTFabric
    - React-rendererdebug
    - React-utils
    - ReactCodegen
    - ReactCommon/turbomodule/bridging
    - ReactCommon/turbomodule/core
    - Yoga
  - React-graphics (0.76.3):
    - DoubleConversion
    - fmt (= 9.1.0)
    - glog
    - RCT-Folly/Fabric (= 2024.01.01.00)
    - React-Core
    - React-jsi
    - React-jsiexecutor
    - React-utils
<<<<<<< HEAD
  - React-idlecallbacksnativemodule (0.76.0):
=======
  - React-hermes (0.76.3):
    - DoubleConversion
    - fmt (= 9.1.0)
    - glog
    - hermes-engine
    - RCT-Folly (= 2024.01.01.00)
    - React-cxxreact (= 0.76.3)
    - React-jsi
    - React-jsiexecutor (= 0.76.3)
    - React-jsinspector
    - React-perflogger (= 0.76.3)
    - React-runtimeexecutor
  - React-idlecallbacksnativemodule (0.76.3):
>>>>>>> 2d337efc
    - DoubleConversion
    - glog
    - RCT-Folly (= 2024.01.01.00)
    - RCTRequired
    - RCTTypeSafety
    - React-Core
    - React-debug
    - React-Fabric
    - React-featureflags
    - React-graphics
    - React-ImageManager
    - React-jsi
    - React-NativeModulesApple
    - React-RCTFabric
    - React-rendererdebug
    - React-runtimescheduler
    - React-utils
    - ReactCodegen
    - ReactCommon/turbomodule/bridging
    - ReactCommon/turbomodule/core
    - Yoga
  - React-ImageManager (0.76.3):
    - glog
    - RCT-Folly/Fabric
    - React-Core/Default
    - React-debug
    - React-Fabric
    - React-graphics
    - React-rendererdebug
    - React-utils
<<<<<<< HEAD
  - React-jsc (0.76.0):
    - React-jsc/Fabric (= 0.76.0)
    - React-jsi (= 0.76.0)
  - React-jsc/Fabric (0.76.0):
    - React-jsi (= 0.76.0)
  - React-jserrorhandler (0.76.0):
=======
  - React-jserrorhandler (0.76.3):
>>>>>>> 2d337efc
    - glog
    - RCT-Folly/Fabric (= 2024.01.01.00)
    - React-cxxreact
    - React-debug
    - React-jsi
  - React-jsi (0.76.3):
    - boost
    - DoubleConversion
    - fmt (= 9.1.0)
    - glog
    - RCT-Folly (= 2024.01.01.00)
  - React-jsiexecutor (0.76.3):
    - DoubleConversion
    - fmt (= 9.1.0)
    - glog
    - RCT-Folly (= 2024.01.01.00)
    - React-cxxreact (= 0.76.3)
    - React-jsi (= 0.76.3)
    - React-jsinspector
    - React-perflogger (= 0.76.3)
  - React-jsinspector (0.76.3):
    - DoubleConversion
    - glog
    - RCT-Folly (= 2024.01.01.00)
    - React-featureflags
    - React-jsi
    - React-perflogger (= 0.76.3)
    - React-runtimeexecutor (= 0.76.3)
  - React-jsitracing (0.76.3):
    - React-jsi
  - React-logger (0.76.3):
    - glog
  - React-Mapbuffer (0.76.3):
    - glog
    - React-debug
  - React-microtasksnativemodule (0.76.3):
    - DoubleConversion
    - glog
    - RCT-Folly (= 2024.01.01.00)
    - RCTRequired
    - RCTTypeSafety
    - React-Core
    - React-debug
    - React-Fabric
    - React-featureflags
    - React-graphics
    - React-ImageManager
    - React-jsi
    - React-NativeModulesApple
    - React-RCTFabric
    - React-rendererdebug
    - React-utils
    - ReactCodegen
    - ReactCommon/turbomodule/bridging
    - ReactCommon/turbomodule/core
    - Yoga
  - React-nativeconfig (0.76.3)
  - React-NativeModulesApple (0.76.3):
    - glog
    - React-callinvoker
    - React-Core
    - React-cxxreact
    - React-jsc
    - React-jsi
    - React-jsinspector
    - React-runtimeexecutor
    - ReactCommon/turbomodule/bridging
    - ReactCommon/turbomodule/core
  - React-perflogger (0.76.3):
    - DoubleConversion
    - RCT-Folly (= 2024.01.01.00)
  - React-performancetimeline (0.76.3):
    - RCT-Folly (= 2024.01.01.00)
    - React-cxxreact
    - React-timing
  - React-RCTActionSheet (0.76.3):
    - React-Core/RCTActionSheetHeaders (= 0.76.3)
  - React-RCTAnimation (0.76.3):
    - RCT-Folly (= 2024.01.01.00)
    - RCTTypeSafety
    - React-Core/RCTAnimationHeaders
    - React-jsi
    - React-NativeModulesApple
    - ReactCodegen
    - ReactCommon
  - React-RCTAppDelegate (0.76.3):
    - RCT-Folly (= 2024.01.01.00)
    - RCTRequired
    - RCTTypeSafety
    - React-Core
    - React-CoreModules
    - React-debug
    - React-defaultsnativemodule
    - React-Fabric
    - React-featureflags
    - React-graphics
    - React-jsc
    - React-nativeconfig
    - React-NativeModulesApple
    - React-RCTFabric
    - React-RCTImage
    - React-RCTNetwork
    - React-rendererdebug
    - React-RuntimeApple
    - React-RuntimeCore
    - React-runtimescheduler
    - React-utils
    - ReactCodegen
    - ReactCommon
  - React-RCTBlob (0.76.3):
    - DoubleConversion
    - fmt (= 9.1.0)
    - RCT-Folly (= 2024.01.01.00)
    - React-Core/RCTBlobHeaders
    - React-Core/RCTWebSocket
    - React-jsi
    - React-jsinspector
    - React-NativeModulesApple
    - React-RCTNetwork
    - ReactCodegen
    - ReactCommon
  - React-RCTFabric (0.76.3):
    - glog
    - RCT-Folly/Fabric (= 2024.01.01.00)
    - React-Core
    - React-debug
    - React-Fabric
    - React-FabricComponents
    - React-FabricImage
    - React-featureflags
    - React-graphics
    - React-ImageManager
    - React-jsc
    - React-jsi
    - React-jsinspector
    - React-nativeconfig
    - React-performancetimeline
    - React-RCTImage
    - React-RCTText
    - React-rendererconsistency
    - React-rendererdebug
    - React-runtimescheduler
    - React-utils
    - Yoga
  - React-RCTImage (0.76.3):
    - RCT-Folly (= 2024.01.01.00)
    - RCTTypeSafety
    - React-Core/RCTImageHeaders
    - React-jsi
    - React-NativeModulesApple
    - React-RCTNetwork
    - ReactCodegen
    - ReactCommon
  - React-RCTLinking (0.76.3):
    - React-Core/RCTLinkingHeaders (= 0.76.3)
    - React-jsi (= 0.76.3)
    - React-NativeModulesApple
    - ReactCodegen
    - ReactCommon
    - ReactCommon/turbomodule/core (= 0.76.3)
  - React-RCTNetwork (0.76.3):
    - RCT-Folly (= 2024.01.01.00)
    - RCTTypeSafety
    - React-Core/RCTNetworkHeaders
    - React-jsi
    - React-NativeModulesApple
    - ReactCodegen
    - ReactCommon
  - React-RCTPushNotification (0.76.3):
    - RCTTypeSafety
    - React-Core/RCTPushNotificationHeaders
    - React-jsi
    - React-NativeModulesApple
    - ReactCodegen
    - ReactCommon
  - React-RCTSettings (0.76.3):
    - RCT-Folly (= 2024.01.01.00)
    - RCTTypeSafety
    - React-Core/RCTSettingsHeaders
    - React-jsi
    - React-NativeModulesApple
    - ReactCodegen
    - ReactCommon
  - React-RCTTest (0.76.3):
    - RCT-Folly (= 2024.01.01.00)
    - React-Core (= 0.76.3)
    - React-CoreModules (= 0.76.3)
    - React-jsi (= 0.76.3)
    - ReactCommon/turbomodule/core (= 0.76.3)
  - React-RCTText (0.76.3):
    - React-Core/RCTTextHeaders (= 0.76.3)
    - Yoga
  - React-RCTVibration (0.76.3):
    - RCT-Folly (= 2024.01.01.00)
    - React-Core/RCTVibrationHeaders
    - React-jsi
    - React-NativeModulesApple
    - ReactCodegen
    - ReactCommon
  - React-rendererconsistency (0.76.3)
  - React-rendererdebug (0.76.3):
    - DoubleConversion
    - fmt (= 9.1.0)
    - RCT-Folly (= 2024.01.01.00)
    - React-debug
<<<<<<< HEAD
  - React-rncore (0.76.0)
  - React-RuntimeApple (0.76.0):
=======
  - React-rncore (0.76.3)
  - React-RuntimeApple (0.76.3):
    - hermes-engine
>>>>>>> 2d337efc
    - RCT-Folly/Fabric (= 2024.01.01.00)
    - React-callinvoker
    - React-Core/Default
    - React-CoreModules
    - React-cxxreact
    - React-jsc
    - React-jserrorhandler
    - React-jsi
    - React-jsiexecutor
    - React-jsinspector
    - React-Mapbuffer
    - React-NativeModulesApple
    - React-RCTFabric
    - React-RuntimeCore
    - React-runtimeexecutor
    - React-runtimescheduler
    - React-utils
  - React-RuntimeCore (0.76.3):
    - glog
    - RCT-Folly/Fabric (= 2024.01.01.00)
    - React-cxxreact
    - React-featureflags
    - React-jsc
    - React-jserrorhandler
    - React-jsi
    - React-jsiexecutor
    - React-jsinspector
    - React-performancetimeline
    - React-runtimeexecutor
    - React-runtimescheduler
    - React-utils
<<<<<<< HEAD
  - React-runtimeexecutor (0.76.0):
    - React-jsi (= 0.76.0)
  - React-runtimescheduler (0.76.0):
=======
  - React-runtimeexecutor (0.76.3):
    - React-jsi (= 0.76.3)
  - React-RuntimeHermes (0.76.3):
    - hermes-engine
    - RCT-Folly/Fabric (= 2024.01.01.00)
    - React-featureflags
    - React-hermes
    - React-jsi
    - React-jsinspector
    - React-jsitracing
    - React-nativeconfig
    - React-RuntimeCore
    - React-utils
  - React-runtimescheduler (0.76.3):
>>>>>>> 2d337efc
    - glog
    - RCT-Folly (= 2024.01.01.00)
    - React-callinvoker
    - React-cxxreact
    - React-debug
    - React-featureflags
    - React-jsc
    - React-jsi
    - React-performancetimeline
    - React-rendererconsistency
    - React-rendererdebug
    - React-runtimeexecutor
    - React-timing
    - React-utils
  - React-timing (0.76.3)
  - React-utils (0.76.3):
    - glog
    - RCT-Folly (= 2024.01.01.00)
    - React-debug
<<<<<<< HEAD
    - React-jsc
    - React-jsi (= 0.76.0)
  - ReactCodegen (0.76.0):
=======
    - React-jsi (= 0.76.3)
  - ReactCodegen (0.76.3):
>>>>>>> 2d337efc
    - DoubleConversion
    - glog
    - RCT-Folly
    - RCTRequired
    - RCTTypeSafety
    - React-Core
    - React-debug
    - React-Fabric
    - React-FabricImage
    - React-featureflags
    - React-graphics
    - React-jsc
    - React-jsi
    - React-jsiexecutor
    - React-NativeModulesApple
    - React-rendererdebug
    - React-utils
    - ReactCommon/turbomodule/bridging
    - ReactCommon/turbomodule/core
  - ReactCommon (0.76.3):
    - ReactCommon/turbomodule (= 0.76.3)
  - ReactCommon-Samples (0.76.3):
    - DoubleConversion
    - fmt (= 9.1.0)
    - RCT-Folly
    - React-Core
    - React-cxxreact
    - React-jsc
    - React-jsi
    - React-NativeModulesApple
    - ReactCodegen
    - ReactCommon
  - ReactCommon/turbomodule (0.76.3):
    - DoubleConversion
    - fmt (= 9.1.0)
    - glog
    - RCT-Folly (= 2024.01.01.00)
    - React-callinvoker (= 0.76.3)
    - React-cxxreact (= 0.76.3)
    - React-jsi (= 0.76.3)
    - React-logger (= 0.76.3)
    - React-perflogger (= 0.76.3)
    - ReactCommon/turbomodule/bridging (= 0.76.3)
    - ReactCommon/turbomodule/core (= 0.76.3)
  - ReactCommon/turbomodule/bridging (0.76.3):
    - DoubleConversion
    - fmt (= 9.1.0)
    - glog
    - RCT-Folly (= 2024.01.01.00)
    - React-callinvoker (= 0.76.3)
    - React-cxxreact (= 0.76.3)
    - React-jsi (= 0.76.3)
    - React-logger (= 0.76.3)
    - React-perflogger (= 0.76.3)
  - ReactCommon/turbomodule/core (0.76.3):
    - DoubleConversion
    - fmt (= 9.1.0)
    - glog
    - RCT-Folly (= 2024.01.01.00)
<<<<<<< HEAD
    - React-callinvoker (= 0.76.0)
    - React-cxxreact (= 0.76.0)
    - React-debug (= 0.76.0)
    - React-featureflags (= 0.76.0)
    - React-jsi (= 0.76.0)
    - React-logger (= 0.76.0)
    - React-perflogger (= 0.76.0)
    - React-utils (= 0.76.0)
  - ScreenshotManager (0.76.1):
=======
    - React-callinvoker (= 0.76.3)
    - React-cxxreact (= 0.76.3)
    - React-debug (= 0.76.3)
    - React-featureflags (= 0.76.3)
    - React-jsi (= 0.76.3)
    - React-logger (= 0.76.3)
    - React-perflogger (= 0.76.3)
    - React-utils (= 0.76.3)
  - ScreenshotManager (0.76.3):
>>>>>>> 2d337efc
    - DoubleConversion
    - glog
    - RCT-Folly (= 2024.01.01.00)
    - RCTRequired
    - RCTTypeSafety
    - React-Core
    - React-debug
    - React-Fabric
    - React-featureflags
    - React-graphics
    - React-ImageManager
    - React-jsi
    - React-NativeModulesApple
    - React-RCTFabric
    - React-rendererdebug
    - React-utils
    - ReactCodegen
    - ReactCommon/turbomodule/bridging
    - ReactCommon/turbomodule/core
    - Yoga
  - SocketRocket (0.7.1)
  - Yoga (0.0.0)

DEPENDENCIES:
  - boost (from `../react-native/third-party-podspecs/boost.podspec`)
  - DoubleConversion (from `../react-native/third-party-podspecs/DoubleConversion.podspec`)
  - FBLazyVector (from `../react-native/Libraries/FBLazyVector`)
  - fmt (from `../react-native/third-party-podspecs/fmt.podspec`)
  - glog (from `../react-native/third-party-podspecs/glog.podspec`)
  - MyNativeView (from `NativeComponentExample`)
  - NativeCxxModuleExample (from `NativeCxxModuleExample`)
  - OCMock (~> 3.9.1)
  - OSSLibraryExample (from `../react-native-test-library`)
  - RCT-Folly (from `../react-native/third-party-podspecs/RCT-Folly.podspec`)
  - RCT-Folly/Fabric (from `../react-native/third-party-podspecs/RCT-Folly.podspec`)
  - RCTDeprecation (from `../react-native/ReactApple/Libraries/RCTFoundation/RCTDeprecation`)
  - RCTRequired (from `../react-native/Libraries/Required`)
  - RCTTypeSafety (from `../react-native/Libraries/TypeSafety`)
  - React (from `../react-native/`)
  - React-callinvoker (from `../react-native/ReactCommon/callinvoker`)
  - React-Core (from `../react-native/`)
  - React-Core/RCTWebSocket (from `../react-native/`)
  - React-CoreModules (from `../react-native/React/CoreModules`)
  - React-cxxreact (from `../react-native/ReactCommon/cxxreact`)
  - React-debug (from `../react-native/ReactCommon/react/debug`)
  - React-defaultsnativemodule (from `../react-native/ReactCommon/react/nativemodule/defaults`)
  - React-domnativemodule (from `../react-native/ReactCommon/react/nativemodule/dom`)
  - React-Fabric (from `../react-native/ReactCommon`)
  - React-FabricComponents (from `../react-native/ReactCommon`)
  - React-FabricImage (from `../react-native/ReactCommon`)
  - React-featureflags (from `../react-native/ReactCommon/react/featureflags`)
  - React-featureflagsnativemodule (from `../react-native/ReactCommon/react/nativemodule/featureflags`)
  - React-graphics (from `../react-native/ReactCommon/react/renderer/graphics`)
  - React-idlecallbacksnativemodule (from `../react-native/ReactCommon/react/nativemodule/idlecallbacks`)
  - React-ImageManager (from `../react-native/ReactCommon/react/renderer/imagemanager/platform/ios`)
  - React-jsc (from `../react-native/ReactCommon/jsc`)
  - React-jsc/Fabric (from `../react-native/ReactCommon/jsc`)
  - React-jserrorhandler (from `../react-native/ReactCommon/jserrorhandler`)
  - React-jsi (from `../react-native/ReactCommon/jsi`)
  - React-jsiexecutor (from `../react-native/ReactCommon/jsiexecutor`)
  - React-jsinspector (from `../react-native/ReactCommon/jsinspector-modern`)
  - React-jsitracing (from `../react-native/ReactCommon/hermes/executor/`)
  - React-logger (from `../react-native/ReactCommon/logger`)
  - React-Mapbuffer (from `../react-native/ReactCommon`)
  - React-microtasksnativemodule (from `../react-native/ReactCommon/react/nativemodule/microtasks`)
  - React-nativeconfig (from `../react-native/ReactCommon`)
  - React-NativeModulesApple (from `../react-native/ReactCommon/react/nativemodule/core/platform/ios`)
  - React-perflogger (from `../react-native/ReactCommon/reactperflogger`)
  - React-performancetimeline (from `../react-native/ReactCommon/react/performance/timeline`)
  - React-RCTActionSheet (from `../react-native/Libraries/ActionSheetIOS`)
  - React-RCTAnimation (from `../react-native/Libraries/NativeAnimation`)
  - React-RCTAppDelegate (from `../react-native/Libraries/AppDelegate`)
  - React-RCTBlob (from `../react-native/Libraries/Blob`)
  - React-RCTFabric (from `../react-native/React`)
  - React-RCTImage (from `../react-native/Libraries/Image`)
  - React-RCTLinking (from `../react-native/Libraries/LinkingIOS`)
  - React-RCTNetwork (from `../react-native/Libraries/Network`)
  - React-RCTPushNotification (from `../react-native/Libraries/PushNotificationIOS`)
  - React-RCTSettings (from `../react-native/Libraries/Settings`)
  - React-RCTTest (from `./RCTTest`)
  - React-RCTText (from `../react-native/Libraries/Text`)
  - React-RCTVibration (from `../react-native/Libraries/Vibration`)
  - React-rendererconsistency (from `../react-native/ReactCommon/react/renderer/consistency`)
  - React-rendererdebug (from `../react-native/ReactCommon/react/renderer/debug`)
  - React-rncore (from `../react-native/ReactCommon`)
  - React-RuntimeApple (from `../react-native/ReactCommon/react/runtime/platform/ios`)
  - React-RuntimeCore (from `../react-native/ReactCommon/react/runtime`)
  - React-runtimeexecutor (from `../react-native/ReactCommon/runtimeexecutor`)
  - React-runtimescheduler (from `../react-native/ReactCommon/react/renderer/runtimescheduler`)
  - React-timing (from `../react-native/ReactCommon/react/timing`)
  - React-utils (from `../react-native/ReactCommon/react/utils`)
  - ReactCodegen (from `build/generated/ios`)
  - ReactCommon-Samples (from `../react-native/ReactCommon/react/nativemodule/samples`)
  - ReactCommon/turbomodule/core (from `../react-native/ReactCommon`)
  - ScreenshotManager (from `NativeModuleExample`)
  - SocketRocket (from `../react-native/third-party-podspecs/SocketRocket.podspec`)
  - Yoga (from `../react-native/ReactCommon/yoga`)

SPEC REPOS:
  trunk:
    - OCMock

EXTERNAL SOURCES:
  boost:
    :podspec: "../react-native/third-party-podspecs/boost.podspec"
  DoubleConversion:
    :podspec: "../react-native/third-party-podspecs/DoubleConversion.podspec"
  FBLazyVector:
    :path: "../react-native/Libraries/FBLazyVector"
  fmt:
    :podspec: "../react-native/third-party-podspecs/fmt.podspec"
  glog:
    :podspec: "../react-native/third-party-podspecs/glog.podspec"
<<<<<<< HEAD
=======
  hermes-engine:
    :podspec: "../react-native/sdks/hermes-engine/hermes-engine.podspec"
    :tag: hermes-2024-11-12-RNv0.76.2-5b4aa20c719830dcf5684832b89a6edb95ac3d64
>>>>>>> 2d337efc
  MyNativeView:
    :path: NativeComponentExample
  NativeCxxModuleExample:
    :path: NativeCxxModuleExample
  OSSLibraryExample:
    :path: "../react-native-test-library"
  RCT-Folly:
    :podspec: "../react-native/third-party-podspecs/RCT-Folly.podspec"
  RCTDeprecation:
    :path: "../react-native/ReactApple/Libraries/RCTFoundation/RCTDeprecation"
  RCTRequired:
    :path: "../react-native/Libraries/Required"
  RCTTypeSafety:
    :path: "../react-native/Libraries/TypeSafety"
  React:
    :path: "../react-native/"
  React-callinvoker:
    :path: "../react-native/ReactCommon/callinvoker"
  React-Core:
    :path: "../react-native/"
  React-CoreModules:
    :path: "../react-native/React/CoreModules"
  React-cxxreact:
    :path: "../react-native/ReactCommon/cxxreact"
  React-debug:
    :path: "../react-native/ReactCommon/react/debug"
  React-defaultsnativemodule:
    :path: "../react-native/ReactCommon/react/nativemodule/defaults"
  React-domnativemodule:
    :path: "../react-native/ReactCommon/react/nativemodule/dom"
  React-Fabric:
    :path: "../react-native/ReactCommon"
  React-FabricComponents:
    :path: "../react-native/ReactCommon"
  React-FabricImage:
    :path: "../react-native/ReactCommon"
  React-featureflags:
    :path: "../react-native/ReactCommon/react/featureflags"
  React-featureflagsnativemodule:
    :path: "../react-native/ReactCommon/react/nativemodule/featureflags"
  React-graphics:
    :path: "../react-native/ReactCommon/react/renderer/graphics"
  React-idlecallbacksnativemodule:
    :path: "../react-native/ReactCommon/react/nativemodule/idlecallbacks"
  React-ImageManager:
    :path: "../react-native/ReactCommon/react/renderer/imagemanager/platform/ios"
  React-jsc:
    :path: "../react-native/ReactCommon/jsc"
  React-jserrorhandler:
    :path: "../react-native/ReactCommon/jserrorhandler"
  React-jsi:
    :path: "../react-native/ReactCommon/jsi"
  React-jsiexecutor:
    :path: "../react-native/ReactCommon/jsiexecutor"
  React-jsinspector:
    :path: "../react-native/ReactCommon/jsinspector-modern"
  React-jsitracing:
    :path: "../react-native/ReactCommon/hermes/executor/"
  React-logger:
    :path: "../react-native/ReactCommon/logger"
  React-Mapbuffer:
    :path: "../react-native/ReactCommon"
  React-microtasksnativemodule:
    :path: "../react-native/ReactCommon/react/nativemodule/microtasks"
  React-nativeconfig:
    :path: "../react-native/ReactCommon"
  React-NativeModulesApple:
    :path: "../react-native/ReactCommon/react/nativemodule/core/platform/ios"
  React-perflogger:
    :path: "../react-native/ReactCommon/reactperflogger"
  React-performancetimeline:
    :path: "../react-native/ReactCommon/react/performance/timeline"
  React-RCTActionSheet:
    :path: "../react-native/Libraries/ActionSheetIOS"
  React-RCTAnimation:
    :path: "../react-native/Libraries/NativeAnimation"
  React-RCTAppDelegate:
    :path: "../react-native/Libraries/AppDelegate"
  React-RCTBlob:
    :path: "../react-native/Libraries/Blob"
  React-RCTFabric:
    :path: "../react-native/React"
  React-RCTImage:
    :path: "../react-native/Libraries/Image"
  React-RCTLinking:
    :path: "../react-native/Libraries/LinkingIOS"
  React-RCTNetwork:
    :path: "../react-native/Libraries/Network"
  React-RCTPushNotification:
    :path: "../react-native/Libraries/PushNotificationIOS"
  React-RCTSettings:
    :path: "../react-native/Libraries/Settings"
  React-RCTTest:
    :path: "./RCTTest"
  React-RCTText:
    :path: "../react-native/Libraries/Text"
  React-RCTVibration:
    :path: "../react-native/Libraries/Vibration"
  React-rendererconsistency:
    :path: "../react-native/ReactCommon/react/renderer/consistency"
  React-rendererdebug:
    :path: "../react-native/ReactCommon/react/renderer/debug"
  React-rncore:
    :path: "../react-native/ReactCommon"
  React-RuntimeApple:
    :path: "../react-native/ReactCommon/react/runtime/platform/ios"
  React-RuntimeCore:
    :path: "../react-native/ReactCommon/react/runtime"
  React-runtimeexecutor:
    :path: "../react-native/ReactCommon/runtimeexecutor"
  React-runtimescheduler:
    :path: "../react-native/ReactCommon/react/renderer/runtimescheduler"
  React-timing:
    :path: "../react-native/ReactCommon/react/timing"
  React-utils:
    :path: "../react-native/ReactCommon/react/utils"
  ReactCodegen:
    :path: build/generated/ios
  ReactCommon:
    :path: "../react-native/ReactCommon"
  ReactCommon-Samples:
    :path: "../react-native/ReactCommon/react/nativemodule/samples"
  ScreenshotManager:
    :path: NativeModuleExample
  SocketRocket:
    :podspec: "../react-native/third-party-podspecs/SocketRocket.podspec"
  Yoga:
    :path: "../react-native/ReactCommon/yoga"

SPEC CHECKSUMS:
<<<<<<< HEAD
  boost: 4c384cc67784d4b15fd14e25b3877c442c1d8064
  DoubleConversion: c914223d2d29c914635ef1b0721d8a77cca6a732
  FBLazyVector: 1e632fa86491ab30b47f90255f35ecefff4b9d65
  fmt: cca1eb84179ad528ae1ba9fdf135ed1ac49e19cb
  glog: 750f96a379703a2d724d2f1fc6cb3a3eff000817
  MyNativeView: ef272b9f0519bdcd500e557c0a80d0379be931bf
  NativeCxxModuleExample: ef17815949fd0ace0fef1807c15f8eb26f8b8ab3
  OCMock: 589f2c84dacb1f5aaf6e4cec1f292551fe748e74
  OSSLibraryExample: fe6a6c2f60ca9e6b5f2de8912674bcc089650f53
  RCT-Folly: a7dc01750cc4b76a2d308fb2be04f4e3bc8dc094
  RCTDeprecation: 4c2c4a088b6f0ccfcbd53c9d5614b0238ad57909
  RCTRequired: 269d982b15937e5735d7b8bd10baebb986511eac
  RCTTypeSafety: b600b77ff9aa9a34fc2a18b1d9a0a8b935bfa840
  React: 18678e04a92dff7606eb551c99b6aa5e40b61315
  React-callinvoker: 56c2842da9ab23defc3220f7f7a5169dac96b481
  React-Core: ccd0428594cfcd8b59c80ce1369f04e3c18370c5
  React-CoreModules: 28a99a6ee375eb24a898e85d1af1a7ec70bb2981
  React-cxxreact: 2f77f36f02c04bc18b0b04089fe7d9960c45a147
  React-debug: 136875ab82815b77394c25845d9f1320b7c7126b
  React-defaultsnativemodule: ba5ed66e97ee7042096dd246c489690d521ea6b8
  React-domnativemodule: c0aec2226d7ca7bc8a8b51444d167491c6867692
  React-Fabric: 4fd2e3da966e47ea4643dd50659b22b94e5301e9
  React-FabricComponents: 54c52773c5529be88877132314081f87f5963782
  React-FabricImage: b4774301651c058d17f037348bd677e29683a3fb
  React-featureflags: a6f6fb5001c4d34c04a623417af36f6873023622
  React-featureflagsnativemodule: c155067f23b99113d8cd6bf78fc75bc4bcc2e360
  React-graphics: d0bac17595da8bffaec4a30b2685f28885efcc99
  React-idlecallbacksnativemodule: b5bef7b3e888cd07bfd38b15c4f64e2d004b8ba2
  React-ImageManager: 76390152bede9e84cbf61a8effdad30d2a5fa951
  React-jsc: 046a8bc11897fd1e72c55301d525d55792cd68dd
  React-jserrorhandler: 2cf204c20bc682b7c652e33d06b8c46ed11393b6
  React-jsi: c7317cc417c83175f6a64d7c3b0380235b33fe9f
  React-jsiexecutor: 1d6d0e2c21d0ec67ce4f7fbf573ad20b221f3618
  React-jsinspector: e83f5a54809ffc7d9b43dc839db55a9043bb3da3
  React-jsitracing: 75cbe4379272b2581b43f41fb5e8cdc179f538ac
  React-logger: 7e2cc60f8d6f30ef317333c846bd0805515b7abf
  React-Mapbuffer: 2e9b35d4e8acdbff2e64eda71f81dcbdd393f121
  React-microtasksnativemodule: c9c3bc90c8b38f43ae6ee5a3ec0e1198014f9a20
  React-nativeconfig: b94687e7b4c5ea0791ad255ca8ae682882ed2662
  React-NativeModulesApple: 301a04716087eb8c7550968aa2a94789645b1132
  React-perflogger: a1f3bcc6d303599e90abf0f05feaa063c7ad7be9
  React-performancetimeline: 2234c5623a129438741c0cc2ae19ab75063fadfb
  React-RCTActionSheet: 2e9d27e32f1608fb3ffac6b389a22a68081331d0
  React-RCTAnimation: cadc88d29525aa4e94a01317465e5b0019a791e1
  React-RCTAppDelegate: f5153f91d6cb13f2601e0a73fbf8a4fe0df3b2ec
  React-RCTBlob: e7935345ad8193b202acd5592e8ef37425e1be1f
  React-RCTFabric: 21fe99e48cb728a16bb5524d207bc2c3620a0be8
  React-RCTImage: fcee31f02fd3a59ee259537968e84dcb42689901
  React-RCTLinking: 13d30ba3843472a240c5e247aa6092a07c4875af
  React-RCTNetwork: 8c8cfa6ce24d6667e21a903e6f8be77f057c84d2
  React-RCTPushNotification: 25811fff1d6ab0313342cb3e0aa3da07384d13dc
  React-RCTSettings: 038197ccc66a8d2177ad19c7bf845fcc3cc7380a
  React-RCTTest: 31f9d59ba64932a06eeed1018e2a6f2da2670230
  React-RCTText: 38663e247d33e53bc1ea6cf7f6be698a599e0d2f
  React-RCTVibration: 975e6ed72cec51a75f0491af68453aceb61d1eca
  React-rendererconsistency: 108ab848bda05b7c4379638806b23f1064cec3b0
  React-rendererdebug: c743b73d67f607b2def6f96c23cf3a89780796b3
  React-rncore: ec8b32d10e0c8e0116118901fca1698cf79fdc40
  React-RuntimeApple: 570b02f800a802043ea71edcf1965fd8188e3538
  React-RuntimeCore: d023bba3f96309374f9d6e861acf4fe29efcdb3e
  React-runtimeexecutor: 85e00dba50db2b4adae80500764c105bb7cf63c7
  React-runtimescheduler: e0fe5a5507e24a00189987b5e37dcb3c155d6a2e
  React-timing: 6cd7221a427b4b555495b17d994184e5473e526e
  React-utils: e81badb2cda40f7ab8155c2403796a6b29af21d1
  ReactCodegen: 41fe4c47d6cda1f18ab7d415a1e4bb3a549cf6ae
  ReactCommon: dd2096e3907534c82ac08064120ff1ad0f4f523c
  ReactCommon-Samples: 7728a6473fb3d7ddac31b00915f98fe53538252b
  ScreenshotManager: 8561a2a461de6fdfdcd3cd4ce4217710725ee364
  SocketRocket: 03f7111df1a343b162bf5b06ead333be808e1e0a
  Yoga: 1d8b837dcf8275ecee7c7aa97137abc8f63a1626
=======
  boost: 1dca942403ed9342f98334bf4c3621f011aa7946
  DoubleConversion: f16ae600a246532c4020132d54af21d0ddb2a385
  FBLazyVector: be7314029d6ec6b90f0f75ce1195b8130ed9ac4f
  fmt: 10c6e61f4be25dc963c36bd73fc7b1705fe975be
  glog: 08b301085f15bcbb6ff8632a8ebaf239aae04e6a
  hermes-engine: 0555a84ea495e8e3b4bde71b597cd87fbb382888
  MyNativeView: e8ef0b1d91898fb8da548f665f629ef850fef2ed
  NativeCxxModuleExample: 3b21cb5650864b8ced7a07704b5ee88084a80abe
  OCMock: 589f2c84dacb1f5aaf6e4cec1f292551fe748e74
  OSSLibraryExample: 4e388dc51b805dce79a31a5934a65d3aa283aa02
  RCT-Folly: 84578c8756030547307e4572ab1947de1685c599
  RCTDeprecation: 2c5e1000b04ab70b53956aa498bf7442c3c6e497
  RCTRequired: 5f785a001cf68a551c5f5040fb4c415672dbb481
  RCTTypeSafety: 6b98db8965005d32449605c0d005ecb4fee8a0f7
  React: 8077bf7c185afb515be82518507e16f71a247a5e
  React-callinvoker: 519eee9520727805e2867a6d8dad4ebbeed543db
  React-Core: 14708d0ebf0f961647347a7ae9cebcfaa75c99aa
  React-CoreModules: 42b62e50cb4ac9a8ca92b48b263355cebcc1a523
  React-cxxreact: 846f1d9eb37a3dec19738d195d313deb7e9ee36b
  React-debug: 931ca94abd6b1bcab539e356e20df788afecae8f
  React-defaultsnativemodule: 6bf85ecab795c74bfc1662ab34dd2428e65d2f29
  React-domnativemodule: bdcc445e1893ba53706a5229b1ba2dd17b0cc9f6
  React-Fabric: 2709bcae28c5b567337b3bad4ec1aa8b81aa1241
  React-FabricComponents: f35e150acf873109d244bd8c4535425d51f26672
  React-FabricImage: 6dd7af0496dae7924553f8b3cd2b134d86256a48
  React-featureflags: 7c7a74b65ee5a228f520b387ebfe0e8d9cecc622
  React-featureflagsnativemodule: 5bfa52be77b3cd0d05fadd9694e5304705079095
  React-graphics: ba13cb82b71ec2e0ad9dac2ae31867b5656d5a28
  React-hermes: 4bfb5c90304c4d2aa36b3404ddd00df591dcae8a
  React-idlecallbacksnativemodule: 5f0b9b4b18f28b43d80eb0cf94e1f559da6ceaba
  React-ImageManager: 0464b2fac74d9d06d44abc3e85035424fc0d1a70
  React-jserrorhandler: 4c8ee0547d89d1bfe9cd740ca83d229934cc94e4
  React-jsi: 927e83b5aef299ca42842cd1ad696c4cf301d5eb
  React-jsiexecutor: ba6b1fbaa388a99fcfb750529fed3ce65efbda4f
  React-jsinspector: 1f9f161bf0961df50d2843802a431eb4fd4059cf
  React-jsitracing: f6f65398e2d58bd24523ba210b277681e9cf2ee0
  React-logger: 2736a90a3fdaed3dab1e2e9c5a5e9b3be00c287d
  React-Mapbuffer: bd6a2ffbf401f11cfc8b5e8f38acab9fe117620c
  React-microtasksnativemodule: 2fa3b8c7a876b84bd8166f11e07f101929a87f97
  React-nativeconfig: aeed6e2a8ac02b2df54476afcc7c663416c12bf7
  React-NativeModulesApple: c0783e5e21c71aa2764ac33120abc96208466fa6
  React-perflogger: 2991d4258277af250eb7a2705980ebb3ef9ba85e
  React-performancetimeline: 76a55d0be7293adfce8603eafb8dbae92234352d
  React-RCTActionSheet: c940a35d71686941ac2b96dd07bde11ea0f0c34f
  React-RCTAnimation: db10ffa5b463794089b5319818f1df1e0b996422
  React-RCTAppDelegate: 9ab258d9de05f6ed56ea1f6b20e5adc6baaaf13f
  React-RCTBlob: 2ede907cfc8039c5f5da32b3ba9e144b663c3c98
  React-RCTFabric: 6c5f6469b8a46a2c61cf954b20d36fdb1c6f010a
  React-RCTImage: 3d6b5cc404c62d2b2cd767061a56bd48b4300f5e
  React-RCTLinking: 548cf5c3fe935f3d0c8df5dc3c234283df48cea6
  React-RCTNetwork: 59f683fee79f9187b8ee4c270343b474ad37b42c
  React-RCTPushNotification: bf1d7d9c26074749ecdbf7f264faa539894d1817
  React-RCTSettings: b14bd94b2ac87c803375a0873746ef31c7b0eead
  React-RCTTest: 5c578b19785d0dfff96955837319a5cef1752f5e
  React-RCTText: 24e7a9b64341d6a1c98e1eabc5471b88c8bc61f1
  React-RCTVibration: 2830b19dca45d23dc61b3c93c25fbc7b85979202
  React-rendererconsistency: 52b471890a1946991f2db81aa6867b14d93f4ea5
  React-rendererdebug: c2496eb27c25d367b7e80a8a4a1babc21b6cc64b
  React-rncore: 33ea67bfd2eeaa4f4a0c9e0e8bd55e9b7ccb9faa
  React-RuntimeApple: 28bcdbce4517b9428ab127d42d7b6bfeb27eb69c
  React-RuntimeCore: d629b37225984a26c57803d857c8357c839f3fef
  React-runtimeexecutor: db3f17084ee7b71ab84912c527d428cc3a137841
  React-RuntimeHermes: 5d857268954776a1c6f0e0ecff1f7860806bb43b
  React-runtimescheduler: 00be5844aa2c7d72fd47293e0798bb41462ecfee
  React-timing: 54693ad0872f64127f7cb41675b1be4fd28ea4dc
  React-utils: ee370a52b08a000963af1a60c31e6c87a70620a5
  ReactCodegen: d3dab1abc8505facb3310855a67f910b73a49886
  ReactCommon: b8485556b596ef2f44f59bc586113bda138fb804
  ReactCommon-Samples: 9aa2ead0023b58d1e3a52d99e215dd6e354268d5
  ScreenshotManager: e758cabf5b7251be50ad568ba2596dbef1b49497
  SocketRocket: d4aabe649be1e368d1318fdf28a022d714d65748
  Yoga: f6dc1b6029519815d5516a1241821c6a9074af6d
>>>>>>> 2d337efc

PODFILE CHECKSUM: c0012ff6f93277dc7f718398353cf47bdb949c21

COCOAPODS: 1.15.2<|MERGE_RESOLUTION|>--- conflicted
+++ resolved
@@ -4,14 +4,10 @@
   - FBLazyVector (0.76.3)
   - fmt (9.1.0)
   - glog (0.3.5)
-<<<<<<< HEAD
-  - MyNativeView (0.76.1):
-=======
   - hermes-engine (0.76.3):
     - hermes-engine/Pre-built (= 0.76.3)
   - hermes-engine/Pre-built (0.76.3)
   - MyNativeView (0.76.3):
->>>>>>> 2d337efc
     - DoubleConversion
     - glog
     - RCT-Folly (= 2024.01.01.00)
@@ -32,11 +28,7 @@
     - ReactCommon/turbomodule/bridging
     - ReactCommon/turbomodule/core
     - Yoga
-<<<<<<< HEAD
-  - NativeCxxModuleExample (0.76.1):
-=======
   - NativeCxxModuleExample (0.76.3):
->>>>>>> 2d337efc
     - DoubleConversion
     - glog
     - RCT-Folly (= 2024.01.01.00)
@@ -58,11 +50,7 @@
     - ReactCommon/turbomodule/core
     - Yoga
   - OCMock (3.9.4)
-<<<<<<< HEAD
-  - OSSLibraryExample (0.76.1):
-=======
   - OSSLibraryExample (0.76.3):
->>>>>>> 2d337efc
     - DoubleConversion
     - glog
     - RCT-Folly (= 2024.01.01.00)
@@ -1216,9 +1204,6 @@
     - React-jsi
     - React-jsiexecutor
     - React-utils
-<<<<<<< HEAD
-  - React-idlecallbacksnativemodule (0.76.0):
-=======
   - React-hermes (0.76.3):
     - DoubleConversion
     - fmt (= 9.1.0)
@@ -1232,7 +1217,6 @@
     - React-perflogger (= 0.76.3)
     - React-runtimeexecutor
   - React-idlecallbacksnativemodule (0.76.3):
->>>>>>> 2d337efc
     - DoubleConversion
     - glog
     - RCT-Folly (= 2024.01.01.00)
@@ -1263,16 +1247,7 @@
     - React-graphics
     - React-rendererdebug
     - React-utils
-<<<<<<< HEAD
-  - React-jsc (0.76.0):
-    - React-jsc/Fabric (= 0.76.0)
-    - React-jsi (= 0.76.0)
-  - React-jsc/Fabric (0.76.0):
-    - React-jsi (= 0.76.0)
-  - React-jserrorhandler (0.76.0):
-=======
   - React-jserrorhandler (0.76.3):
->>>>>>> 2d337efc
     - glog
     - RCT-Folly/Fabric (= 2024.01.01.00)
     - React-cxxreact
@@ -1478,14 +1453,9 @@
     - fmt (= 9.1.0)
     - RCT-Folly (= 2024.01.01.00)
     - React-debug
-<<<<<<< HEAD
-  - React-rncore (0.76.0)
-  - React-RuntimeApple (0.76.0):
-=======
   - React-rncore (0.76.3)
   - React-RuntimeApple (0.76.3):
     - hermes-engine
->>>>>>> 2d337efc
     - RCT-Folly/Fabric (= 2024.01.01.00)
     - React-callinvoker
     - React-Core/Default
@@ -1517,11 +1487,6 @@
     - React-runtimeexecutor
     - React-runtimescheduler
     - React-utils
-<<<<<<< HEAD
-  - React-runtimeexecutor (0.76.0):
-    - React-jsi (= 0.76.0)
-  - React-runtimescheduler (0.76.0):
-=======
   - React-runtimeexecutor (0.76.3):
     - React-jsi (= 0.76.3)
   - React-RuntimeHermes (0.76.3):
@@ -1536,7 +1501,6 @@
     - React-RuntimeCore
     - React-utils
   - React-runtimescheduler (0.76.3):
->>>>>>> 2d337efc
     - glog
     - RCT-Folly (= 2024.01.01.00)
     - React-callinvoker
@@ -1556,14 +1520,8 @@
     - glog
     - RCT-Folly (= 2024.01.01.00)
     - React-debug
-<<<<<<< HEAD
-    - React-jsc
-    - React-jsi (= 0.76.0)
-  - ReactCodegen (0.76.0):
-=======
     - React-jsi (= 0.76.3)
   - ReactCodegen (0.76.3):
->>>>>>> 2d337efc
     - DoubleConversion
     - glog
     - RCT-Folly
@@ -1623,17 +1581,6 @@
     - fmt (= 9.1.0)
     - glog
     - RCT-Folly (= 2024.01.01.00)
-<<<<<<< HEAD
-    - React-callinvoker (= 0.76.0)
-    - React-cxxreact (= 0.76.0)
-    - React-debug (= 0.76.0)
-    - React-featureflags (= 0.76.0)
-    - React-jsi (= 0.76.0)
-    - React-logger (= 0.76.0)
-    - React-perflogger (= 0.76.0)
-    - React-utils (= 0.76.0)
-  - ScreenshotManager (0.76.1):
-=======
     - React-callinvoker (= 0.76.3)
     - React-cxxreact (= 0.76.3)
     - React-debug (= 0.76.3)
@@ -1643,7 +1590,6 @@
     - React-perflogger (= 0.76.3)
     - React-utils (= 0.76.3)
   - ScreenshotManager (0.76.3):
->>>>>>> 2d337efc
     - DoubleConversion
     - glog
     - RCT-Folly (= 2024.01.01.00)
@@ -1757,12 +1703,9 @@
     :podspec: "../react-native/third-party-podspecs/fmt.podspec"
   glog:
     :podspec: "../react-native/third-party-podspecs/glog.podspec"
-<<<<<<< HEAD
-=======
   hermes-engine:
     :podspec: "../react-native/sdks/hermes-engine/hermes-engine.podspec"
     :tag: hermes-2024-11-12-RNv0.76.2-5b4aa20c719830dcf5684832b89a6edb95ac3d64
->>>>>>> 2d337efc
   MyNativeView:
     :path: NativeComponentExample
   NativeCxxModuleExample:
@@ -1893,78 +1836,6 @@
     :path: "../react-native/ReactCommon/yoga"
 
 SPEC CHECKSUMS:
-<<<<<<< HEAD
-  boost: 4c384cc67784d4b15fd14e25b3877c442c1d8064
-  DoubleConversion: c914223d2d29c914635ef1b0721d8a77cca6a732
-  FBLazyVector: 1e632fa86491ab30b47f90255f35ecefff4b9d65
-  fmt: cca1eb84179ad528ae1ba9fdf135ed1ac49e19cb
-  glog: 750f96a379703a2d724d2f1fc6cb3a3eff000817
-  MyNativeView: ef272b9f0519bdcd500e557c0a80d0379be931bf
-  NativeCxxModuleExample: ef17815949fd0ace0fef1807c15f8eb26f8b8ab3
-  OCMock: 589f2c84dacb1f5aaf6e4cec1f292551fe748e74
-  OSSLibraryExample: fe6a6c2f60ca9e6b5f2de8912674bcc089650f53
-  RCT-Folly: a7dc01750cc4b76a2d308fb2be04f4e3bc8dc094
-  RCTDeprecation: 4c2c4a088b6f0ccfcbd53c9d5614b0238ad57909
-  RCTRequired: 269d982b15937e5735d7b8bd10baebb986511eac
-  RCTTypeSafety: b600b77ff9aa9a34fc2a18b1d9a0a8b935bfa840
-  React: 18678e04a92dff7606eb551c99b6aa5e40b61315
-  React-callinvoker: 56c2842da9ab23defc3220f7f7a5169dac96b481
-  React-Core: ccd0428594cfcd8b59c80ce1369f04e3c18370c5
-  React-CoreModules: 28a99a6ee375eb24a898e85d1af1a7ec70bb2981
-  React-cxxreact: 2f77f36f02c04bc18b0b04089fe7d9960c45a147
-  React-debug: 136875ab82815b77394c25845d9f1320b7c7126b
-  React-defaultsnativemodule: ba5ed66e97ee7042096dd246c489690d521ea6b8
-  React-domnativemodule: c0aec2226d7ca7bc8a8b51444d167491c6867692
-  React-Fabric: 4fd2e3da966e47ea4643dd50659b22b94e5301e9
-  React-FabricComponents: 54c52773c5529be88877132314081f87f5963782
-  React-FabricImage: b4774301651c058d17f037348bd677e29683a3fb
-  React-featureflags: a6f6fb5001c4d34c04a623417af36f6873023622
-  React-featureflagsnativemodule: c155067f23b99113d8cd6bf78fc75bc4bcc2e360
-  React-graphics: d0bac17595da8bffaec4a30b2685f28885efcc99
-  React-idlecallbacksnativemodule: b5bef7b3e888cd07bfd38b15c4f64e2d004b8ba2
-  React-ImageManager: 76390152bede9e84cbf61a8effdad30d2a5fa951
-  React-jsc: 046a8bc11897fd1e72c55301d525d55792cd68dd
-  React-jserrorhandler: 2cf204c20bc682b7c652e33d06b8c46ed11393b6
-  React-jsi: c7317cc417c83175f6a64d7c3b0380235b33fe9f
-  React-jsiexecutor: 1d6d0e2c21d0ec67ce4f7fbf573ad20b221f3618
-  React-jsinspector: e83f5a54809ffc7d9b43dc839db55a9043bb3da3
-  React-jsitracing: 75cbe4379272b2581b43f41fb5e8cdc179f538ac
-  React-logger: 7e2cc60f8d6f30ef317333c846bd0805515b7abf
-  React-Mapbuffer: 2e9b35d4e8acdbff2e64eda71f81dcbdd393f121
-  React-microtasksnativemodule: c9c3bc90c8b38f43ae6ee5a3ec0e1198014f9a20
-  React-nativeconfig: b94687e7b4c5ea0791ad255ca8ae682882ed2662
-  React-NativeModulesApple: 301a04716087eb8c7550968aa2a94789645b1132
-  React-perflogger: a1f3bcc6d303599e90abf0f05feaa063c7ad7be9
-  React-performancetimeline: 2234c5623a129438741c0cc2ae19ab75063fadfb
-  React-RCTActionSheet: 2e9d27e32f1608fb3ffac6b389a22a68081331d0
-  React-RCTAnimation: cadc88d29525aa4e94a01317465e5b0019a791e1
-  React-RCTAppDelegate: f5153f91d6cb13f2601e0a73fbf8a4fe0df3b2ec
-  React-RCTBlob: e7935345ad8193b202acd5592e8ef37425e1be1f
-  React-RCTFabric: 21fe99e48cb728a16bb5524d207bc2c3620a0be8
-  React-RCTImage: fcee31f02fd3a59ee259537968e84dcb42689901
-  React-RCTLinking: 13d30ba3843472a240c5e247aa6092a07c4875af
-  React-RCTNetwork: 8c8cfa6ce24d6667e21a903e6f8be77f057c84d2
-  React-RCTPushNotification: 25811fff1d6ab0313342cb3e0aa3da07384d13dc
-  React-RCTSettings: 038197ccc66a8d2177ad19c7bf845fcc3cc7380a
-  React-RCTTest: 31f9d59ba64932a06eeed1018e2a6f2da2670230
-  React-RCTText: 38663e247d33e53bc1ea6cf7f6be698a599e0d2f
-  React-RCTVibration: 975e6ed72cec51a75f0491af68453aceb61d1eca
-  React-rendererconsistency: 108ab848bda05b7c4379638806b23f1064cec3b0
-  React-rendererdebug: c743b73d67f607b2def6f96c23cf3a89780796b3
-  React-rncore: ec8b32d10e0c8e0116118901fca1698cf79fdc40
-  React-RuntimeApple: 570b02f800a802043ea71edcf1965fd8188e3538
-  React-RuntimeCore: d023bba3f96309374f9d6e861acf4fe29efcdb3e
-  React-runtimeexecutor: 85e00dba50db2b4adae80500764c105bb7cf63c7
-  React-runtimescheduler: e0fe5a5507e24a00189987b5e37dcb3c155d6a2e
-  React-timing: 6cd7221a427b4b555495b17d994184e5473e526e
-  React-utils: e81badb2cda40f7ab8155c2403796a6b29af21d1
-  ReactCodegen: 41fe4c47d6cda1f18ab7d415a1e4bb3a549cf6ae
-  ReactCommon: dd2096e3907534c82ac08064120ff1ad0f4f523c
-  ReactCommon-Samples: 7728a6473fb3d7ddac31b00915f98fe53538252b
-  ScreenshotManager: 8561a2a461de6fdfdcd3cd4ce4217710725ee364
-  SocketRocket: 03f7111df1a343b162bf5b06ead333be808e1e0a
-  Yoga: 1d8b837dcf8275ecee7c7aa97137abc8f63a1626
-=======
   boost: 1dca942403ed9342f98334bf4c3621f011aa7946
   DoubleConversion: f16ae600a246532c4020132d54af21d0ddb2a385
   FBLazyVector: be7314029d6ec6b90f0f75ce1195b8130ed9ac4f
@@ -2037,7 +1908,6 @@
   ScreenshotManager: e758cabf5b7251be50ad568ba2596dbef1b49497
   SocketRocket: d4aabe649be1e368d1318fdf28a022d714d65748
   Yoga: f6dc1b6029519815d5516a1241821c6a9074af6d
->>>>>>> 2d337efc
 
 PODFILE CHECKSUM: c0012ff6f93277dc7f718398353cf47bdb949c21
 
