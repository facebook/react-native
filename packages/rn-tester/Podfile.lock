--- conflicted
+++ resolved
@@ -9,67 +9,6 @@
     - React-Core (= 1000.0.0)
     - React-jsi (= 1000.0.0)
     - ReactCommon/turbomodule/core (= 1000.0.0)
-<<<<<<< HEAD
-=======
-  - Flipper (0.174.0):
-    - Flipper-Folly (~> 2.6)
-  - Flipper-Boost-iOSX (1.76.0.1.11)
-  - Flipper-DoubleConversion (3.2.0.1)
-  - Flipper-Fmt (7.1.7)
-  - Flipper-Folly (2.6.10):
-    - Flipper-Boost-iOSX
-    - Flipper-DoubleConversion
-    - Flipper-Fmt (= 7.1.7)
-    - Flipper-Glog
-    - libevent (~> 2.1.12)
-    - OpenSSL-Universal (= 1.1.1100)
-  - Flipper-Glog (0.5.0.5)
-  - Flipper-PeerTalk (0.0.4)
-  - FlipperKit (0.174.0):
-    - FlipperKit/Core (= 0.174.0)
-  - FlipperKit/Core (0.174.0):
-    - Flipper (~> 0.174.0)
-    - FlipperKit/CppBridge
-    - FlipperKit/FBCxxFollyDynamicConvert
-    - FlipperKit/FBDefines
-    - FlipperKit/FKPortForwarding
-    - SocketRocket (~> 0.6.0)
-  - FlipperKit/CppBridge (0.174.0):
-    - Flipper (~> 0.174.0)
-  - FlipperKit/FBCxxFollyDynamicConvert (0.174.0):
-    - Flipper-Folly (~> 2.6)
-  - FlipperKit/FBDefines (0.174.0)
-  - FlipperKit/FKPortForwarding (0.174.0):
-    - CocoaAsyncSocket (~> 7.6)
-    - Flipper-PeerTalk (~> 0.0.4)
-  - FlipperKit/FlipperKitHighlightOverlay (0.174.0)
-  - FlipperKit/FlipperKitLayoutHelpers (0.174.0):
-    - FlipperKit/Core
-    - FlipperKit/FlipperKitHighlightOverlay
-    - FlipperKit/FlipperKitLayoutTextSearchable
-  - FlipperKit/FlipperKitLayoutIOSDescriptors (0.174.0):
-    - FlipperKit/Core
-    - FlipperKit/FlipperKitHighlightOverlay
-    - FlipperKit/FlipperKitLayoutHelpers
-    - YogaKit (~> 1.18)
-  - FlipperKit/FlipperKitLayoutPlugin (0.174.0):
-    - FlipperKit/Core
-    - FlipperKit/FlipperKitHighlightOverlay
-    - FlipperKit/FlipperKitLayoutHelpers
-    - FlipperKit/FlipperKitLayoutIOSDescriptors
-    - FlipperKit/FlipperKitLayoutTextSearchable
-    - YogaKit (~> 1.18)
-  - FlipperKit/FlipperKitLayoutTextSearchable (0.174.0)
-  - FlipperKit/FlipperKitNetworkPlugin (0.174.0):
-    - FlipperKit/Core
-  - FlipperKit/FlipperKitReactPlugin (0.174.0):
-    - FlipperKit/Core
-  - FlipperKit/FlipperKitUserDefaultsPlugin (0.174.0):
-    - FlipperKit/Core
-  - FlipperKit/SKIOSNetworkPlugin (0.174.0):
-    - FlipperKit/Core
-    - FlipperKit/FlipperKitNetworkPlugin
->>>>>>> f238f153
   - fmt (6.2.1)
   - glog (0.3.5)
   - OCMock (3.9.1)
@@ -104,30 +43,16 @@
     - React-RCTVibration (= 1000.0.0)
   - React-callinvoker (1000.0.0)
   - React-Codegen (1000.0.0):
-<<<<<<< HEAD
-    - FBReactNativeSpec (= 1000.0.0)
-    - RCT-Folly (= 2021.07.22.00)
-    - RCTRequired (= 1000.0.0)
-    - RCTTypeSafety (= 1000.0.0)
-    - React-Core (= 1000.0.0)
-    - React-jsc (= 1000.0.0)
-    - React-jsi (= 1000.0.0)
-    - React-jsiexecutor (= 1000.0.0)
-    - ReactCommon/turbomodule/core (= 1000.0.0)
-=======
     - FBReactNativeSpec
-    - hermes-engine
     - RCT-Folly
     - RCTRequired
     - RCTTypeSafety
     - React-Core
-    - React-graphics
+    - React-jsc
     - React-jsi
     - React-jsiexecutor
-    - React-rncore
     - ReactCommon/turbomodule/bridging
     - ReactCommon/turbomodule/core
->>>>>>> f238f153
   - React-Core (1000.0.0):
     - glog
     - RCT-Folly (= 2021.07.22.00)
@@ -299,296 +224,15 @@
     - React-logger (= 1000.0.0)
     - React-perflogger (= 1000.0.0)
     - React-runtimeexecutor (= 1000.0.0)
-<<<<<<< HEAD
   - React-jsc (1000.0.0):
-    - React-jsc/Default (= 1000.0.0)
-=======
-  - React-Fabric (1000.0.0):
-    - RCT-Folly/Fabric (= 2021.07.22.00)
-    - RCTRequired (= 1000.0.0)
-    - RCTTypeSafety (= 1000.0.0)
-    - React-Fabric/animations (= 1000.0.0)
-    - React-Fabric/attributedstring (= 1000.0.0)
-    - React-Fabric/butter (= 1000.0.0)
-    - React-Fabric/componentregistry (= 1000.0.0)
-    - React-Fabric/componentregistrynative (= 1000.0.0)
-    - React-Fabric/components (= 1000.0.0)
-    - React-Fabric/config (= 1000.0.0)
-    - React-Fabric/core (= 1000.0.0)
-    - React-Fabric/debug_core (= 1000.0.0)
-    - React-Fabric/debug_renderer (= 1000.0.0)
-    - React-Fabric/imagemanager (= 1000.0.0)
-    - React-Fabric/leakchecker (= 1000.0.0)
-    - React-Fabric/mapbuffer (= 1000.0.0)
-    - React-Fabric/mounting (= 1000.0.0)
-    - React-Fabric/runtimescheduler (= 1000.0.0)
-    - React-Fabric/scheduler (= 1000.0.0)
-    - React-Fabric/telemetry (= 1000.0.0)
-    - React-Fabric/templateprocessor (= 1000.0.0)
-    - React-Fabric/textlayoutmanager (= 1000.0.0)
-    - React-Fabric/uimanager (= 1000.0.0)
-    - React-Fabric/utils (= 1000.0.0)
-    - React-graphics (= 1000.0.0)
-    - React-jsi (= 1000.0.0)
-    - React-jsiexecutor (= 1000.0.0)
-    - ReactCommon/turbomodule/core (= 1000.0.0)
-  - React-Fabric/animations (1000.0.0):
-    - RCT-Folly/Fabric (= 2021.07.22.00)
-    - RCTRequired (= 1000.0.0)
-    - RCTTypeSafety (= 1000.0.0)
-    - React-graphics (= 1000.0.0)
-    - React-jsi (= 1000.0.0)
-    - React-jsiexecutor (= 1000.0.0)
-    - ReactCommon/turbomodule/core (= 1000.0.0)
-  - React-Fabric/attributedstring (1000.0.0):
-    - RCT-Folly/Fabric (= 2021.07.22.00)
-    - RCTRequired (= 1000.0.0)
-    - RCTTypeSafety (= 1000.0.0)
-    - React-graphics (= 1000.0.0)
-    - React-jsi (= 1000.0.0)
-    - React-jsiexecutor (= 1000.0.0)
-    - ReactCommon/turbomodule/core (= 1000.0.0)
-  - React-Fabric/butter (1000.0.0):
-    - RCT-Folly/Fabric (= 2021.07.22.00)
-    - RCTRequired (= 1000.0.0)
-    - RCTTypeSafety (= 1000.0.0)
-    - React-graphics (= 1000.0.0)
-    - React-jsi (= 1000.0.0)
-    - React-jsiexecutor (= 1000.0.0)
-    - ReactCommon/turbomodule/core (= 1000.0.0)
-  - React-Fabric/componentregistry (1000.0.0):
-    - RCT-Folly/Fabric (= 2021.07.22.00)
-    - RCTRequired (= 1000.0.0)
-    - RCTTypeSafety (= 1000.0.0)
-    - React-graphics (= 1000.0.0)
-    - React-jsi (= 1000.0.0)
-    - React-jsiexecutor (= 1000.0.0)
-    - ReactCommon/turbomodule/core (= 1000.0.0)
-  - React-Fabric/componentregistrynative (1000.0.0):
-    - RCT-Folly/Fabric (= 2021.07.22.00)
-    - RCTRequired (= 1000.0.0)
-    - RCTTypeSafety (= 1000.0.0)
-    - React-graphics (= 1000.0.0)
-    - React-jsi (= 1000.0.0)
-    - React-jsiexecutor (= 1000.0.0)
-    - ReactCommon/turbomodule/core (= 1000.0.0)
-  - React-Fabric/components (1000.0.0):
-    - RCT-Folly/Fabric (= 2021.07.22.00)
-    - RCTRequired (= 1000.0.0)
-    - RCTTypeSafety (= 1000.0.0)
-    - React-Fabric/components/activityindicator (= 1000.0.0)
-    - React-Fabric/components/image (= 1000.0.0)
-    - React-Fabric/components/inputaccessory (= 1000.0.0)
-    - React-Fabric/components/legacyviewmanagerinterop (= 1000.0.0)
-    - React-Fabric/components/modal (= 1000.0.0)
-    - React-Fabric/components/root (= 1000.0.0)
-    - React-Fabric/components/safeareaview (= 1000.0.0)
-    - React-Fabric/components/scrollview (= 1000.0.0)
-    - React-Fabric/components/text (= 1000.0.0)
-    - React-Fabric/components/textinput (= 1000.0.0)
-    - React-Fabric/components/unimplementedview (= 1000.0.0)
-    - React-Fabric/components/view (= 1000.0.0)
-    - React-graphics (= 1000.0.0)
-    - React-jsi (= 1000.0.0)
-    - React-jsiexecutor (= 1000.0.0)
-    - ReactCommon/turbomodule/core (= 1000.0.0)
-  - React-Fabric/components/activityindicator (1000.0.0):
-    - RCT-Folly/Fabric (= 2021.07.22.00)
-    - RCTRequired (= 1000.0.0)
-    - RCTTypeSafety (= 1000.0.0)
-    - React-graphics (= 1000.0.0)
-    - React-jsi (= 1000.0.0)
-    - React-jsiexecutor (= 1000.0.0)
-    - ReactCommon/turbomodule/core (= 1000.0.0)
-  - React-Fabric/components/image (1000.0.0):
-    - RCT-Folly/Fabric (= 2021.07.22.00)
-    - RCTRequired (= 1000.0.0)
-    - RCTTypeSafety (= 1000.0.0)
-    - React-graphics (= 1000.0.0)
->>>>>>> f238f153
-    - React-jsi (= 1000.0.0)
-  - React-jsc/Default (1000.0.0):
-    - React-jsi (= 1000.0.0)
-<<<<<<< HEAD
-  - React-jsi (1000.0.0)
-  - React-jsidynamic (1000.0.0):
-=======
-    - React-jsiexecutor (= 1000.0.0)
-    - ReactCommon/turbomodule/core (= 1000.0.0)
-  - React-Fabric/components/text (1000.0.0):
-    - RCT-Folly/Fabric (= 2021.07.22.00)
-    - RCTRequired (= 1000.0.0)
-    - RCTTypeSafety (= 1000.0.0)
-    - React-graphics (= 1000.0.0)
-    - React-jsi (= 1000.0.0)
-    - React-jsiexecutor (= 1000.0.0)
-    - ReactCommon/turbomodule/core (= 1000.0.0)
-  - React-Fabric/components/textinput (1000.0.0):
-    - RCT-Folly/Fabric (= 2021.07.22.00)
-    - RCTRequired (= 1000.0.0)
-    - RCTTypeSafety (= 1000.0.0)
-    - React-graphics (= 1000.0.0)
-    - React-jsi (= 1000.0.0)
-    - React-jsiexecutor (= 1000.0.0)
-    - ReactCommon/turbomodule/core (= 1000.0.0)
-  - React-Fabric/components/unimplementedview (1000.0.0):
-    - RCT-Folly/Fabric (= 2021.07.22.00)
-    - RCTRequired (= 1000.0.0)
-    - RCTTypeSafety (= 1000.0.0)
-    - React-graphics (= 1000.0.0)
-    - React-jsi (= 1000.0.0)
-    - React-jsiexecutor (= 1000.0.0)
-    - ReactCommon/turbomodule/core (= 1000.0.0)
-  - React-Fabric/components/view (1000.0.0):
-    - RCT-Folly/Fabric (= 2021.07.22.00)
-    - RCTRequired (= 1000.0.0)
-    - RCTTypeSafety (= 1000.0.0)
-    - React-graphics (= 1000.0.0)
-    - React-jsi (= 1000.0.0)
-    - React-jsiexecutor (= 1000.0.0)
-    - ReactCommon/turbomodule/core (= 1000.0.0)
-    - Yoga
-  - React-Fabric/config (1000.0.0):
-    - RCT-Folly/Fabric (= 2021.07.22.00)
-    - RCTRequired (= 1000.0.0)
-    - RCTTypeSafety (= 1000.0.0)
-    - React-graphics (= 1000.0.0)
-    - React-jsi (= 1000.0.0)
-    - React-jsiexecutor (= 1000.0.0)
-    - ReactCommon/turbomodule/core (= 1000.0.0)
-  - React-Fabric/core (1000.0.0):
-    - RCT-Folly/Fabric (= 2021.07.22.00)
-    - RCTRequired (= 1000.0.0)
-    - RCTTypeSafety (= 1000.0.0)
-    - React-graphics (= 1000.0.0)
-    - React-jsi (= 1000.0.0)
-    - React-jsiexecutor (= 1000.0.0)
-    - ReactCommon/turbomodule/core (= 1000.0.0)
-  - React-Fabric/debug_core (1000.0.0):
-    - RCT-Folly/Fabric (= 2021.07.22.00)
-    - RCTRequired (= 1000.0.0)
-    - RCTTypeSafety (= 1000.0.0)
-    - React-graphics (= 1000.0.0)
-    - React-jsi (= 1000.0.0)
-    - React-jsiexecutor (= 1000.0.0)
-    - ReactCommon/turbomodule/core (= 1000.0.0)
-  - React-Fabric/debug_renderer (1000.0.0):
-    - RCT-Folly/Fabric (= 2021.07.22.00)
-    - RCTRequired (= 1000.0.0)
-    - RCTTypeSafety (= 1000.0.0)
-    - React-graphics (= 1000.0.0)
-    - React-jsi (= 1000.0.0)
-    - React-jsiexecutor (= 1000.0.0)
-    - ReactCommon/turbomodule/core (= 1000.0.0)
-  - React-Fabric/imagemanager (1000.0.0):
-    - RCT-Folly/Fabric (= 2021.07.22.00)
-    - RCTRequired (= 1000.0.0)
-    - RCTTypeSafety (= 1000.0.0)
-    - React-graphics (= 1000.0.0)
-    - React-jsi (= 1000.0.0)
-    - React-jsiexecutor (= 1000.0.0)
-    - React-RCTImage (= 1000.0.0)
-    - ReactCommon/turbomodule/core (= 1000.0.0)
-  - React-Fabric/leakchecker (1000.0.0):
-    - RCT-Folly/Fabric (= 2021.07.22.00)
-    - RCTRequired (= 1000.0.0)
-    - RCTTypeSafety (= 1000.0.0)
-    - React-graphics (= 1000.0.0)
-    - React-jsi (= 1000.0.0)
-    - React-jsiexecutor (= 1000.0.0)
-    - ReactCommon/turbomodule/core (= 1000.0.0)
-  - React-Fabric/mapbuffer (1000.0.0):
-    - RCT-Folly/Fabric (= 2021.07.22.00)
-    - RCTRequired (= 1000.0.0)
-    - RCTTypeSafety (= 1000.0.0)
-    - React-graphics (= 1000.0.0)
-    - React-jsi (= 1000.0.0)
-    - React-jsiexecutor (= 1000.0.0)
-    - ReactCommon/turbomodule/core (= 1000.0.0)
-  - React-Fabric/mounting (1000.0.0):
-    - RCT-Folly/Fabric (= 2021.07.22.00)
-    - RCTRequired (= 1000.0.0)
-    - RCTTypeSafety (= 1000.0.0)
-    - React-graphics (= 1000.0.0)
-    - React-jsi (= 1000.0.0)
-    - React-jsiexecutor (= 1000.0.0)
-    - ReactCommon/turbomodule/core (= 1000.0.0)
-  - React-Fabric/runtimescheduler (1000.0.0):
-    - RCT-Folly/Fabric (= 2021.07.22.00)
-    - RCTRequired (= 1000.0.0)
-    - RCTTypeSafety (= 1000.0.0)
-    - React-graphics (= 1000.0.0)
-    - React-jsi (= 1000.0.0)
-    - React-jsiexecutor (= 1000.0.0)
-    - ReactCommon/turbomodule/core (= 1000.0.0)
-  - React-Fabric/scheduler (1000.0.0):
-    - RCT-Folly/Fabric (= 2021.07.22.00)
-    - RCTRequired (= 1000.0.0)
-    - RCTTypeSafety (= 1000.0.0)
-    - React-graphics (= 1000.0.0)
-    - React-jsi (= 1000.0.0)
-    - React-jsiexecutor (= 1000.0.0)
-    - ReactCommon/turbomodule/core (= 1000.0.0)
-  - React-Fabric/telemetry (1000.0.0):
-    - RCT-Folly/Fabric (= 2021.07.22.00)
-    - RCTRequired (= 1000.0.0)
-    - RCTTypeSafety (= 1000.0.0)
-    - React-graphics (= 1000.0.0)
-    - React-jsi (= 1000.0.0)
-    - React-jsiexecutor (= 1000.0.0)
-    - ReactCommon/turbomodule/core (= 1000.0.0)
-  - React-Fabric/templateprocessor (1000.0.0):
-    - RCT-Folly/Fabric (= 2021.07.22.00)
-    - RCTRequired (= 1000.0.0)
-    - RCTTypeSafety (= 1000.0.0)
-    - React-graphics (= 1000.0.0)
-    - React-jsi (= 1000.0.0)
-    - React-jsiexecutor (= 1000.0.0)
-    - ReactCommon/turbomodule/core (= 1000.0.0)
-  - React-Fabric/textlayoutmanager (1000.0.0):
-    - RCT-Folly/Fabric (= 2021.07.22.00)
-    - RCTRequired (= 1000.0.0)
-    - RCTTypeSafety (= 1000.0.0)
-    - React-Fabric/uimanager
-    - React-graphics (= 1000.0.0)
-    - React-jsi (= 1000.0.0)
-    - React-jsiexecutor (= 1000.0.0)
-    - ReactCommon/turbomodule/core (= 1000.0.0)
-  - React-Fabric/uimanager (1000.0.0):
-    - RCT-Folly/Fabric (= 2021.07.22.00)
-    - RCTRequired (= 1000.0.0)
-    - RCTTypeSafety (= 1000.0.0)
-    - React-graphics (= 1000.0.0)
-    - React-jsi (= 1000.0.0)
-    - React-jsiexecutor (= 1000.0.0)
-    - ReactCommon/turbomodule/core (= 1000.0.0)
-  - React-Fabric/utils (1000.0.0):
-    - RCT-Folly/Fabric (= 2021.07.22.00)
-    - RCTRequired (= 1000.0.0)
-    - RCTTypeSafety (= 1000.0.0)
-    - React-graphics (= 1000.0.0)
-    - React-jsi (= 1000.0.0)
-    - React-jsiexecutor (= 1000.0.0)
-    - ReactCommon/turbomodule/core (= 1000.0.0)
-  - React-graphics (1000.0.0):
-    - RCT-Folly/Fabric (= 2021.07.22.00)
-    - React-Core/Default (= 1000.0.0)
-  - React-hermes (1000.0.0):
-    - DoubleConversion
-    - glog
-    - hermes-engine
-    - RCT-Folly (= 2021.07.22.00)
-    - RCT-Folly/Futures (= 2021.07.22.00)
-    - React-cxxreact (= 1000.0.0)
-    - React-jsiexecutor (= 1000.0.0)
-    - React-jsinspector (= 1000.0.0)
-    - React-perflogger (= 1000.0.0)
+    - React-jsc/Fabric (= 1000.0.0)
+    - React-jsi (= 1000.0.0)
+  - React-jsc/Fabric (1000.0.0):
+    - React-jsi (= 1000.0.0)
   - React-jsi (1000.0.0):
->>>>>>> f238f153
     - boost (= 1.76.0)
     - DoubleConversion
     - glog
-    - hermes-engine
     - RCT-Folly (= 2021.07.22.00)
   - React-jsiexecutor (1000.0.0):
     - DoubleConversion
@@ -715,29 +359,6 @@
   - DoubleConversion (from `../../third-party-podspecs/DoubleConversion.podspec`)
   - FBLazyVector (from `../../Libraries/FBLazyVector`)
   - FBReactNativeSpec (from `../../React/FBReactNativeSpec`)
-<<<<<<< HEAD
-=======
-  - Flipper (= 0.174.0)
-  - Flipper-Boost-iOSX (= 1.76.0.1.11)
-  - Flipper-DoubleConversion (= 3.2.0.1)
-  - Flipper-Fmt (= 7.1.7)
-  - Flipper-Folly (= 2.6.10)
-  - Flipper-Glog (= 0.5.0.5)
-  - Flipper-PeerTalk (= 0.0.4)
-  - FlipperKit (= 0.174.0)
-  - FlipperKit/Core (= 0.174.0)
-  - FlipperKit/CppBridge (= 0.174.0)
-  - FlipperKit/FBCxxFollyDynamicConvert (= 0.174.0)
-  - FlipperKit/FBDefines (= 0.174.0)
-  - FlipperKit/FKPortForwarding (= 0.174.0)
-  - FlipperKit/FlipperKitHighlightOverlay (= 0.174.0)
-  - FlipperKit/FlipperKitLayoutPlugin (= 0.174.0)
-  - FlipperKit/FlipperKitLayoutTextSearchable (= 0.174.0)
-  - FlipperKit/FlipperKitNetworkPlugin (= 0.174.0)
-  - FlipperKit/FlipperKitReactPlugin (= 0.174.0)
-  - FlipperKit/FlipperKitUserDefaultsPlugin (= 0.174.0)
-  - FlipperKit/SKIOSNetworkPlugin (= 0.174.0)
->>>>>>> f238f153
   - glog (from `../../third-party-podspecs/glog.podspec`)
   - OCMock (~> 3.9.1)
   - RCT-Folly (from `../../third-party-podspecs/RCT-Folly.podspec`)
@@ -750,7 +371,7 @@
   - React-Core/RCTWebSocket (from `../../`)
   - React-CoreModules (from `../../React/CoreModules`)
   - React-cxxreact (from `../../ReactCommon/cxxreact`)
-  - React-jsc (from `../../ReactCommon/jsi`)
+  - React-jsc (from `../../ReactCommon/jsc`)
   - React-jsi (from `../../ReactCommon/jsi`)
   - React-jsiexecutor (from `../../ReactCommon/jsiexecutor`)
   - React-jsinspector (from `../../ReactCommon/jsinspector`)
@@ -776,18 +397,6 @@
 
 SPEC REPOS:
   trunk:
-<<<<<<< HEAD
-=======
-    - CocoaAsyncSocket
-    - Flipper
-    - Flipper-Boost-iOSX
-    - Flipper-DoubleConversion
-    - Flipper-Fmt
-    - Flipper-Folly
-    - Flipper-Glog
-    - Flipper-PeerTalk
-    - FlipperKit
->>>>>>> f238f153
     - fmt
     - OCMock
     - SocketRocket
@@ -822,7 +431,7 @@
   React-cxxreact:
     :path: "../../ReactCommon/cxxreact"
   React-jsc:
-    :path: "../../ReactCommon/jsi"
+    :path: "../../ReactCommon/jsc"
   React-jsi:
     :path: "../../ReactCommon/jsi"
   React-jsiexecutor:
@@ -867,107 +476,46 @@
     :path: "../../ReactCommon/yoga"
 
 SPEC CHECKSUMS:
-<<<<<<< HEAD
   boost: 8fa3cd00fa17ef6c3221e5fd283fa93e81d23017
   DoubleConversion: acaf5db79676d2e9119015819153f0f99191de12
-  FBLazyVector: db805000baa807afa9806d0db3cde80876947399
-  FBReactNativeSpec: 5e9a24507f19975c479881d27ea303b49865bda5
+  FBLazyVector: 95757487f28bcb3dd5d6e490be28b8e9bc861317
+  FBReactNativeSpec: af25bfda6ae2b4b0634e324d09b65a6c2180bb01
   fmt: ff9d55029c625d3757ed641535fd4a75fedc7ce9
   glog: 6df0a3d6e2750a50609471fd1a01fd2948d405b5
   OCMock: 9491e4bec59e0b267d52a9184ff5605995e74be8
   RCT-Folly: bf7b4921a91932051ebf1c5c2d297154b1fa3c8c
-  RCTRequired: 9226a6ab2175a5f74242ee5f5c9296ff53195098
-  RCTTypeSafety: b5b2ec35df3a1319897ee5780a57b0ee7afa9e3b
-  React: e51e659409f90a8a94db98cb5878027f5c485489
-  React-bridging: 16577d88951a456f3d0b8e0f8a288e76ff19fbab
-  React-callinvoker: caf45fb14f06870f281f5b4401b6577c661c2dc5
-  React-Codegen: e1a5e78a10d564627176af4cb4f73e683297887c
-  React-Core: 2c1fd677fe24868b8d4b469fc318c176d39c0728
-  React-CoreModules: 187a94e89b4ca3df845372cc21705cf54b017717
-  React-cxxreact: 03153d0187750e38418b491c7bcfcc6b9ba83102
-  React-jsc: 9b4809f43a6f9acbfc2cb7640a0d617687922483
-  React-jsi: 871cf8aa76ea91799dfb3965ad7862c7613e3913
-  React-jsidynamic: 52a8d1dfdeebaf45adb6d77cc5c7a2cd17a83e7c
-  React-jsiexecutor: f95618c5d5c9f112ff5c7ccb8d3b7131f8c39047
-  React-jsinspector: 0ab10e92a7cf6f599c86adb859e2dd09045b6151
-  React-logger: 795ab0028fe83aaee5fa384c814bd90374ca6186
-  React-perflogger: ab736d8914b24323bb6ab9946fe684b979936a09
-  React-RCTActionSheet: 1b14c2e46c0f354141ee7d862e855de5ab8578a0
-  React-RCTAnimation: e1892e9f0255f887c5d39f04218efab5c6b187d0
-  React-RCTAppDelegate: 9b63d62ab3e2f2cab353dfc1b9c5127d8be170f6
-  React-RCTBlob: 79e6806325a89430a2b9eb47606500ac0a83f169
-  React-RCTImage: 9e11a555f7ab04f8c2e6b0bdaf7f84b4aa379fef
-  React-RCTLinking: 2fd7b2d6ed2502964ac0624047da04ee23cd7621
-  React-RCTNetwork: 6f381ce9c8e21295732408b5058bc7816f22a86f
-  React-RCTPushNotification: 1b7e5ed477b7b1b78e0feab54e2d1cd31deace05
-  React-RCTSettings: 2f930ffbd29468d4af593efe02b862833948891e
-  React-RCTTest: ecde826b4ea8a38b3769e5a17eb7bdf9faa5201c
-  React-RCTText: 29d4e18fa1b3b2acbdeed3859b08cdf8bfcfd052
-  React-RCTVibration: bbdea3151fac28a28d3d752b6f87544bee5b9a43
-  React-runtimeexecutor: 5eddda676a0d36bbfa77dfc55c167ba6c649ffd6
-  ReactCommon: 16d1491cb7320c67f9d73668123579f168300ca8
-  ScreenshotManager: f9f16ef094bef209f0e748d46acf566d25dd7de5
-=======
-  boost: 57d2868c099736d80fcd648bf211b4431e51a558
-  CocoaAsyncSocket: 065fd1e645c7abab64f7a6a2007a48038fdc6a99
-  DoubleConversion: 5189b271737e1565bdce30deb4a08d647e3f5f54
-  FBLazyVector: d68947eddece25638eb0f642d1b957c90388afd1
-  FBReactNativeSpec: c530d2df977f98d0d72ce4440c074cb73bff6289
-  Flipper: 186214d97e5c24edd706f39faf933e5acaaa8644
-  Flipper-Boost-iOSX: fd1e2b8cbef7e662a122412d7ac5f5bea715403c
-  Flipper-DoubleConversion: 2dc99b02f658daf147069aad9dbd29d8feb06d30
-  Flipper-Fmt: 60cbdd92fc254826e61d669a5d87ef7015396a9b
-  Flipper-Folly: 584845625005ff068a6ebf41f857f468decd26b3
-  Flipper-Glog: 70c50ce58ddaf67dc35180db05f191692570f446
-  Flipper-PeerTalk: 116d8f857dc6ef55c7a5a75ea3ceaafe878aadc9
-  FlipperKit: b353b63cb4048a5747529412524407d6efa68336
-  fmt: ff9d55029c625d3757ed641535fd4a75fedc7ce9
-  glog: 04b94705f318337d7ead9e6d17c019bd9b1f6b1b
-  hermes-engine: 094454894cb46a8522d3f72e803e634f86536889
-  libevent: 4049cae6c81cdb3654a443be001fb9bdceff7913
-  OpenSSL-Universal: ebc357f1e6bc71fa463ccb2fe676756aff50e88c
-  RCT-Folly: 424b8c9a7a0b9ab2886ffe9c3b041ef628fd4fb1
-  RCTRequired: 54a4f03dbbebb0cfdb4e2ba8d3b1d0b1258f8c08
-  RCTTypeSafety: a41e253b4ed644708899857d912b2f50c7b6214d
-  React: 2fc6c4c656cccd6753016528ad41199c16fd558e
-  React-callinvoker: a7d5e883a83bb9bd3985b08be832c5e76451d18f
-  React-Codegen: 4f1e911c128928e425e11698ad7859dfd0f92e20
-  React-Core: 719bec4b41c93b1affb1e2c3a43956ec482ecb9f
-  React-CoreModules: feaa45c54c58e1420981f6dd544c8b3d01200caa
-  React-cxxreact: 97903bdac0fb53409663fd312e2183ae1dd730e5
-  React-Fabric: 62b9929a7345f941d8833630f37d9440b2dda438
-  React-graphics: cb8a85648695c60f33a00d732b985f734d1470d8
-  React-hermes: e35ea664b36773a2ce84c583febf1396080e59f7
-  React-jsi: e4c75a1cf727c8761908ac2eeb1084e47ba88a26
-  React-jsiexecutor: dcc8c2b89b6e0b5abb9bbbfb6df86adf44e3e877
-  React-jsinspector: 9b56a373a6797114e1d89a7dffa98ee98af67a8f
-  React-logger: 07c9b44040a6f948b8e2033207b23cb623f0b9b4
-  React-perflogger: b4b9fb2ddd856b78003708ab3cf66ce03e6bc7c4
-  React-RCTActionSheet: 1b1501ef80928be10702cd0ce09120358094cd82
-  React-RCTAnimation: 6741f7be3e269e057c1426074cc70f34b56e114b
-  React-RCTAppDelegate: 0b3b2c1e02c02f952f5033535ddb23d690e3b890
-  React-RCTBlob: 94feb99abafd0527a78f6caaa17a0bcec9ce3167
-  React-RCTFabric: db1d7fe55db4811b63ae4060078e7048ebb4a918
-  React-RCTImage: 055685a12c88939437f6520d9e7c120cd666cbf1
-  React-RCTLinking: b149b3ff1f96fa93fc445230b9c171adb0e5572c
-  React-RCTNetwork: 21abb4231182651f48b7035beaa011b1ab7ae8f4
-  React-RCTPushNotification: f3af966de34c1fe2df8860625d225fb2f581d15e
-  React-RCTSettings: 64b6acabfddf7f96796229b101bd91f46d14391b
-  React-RCTTest: 81ebfa8c2e1b0b482effe12485e6486dc0ff70d7
-  React-RCTText: 4e5ae05b778a0ed2b22b012af025da5e1a1c4e54
-  React-RCTVibration: ecfd04c1886a9c9a4e31a466c0fbcf6b36e92fde
-  React-rncore: ec7a711a56a4a64d122be8572b37a67572d5de60
-  React-runtimeexecutor: c7b2cd6babf6cc50340398bfbb7a9da13c93093f
-  ReactCommon: a11d5523be510a2d75e50e435de607297072172a
-  ScreenshotManager: 37152a3841a53f2de5c0013c58835b8738894553
->>>>>>> f238f153
+  RCTRequired: 3f6912ae23af56eea02094a52e2ba7cf69199438
+  RCTTypeSafety: cb71e05e6d7696ec1d3e6d3ce97ea964c302d1a8
+  React: 3b1e6bf460d5c4bdefd087fa439e941c067f335c
+  React-callinvoker: 1cc83844b48adfdcddc13c62f6b6ab1aa17fde21
+  React-Codegen: e60d0b9dffceed22f60cbbc186b65a7f4ef8457a
+  React-Core: 9b76aec6e8724a9c8d2992992bb0fc75de964f42
+  React-CoreModules: 0e3a0937b268b4136f2f345dd06d6cba1908b89d
+  React-cxxreact: c81d794b7e2bac3f4a3d137d8453aa0c79bf26ef
+  React-jsc: 27ae451ad97f5c658fade2377bde195513070130
+  React-jsi: 37720be777e81662e35e0d0fb94c3ad4bcbe5d76
+  React-jsiexecutor: 818372c88c2c34755d21f9dc3c518b1c229b322f
+  React-jsinspector: dd113b233af26ff6014f8da92de8737fc3b04e62
+  React-logger: e178c7bdba5c7b01b4b23a63482ebc06356721cf
+  React-perflogger: 32bf89e94e76b0ea0ccc61a3f01f2d18e0fba220
+  React-RCTActionSheet: 5cc0af7cbab518606c73f8e5d10dbc8de895a2b4
+  React-RCTAnimation: 95c4d07d4309cb650072db7afc3dcbb33257aa33
+  React-RCTAppDelegate: 7e2a02479ad65254bf93eea53495a2839110bab9
+  React-RCTBlob: 589621a8c5b5b94d3646ad1085640138e80f48a3
+  React-RCTImage: c7a7f39b8eda16f2656c23782659413fcc9b6d13
+  React-RCTLinking: 941203c8a82f97cef16342d9dbe269f2bb3cf3d0
+  React-RCTNetwork: 295cbd9db139c5bc8d9da7fc59b109a2c5e61b42
+  React-RCTPushNotification: 1a7d18c62bd78dd1447d5d187cd06a83f55efe69
+  React-RCTSettings: 0d349203d4998798eccb7b6fc41e697c6c57674c
+  React-RCTTest: 64eebbe388faa710c69e8603c8a6295b511d0471
+  React-RCTText: 903fc289c7712da0234a4c8ce563eb2d5e47feca
+  React-RCTVibration: 4381808da3345ed96542d577d907d5abbef03c20
+  React-runtimeexecutor: 300cddda6ee121bb78bb3be0a2475480062fc0bd
+  ReactCommon: 3633e01f49b742e68a1c6641566d40b2ec644408
+  ScreenshotManager: fe6a47ae9c15ea7fd05a2e87fbd71aaf56fb2b31
   SocketRocket: fccef3f9c5cedea1353a9ef6ada904fde10d6608
-  Yoga: 843f4d61a5961549dbda2ece996596c861688c56
+  Yoga: 90900fe65f31a3fd0a1fc3043a3ba36ab21cd424
 
-<<<<<<< HEAD
-PODFILE CHECKSUM: 933f1f21dfae18d8fee36e03a6df4c08d2faf543
-=======
-PODFILE CHECKSUM: 8da43cb75927abd2bbb2fc21dcebfebb05b89963
->>>>>>> f238f153
+PODFILE CHECKSUM: ab2ad743400e8847692a17fb3a2184f2686a98dd
 
 COCOAPODS: 1.11.3