PODS:
  - boost (1.76.0)
  - boost-for-react-native (1.63.0)
  - CocoaAsyncSocket (7.6.5)
  - DoubleConversion (1.1.6)
  - FBLazyVector (1000.0.0)
  - FBReactNativeSpec (1000.0.0):
    - RCT-Folly (= 2021.06.28.00-v2)
    - RCTRequired (= 1000.0.0)
    - RCTTypeSafety (= 1000.0.0)
    - React-Core (= 1000.0.0)
    - React-jsi (= 1000.0.0)
    - ReactCommon/turbomodule/core (= 1000.0.0)
  - Flipper (0.99.0):
    - Flipper-Folly (~> 2.6)
    - Flipper-RSocket (~> 1.4)
  - Flipper-Boost-iOSX (1.76.0.1.11)
  - Flipper-DoubleConversion (3.1.7)
  - Flipper-Fmt (7.1.7)
  - Flipper-Folly (2.6.7):
    - Flipper-Boost-iOSX
    - Flipper-DoubleConversion
    - Flipper-Fmt (= 7.1.7)
    - Flipper-Glog
    - libevent (~> 2.1.12)
    - OpenSSL-Universal (= 1.1.180)
  - Flipper-Glog (0.3.9)
  - Flipper-PeerTalk (0.0.4)
  - Flipper-RSocket (1.4.3):
    - Flipper-Folly (~> 2.6)
  - FlipperKit (0.99.0):
    - FlipperKit/Core (= 0.99.0)
  - FlipperKit/Core (0.99.0):
    - Flipper (~> 0.99.0)
    - FlipperKit/CppBridge
    - FlipperKit/FBCxxFollyDynamicConvert
    - FlipperKit/FBDefines
    - FlipperKit/FKPortForwarding
  - FlipperKit/CppBridge (0.99.0):
    - Flipper (~> 0.99.0)
  - FlipperKit/FBCxxFollyDynamicConvert (0.99.0):
    - Flipper-Folly (~> 2.6)
  - FlipperKit/FBDefines (0.99.0)
  - FlipperKit/FKPortForwarding (0.99.0):
    - CocoaAsyncSocket (~> 7.6)
    - Flipper-PeerTalk (~> 0.0.4)
  - FlipperKit/FlipperKitHighlightOverlay (0.99.0)
  - FlipperKit/FlipperKitLayoutHelpers (0.99.0):
    - FlipperKit/Core
    - FlipperKit/FlipperKitHighlightOverlay
    - FlipperKit/FlipperKitLayoutTextSearchable
  - FlipperKit/FlipperKitLayoutIOSDescriptors (0.99.0):
    - FlipperKit/Core
    - FlipperKit/FlipperKitHighlightOverlay
    - FlipperKit/FlipperKitLayoutHelpers
    - YogaKit (~> 1.18)
  - FlipperKit/FlipperKitLayoutPlugin (0.99.0):
    - FlipperKit/Core
    - FlipperKit/FlipperKitHighlightOverlay
    - FlipperKit/FlipperKitLayoutHelpers
    - FlipperKit/FlipperKitLayoutIOSDescriptors
    - FlipperKit/FlipperKitLayoutTextSearchable
    - YogaKit (~> 1.18)
  - FlipperKit/FlipperKitLayoutTextSearchable (0.99.0)
  - FlipperKit/FlipperKitNetworkPlugin (0.99.0):
    - FlipperKit/Core
  - FlipperKit/FlipperKitReactPlugin (0.99.0):
    - FlipperKit/Core
  - FlipperKit/FlipperKitUserDefaultsPlugin (0.99.0):
    - FlipperKit/Core
  - FlipperKit/SKIOSNetworkPlugin (0.99.0):
    - FlipperKit/Core
    - FlipperKit/FlipperKitNetworkPlugin
  - fmt (6.2.1)
  - glog (0.3.5)
  - libevent (2.1.12)
  - OpenSSL-Universal (1.1.180)
  - RCT-Folly (2021.06.28.00-v2):
    - boost
    - DoubleConversion
    - fmt (~> 6.2.1)
    - glog
    - RCT-Folly/Default (= 2021.06.28.00-v2)
  - RCT-Folly/Default (2021.06.28.00-v2):
    - boost
    - DoubleConversion
    - fmt (~> 6.2.1)
    - glog
  - RCTRequired (1000.0.0)
  - RCTTypeSafety (1000.0.0):
    - FBLazyVector (= 1000.0.0)
    - RCT-Folly (= 2021.06.28.00-v2)
    - RCTRequired (= 1000.0.0)
    - React-Core (= 1000.0.0)
  - React (1000.0.0):
    - React-Core (= 1000.0.0)
    - React-Core/DevSupport (= 1000.0.0)
    - React-Core/RCTWebSocket (= 1000.0.0)
    - React-RCTActionSheet (= 1000.0.0)
    - React-RCTAnimation (= 1000.0.0)
    - React-RCTBlob (= 1000.0.0)
    - React-RCTImage (= 1000.0.0)
    - React-RCTLinking (= 1000.0.0)
    - React-RCTNetwork (= 1000.0.0)
    - React-RCTSettings (= 1000.0.0)
    - React-RCTText (= 1000.0.0)
    - React-RCTVibration (= 1000.0.0)
  - React-callinvoker (1000.0.0)
  - React-Codegen (1000.0.0):
    - FBReactNativeSpec (= 1000.0.0)
    - RCT-Folly (= 2021.06.28.00-v2)
    - RCTRequired (= 1000.0.0)
    - RCTTypeSafety (= 1000.0.0)
    - React-Core (= 1000.0.0)
    - React-jsi (= 1000.0.0)
    - React-jsiexecutor (= 1000.0.0)
    - ReactCommon/turbomodule/core (= 1000.0.0)
  - React-Core (1000.0.0):
    - glog
    - RCT-Folly (= 2021.06.28.00-v2)
    - React-Core/Default (= 1000.0.0)
    - React-cxxreact (= 1000.0.0)
    - React-jsi (= 1000.0.0)
    - React-jsiexecutor (= 1000.0.0)
    - React-perflogger (= 1000.0.0)
    - Yoga
  - React-Core/CoreModulesHeaders (1000.0.0):
    - glog
    - RCT-Folly (= 2021.06.28.00-v2)
    - React-Core/Default
    - React-cxxreact (= 1000.0.0)
    - React-jsi (= 1000.0.0)
    - React-jsiexecutor (= 1000.0.0)
    - React-perflogger (= 1000.0.0)
    - Yoga
  - React-Core/Default (1000.0.0):
    - glog
    - RCT-Folly (= 2021.06.28.00-v2)
    - React-cxxreact (= 1000.0.0)
    - React-jsi (= 1000.0.0)
    - React-jsiexecutor (= 1000.0.0)
    - React-perflogger (= 1000.0.0)
    - Yoga
  - React-Core/DevSupport (1000.0.0):
    - glog
    - RCT-Folly (= 2021.06.28.00-v2)
    - React-Core/Default (= 1000.0.0)
    - React-Core/RCTWebSocket (= 1000.0.0)
    - React-cxxreact (= 1000.0.0)
    - React-jsi (= 1000.0.0)
    - React-jsiexecutor (= 1000.0.0)
    - React-jsinspector (= 1000.0.0)
    - React-perflogger (= 1000.0.0)
    - Yoga
  - React-Core/RCTActionSheetHeaders (1000.0.0):
    - glog
    - RCT-Folly (= 2021.06.28.00-v2)
    - React-Core/Default
    - React-cxxreact (= 1000.0.0)
    - React-jsi (= 1000.0.0)
    - React-jsiexecutor (= 1000.0.0)
    - React-perflogger (= 1000.0.0)
    - Yoga
  - React-Core/RCTAnimationHeaders (1000.0.0):
    - glog
    - RCT-Folly (= 2021.06.28.00-v2)
    - React-Core/Default
    - React-cxxreact (= 1000.0.0)
    - React-jsi (= 1000.0.0)
    - React-jsiexecutor (= 1000.0.0)
    - React-perflogger (= 1000.0.0)
    - Yoga
  - React-Core/RCTBlobHeaders (1000.0.0):
    - glog
    - RCT-Folly (= 2021.06.28.00-v2)
    - React-Core/Default
    - React-cxxreact (= 1000.0.0)
    - React-jsi (= 1000.0.0)
    - React-jsiexecutor (= 1000.0.0)
    - React-perflogger (= 1000.0.0)
    - Yoga
  - React-Core/RCTImageHeaders (1000.0.0):
    - glog
    - RCT-Folly (= 2021.06.28.00-v2)
    - React-Core/Default
    - React-cxxreact (= 1000.0.0)
    - React-jsi (= 1000.0.0)
    - React-jsiexecutor (= 1000.0.0)
    - React-perflogger (= 1000.0.0)
    - Yoga
  - React-Core/RCTLinkingHeaders (1000.0.0):
    - glog
    - RCT-Folly (= 2021.06.28.00-v2)
    - React-Core/Default
    - React-cxxreact (= 1000.0.0)
    - React-jsi (= 1000.0.0)
    - React-jsiexecutor (= 1000.0.0)
    - React-perflogger (= 1000.0.0)
    - Yoga
  - React-Core/RCTNetworkHeaders (1000.0.0):
    - glog
    - RCT-Folly (= 2021.06.28.00-v2)
    - React-Core/Default
    - React-cxxreact (= 1000.0.0)
    - React-jsi (= 1000.0.0)
    - React-jsiexecutor (= 1000.0.0)
    - React-perflogger (= 1000.0.0)
    - Yoga
  - React-Core/RCTPushNotificationHeaders (1000.0.0):
    - glog
    - RCT-Folly (= 2021.06.28.00-v2)
    - React-Core/Default
    - React-cxxreact (= 1000.0.0)
    - React-jsi (= 1000.0.0)
    - React-jsiexecutor (= 1000.0.0)
    - React-perflogger (= 1000.0.0)
    - Yoga
  - React-Core/RCTSettingsHeaders (1000.0.0):
    - glog
    - RCT-Folly (= 2021.06.28.00-v2)
    - React-Core/Default
    - React-cxxreact (= 1000.0.0)
    - React-jsi (= 1000.0.0)
    - React-jsiexecutor (= 1000.0.0)
    - React-perflogger (= 1000.0.0)
    - Yoga
  - React-Core/RCTTextHeaders (1000.0.0):
    - glog
    - RCT-Folly (= 2021.06.28.00-v2)
    - React-Core/Default
    - React-cxxreact (= 1000.0.0)
    - React-jsi (= 1000.0.0)
    - React-jsiexecutor (= 1000.0.0)
    - React-perflogger (= 1000.0.0)
    - Yoga
  - React-Core/RCTVibrationHeaders (1000.0.0):
    - glog
    - RCT-Folly (= 2021.06.28.00-v2)
    - React-Core/Default
    - React-cxxreact (= 1000.0.0)
    - React-jsi (= 1000.0.0)
    - React-jsiexecutor (= 1000.0.0)
    - React-perflogger (= 1000.0.0)
    - Yoga
  - React-Core/RCTWebSocket (1000.0.0):
    - glog
    - RCT-Folly (= 2021.06.28.00-v2)
    - React-Core/Default (= 1000.0.0)
    - React-cxxreact (= 1000.0.0)
    - React-jsi (= 1000.0.0)
    - React-jsiexecutor (= 1000.0.0)
    - React-perflogger (= 1000.0.0)
    - Yoga
  - React-CoreModules (1000.0.0):
    - RCT-Folly (= 2021.06.28.00-v2)
    - RCTTypeSafety (= 1000.0.0)
    - React-Codegen (= 1000.0.0)
    - React-Core/CoreModulesHeaders (= 1000.0.0)
    - React-jsi (= 1000.0.0)
    - React-RCTImage (= 1000.0.0)
    - ReactCommon/turbomodule/core (= 1000.0.0)
  - React-cxxreact (1000.0.0):
    - boost (= 1.76.0)
    - DoubleConversion
    - glog
    - RCT-Folly (= 2021.06.28.00-v2)
    - React-callinvoker (= 1000.0.0)
    - React-jsi (= 1000.0.0)
    - React-jsinspector (= 1000.0.0)
    - React-logger (= 1000.0.0)
    - React-perflogger (= 1000.0.0)
    - React-runtimeexecutor (= 1000.0.0)
<<<<<<< HEAD
=======
  - React-Fabric (1000.0.0):
    - RCT-Folly/Fabric (= 2021.06.28.00-v2)
    - RCTRequired (= 1000.0.0)
    - RCTTypeSafety (= 1000.0.0)
    - React-Fabric/animations (= 1000.0.0)
    - React-Fabric/attributedstring (= 1000.0.0)
    - React-Fabric/butter (= 1000.0.0)
    - React-Fabric/componentregistry (= 1000.0.0)
    - React-Fabric/componentregistrynative (= 1000.0.0)
    - React-Fabric/components (= 1000.0.0)
    - React-Fabric/config (= 1000.0.0)
    - React-Fabric/core (= 1000.0.0)
    - React-Fabric/debug_core (= 1000.0.0)
    - React-Fabric/debug_renderer (= 1000.0.0)
    - React-Fabric/imagemanager (= 1000.0.0)
    - React-Fabric/leakchecker (= 1000.0.0)
    - React-Fabric/mounting (= 1000.0.0)
    - React-Fabric/runtimescheduler (= 1000.0.0)
    - React-Fabric/scheduler (= 1000.0.0)
    - React-Fabric/telemetry (= 1000.0.0)
    - React-Fabric/templateprocessor (= 1000.0.0)
    - React-Fabric/textlayoutmanager (= 1000.0.0)
    - React-Fabric/uimanager (= 1000.0.0)
    - React-Fabric/utils (= 1000.0.0)
    - React-graphics (= 1000.0.0)
    - React-jsi (= 1000.0.0)
    - React-jsiexecutor (= 1000.0.0)
    - ReactCommon/turbomodule/core (= 1000.0.0)
  - React-Fabric/animations (1000.0.0):
    - RCT-Folly/Fabric (= 2021.06.28.00-v2)
    - RCTRequired (= 1000.0.0)
    - RCTTypeSafety (= 1000.0.0)
    - React-graphics (= 1000.0.0)
    - React-jsi (= 1000.0.0)
    - React-jsiexecutor (= 1000.0.0)
    - ReactCommon/turbomodule/core (= 1000.0.0)
  - React-Fabric/attributedstring (1000.0.0):
    - RCT-Folly/Fabric (= 2021.06.28.00-v2)
    - RCTRequired (= 1000.0.0)
    - RCTTypeSafety (= 1000.0.0)
    - React-graphics (= 1000.0.0)
    - React-jsi (= 1000.0.0)
    - React-jsiexecutor (= 1000.0.0)
    - ReactCommon/turbomodule/core (= 1000.0.0)
  - React-Fabric/butter (1000.0.0):
    - RCT-Folly/Fabric (= 2021.06.28.00-v2)
    - RCTRequired (= 1000.0.0)
    - RCTTypeSafety (= 1000.0.0)
    - React-graphics (= 1000.0.0)
    - React-jsi (= 1000.0.0)
    - React-jsiexecutor (= 1000.0.0)
    - ReactCommon/turbomodule/core (= 1000.0.0)
  - React-Fabric/componentregistry (1000.0.0):
    - RCT-Folly/Fabric (= 2021.06.28.00-v2)
    - RCTRequired (= 1000.0.0)
    - RCTTypeSafety (= 1000.0.0)
    - React-graphics (= 1000.0.0)
    - React-jsi (= 1000.0.0)
    - React-jsiexecutor (= 1000.0.0)
    - ReactCommon/turbomodule/core (= 1000.0.0)
  - React-Fabric/componentregistrynative (1000.0.0):
    - RCT-Folly/Fabric (= 2021.06.28.00-v2)
    - RCTRequired (= 1000.0.0)
    - RCTTypeSafety (= 1000.0.0)
    - React-graphics (= 1000.0.0)
    - React-jsi (= 1000.0.0)
    - React-jsiexecutor (= 1000.0.0)
    - ReactCommon/turbomodule/core (= 1000.0.0)
  - React-Fabric/components (1000.0.0):
    - RCT-Folly/Fabric (= 2021.06.28.00-v2)
    - RCTRequired (= 1000.0.0)
    - RCTTypeSafety (= 1000.0.0)
    - React-Fabric/components/activityindicator (= 1000.0.0)
    - React-Fabric/components/image (= 1000.0.0)
    - React-Fabric/components/inputaccessory (= 1000.0.0)
    - React-Fabric/components/legacyviewmanagerinterop (= 1000.0.0)
    - React-Fabric/components/modal (= 1000.0.0)
    - React-Fabric/components/root (= 1000.0.0)
    - React-Fabric/components/safeareaview (= 1000.0.0)
    - React-Fabric/components/scrollview (= 1000.0.0)
    - React-Fabric/components/slider (= 1000.0.0)
    - React-Fabric/components/text (= 1000.0.0)
    - React-Fabric/components/textinput (= 1000.0.0)
    - React-Fabric/components/unimplementedview (= 1000.0.0)
    - React-Fabric/components/view (= 1000.0.0)
    - React-graphics (= 1000.0.0)
    - React-jsi (= 1000.0.0)
    - React-jsiexecutor (= 1000.0.0)
    - ReactCommon/turbomodule/core (= 1000.0.0)
  - React-Fabric/components/activityindicator (1000.0.0):
    - RCT-Folly/Fabric (= 2021.06.28.00-v2)
    - RCTRequired (= 1000.0.0)
    - RCTTypeSafety (= 1000.0.0)
    - React-graphics (= 1000.0.0)
    - React-jsi (= 1000.0.0)
    - React-jsiexecutor (= 1000.0.0)
    - ReactCommon/turbomodule/core (= 1000.0.0)
  - React-Fabric/components/image (1000.0.0):
    - RCT-Folly/Fabric (= 2021.06.28.00-v2)
    - RCTRequired (= 1000.0.0)
    - RCTTypeSafety (= 1000.0.0)
    - React-graphics (= 1000.0.0)
    - React-jsi (= 1000.0.0)
    - React-jsiexecutor (= 1000.0.0)
    - ReactCommon/turbomodule/core (= 1000.0.0)
  - React-Fabric/components/inputaccessory (1000.0.0):
    - RCT-Folly/Fabric (= 2021.06.28.00-v2)
    - RCTRequired (= 1000.0.0)
    - RCTTypeSafety (= 1000.0.0)
    - React-graphics (= 1000.0.0)
    - React-jsi (= 1000.0.0)
    - React-jsiexecutor (= 1000.0.0)
    - ReactCommon/turbomodule/core (= 1000.0.0)
  - React-Fabric/components/legacyviewmanagerinterop (1000.0.0):
    - RCT-Folly/Fabric (= 2021.06.28.00-v2)
    - RCTRequired (= 1000.0.0)
    - RCTTypeSafety (= 1000.0.0)
    - React-graphics (= 1000.0.0)
    - React-jsi (= 1000.0.0)
    - React-jsiexecutor (= 1000.0.0)
    - ReactCommon/turbomodule/core (= 1000.0.0)
  - React-Fabric/components/modal (1000.0.0):
    - RCT-Folly/Fabric (= 2021.06.28.00-v2)
    - RCTRequired (= 1000.0.0)
    - RCTTypeSafety (= 1000.0.0)
    - React-graphics (= 1000.0.0)
    - React-jsi (= 1000.0.0)
    - React-jsiexecutor (= 1000.0.0)
    - ReactCommon/turbomodule/core (= 1000.0.0)
  - React-Fabric/components/root (1000.0.0):
    - RCT-Folly/Fabric (= 2021.06.28.00-v2)
    - RCTRequired (= 1000.0.0)
    - RCTTypeSafety (= 1000.0.0)
    - React-graphics (= 1000.0.0)
    - React-jsi (= 1000.0.0)
    - React-jsiexecutor (= 1000.0.0)
    - ReactCommon/turbomodule/core (= 1000.0.0)
  - React-Fabric/components/safeareaview (1000.0.0):
    - RCT-Folly/Fabric (= 2021.06.28.00-v2)
    - RCTRequired (= 1000.0.0)
    - RCTTypeSafety (= 1000.0.0)
    - React-graphics (= 1000.0.0)
    - React-jsi (= 1000.0.0)
    - React-jsiexecutor (= 1000.0.0)
    - ReactCommon/turbomodule/core (= 1000.0.0)
  - React-Fabric/components/scrollview (1000.0.0):
    - RCT-Folly/Fabric (= 2021.06.28.00-v2)
    - RCTRequired (= 1000.0.0)
    - RCTTypeSafety (= 1000.0.0)
    - React-graphics (= 1000.0.0)
    - React-jsi (= 1000.0.0)
    - React-jsiexecutor (= 1000.0.0)
    - ReactCommon/turbomodule/core (= 1000.0.0)
  - React-Fabric/components/slider (1000.0.0):
    - RCT-Folly/Fabric (= 2021.06.28.00-v2)
    - RCTRequired (= 1000.0.0)
    - RCTTypeSafety (= 1000.0.0)
    - React-graphics (= 1000.0.0)
    - React-jsi (= 1000.0.0)
    - React-jsiexecutor (= 1000.0.0)
    - ReactCommon/turbomodule/core (= 1000.0.0)
  - React-Fabric/components/text (1000.0.0):
    - RCT-Folly/Fabric (= 2021.06.28.00-v2)
    - RCTRequired (= 1000.0.0)
    - RCTTypeSafety (= 1000.0.0)
    - React-graphics (= 1000.0.0)
    - React-jsi (= 1000.0.0)
    - React-jsiexecutor (= 1000.0.0)
    - ReactCommon/turbomodule/core (= 1000.0.0)
  - React-Fabric/components/textinput (1000.0.0):
    - RCT-Folly/Fabric (= 2021.06.28.00-v2)
    - RCTRequired (= 1000.0.0)
    - RCTTypeSafety (= 1000.0.0)
    - React-graphics (= 1000.0.0)
    - React-jsi (= 1000.0.0)
    - React-jsiexecutor (= 1000.0.0)
    - ReactCommon/turbomodule/core (= 1000.0.0)
  - React-Fabric/components/unimplementedview (1000.0.0):
    - RCT-Folly/Fabric (= 2021.06.28.00-v2)
    - RCTRequired (= 1000.0.0)
    - RCTTypeSafety (= 1000.0.0)
    - React-graphics (= 1000.0.0)
    - React-jsi (= 1000.0.0)
    - React-jsiexecutor (= 1000.0.0)
    - ReactCommon/turbomodule/core (= 1000.0.0)
  - React-Fabric/components/view (1000.0.0):
    - RCT-Folly/Fabric (= 2021.06.28.00-v2)
    - RCTRequired (= 1000.0.0)
    - RCTTypeSafety (= 1000.0.0)
    - React-graphics (= 1000.0.0)
    - React-jsi (= 1000.0.0)
    - React-jsiexecutor (= 1000.0.0)
    - ReactCommon/turbomodule/core (= 1000.0.0)
    - Yoga
  - React-Fabric/config (1000.0.0):
    - RCT-Folly/Fabric (= 2021.06.28.00-v2)
    - RCTRequired (= 1000.0.0)
    - RCTTypeSafety (= 1000.0.0)
    - React-graphics (= 1000.0.0)
    - React-jsi (= 1000.0.0)
    - React-jsiexecutor (= 1000.0.0)
    - ReactCommon/turbomodule/core (= 1000.0.0)
  - React-Fabric/core (1000.0.0):
    - RCT-Folly/Fabric (= 2021.06.28.00-v2)
    - RCTRequired (= 1000.0.0)
    - RCTTypeSafety (= 1000.0.0)
    - React-graphics (= 1000.0.0)
    - React-jsi (= 1000.0.0)
    - React-jsiexecutor (= 1000.0.0)
    - ReactCommon/turbomodule/core (= 1000.0.0)
  - React-Fabric/debug_core (1000.0.0):
    - RCT-Folly/Fabric (= 2021.06.28.00-v2)
    - RCTRequired (= 1000.0.0)
    - RCTTypeSafety (= 1000.0.0)
    - React-graphics (= 1000.0.0)
    - React-jsi (= 1000.0.0)
    - React-jsiexecutor (= 1000.0.0)
    - ReactCommon/turbomodule/core (= 1000.0.0)
  - React-Fabric/debug_renderer (1000.0.0):
    - RCT-Folly/Fabric (= 2021.06.28.00-v2)
    - RCTRequired (= 1000.0.0)
    - RCTTypeSafety (= 1000.0.0)
    - React-graphics (= 1000.0.0)
    - React-jsi (= 1000.0.0)
    - React-jsiexecutor (= 1000.0.0)
    - ReactCommon/turbomodule/core (= 1000.0.0)
  - React-Fabric/imagemanager (1000.0.0):
    - RCT-Folly/Fabric (= 2021.06.28.00-v2)
    - RCTRequired (= 1000.0.0)
    - RCTTypeSafety (= 1000.0.0)
    - React-graphics (= 1000.0.0)
    - React-jsi (= 1000.0.0)
    - React-jsiexecutor (= 1000.0.0)
    - React-RCTImage (= 1000.0.0)
    - ReactCommon/turbomodule/core (= 1000.0.0)
  - React-Fabric/leakchecker (1000.0.0):
    - RCT-Folly/Fabric (= 2021.06.28.00-v2)
    - RCTRequired (= 1000.0.0)
    - RCTTypeSafety (= 1000.0.0)
    - React-graphics (= 1000.0.0)
    - React-jsi (= 1000.0.0)
    - React-jsiexecutor (= 1000.0.0)
    - ReactCommon/turbomodule/core (= 1000.0.0)
  - React-Fabric/mounting (1000.0.0):
    - RCT-Folly/Fabric (= 2021.06.28.00-v2)
    - RCTRequired (= 1000.0.0)
    - RCTTypeSafety (= 1000.0.0)
    - React-graphics (= 1000.0.0)
    - React-jsi (= 1000.0.0)
    - React-jsiexecutor (= 1000.0.0)
    - ReactCommon/turbomodule/core (= 1000.0.0)
  - React-Fabric/runtimescheduler (1000.0.0):
    - RCT-Folly/Fabric (= 2021.06.28.00-v2)
    - RCTRequired (= 1000.0.0)
    - RCTTypeSafety (= 1000.0.0)
    - React-graphics (= 1000.0.0)
    - React-jsi (= 1000.0.0)
    - React-jsiexecutor (= 1000.0.0)
    - ReactCommon/turbomodule/core (= 1000.0.0)
  - React-Fabric/scheduler (1000.0.0):
    - RCT-Folly/Fabric (= 2021.06.28.00-v2)
    - RCTRequired (= 1000.0.0)
    - RCTTypeSafety (= 1000.0.0)
    - React-graphics (= 1000.0.0)
    - React-jsi (= 1000.0.0)
    - React-jsiexecutor (= 1000.0.0)
    - ReactCommon/turbomodule/core (= 1000.0.0)
  - React-Fabric/telemetry (1000.0.0):
    - RCT-Folly/Fabric (= 2021.06.28.00-v2)
    - RCTRequired (= 1000.0.0)
    - RCTTypeSafety (= 1000.0.0)
    - React-graphics (= 1000.0.0)
    - React-jsi (= 1000.0.0)
    - React-jsiexecutor (= 1000.0.0)
    - ReactCommon/turbomodule/core (= 1000.0.0)
  - React-Fabric/templateprocessor (1000.0.0):
    - RCT-Folly/Fabric (= 2021.06.28.00-v2)
    - RCTRequired (= 1000.0.0)
    - RCTTypeSafety (= 1000.0.0)
    - React-graphics (= 1000.0.0)
    - React-jsi (= 1000.0.0)
    - React-jsiexecutor (= 1000.0.0)
    - ReactCommon/turbomodule/core (= 1000.0.0)
  - React-Fabric/textlayoutmanager (1000.0.0):
    - RCT-Folly/Fabric (= 2021.06.28.00-v2)
    - RCTRequired (= 1000.0.0)
    - RCTTypeSafety (= 1000.0.0)
    - React-Fabric/uimanager
    - React-graphics (= 1000.0.0)
    - React-jsi (= 1000.0.0)
    - React-jsiexecutor (= 1000.0.0)
    - ReactCommon/turbomodule/core (= 1000.0.0)
  - React-Fabric/uimanager (1000.0.0):
    - RCT-Folly/Fabric (= 2021.06.28.00-v2)
    - RCTRequired (= 1000.0.0)
    - RCTTypeSafety (= 1000.0.0)
    - React-graphics (= 1000.0.0)
    - React-jsi (= 1000.0.0)
    - React-jsiexecutor (= 1000.0.0)
    - ReactCommon/turbomodule/core (= 1000.0.0)
  - React-Fabric/utils (1000.0.0):
    - RCT-Folly/Fabric (= 2021.06.28.00-v2)
    - RCTRequired (= 1000.0.0)
    - RCTTypeSafety (= 1000.0.0)
    - React-graphics (= 1000.0.0)
    - React-jsi (= 1000.0.0)
    - React-jsiexecutor (= 1000.0.0)
    - ReactCommon/turbomodule/core (= 1000.0.0)
  - React-graphics (1000.0.0):
    - RCT-Folly/Fabric (= 2021.06.28.00-v2)
    - React-Core/Default (= 1000.0.0)
>>>>>>> f142bfed
  - React-jsi (1000.0.0):
    - boost (= 1.76.0)
    - DoubleConversion
    - glog
    - RCT-Folly (= 2021.06.28.00-v2)
    - React-jsi/Default (= 1000.0.0)
  - React-jsi/Default (1000.0.0):
    - boost (= 1.76.0)
    - DoubleConversion
    - glog
    - RCT-Folly (= 2021.06.28.00-v2)
  - React-jsiexecutor (1000.0.0):
    - DoubleConversion
    - glog
    - RCT-Folly (= 2021.06.28.00-v2)
    - React-cxxreact (= 1000.0.0)
    - React-jsi (= 1000.0.0)
    - React-perflogger (= 1000.0.0)
  - React-jsinspector (1000.0.0)
  - React-logger (1000.0.0):
    - glog
  - React-perflogger (1000.0.0)
  - React-RCTActionSheet (1000.0.0):
    - React-Core/RCTActionSheetHeaders (= 1000.0.0)
  - React-RCTAnimation (1000.0.0):
    - RCT-Folly (= 2021.06.28.00-v2)
    - RCTTypeSafety (= 1000.0.0)
    - React-Codegen (= 1000.0.0)
    - React-Core/RCTAnimationHeaders (= 1000.0.0)
    - React-jsi (= 1000.0.0)
    - ReactCommon/turbomodule/core (= 1000.0.0)
  - React-RCTBlob (1000.0.0):
    - RCT-Folly (= 2021.06.28.00-v2)
    - React-Codegen (= 1000.0.0)
    - React-Core/RCTBlobHeaders (= 1000.0.0)
    - React-Core/RCTWebSocket (= 1000.0.0)
    - React-jsi (= 1000.0.0)
    - React-RCTNetwork (= 1000.0.0)
    - ReactCommon/turbomodule/core (= 1000.0.0)
  - React-RCTImage (1000.0.0):
    - RCT-Folly (= 2021.06.28.00-v2)
    - RCTTypeSafety (= 1000.0.0)
    - React-Codegen (= 1000.0.0)
    - React-Core/RCTImageHeaders (= 1000.0.0)
    - React-jsi (= 1000.0.0)
    - React-RCTNetwork (= 1000.0.0)
    - ReactCommon/turbomodule/core (= 1000.0.0)
  - React-RCTLinking (1000.0.0):
    - React-Codegen (= 1000.0.0)
    - React-Core/RCTLinkingHeaders (= 1000.0.0)
    - React-jsi (= 1000.0.0)
    - ReactCommon/turbomodule/core (= 1000.0.0)
  - React-RCTNetwork (1000.0.0):
    - RCT-Folly (= 2021.06.28.00-v2)
    - RCTTypeSafety (= 1000.0.0)
    - React-Codegen (= 1000.0.0)
    - React-Core/RCTNetworkHeaders (= 1000.0.0)
    - React-jsi (= 1000.0.0)
    - ReactCommon/turbomodule/core (= 1000.0.0)
  - React-RCTPushNotification (1000.0.0):
    - RCTTypeSafety (= 1000.0.0)
    - React-Codegen (= 1000.0.0)
    - React-Core/RCTPushNotificationHeaders (= 1000.0.0)
    - React-jsi (= 1000.0.0)
    - ReactCommon/turbomodule/core (= 1000.0.0)
  - React-RCTSettings (1000.0.0):
    - RCT-Folly (= 2021.06.28.00-v2)
    - RCTTypeSafety (= 1000.0.0)
    - React-Codegen (= 1000.0.0)
    - React-Core/RCTSettingsHeaders (= 1000.0.0)
    - React-jsi (= 1000.0.0)
    - ReactCommon/turbomodule/core (= 1000.0.0)
  - React-RCTTest (1000.0.0):
    - RCT-Folly (= 2021.06.28.00-v2)
    - React-Core (= 1000.0.0)
    - React-CoreModules (= 1000.0.0)
    - React-jsi (= 1000.0.0)
    - ReactCommon/turbomodule/core (= 1000.0.0)
  - React-RCTText (1000.0.0):
    - React-Core/RCTTextHeaders (= 1000.0.0)
  - React-RCTVibration (1000.0.0):
    - RCT-Folly (= 2021.06.28.00-v2)
    - React-Codegen (= 1000.0.0)
    - React-Core/RCTVibrationHeaders (= 1000.0.0)
    - React-jsi (= 1000.0.0)
    - ReactCommon/turbomodule/core (= 1000.0.0)
  - React-runtimeexecutor (1000.0.0):
    - React-jsi (= 1000.0.0)
  - React-TurboModuleCxx-RNW (1000.0.0):
    - RCT-Folly (= 2021.06.28.00-v2)
    - React-callinvoker (= 1000.0.0)
    - React-TurboModuleCxx-WinRTPort (= 1000.0.0)
    - ReactCommon/turbomodule/core (= 1000.0.0)
  - React-TurboModuleCxx-WinRTPort (1000.0.0):
    - React-TurboModuleCxx-WinRTPort/Shared (= 1000.0.0)
    - React-TurboModuleCxx-WinRTPort/WinRT (= 1000.0.0)
  - React-TurboModuleCxx-WinRTPort/Shared (1000.0.0)
  - React-TurboModuleCxx-WinRTPort/WinRT (1000.0.0):
    - RCT-Folly (= 2021.06.28.00-v2)
    - React-callinvoker (= 1000.0.0)
    - React-TurboModuleCxx-WinRTPort/Shared (= 1000.0.0)
  - ReactCommon/turbomodule/core (1000.0.0):
    - DoubleConversion
    - glog
    - RCT-Folly (= 2021.06.28.00-v2)
    - React-callinvoker (= 1000.0.0)
    - React-Core (= 1000.0.0)
    - React-cxxreact (= 1000.0.0)
    - React-jsi (= 1000.0.0)
    - React-logger (= 1000.0.0)
    - React-perflogger (= 1000.0.0)
  - ReactCommon/turbomodule/samples (1000.0.0):
    - DoubleConversion
    - glog
    - RCT-Folly (= 2021.06.28.00-v2)
    - React-callinvoker (= 1000.0.0)
    - React-Core (= 1000.0.0)
    - React-cxxreact (= 1000.0.0)
    - React-jsi (= 1000.0.0)
    - React-logger (= 1000.0.0)
    - React-perflogger (= 1000.0.0)
    - ReactCommon/turbomodule/core (= 1000.0.0)
  - ScreenshotManager (0.0.1):
    - RCT-Folly (= 2021.06.28.00-v2)
    - React
    - React-TurboModuleCxx-RNW
  - Yoga (1.14.0)
  - YogaKit (1.18.1):
    - Yoga (~> 1.14)

DEPENDENCIES:
  - boost (from `../../third-party-podspecs/boost.podspec`)
  - boost-for-react-native (from `../../third-party-podspecs/boost-for-react-native.podspec`)
  - DoubleConversion (from `../../third-party-podspecs/DoubleConversion.podspec`)
  - FBLazyVector (from `../../Libraries/FBLazyVector`)
  - FBReactNativeSpec (from `../../React/FBReactNativeSpec`)
  - Flipper (= 0.99.0)
  - Flipper-Boost-iOSX (= 1.76.0.1.11)
  - Flipper-DoubleConversion (= 3.1.7)
  - Flipper-Fmt (= 7.1.7)
  - Flipper-Folly (= 2.6.7)
  - Flipper-Glog (= 0.3.9)
  - Flipper-PeerTalk (= 0.0.4)
  - Flipper-RSocket (= 1.4.3)
  - FlipperKit (= 0.99.0)
  - FlipperKit/Core (= 0.99.0)
  - FlipperKit/CppBridge (= 0.99.0)
  - FlipperKit/FBCxxFollyDynamicConvert (= 0.99.0)
  - FlipperKit/FBDefines (= 0.99.0)
  - FlipperKit/FKPortForwarding (= 0.99.0)
  - FlipperKit/FlipperKitHighlightOverlay (= 0.99.0)
  - FlipperKit/FlipperKitLayoutPlugin (= 0.99.0)
  - FlipperKit/FlipperKitLayoutTextSearchable (= 0.99.0)
  - FlipperKit/FlipperKitNetworkPlugin (= 0.99.0)
  - FlipperKit/FlipperKitReactPlugin (= 0.99.0)
  - FlipperKit/FlipperKitUserDefaultsPlugin (= 0.99.0)
  - FlipperKit/SKIOSNetworkPlugin (= 0.99.0)
  - glog (from `../../third-party-podspecs/glog.podspec`)
  - OpenSSL-Universal (= 1.1.180)
  - RCT-Folly (from `../../third-party-podspecs/RCT-Folly.podspec`)
  - RCTRequired (from `../../Libraries/RCTRequired`)
  - RCTTypeSafety (from `../../Libraries/TypeSafety`)
  - React (from `../../`)
  - React-callinvoker (from `../../ReactCommon/callinvoker`)
  - React-Codegen (from `build/generated/ios`)
  - React-Core (from `../../`)
  - React-Core/DevSupport (from `../../`)
  - React-Core/RCTWebSocket (from `../../`)
  - React-CoreModules (from `../../React/CoreModules`)
  - React-cxxreact (from `../../ReactCommon/cxxreact`)
  - React-jsi (from `../../ReactCommon/jsi`)
  - React-jsiexecutor (from `../../ReactCommon/jsiexecutor`)
  - React-jsinspector (from `../../ReactCommon/jsinspector`)
  - React-logger (from `../../ReactCommon/logger`)
  - React-perflogger (from `../../ReactCommon/reactperflogger`)
  - React-RCTActionSheet (from `../../Libraries/ActionSheetIOS`)
  - React-RCTAnimation (from `../../Libraries/NativeAnimation`)
  - React-RCTBlob (from `../../Libraries/Blob`)
  - React-RCTImage (from `../../Libraries/Image`)
  - React-RCTLinking (from `../../Libraries/LinkingIOS`)
  - React-RCTNetwork (from `../../Libraries/Network`)
  - React-RCTPushNotification (from `../../Libraries/PushNotificationIOS`)
  - React-RCTSettings (from `../../Libraries/Settings`)
  - React-RCTTest (from `./RCTTest`)
  - React-RCTText (from `../../Libraries/Text`)
  - React-RCTVibration (from `../../Libraries/Vibration`)
  - React-runtimeexecutor (from `../../ReactCommon/runtimeexecutor`)
  - React-TurboModuleCxx-RNW (from `../../ReactTurboModuleCxx/React-TurboModuleCxx-RNW.podspec`)
  - React-TurboModuleCxx-WinRTPort (from `../../ReactTurboModuleCxx`)
  - ReactCommon/turbomodule/core (from `../../ReactCommon`)
  - ReactCommon/turbomodule/samples (from `../../ReactCommon`)
  - ScreenshotManager (from `NativeModuleExample`)
  - Yoga (from `../../ReactCommon/yoga`)

SPEC REPOS:
  trunk:
    - CocoaAsyncSocket
    - Flipper
    - Flipper-Boost-iOSX
    - Flipper-DoubleConversion
    - Flipper-Fmt
    - Flipper-Folly
    - Flipper-Glog
    - Flipper-PeerTalk
    - Flipper-RSocket
    - FlipperKit
    - fmt
    - libevent
    - OpenSSL-Universal
    - YogaKit

EXTERNAL SOURCES:
  boost:
    :podspec: "../../third-party-podspecs/boost.podspec"
  boost-for-react-native:
    :podspec: "../../third-party-podspecs/boost-for-react-native.podspec"
  DoubleConversion:
    :podspec: "../../third-party-podspecs/DoubleConversion.podspec"
  FBLazyVector:
    :path: "../../Libraries/FBLazyVector"
  FBReactNativeSpec:
    :path: "../../React/FBReactNativeSpec"
  glog:
    :podspec: "../../third-party-podspecs/glog.podspec"
  RCT-Folly:
    :podspec: "../../third-party-podspecs/RCT-Folly.podspec"
  RCTRequired:
    :path: "../../Libraries/RCTRequired"
  RCTTypeSafety:
    :path: "../../Libraries/TypeSafety"
  React:
    :path: "../../"
  React-callinvoker:
    :path: "../../ReactCommon/callinvoker"
  React-Codegen:
    :path: build/generated/ios
  React-Core:
    :path: "../../"
  React-CoreModules:
    :path: "../../React/CoreModules"
  React-cxxreact:
    :path: "../../ReactCommon/cxxreact"
  React-jsi:
    :path: "../../ReactCommon/jsi"
  React-jsiexecutor:
    :path: "../../ReactCommon/jsiexecutor"
  React-jsinspector:
    :path: "../../ReactCommon/jsinspector"
  React-logger:
    :path: "../../ReactCommon/logger"
  React-perflogger:
    :path: "../../ReactCommon/reactperflogger"
  React-RCTActionSheet:
    :path: "../../Libraries/ActionSheetIOS"
  React-RCTAnimation:
    :path: "../../Libraries/NativeAnimation"
  React-RCTBlob:
    :path: "../../Libraries/Blob"
  React-RCTImage:
    :path: "../../Libraries/Image"
  React-RCTLinking:
    :path: "../../Libraries/LinkingIOS"
  React-RCTNetwork:
    :path: "../../Libraries/Network"
  React-RCTPushNotification:
    :path: "../../Libraries/PushNotificationIOS"
  React-RCTSettings:
    :path: "../../Libraries/Settings"
  React-RCTTest:
    :path: "./RCTTest"
  React-RCTText:
    :path: "../../Libraries/Text"
  React-RCTVibration:
    :path: "../../Libraries/Vibration"
  React-runtimeexecutor:
    :path: "../../ReactCommon/runtimeexecutor"
  React-TurboModuleCxx-RNW:
    :podspec: "../../ReactTurboModuleCxx/React-TurboModuleCxx-RNW.podspec"
  React-TurboModuleCxx-WinRTPort:
    :path: "../../ReactTurboModuleCxx"
  ReactCommon:
    :path: "../../ReactCommon"
  ScreenshotManager:
    :path: NativeModuleExample
  Yoga:
    :path: "../../ReactCommon/yoga"

SPEC CHECKSUMS:
  boost: 613e39eac4239cc72b15421247b5ab05361266a2
  boost-for-react-native: 8f7c9ecfe357664c072ffbe2432569667cbf1f1b
  CocoaAsyncSocket: 065fd1e645c7abab64f7a6a2007a48038fdc6a99
<<<<<<< HEAD
  DoubleConversion: ed15e075aa758ac0e4c1f8b830bd4e4d40d669e8
  FBLazyVector: 5aadcc00e20e17ce7d449ae0975f06a6bd28daf7
  FBReactNativeSpec: 87fcf5aefddb1a70e266638a406af55c49496228
=======
  DoubleConversion: 831926d9b8bf8166fd87886c4abab286c2422662
  FBLazyVector: b81a2b70c72d8b0aefb652cea22c11e9ffd02949
  FBReactNativeSpec: 3f88f49873cc4123da7877f1b183e7776bbc4fa9
>>>>>>> f142bfed
  Flipper: 30e8eeeed6abdc98edaf32af0cda2f198be4b733
  Flipper-Boost-iOSX: fd1e2b8cbef7e662a122412d7ac5f5bea715403c
  Flipper-DoubleConversion: 57ffbe81ef95306cc9e69c4aa3aeeeeb58a6a28c
  Flipper-Fmt: 60cbdd92fc254826e61d669a5d87ef7015396a9b
  Flipper-Folly: 83af37379faa69497529e414bd43fbfc7cae259a
  Flipper-Glog: 05579840e2750ec907ee2f81544f41ad76a7cae4
  Flipper-PeerTalk: 116d8f857dc6ef55c7a5a75ea3ceaafe878aadc9
  Flipper-RSocket: d9d9ade67cbecf6ac10730304bf5607266dd2541
  FlipperKit: d8d346844eca5d9120c17d441a2f38596e8ed2b9
  fmt: ff9d55029c625d3757ed641535fd4a75fedc7ce9
  glog: 2bcc68b49c9846f6cec0aa5e5b404c26a8ed4f99
  libevent: 4049cae6c81cdb3654a443be001fb9bdceff7913
  OpenSSL-Universal: 1aa4f6a6ee7256b83db99ec1ccdaa80d10f9af9b
<<<<<<< HEAD
  RCT-Folly: 24c6da766832002a4a2aac5f79ee0ca50fbe8507
  RCTRequired: f47f292b24af4fd3cd9e07b30935b5aa78d46d8b
  RCTTypeSafety: f1dd0dd7b206a749fd63fd719b2ce63cb0baebb3
  React: 69789d785462a5e62a7f8d3177d7ca03d5a84aad
  React-callinvoker: 66796f445d467bd9bb837fbdf0184093bc31c416
  React-Codegen: b3fbef96f960cb15fc61250078b0700cfd4cd8a1
  React-Core: 6d8ee1ebaa96eb18a4d062bb39f75ff1dd80d33e
  React-CoreModules: a7b4fceeef965d0bb04cc2694e1dd9bfb209dd51
  React-cxxreact: 2de1d39887bddb0dff6a1a760165002251dde307
  React-jsi: 1c18fc59388bbf69ff0603a6db9ea93375be33eb
  React-jsiexecutor: 8595a9674c5ba83caa5f7a8e4f50e7a729b42719
  React-jsinspector: 45f8b9d772e1b7e4d76daa7729c3eaed7f3db2a5
  React-logger: 6aedcee1c2b0a6f9c162149b2efe451e7414b5d6
  React-perflogger: 9c203faed1c0128fd80bf18caf2d42bb580ea55b
  React-RCTActionSheet: 34ce9dabc29a829a5502ae3de7ae6d91a5c701d3
  React-RCTAnimation: 607e35afc01c8440349acc842eac32cb4c182c52
  React-RCTBlob: f301771259a95031850a1f169c23a195303e435f
  React-RCTImage: 8647fd723305bfc1216a73852517377105891351
  React-RCTLinking: f4da26b736425f6f97a7e5bfb7462d5046771155
  React-RCTNetwork: 2404e49b0530c9e315df951a589a045880b0ec59
  React-RCTPushNotification: a1253ef685a987ae50b69ab146b581661b1d8b0b
  React-RCTSettings: 948c8ac1960acb1ba1b3730de96bf39e5e7149b6
  React-RCTTest: fcc0d442c63430336581675137852031bd6b0d47
  React-RCTText: f699038812d33879cb3dbcb859b3e04b8a76bf70
  React-RCTVibration: 95fee9ffee8080f4e58f44d907b305c16bdbe6a6
  React-runtimeexecutor: a096126daaa015c5bec9e07e6c8e352813b39210
  React-TurboModuleCxx-RNW: f2e32cbfced49190a61d66c993a8975de79a158a
  React-TurboModuleCxx-WinRTPort: 5bd7095bf86157d983a635a3aab822fe39317f2d
  ReactCommon: db6d5647af313d7b40a1243a2fd4e2d14832ace1
  ScreenshotManager: db4b25867db6c0d6e5a42037e9c2990e6a558644
  Yoga: 968ecc5034853c957d0c691f042c7e49ccccae4a
=======
  RCT-Folly: 803a9cfd78114b2ec0f140cfa6fa2a6bafb2d685
  RCTRequired: af2d6080a4b9ba0885b28ca78879a92066c71cab
  RCTTypeSafety: c7a7f67ae5b1b986b78d817baa408fc984ab7c0c
  React: f64c9f6db5428717922a3292ba6a448615a2e143
  React-callinvoker: c5d61e29df57793f0dc10ec2bc01c846f863e51f
  React-Codegen: 2256e335ccce7326eeca6d7a668e05c4de259289
  React-Core: 30784d0eacbd709a3a6a5ae7c02c928634a6247e
  React-CoreModules: a8e2bdc1ebbf8d440478456197abd58d1691f61a
  React-cxxreact: cfc1663dae1ea52b465bbf021ef7b1527c5dc80c
  React-Fabric: 30b8fa96a0c56d1c11348f77607464eb87bb3f9f
  React-graphics: 9a84942b49ea1375ce83844041fa2ba766cfe0b9
  React-jsi: c1c0108d86e1378aabf7c9146ed7d12d87c7df85
  React-jsiexecutor: d08ec14edc8f2e19af51550cd1505332eae35c7b
  React-jsinspector: 7d223826b0e7a61b3540c21b9eca2603b1d4e823
  React-logger: 2009c0280c286a76200d6b7c5fe242fad51ddd7a
  React-perflogger: fe66bd6d8b17ebcfdf0159bf41fe28d8035ac20c
  React-RCTActionSheet: 3131a0b9280aa0e51bdf54b3d79aecd8503db62c
  React-RCTAnimation: 70f2b9daaa1b45dea608be865cc5f2e1789dbc39
  React-RCTBlob: 48cae62d905ef96ab10c84ab16163643a3c872a7
  React-RCTFabric: c126a269f6279896e19e133d6b1e019fa2f0f028
  React-RCTImage: 2ce3f1f72de91798eb31c9001b30cab8d1c71c4e
  React-RCTLinking: 77300bd3cda2a613845ae0056b62ad330c2d319d
  React-RCTNetwork: 8ef793740f893987384918e04382d37fac36960d
  React-RCTPushNotification: 1845de920c2583f4541e13b3e9bd20a2ba896ffa
  React-RCTSettings: 2beadc19336aa83a49e9ee9f704157c64799e840
  React-RCTTest: 12bbd7fc2e72bd9920dc7286c5b8ef96639582b6
  React-RCTText: e9146b2c0550a83d1335bfe2553760070a2d75c7
  React-RCTVibration: 50be9c390f2da76045ef0dfdefa18b9cf9f35cfa
  React-rncore: c76a90ccef0be9fc0f6dab7c16d9194ec6b54e13
  React-runtimeexecutor: 4b0c6eb341c7d3ceb5e2385cb0fdb9bf701024f3
  ReactCommon: 7a2714d1128f965392b6f99a8b390e3aa38c9569
  ScreenshotManager: bae0da23de347c4527710cca486f6b156902512b
  Yoga: c0d06f5380d34e939f55420669a60fe08b79bd75
>>>>>>> f142bfed
  YogaKit: f782866e155069a2cca2517aafea43200b01fd5a

PODFILE CHECKSUM: 1108cd29c1fc117ace6c72b171f31a4c268e5bd2

COCOAPODS: 1.11.2<|MERGE_RESOLUTION|>--- conflicted
+++ resolved
@@ -270,320 +270,6 @@
     - React-logger (= 1000.0.0)
     - React-perflogger (= 1000.0.0)
     - React-runtimeexecutor (= 1000.0.0)
-<<<<<<< HEAD
-=======
-  - React-Fabric (1000.0.0):
-    - RCT-Folly/Fabric (= 2021.06.28.00-v2)
-    - RCTRequired (= 1000.0.0)
-    - RCTTypeSafety (= 1000.0.0)
-    - React-Fabric/animations (= 1000.0.0)
-    - React-Fabric/attributedstring (= 1000.0.0)
-    - React-Fabric/butter (= 1000.0.0)
-    - React-Fabric/componentregistry (= 1000.0.0)
-    - React-Fabric/componentregistrynative (= 1000.0.0)
-    - React-Fabric/components (= 1000.0.0)
-    - React-Fabric/config (= 1000.0.0)
-    - React-Fabric/core (= 1000.0.0)
-    - React-Fabric/debug_core (= 1000.0.0)
-    - React-Fabric/debug_renderer (= 1000.0.0)
-    - React-Fabric/imagemanager (= 1000.0.0)
-    - React-Fabric/leakchecker (= 1000.0.0)
-    - React-Fabric/mounting (= 1000.0.0)
-    - React-Fabric/runtimescheduler (= 1000.0.0)
-    - React-Fabric/scheduler (= 1000.0.0)
-    - React-Fabric/telemetry (= 1000.0.0)
-    - React-Fabric/templateprocessor (= 1000.0.0)
-    - React-Fabric/textlayoutmanager (= 1000.0.0)
-    - React-Fabric/uimanager (= 1000.0.0)
-    - React-Fabric/utils (= 1000.0.0)
-    - React-graphics (= 1000.0.0)
-    - React-jsi (= 1000.0.0)
-    - React-jsiexecutor (= 1000.0.0)
-    - ReactCommon/turbomodule/core (= 1000.0.0)
-  - React-Fabric/animations (1000.0.0):
-    - RCT-Folly/Fabric (= 2021.06.28.00-v2)
-    - RCTRequired (= 1000.0.0)
-    - RCTTypeSafety (= 1000.0.0)
-    - React-graphics (= 1000.0.0)
-    - React-jsi (= 1000.0.0)
-    - React-jsiexecutor (= 1000.0.0)
-    - ReactCommon/turbomodule/core (= 1000.0.0)
-  - React-Fabric/attributedstring (1000.0.0):
-    - RCT-Folly/Fabric (= 2021.06.28.00-v2)
-    - RCTRequired (= 1000.0.0)
-    - RCTTypeSafety (= 1000.0.0)
-    - React-graphics (= 1000.0.0)
-    - React-jsi (= 1000.0.0)
-    - React-jsiexecutor (= 1000.0.0)
-    - ReactCommon/turbomodule/core (= 1000.0.0)
-  - React-Fabric/butter (1000.0.0):
-    - RCT-Folly/Fabric (= 2021.06.28.00-v2)
-    - RCTRequired (= 1000.0.0)
-    - RCTTypeSafety (= 1000.0.0)
-    - React-graphics (= 1000.0.0)
-    - React-jsi (= 1000.0.0)
-    - React-jsiexecutor (= 1000.0.0)
-    - ReactCommon/turbomodule/core (= 1000.0.0)
-  - React-Fabric/componentregistry (1000.0.0):
-    - RCT-Folly/Fabric (= 2021.06.28.00-v2)
-    - RCTRequired (= 1000.0.0)
-    - RCTTypeSafety (= 1000.0.0)
-    - React-graphics (= 1000.0.0)
-    - React-jsi (= 1000.0.0)
-    - React-jsiexecutor (= 1000.0.0)
-    - ReactCommon/turbomodule/core (= 1000.0.0)
-  - React-Fabric/componentregistrynative (1000.0.0):
-    - RCT-Folly/Fabric (= 2021.06.28.00-v2)
-    - RCTRequired (= 1000.0.0)
-    - RCTTypeSafety (= 1000.0.0)
-    - React-graphics (= 1000.0.0)
-    - React-jsi (= 1000.0.0)
-    - React-jsiexecutor (= 1000.0.0)
-    - ReactCommon/turbomodule/core (= 1000.0.0)
-  - React-Fabric/components (1000.0.0):
-    - RCT-Folly/Fabric (= 2021.06.28.00-v2)
-    - RCTRequired (= 1000.0.0)
-    - RCTTypeSafety (= 1000.0.0)
-    - React-Fabric/components/activityindicator (= 1000.0.0)
-    - React-Fabric/components/image (= 1000.0.0)
-    - React-Fabric/components/inputaccessory (= 1000.0.0)
-    - React-Fabric/components/legacyviewmanagerinterop (= 1000.0.0)
-    - React-Fabric/components/modal (= 1000.0.0)
-    - React-Fabric/components/root (= 1000.0.0)
-    - React-Fabric/components/safeareaview (= 1000.0.0)
-    - React-Fabric/components/scrollview (= 1000.0.0)
-    - React-Fabric/components/slider (= 1000.0.0)
-    - React-Fabric/components/text (= 1000.0.0)
-    - React-Fabric/components/textinput (= 1000.0.0)
-    - React-Fabric/components/unimplementedview (= 1000.0.0)
-    - React-Fabric/components/view (= 1000.0.0)
-    - React-graphics (= 1000.0.0)
-    - React-jsi (= 1000.0.0)
-    - React-jsiexecutor (= 1000.0.0)
-    - ReactCommon/turbomodule/core (= 1000.0.0)
-  - React-Fabric/components/activityindicator (1000.0.0):
-    - RCT-Folly/Fabric (= 2021.06.28.00-v2)
-    - RCTRequired (= 1000.0.0)
-    - RCTTypeSafety (= 1000.0.0)
-    - React-graphics (= 1000.0.0)
-    - React-jsi (= 1000.0.0)
-    - React-jsiexecutor (= 1000.0.0)
-    - ReactCommon/turbomodule/core (= 1000.0.0)
-  - React-Fabric/components/image (1000.0.0):
-    - RCT-Folly/Fabric (= 2021.06.28.00-v2)
-    - RCTRequired (= 1000.0.0)
-    - RCTTypeSafety (= 1000.0.0)
-    - React-graphics (= 1000.0.0)
-    - React-jsi (= 1000.0.0)
-    - React-jsiexecutor (= 1000.0.0)
-    - ReactCommon/turbomodule/core (= 1000.0.0)
-  - React-Fabric/components/inputaccessory (1000.0.0):
-    - RCT-Folly/Fabric (= 2021.06.28.00-v2)
-    - RCTRequired (= 1000.0.0)
-    - RCTTypeSafety (= 1000.0.0)
-    - React-graphics (= 1000.0.0)
-    - React-jsi (= 1000.0.0)
-    - React-jsiexecutor (= 1000.0.0)
-    - ReactCommon/turbomodule/core (= 1000.0.0)
-  - React-Fabric/components/legacyviewmanagerinterop (1000.0.0):
-    - RCT-Folly/Fabric (= 2021.06.28.00-v2)
-    - RCTRequired (= 1000.0.0)
-    - RCTTypeSafety (= 1000.0.0)
-    - React-graphics (= 1000.0.0)
-    - React-jsi (= 1000.0.0)
-    - React-jsiexecutor (= 1000.0.0)
-    - ReactCommon/turbomodule/core (= 1000.0.0)
-  - React-Fabric/components/modal (1000.0.0):
-    - RCT-Folly/Fabric (= 2021.06.28.00-v2)
-    - RCTRequired (= 1000.0.0)
-    - RCTTypeSafety (= 1000.0.0)
-    - React-graphics (= 1000.0.0)
-    - React-jsi (= 1000.0.0)
-    - React-jsiexecutor (= 1000.0.0)
-    - ReactCommon/turbomodule/core (= 1000.0.0)
-  - React-Fabric/components/root (1000.0.0):
-    - RCT-Folly/Fabric (= 2021.06.28.00-v2)
-    - RCTRequired (= 1000.0.0)
-    - RCTTypeSafety (= 1000.0.0)
-    - React-graphics (= 1000.0.0)
-    - React-jsi (= 1000.0.0)
-    - React-jsiexecutor (= 1000.0.0)
-    - ReactCommon/turbomodule/core (= 1000.0.0)
-  - React-Fabric/components/safeareaview (1000.0.0):
-    - RCT-Folly/Fabric (= 2021.06.28.00-v2)
-    - RCTRequired (= 1000.0.0)
-    - RCTTypeSafety (= 1000.0.0)
-    - React-graphics (= 1000.0.0)
-    - React-jsi (= 1000.0.0)
-    - React-jsiexecutor (= 1000.0.0)
-    - ReactCommon/turbomodule/core (= 1000.0.0)
-  - React-Fabric/components/scrollview (1000.0.0):
-    - RCT-Folly/Fabric (= 2021.06.28.00-v2)
-    - RCTRequired (= 1000.0.0)
-    - RCTTypeSafety (= 1000.0.0)
-    - React-graphics (= 1000.0.0)
-    - React-jsi (= 1000.0.0)
-    - React-jsiexecutor (= 1000.0.0)
-    - ReactCommon/turbomodule/core (= 1000.0.0)
-  - React-Fabric/components/slider (1000.0.0):
-    - RCT-Folly/Fabric (= 2021.06.28.00-v2)
-    - RCTRequired (= 1000.0.0)
-    - RCTTypeSafety (= 1000.0.0)
-    - React-graphics (= 1000.0.0)
-    - React-jsi (= 1000.0.0)
-    - React-jsiexecutor (= 1000.0.0)
-    - ReactCommon/turbomodule/core (= 1000.0.0)
-  - React-Fabric/components/text (1000.0.0):
-    - RCT-Folly/Fabric (= 2021.06.28.00-v2)
-    - RCTRequired (= 1000.0.0)
-    - RCTTypeSafety (= 1000.0.0)
-    - React-graphics (= 1000.0.0)
-    - React-jsi (= 1000.0.0)
-    - React-jsiexecutor (= 1000.0.0)
-    - ReactCommon/turbomodule/core (= 1000.0.0)
-  - React-Fabric/components/textinput (1000.0.0):
-    - RCT-Folly/Fabric (= 2021.06.28.00-v2)
-    - RCTRequired (= 1000.0.0)
-    - RCTTypeSafety (= 1000.0.0)
-    - React-graphics (= 1000.0.0)
-    - React-jsi (= 1000.0.0)
-    - React-jsiexecutor (= 1000.0.0)
-    - ReactCommon/turbomodule/core (= 1000.0.0)
-  - React-Fabric/components/unimplementedview (1000.0.0):
-    - RCT-Folly/Fabric (= 2021.06.28.00-v2)
-    - RCTRequired (= 1000.0.0)
-    - RCTTypeSafety (= 1000.0.0)
-    - React-graphics (= 1000.0.0)
-    - React-jsi (= 1000.0.0)
-    - React-jsiexecutor (= 1000.0.0)
-    - ReactCommon/turbomodule/core (= 1000.0.0)
-  - React-Fabric/components/view (1000.0.0):
-    - RCT-Folly/Fabric (= 2021.06.28.00-v2)
-    - RCTRequired (= 1000.0.0)
-    - RCTTypeSafety (= 1000.0.0)
-    - React-graphics (= 1000.0.0)
-    - React-jsi (= 1000.0.0)
-    - React-jsiexecutor (= 1000.0.0)
-    - ReactCommon/turbomodule/core (= 1000.0.0)
-    - Yoga
-  - React-Fabric/config (1000.0.0):
-    - RCT-Folly/Fabric (= 2021.06.28.00-v2)
-    - RCTRequired (= 1000.0.0)
-    - RCTTypeSafety (= 1000.0.0)
-    - React-graphics (= 1000.0.0)
-    - React-jsi (= 1000.0.0)
-    - React-jsiexecutor (= 1000.0.0)
-    - ReactCommon/turbomodule/core (= 1000.0.0)
-  - React-Fabric/core (1000.0.0):
-    - RCT-Folly/Fabric (= 2021.06.28.00-v2)
-    - RCTRequired (= 1000.0.0)
-    - RCTTypeSafety (= 1000.0.0)
-    - React-graphics (= 1000.0.0)
-    - React-jsi (= 1000.0.0)
-    - React-jsiexecutor (= 1000.0.0)
-    - ReactCommon/turbomodule/core (= 1000.0.0)
-  - React-Fabric/debug_core (1000.0.0):
-    - RCT-Folly/Fabric (= 2021.06.28.00-v2)
-    - RCTRequired (= 1000.0.0)
-    - RCTTypeSafety (= 1000.0.0)
-    - React-graphics (= 1000.0.0)
-    - React-jsi (= 1000.0.0)
-    - React-jsiexecutor (= 1000.0.0)
-    - ReactCommon/turbomodule/core (= 1000.0.0)
-  - React-Fabric/debug_renderer (1000.0.0):
-    - RCT-Folly/Fabric (= 2021.06.28.00-v2)
-    - RCTRequired (= 1000.0.0)
-    - RCTTypeSafety (= 1000.0.0)
-    - React-graphics (= 1000.0.0)
-    - React-jsi (= 1000.0.0)
-    - React-jsiexecutor (= 1000.0.0)
-    - ReactCommon/turbomodule/core (= 1000.0.0)
-  - React-Fabric/imagemanager (1000.0.0):
-    - RCT-Folly/Fabric (= 2021.06.28.00-v2)
-    - RCTRequired (= 1000.0.0)
-    - RCTTypeSafety (= 1000.0.0)
-    - React-graphics (= 1000.0.0)
-    - React-jsi (= 1000.0.0)
-    - React-jsiexecutor (= 1000.0.0)
-    - React-RCTImage (= 1000.0.0)
-    - ReactCommon/turbomodule/core (= 1000.0.0)
-  - React-Fabric/leakchecker (1000.0.0):
-    - RCT-Folly/Fabric (= 2021.06.28.00-v2)
-    - RCTRequired (= 1000.0.0)
-    - RCTTypeSafety (= 1000.0.0)
-    - React-graphics (= 1000.0.0)
-    - React-jsi (= 1000.0.0)
-    - React-jsiexecutor (= 1000.0.0)
-    - ReactCommon/turbomodule/core (= 1000.0.0)
-  - React-Fabric/mounting (1000.0.0):
-    - RCT-Folly/Fabric (= 2021.06.28.00-v2)
-    - RCTRequired (= 1000.0.0)
-    - RCTTypeSafety (= 1000.0.0)
-    - React-graphics (= 1000.0.0)
-    - React-jsi (= 1000.0.0)
-    - React-jsiexecutor (= 1000.0.0)
-    - ReactCommon/turbomodule/core (= 1000.0.0)
-  - React-Fabric/runtimescheduler (1000.0.0):
-    - RCT-Folly/Fabric (= 2021.06.28.00-v2)
-    - RCTRequired (= 1000.0.0)
-    - RCTTypeSafety (= 1000.0.0)
-    - React-graphics (= 1000.0.0)
-    - React-jsi (= 1000.0.0)
-    - React-jsiexecutor (= 1000.0.0)
-    - ReactCommon/turbomodule/core (= 1000.0.0)
-  - React-Fabric/scheduler (1000.0.0):
-    - RCT-Folly/Fabric (= 2021.06.28.00-v2)
-    - RCTRequired (= 1000.0.0)
-    - RCTTypeSafety (= 1000.0.0)
-    - React-graphics (= 1000.0.0)
-    - React-jsi (= 1000.0.0)
-    - React-jsiexecutor (= 1000.0.0)
-    - ReactCommon/turbomodule/core (= 1000.0.0)
-  - React-Fabric/telemetry (1000.0.0):
-    - RCT-Folly/Fabric (= 2021.06.28.00-v2)
-    - RCTRequired (= 1000.0.0)
-    - RCTTypeSafety (= 1000.0.0)
-    - React-graphics (= 1000.0.0)
-    - React-jsi (= 1000.0.0)
-    - React-jsiexecutor (= 1000.0.0)
-    - ReactCommon/turbomodule/core (= 1000.0.0)
-  - React-Fabric/templateprocessor (1000.0.0):
-    - RCT-Folly/Fabric (= 2021.06.28.00-v2)
-    - RCTRequired (= 1000.0.0)
-    - RCTTypeSafety (= 1000.0.0)
-    - React-graphics (= 1000.0.0)
-    - React-jsi (= 1000.0.0)
-    - React-jsiexecutor (= 1000.0.0)
-    - ReactCommon/turbomodule/core (= 1000.0.0)
-  - React-Fabric/textlayoutmanager (1000.0.0):
-    - RCT-Folly/Fabric (= 2021.06.28.00-v2)
-    - RCTRequired (= 1000.0.0)
-    - RCTTypeSafety (= 1000.0.0)
-    - React-Fabric/uimanager
-    - React-graphics (= 1000.0.0)
-    - React-jsi (= 1000.0.0)
-    - React-jsiexecutor (= 1000.0.0)
-    - ReactCommon/turbomodule/core (= 1000.0.0)
-  - React-Fabric/uimanager (1000.0.0):
-    - RCT-Folly/Fabric (= 2021.06.28.00-v2)
-    - RCTRequired (= 1000.0.0)
-    - RCTTypeSafety (= 1000.0.0)
-    - React-graphics (= 1000.0.0)
-    - React-jsi (= 1000.0.0)
-    - React-jsiexecutor (= 1000.0.0)
-    - ReactCommon/turbomodule/core (= 1000.0.0)
-  - React-Fabric/utils (1000.0.0):
-    - RCT-Folly/Fabric (= 2021.06.28.00-v2)
-    - RCTRequired (= 1000.0.0)
-    - RCTTypeSafety (= 1000.0.0)
-    - React-graphics (= 1000.0.0)
-    - React-jsi (= 1000.0.0)
-    - React-jsiexecutor (= 1000.0.0)
-    - ReactCommon/turbomodule/core (= 1000.0.0)
-  - React-graphics (1000.0.0):
-    - RCT-Folly/Fabric (= 2021.06.28.00-v2)
-    - React-Core/Default (= 1000.0.0)
->>>>>>> f142bfed
   - React-jsi (1000.0.0):
     - boost (= 1.76.0)
     - DoubleConversion
@@ -875,15 +561,9 @@
   boost: 613e39eac4239cc72b15421247b5ab05361266a2
   boost-for-react-native: 8f7c9ecfe357664c072ffbe2432569667cbf1f1b
   CocoaAsyncSocket: 065fd1e645c7abab64f7a6a2007a48038fdc6a99
-<<<<<<< HEAD
   DoubleConversion: ed15e075aa758ac0e4c1f8b830bd4e4d40d669e8
-  FBLazyVector: 5aadcc00e20e17ce7d449ae0975f06a6bd28daf7
-  FBReactNativeSpec: 87fcf5aefddb1a70e266638a406af55c49496228
-=======
-  DoubleConversion: 831926d9b8bf8166fd87886c4abab286c2422662
-  FBLazyVector: b81a2b70c72d8b0aefb652cea22c11e9ffd02949
-  FBReactNativeSpec: 3f88f49873cc4123da7877f1b183e7776bbc4fa9
->>>>>>> f142bfed
+  FBLazyVector: d6ced86350271ce747e7d67d8d99e6315fcb9094
+  FBReactNativeSpec: 5e262c6d7353867da7bf7da01abbc58c4ec29276
   Flipper: 30e8eeeed6abdc98edaf32af0cda2f198be4b733
   Flipper-Boost-iOSX: fd1e2b8cbef7e662a122412d7ac5f5bea715403c
   Flipper-DoubleConversion: 57ffbe81ef95306cc9e69c4aa3aeeeeb58a6a28c
@@ -897,73 +577,37 @@
   glog: 2bcc68b49c9846f6cec0aa5e5b404c26a8ed4f99
   libevent: 4049cae6c81cdb3654a443be001fb9bdceff7913
   OpenSSL-Universal: 1aa4f6a6ee7256b83db99ec1ccdaa80d10f9af9b
-<<<<<<< HEAD
   RCT-Folly: 24c6da766832002a4a2aac5f79ee0ca50fbe8507
-  RCTRequired: f47f292b24af4fd3cd9e07b30935b5aa78d46d8b
-  RCTTypeSafety: f1dd0dd7b206a749fd63fd719b2ce63cb0baebb3
-  React: 69789d785462a5e62a7f8d3177d7ca03d5a84aad
-  React-callinvoker: 66796f445d467bd9bb837fbdf0184093bc31c416
+  RCTRequired: c5576f8b5098fe86436b2701c9045194d9727a4f
+  RCTTypeSafety: cc684c5ab1a6859cefae99d6865861fecfc423ce
+  React: bd9885ef370f18c5abde314681ffa5558c7b066b
+  React-callinvoker: 32443cfd03e4e5fc99ebabdf918d327ef8042b00
   React-Codegen: b3fbef96f960cb15fc61250078b0700cfd4cd8a1
-  React-Core: 6d8ee1ebaa96eb18a4d062bb39f75ff1dd80d33e
-  React-CoreModules: a7b4fceeef965d0bb04cc2694e1dd9bfb209dd51
-  React-cxxreact: 2de1d39887bddb0dff6a1a760165002251dde307
-  React-jsi: 1c18fc59388bbf69ff0603a6db9ea93375be33eb
-  React-jsiexecutor: 8595a9674c5ba83caa5f7a8e4f50e7a729b42719
-  React-jsinspector: 45f8b9d772e1b7e4d76daa7729c3eaed7f3db2a5
-  React-logger: 6aedcee1c2b0a6f9c162149b2efe451e7414b5d6
-  React-perflogger: 9c203faed1c0128fd80bf18caf2d42bb580ea55b
-  React-RCTActionSheet: 34ce9dabc29a829a5502ae3de7ae6d91a5c701d3
-  React-RCTAnimation: 607e35afc01c8440349acc842eac32cb4c182c52
-  React-RCTBlob: f301771259a95031850a1f169c23a195303e435f
-  React-RCTImage: 8647fd723305bfc1216a73852517377105891351
-  React-RCTLinking: f4da26b736425f6f97a7e5bfb7462d5046771155
-  React-RCTNetwork: 2404e49b0530c9e315df951a589a045880b0ec59
-  React-RCTPushNotification: a1253ef685a987ae50b69ab146b581661b1d8b0b
-  React-RCTSettings: 948c8ac1960acb1ba1b3730de96bf39e5e7149b6
-  React-RCTTest: fcc0d442c63430336581675137852031bd6b0d47
-  React-RCTText: f699038812d33879cb3dbcb859b3e04b8a76bf70
-  React-RCTVibration: 95fee9ffee8080f4e58f44d907b305c16bdbe6a6
-  React-runtimeexecutor: a096126daaa015c5bec9e07e6c8e352813b39210
+  React-Core: 0ca8efb6c327ac30fa097ac7b1118f753648ee31
+  React-CoreModules: d4fb3d221f03c3d36fdafb9f95abe289b491113e
+  React-cxxreact: 3a6ab6e8686c9c531532b78224f1bec1c7107ef9
+  React-jsi: 3e9a73eb0ddd79979134649861d045f81310e336
+  React-jsiexecutor: 845ad80a86b396291c746c98e0a3eecd82cbf31f
+  React-jsinspector: 5add44ba6652da045f438592431f5efa2aa55ba8
+  React-logger: 7e5e748d34ac152338347d5f777bd5e0fdb92383
+  React-perflogger: 4fd07b23dc4a81c2dd40b2f828d541311a2860f4
+  React-RCTActionSheet: d6cded2f37d607ba92c7d44797d368c5e4082188
+  React-RCTAnimation: 65637b0e190879587406a8131951b60d228fc2f9
+  React-RCTBlob: 536f96697c8162d5dcea84ef6fc5cf4616cb72d4
+  React-RCTImage: ad4330d9153f556017a19e0f3bda4c52218509fa
+  React-RCTLinking: e74a567b0a55e469a8b3b06b8c23f54ab3322f1d
+  React-RCTNetwork: 9526eab7704f64712c18a2a8e5ec523222755e2d
+  React-RCTPushNotification: b595a48e42b6c1596f99d15bee0bbde0420fd5c9
+  React-RCTSettings: 7f83b19035a91da1b620003d300fcf99ef9e6337
+  React-RCTTest: a6068fc9e61a6e673c7b131c8f477a6f33fd09b8
+  React-RCTText: ff51a3605f49c258b243180d6accfc7fa860ba17
+  React-RCTVibration: 867abc325068d29c0e215020434ff2fd4e2dcac6
+  React-runtimeexecutor: 1235dfd21224177b1dad4ac3d517006d327ff38c
   React-TurboModuleCxx-RNW: f2e32cbfced49190a61d66c993a8975de79a158a
-  React-TurboModuleCxx-WinRTPort: 5bd7095bf86157d983a635a3aab822fe39317f2d
-  ReactCommon: db6d5647af313d7b40a1243a2fd4e2d14832ace1
+  React-TurboModuleCxx-WinRTPort: 3d8ff9d8df975445d511da6f21e026f6ece2104a
+  ReactCommon: 49e2f4b8a52a5a2ce88ea0ff813e757ec8662d31
   ScreenshotManager: db4b25867db6c0d6e5a42037e9c2990e6a558644
-  Yoga: 968ecc5034853c957d0c691f042c7e49ccccae4a
-=======
-  RCT-Folly: 803a9cfd78114b2ec0f140cfa6fa2a6bafb2d685
-  RCTRequired: af2d6080a4b9ba0885b28ca78879a92066c71cab
-  RCTTypeSafety: c7a7f67ae5b1b986b78d817baa408fc984ab7c0c
-  React: f64c9f6db5428717922a3292ba6a448615a2e143
-  React-callinvoker: c5d61e29df57793f0dc10ec2bc01c846f863e51f
-  React-Codegen: 2256e335ccce7326eeca6d7a668e05c4de259289
-  React-Core: 30784d0eacbd709a3a6a5ae7c02c928634a6247e
-  React-CoreModules: a8e2bdc1ebbf8d440478456197abd58d1691f61a
-  React-cxxreact: cfc1663dae1ea52b465bbf021ef7b1527c5dc80c
-  React-Fabric: 30b8fa96a0c56d1c11348f77607464eb87bb3f9f
-  React-graphics: 9a84942b49ea1375ce83844041fa2ba766cfe0b9
-  React-jsi: c1c0108d86e1378aabf7c9146ed7d12d87c7df85
-  React-jsiexecutor: d08ec14edc8f2e19af51550cd1505332eae35c7b
-  React-jsinspector: 7d223826b0e7a61b3540c21b9eca2603b1d4e823
-  React-logger: 2009c0280c286a76200d6b7c5fe242fad51ddd7a
-  React-perflogger: fe66bd6d8b17ebcfdf0159bf41fe28d8035ac20c
-  React-RCTActionSheet: 3131a0b9280aa0e51bdf54b3d79aecd8503db62c
-  React-RCTAnimation: 70f2b9daaa1b45dea608be865cc5f2e1789dbc39
-  React-RCTBlob: 48cae62d905ef96ab10c84ab16163643a3c872a7
-  React-RCTFabric: c126a269f6279896e19e133d6b1e019fa2f0f028
-  React-RCTImage: 2ce3f1f72de91798eb31c9001b30cab8d1c71c4e
-  React-RCTLinking: 77300bd3cda2a613845ae0056b62ad330c2d319d
-  React-RCTNetwork: 8ef793740f893987384918e04382d37fac36960d
-  React-RCTPushNotification: 1845de920c2583f4541e13b3e9bd20a2ba896ffa
-  React-RCTSettings: 2beadc19336aa83a49e9ee9f704157c64799e840
-  React-RCTTest: 12bbd7fc2e72bd9920dc7286c5b8ef96639582b6
-  React-RCTText: e9146b2c0550a83d1335bfe2553760070a2d75c7
-  React-RCTVibration: 50be9c390f2da76045ef0dfdefa18b9cf9f35cfa
-  React-rncore: c76a90ccef0be9fc0f6dab7c16d9194ec6b54e13
-  React-runtimeexecutor: 4b0c6eb341c7d3ceb5e2385cb0fdb9bf701024f3
-  ReactCommon: 7a2714d1128f965392b6f99a8b390e3aa38c9569
-  ScreenshotManager: bae0da23de347c4527710cca486f6b156902512b
-  Yoga: c0d06f5380d34e939f55420669a60fe08b79bd75
->>>>>>> f142bfed
+  Yoga: 7e9c2a4bd37f8215734b08b44ab155f70845edb5
   YogaKit: f782866e155069a2cca2517aafea43200b01fd5a
 
 PODFILE CHECKSUM: 1108cd29c1fc117ace6c72b171f31a4c268e5bd2
