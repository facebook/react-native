--- conflicted
+++ resolved
@@ -73,8 +73,6 @@
     - FlipperKit/FlipperKitNetworkPlugin
   - fmt (6.2.1)
   - glog (0.3.5)
-<<<<<<< HEAD
-=======
   - hermes-engine (1000.0.0):
     - hermes-engine/Hermes (= 1000.0.0)
     - hermes-engine/JSI (= 1000.0.0)
@@ -82,7 +80,6 @@
   - hermes-engine/Hermes (1000.0.0)
   - hermes-engine/JSI (1000.0.0)
   - hermes-engine/Public (1000.0.0)
->>>>>>> d71d0db5
   - libevent (2.1.12)
   - OpenSSL-Universal (1.1.1100)
   - RCT-Folly (2021.07.22.00):
@@ -928,13 +925,8 @@
   boost: 57d2868c099736d80fcd648bf211b4431e51a558
   CocoaAsyncSocket: 065fd1e645c7abab64f7a6a2007a48038fdc6a99
   DoubleConversion: 5189b271737e1565bdce30deb4a08d647e3f5f54
-<<<<<<< HEAD
-  FBLazyVector: f42b05dd1d0c30f5b44472dfbe9907d9e05c9fb7
-  FBReactNativeSpec: fafc2a18666b41a3087e5265081448bcda97bfae
-=======
   FBLazyVector: 19e408e76fa9258dd32191a50d60c41444f52d29
   FBReactNativeSpec: 9761d52cf2d3727e2557fbf4014c514909d76b6b
->>>>>>> d71d0db5
   Flipper: 26fc4b7382499f1281eb8cb921e5c3ad6de91fe0
   Flipper-Boost-iOSX: fd1e2b8cbef7e662a122412d7ac5f5bea715403c
   Flipper-DoubleConversion: 2dc99b02f658daf147069aad9dbd29d8feb06d30
