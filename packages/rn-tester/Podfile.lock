PODS:
  - boost (1.76.0)
  - boost-for-react-native (1.63.0)
  - CocoaAsyncSocket (7.6.5)
  - DoubleConversion (1.1.6)
  - FBLazyVector (1000.0.0)
  - FBReactNativeSpec (1000.0.0):
    - RCT-Folly (= 2021.06.28.00-v2)
    - RCTRequired (= 1000.0.0)
    - RCTTypeSafety (= 1000.0.0)
    - React-Core (= 1000.0.0)
    - React-jsi (= 1000.0.0)
    - ReactCommon/turbomodule/core (= 1000.0.0)
  - Flipper (0.99.0):
    - Flipper-Folly (~> 2.6)
    - Flipper-RSocket (~> 1.4)
  - Flipper-Boost-iOSX (1.76.0.1.11)
  - Flipper-DoubleConversion (3.1.7)
  - Flipper-Fmt (7.1.7)
  - Flipper-Folly (2.6.7):
    - Flipper-Boost-iOSX
    - Flipper-DoubleConversion
    - Flipper-Fmt (= 7.1.7)
    - Flipper-Glog
    - libevent (~> 2.1.12)
    - OpenSSL-Universal (= 1.1.180)
  - Flipper-Glog (0.3.6)
  - Flipper-PeerTalk (0.0.4)
  - Flipper-RSocket (1.4.3):
    - Flipper-Folly (~> 2.6)
  - FlipperKit (0.99.0):
    - FlipperKit/Core (= 0.99.0)
  - FlipperKit/Core (0.99.0):
    - Flipper (~> 0.99.0)
    - FlipperKit/CppBridge
    - FlipperKit/FBCxxFollyDynamicConvert
    - FlipperKit/FBDefines
    - FlipperKit/FKPortForwarding
  - FlipperKit/CppBridge (0.99.0):
    - Flipper (~> 0.99.0)
  - FlipperKit/FBCxxFollyDynamicConvert (0.99.0):
    - Flipper-Folly (~> 2.6)
  - FlipperKit/FBDefines (0.99.0)
  - FlipperKit/FKPortForwarding (0.99.0):
    - CocoaAsyncSocket (~> 7.6)
    - Flipper-PeerTalk (~> 0.0.4)
  - FlipperKit/FlipperKitHighlightOverlay (0.99.0)
  - FlipperKit/FlipperKitLayoutHelpers (0.99.0):
    - FlipperKit/Core
    - FlipperKit/FlipperKitHighlightOverlay
    - FlipperKit/FlipperKitLayoutTextSearchable
  - FlipperKit/FlipperKitLayoutIOSDescriptors (0.99.0):
    - FlipperKit/Core
    - FlipperKit/FlipperKitHighlightOverlay
    - FlipperKit/FlipperKitLayoutHelpers
    - YogaKit (~> 1.18)
  - FlipperKit/FlipperKitLayoutPlugin (0.99.0):
    - FlipperKit/Core
    - FlipperKit/FlipperKitHighlightOverlay
    - FlipperKit/FlipperKitLayoutHelpers
    - FlipperKit/FlipperKitLayoutIOSDescriptors
    - FlipperKit/FlipperKitLayoutTextSearchable
    - YogaKit (~> 1.18)
  - FlipperKit/FlipperKitLayoutTextSearchable (0.99.0)
  - FlipperKit/FlipperKitNetworkPlugin (0.99.0):
    - FlipperKit/Core
  - FlipperKit/FlipperKitReactPlugin (0.99.0):
    - FlipperKit/Core
  - FlipperKit/FlipperKitUserDefaultsPlugin (0.99.0):
    - FlipperKit/Core
  - FlipperKit/SKIOSNetworkPlugin (0.99.0):
    - FlipperKit/Core
    - FlipperKit/FlipperKitNetworkPlugin
  - fmt (6.2.1)
  - glog (0.3.5)
  - libevent (2.1.12)
  - OpenSSL-Universal (1.1.180)
  - RCT-Folly (2021.06.28.00-v2):
    - boost
    - DoubleConversion
    - fmt (~> 6.2.1)
    - glog
    - RCT-Folly/Default (= 2021.06.28.00-v2)
  - RCT-Folly/Default (2021.06.28.00-v2):
<<<<<<< HEAD
=======
    - boost
    - DoubleConversion
    - fmt (~> 6.2.1)
    - glog
  - RCT-Folly/Fabric (2021.06.28.00-v2):
>>>>>>> f4fdf4b5
    - boost
    - DoubleConversion
    - fmt (~> 6.2.1)
    - glog
  - RCTRequired (1000.0.0)
  - RCTTypeSafety (1000.0.0):
    - FBLazyVector (= 1000.0.0)
    - RCT-Folly (= 2021.06.28.00-v2)
    - RCTRequired (= 1000.0.0)
    - React-Core (= 1000.0.0)
  - React (1000.0.0):
    - React-Core (= 1000.0.0)
    - React-Core/DevSupport (= 1000.0.0)
    - React-Core/RCTWebSocket (= 1000.0.0)
    - React-RCTActionSheet (= 1000.0.0)
    - React-RCTAnimation (= 1000.0.0)
    - React-RCTBlob (= 1000.0.0)
    - React-RCTImage (= 1000.0.0)
    - React-RCTLinking (= 1000.0.0)
    - React-RCTNetwork (= 1000.0.0)
    - React-RCTSettings (= 1000.0.0)
    - React-RCTText (= 1000.0.0)
    - React-RCTVibration (= 1000.0.0)
  - React-callinvoker (1000.0.0)
  - React-Core (1000.0.0):
    - glog
    - RCT-Folly (= 2021.06.28.00-v2)
    - React-Core/Default (= 1000.0.0)
    - React-cxxreact (= 1000.0.0)
    - React-jsi (= 1000.0.0)
    - React-jsiexecutor (= 1000.0.0)
    - React-perflogger (= 1000.0.0)
    - Yoga
  - React-Core/CoreModulesHeaders (1000.0.0):
    - glog
    - RCT-Folly (= 2021.06.28.00-v2)
    - React-Core/Default
    - React-cxxreact (= 1000.0.0)
    - React-jsi (= 1000.0.0)
    - React-jsiexecutor (= 1000.0.0)
    - React-perflogger (= 1000.0.0)
    - Yoga
  - React-Core/Default (1000.0.0):
    - glog
    - RCT-Folly (= 2021.06.28.00-v2)
    - React-cxxreact (= 1000.0.0)
    - React-jsi (= 1000.0.0)
    - React-jsiexecutor (= 1000.0.0)
    - React-perflogger (= 1000.0.0)
    - Yoga
  - React-Core/DevSupport (1000.0.0):
    - glog
    - RCT-Folly (= 2021.06.28.00-v2)
    - React-Core/Default (= 1000.0.0)
    - React-Core/RCTWebSocket (= 1000.0.0)
    - React-cxxreact (= 1000.0.0)
    - React-jsi (= 1000.0.0)
    - React-jsiexecutor (= 1000.0.0)
    - React-jsinspector (= 1000.0.0)
    - React-perflogger (= 1000.0.0)
    - Yoga
  - React-Core/RCTActionSheetHeaders (1000.0.0):
    - glog
    - RCT-Folly (= 2021.06.28.00-v2)
    - React-Core/Default
    - React-cxxreact (= 1000.0.0)
    - React-jsi (= 1000.0.0)
    - React-jsiexecutor (= 1000.0.0)
    - React-perflogger (= 1000.0.0)
    - Yoga
  - React-Core/RCTAnimationHeaders (1000.0.0):
    - glog
    - RCT-Folly (= 2021.06.28.00-v2)
    - React-Core/Default
    - React-cxxreact (= 1000.0.0)
    - React-jsi (= 1000.0.0)
    - React-jsiexecutor (= 1000.0.0)
    - React-perflogger (= 1000.0.0)
    - Yoga
  - React-Core/RCTBlobHeaders (1000.0.0):
    - glog
    - RCT-Folly (= 2021.06.28.00-v2)
    - React-Core/Default
    - React-cxxreact (= 1000.0.0)
    - React-jsi (= 1000.0.0)
    - React-jsiexecutor (= 1000.0.0)
    - React-perflogger (= 1000.0.0)
    - Yoga
  - React-Core/RCTImageHeaders (1000.0.0):
    - glog
    - RCT-Folly (= 2021.06.28.00-v2)
    - React-Core/Default
    - React-cxxreact (= 1000.0.0)
    - React-jsi (= 1000.0.0)
    - React-jsiexecutor (= 1000.0.0)
    - React-perflogger (= 1000.0.0)
    - Yoga
  - React-Core/RCTLinkingHeaders (1000.0.0):
    - glog
    - RCT-Folly (= 2021.06.28.00-v2)
    - React-Core/Default
    - React-cxxreact (= 1000.0.0)
    - React-jsi (= 1000.0.0)
    - React-jsiexecutor (= 1000.0.0)
    - React-perflogger (= 1000.0.0)
    - Yoga
  - React-Core/RCTNetworkHeaders (1000.0.0):
    - glog
    - RCT-Folly (= 2021.06.28.00-v2)
    - React-Core/Default
    - React-cxxreact (= 1000.0.0)
    - React-jsi (= 1000.0.0)
    - React-jsiexecutor (= 1000.0.0)
    - React-perflogger (= 1000.0.0)
    - Yoga
  - React-Core/RCTPushNotificationHeaders (1000.0.0):
    - glog
    - RCT-Folly (= 2021.06.28.00-v2)
    - React-Core/Default
    - React-cxxreact (= 1000.0.0)
    - React-jsi (= 1000.0.0)
    - React-jsiexecutor (= 1000.0.0)
    - React-perflogger (= 1000.0.0)
    - Yoga
  - React-Core/RCTSettingsHeaders (1000.0.0):
    - glog
    - RCT-Folly (= 2021.06.28.00-v2)
    - React-Core/Default
    - React-cxxreact (= 1000.0.0)
    - React-jsi (= 1000.0.0)
    - React-jsiexecutor (= 1000.0.0)
    - React-perflogger (= 1000.0.0)
    - Yoga
  - React-Core/RCTTextHeaders (1000.0.0):
    - glog
    - RCT-Folly (= 2021.06.28.00-v2)
    - React-Core/Default
    - React-cxxreact (= 1000.0.0)
    - React-jsi (= 1000.0.0)
    - React-jsiexecutor (= 1000.0.0)
    - React-perflogger (= 1000.0.0)
    - Yoga
  - React-Core/RCTVibrationHeaders (1000.0.0):
    - glog
    - RCT-Folly (= 2021.06.28.00-v2)
    - React-Core/Default
    - React-cxxreact (= 1000.0.0)
    - React-jsi (= 1000.0.0)
    - React-jsiexecutor (= 1000.0.0)
    - React-perflogger (= 1000.0.0)
    - Yoga
  - React-Core/RCTWebSocket (1000.0.0):
    - glog
    - RCT-Folly (= 2021.06.28.00-v2)
    - React-Core/Default (= 1000.0.0)
    - React-cxxreact (= 1000.0.0)
    - React-jsi (= 1000.0.0)
    - React-jsiexecutor (= 1000.0.0)
    - React-perflogger (= 1000.0.0)
    - Yoga
  - React-CoreModules (1000.0.0):
    - FBReactNativeSpec (= 1000.0.0)
    - RCT-Folly (= 2021.06.28.00-v2)
    - RCTTypeSafety (= 1000.0.0)
    - React-Core/CoreModulesHeaders (= 1000.0.0)
    - React-jsi (= 1000.0.0)
    - React-RCTImage (= 1000.0.0)
    - ReactCommon/turbomodule/core (= 1000.0.0)
  - React-cxxreact (1000.0.0):
    - boost (= 1.76.0)
    - DoubleConversion
    - glog
    - RCT-Folly (= 2021.06.28.00-v2)
    - React-callinvoker (= 1000.0.0)
    - React-jsi (= 1000.0.0)
    - React-jsinspector (= 1000.0.0)
    - React-logger (= 1000.0.0)
    - React-perflogger (= 1000.0.0)
    - React-runtimeexecutor (= 1000.0.0)
<<<<<<< HEAD
=======
  - React-Fabric (1000.0.0):
    - RCT-Folly/Fabric (= 2021.06.28.00-v2)
    - RCTRequired (= 1000.0.0)
    - RCTTypeSafety (= 1000.0.0)
    - React-Fabric/animations (= 1000.0.0)
    - React-Fabric/attributedstring (= 1000.0.0)
    - React-Fabric/better (= 1000.0.0)
    - React-Fabric/componentregistry (= 1000.0.0)
    - React-Fabric/componentregistrynative (= 1000.0.0)
    - React-Fabric/components (= 1000.0.0)
    - React-Fabric/config (= 1000.0.0)
    - React-Fabric/core (= 1000.0.0)
    - React-Fabric/debug_core (= 1000.0.0)
    - React-Fabric/debug_renderer (= 1000.0.0)
    - React-Fabric/imagemanager (= 1000.0.0)
    - React-Fabric/leakchecker (= 1000.0.0)
    - React-Fabric/mounting (= 1000.0.0)
    - React-Fabric/runtimescheduler (= 1000.0.0)
    - React-Fabric/scheduler (= 1000.0.0)
    - React-Fabric/telemetry (= 1000.0.0)
    - React-Fabric/templateprocessor (= 1000.0.0)
    - React-Fabric/textlayoutmanager (= 1000.0.0)
    - React-Fabric/uimanager (= 1000.0.0)
    - React-Fabric/utils (= 1000.0.0)
    - React-graphics (= 1000.0.0)
    - React-jsi (= 1000.0.0)
    - React-jsiexecutor (= 1000.0.0)
    - ReactCommon/turbomodule/core (= 1000.0.0)
  - React-Fabric/animations (1000.0.0):
    - RCT-Folly/Fabric (= 2021.06.28.00-v2)
    - RCTRequired (= 1000.0.0)
    - RCTTypeSafety (= 1000.0.0)
    - React-graphics (= 1000.0.0)
    - React-jsi (= 1000.0.0)
    - React-jsiexecutor (= 1000.0.0)
    - ReactCommon/turbomodule/core (= 1000.0.0)
  - React-Fabric/attributedstring (1000.0.0):
    - RCT-Folly/Fabric (= 2021.06.28.00-v2)
    - RCTRequired (= 1000.0.0)
    - RCTTypeSafety (= 1000.0.0)
    - React-graphics (= 1000.0.0)
    - React-jsi (= 1000.0.0)
    - React-jsiexecutor (= 1000.0.0)
    - ReactCommon/turbomodule/core (= 1000.0.0)
  - React-Fabric/better (1000.0.0):
    - RCT-Folly/Fabric (= 2021.06.28.00-v2)
    - RCTRequired (= 1000.0.0)
    - RCTTypeSafety (= 1000.0.0)
    - React-graphics (= 1000.0.0)
    - React-jsi (= 1000.0.0)
    - React-jsiexecutor (= 1000.0.0)
    - ReactCommon/turbomodule/core (= 1000.0.0)
  - React-Fabric/componentregistry (1000.0.0):
    - RCT-Folly/Fabric (= 2021.06.28.00-v2)
    - RCTRequired (= 1000.0.0)
    - RCTTypeSafety (= 1000.0.0)
    - React-graphics (= 1000.0.0)
    - React-jsi (= 1000.0.0)
    - React-jsiexecutor (= 1000.0.0)
    - ReactCommon/turbomodule/core (= 1000.0.0)
  - React-Fabric/componentregistrynative (1000.0.0):
    - RCT-Folly/Fabric (= 2021.06.28.00-v2)
    - RCTRequired (= 1000.0.0)
    - RCTTypeSafety (= 1000.0.0)
    - React-graphics (= 1000.0.0)
    - React-jsi (= 1000.0.0)
    - React-jsiexecutor (= 1000.0.0)
    - ReactCommon/turbomodule/core (= 1000.0.0)
  - React-Fabric/components (1000.0.0):
    - RCT-Folly/Fabric (= 2021.06.28.00-v2)
    - RCTRequired (= 1000.0.0)
    - RCTTypeSafety (= 1000.0.0)
    - React-Fabric/components/activityindicator (= 1000.0.0)
    - React-Fabric/components/image (= 1000.0.0)
    - React-Fabric/components/inputaccessory (= 1000.0.0)
    - React-Fabric/components/legacyviewmanagerinterop (= 1000.0.0)
    - React-Fabric/components/modal (= 1000.0.0)
    - React-Fabric/components/rncore (= 1000.0.0)
    - React-Fabric/components/root (= 1000.0.0)
    - React-Fabric/components/safeareaview (= 1000.0.0)
    - React-Fabric/components/scrollview (= 1000.0.0)
    - React-Fabric/components/slider (= 1000.0.0)
    - React-Fabric/components/text (= 1000.0.0)
    - React-Fabric/components/textinput (= 1000.0.0)
    - React-Fabric/components/unimplementedview (= 1000.0.0)
    - React-Fabric/components/view (= 1000.0.0)
    - React-graphics (= 1000.0.0)
    - React-jsi (= 1000.0.0)
    - React-jsiexecutor (= 1000.0.0)
    - ReactCommon/turbomodule/core (= 1000.0.0)
  - React-Fabric/components/activityindicator (1000.0.0):
    - RCT-Folly/Fabric (= 2021.06.28.00-v2)
    - RCTRequired (= 1000.0.0)
    - RCTTypeSafety (= 1000.0.0)
    - React-graphics (= 1000.0.0)
    - React-jsi (= 1000.0.0)
    - React-jsiexecutor (= 1000.0.0)
    - ReactCommon/turbomodule/core (= 1000.0.0)
  - React-Fabric/components/image (1000.0.0):
    - RCT-Folly/Fabric (= 2021.06.28.00-v2)
    - RCTRequired (= 1000.0.0)
    - RCTTypeSafety (= 1000.0.0)
    - React-graphics (= 1000.0.0)
    - React-jsi (= 1000.0.0)
    - React-jsiexecutor (= 1000.0.0)
    - ReactCommon/turbomodule/core (= 1000.0.0)
  - React-Fabric/components/inputaccessory (1000.0.0):
    - RCT-Folly/Fabric (= 2021.06.28.00-v2)
    - RCTRequired (= 1000.0.0)
    - RCTTypeSafety (= 1000.0.0)
    - React-graphics (= 1000.0.0)
    - React-jsi (= 1000.0.0)
    - React-jsiexecutor (= 1000.0.0)
    - ReactCommon/turbomodule/core (= 1000.0.0)
  - React-Fabric/components/legacyviewmanagerinterop (1000.0.0):
    - RCT-Folly/Fabric (= 2021.06.28.00-v2)
    - RCTRequired (= 1000.0.0)
    - RCTTypeSafety (= 1000.0.0)
    - React-graphics (= 1000.0.0)
    - React-jsi (= 1000.0.0)
    - React-jsiexecutor (= 1000.0.0)
    - ReactCommon/turbomodule/core (= 1000.0.0)
  - React-Fabric/components/modal (1000.0.0):
    - RCT-Folly/Fabric (= 2021.06.28.00-v2)
    - RCTRequired (= 1000.0.0)
    - RCTTypeSafety (= 1000.0.0)
    - React-graphics (= 1000.0.0)
    - React-jsi (= 1000.0.0)
    - React-jsiexecutor (= 1000.0.0)
    - ReactCommon/turbomodule/core (= 1000.0.0)
  - React-Fabric/components/rncore (1000.0.0):
    - RCT-Folly/Fabric (= 2021.06.28.00-v2)
    - RCTRequired (= 1000.0.0)
    - RCTTypeSafety (= 1000.0.0)
    - React-graphics (= 1000.0.0)
    - React-jsi (= 1000.0.0)
    - React-jsiexecutor (= 1000.0.0)
    - ReactCommon/turbomodule/core (= 1000.0.0)
  - React-Fabric/components/root (1000.0.0):
    - RCT-Folly/Fabric (= 2021.06.28.00-v2)
    - RCTRequired (= 1000.0.0)
    - RCTTypeSafety (= 1000.0.0)
    - React-graphics (= 1000.0.0)
    - React-jsi (= 1000.0.0)
    - React-jsiexecutor (= 1000.0.0)
    - ReactCommon/turbomodule/core (= 1000.0.0)
  - React-Fabric/components/safeareaview (1000.0.0):
    - RCT-Folly/Fabric (= 2021.06.28.00-v2)
    - RCTRequired (= 1000.0.0)
    - RCTTypeSafety (= 1000.0.0)
    - React-graphics (= 1000.0.0)
    - React-jsi (= 1000.0.0)
    - React-jsiexecutor (= 1000.0.0)
    - ReactCommon/turbomodule/core (= 1000.0.0)
  - React-Fabric/components/scrollview (1000.0.0):
    - RCT-Folly/Fabric (= 2021.06.28.00-v2)
    - RCTRequired (= 1000.0.0)
    - RCTTypeSafety (= 1000.0.0)
    - React-graphics (= 1000.0.0)
    - React-jsi (= 1000.0.0)
    - React-jsiexecutor (= 1000.0.0)
    - ReactCommon/turbomodule/core (= 1000.0.0)
  - React-Fabric/components/slider (1000.0.0):
    - RCT-Folly/Fabric (= 2021.06.28.00-v2)
    - RCTRequired (= 1000.0.0)
    - RCTTypeSafety (= 1000.0.0)
    - React-graphics (= 1000.0.0)
    - React-jsi (= 1000.0.0)
    - React-jsiexecutor (= 1000.0.0)
    - ReactCommon/turbomodule/core (= 1000.0.0)
  - React-Fabric/components/text (1000.0.0):
    - RCT-Folly/Fabric (= 2021.06.28.00-v2)
    - RCTRequired (= 1000.0.0)
    - RCTTypeSafety (= 1000.0.0)
    - React-graphics (= 1000.0.0)
    - React-jsi (= 1000.0.0)
    - React-jsiexecutor (= 1000.0.0)
    - ReactCommon/turbomodule/core (= 1000.0.0)
  - React-Fabric/components/textinput (1000.0.0):
    - RCT-Folly/Fabric (= 2021.06.28.00-v2)
    - RCTRequired (= 1000.0.0)
    - RCTTypeSafety (= 1000.0.0)
    - React-graphics (= 1000.0.0)
    - React-jsi (= 1000.0.0)
    - React-jsiexecutor (= 1000.0.0)
    - ReactCommon/turbomodule/core (= 1000.0.0)
  - React-Fabric/components/unimplementedview (1000.0.0):
    - RCT-Folly/Fabric (= 2021.06.28.00-v2)
    - RCTRequired (= 1000.0.0)
    - RCTTypeSafety (= 1000.0.0)
    - React-graphics (= 1000.0.0)
    - React-jsi (= 1000.0.0)
    - React-jsiexecutor (= 1000.0.0)
    - ReactCommon/turbomodule/core (= 1000.0.0)
  - React-Fabric/components/view (1000.0.0):
    - RCT-Folly/Fabric (= 2021.06.28.00-v2)
    - RCTRequired (= 1000.0.0)
    - RCTTypeSafety (= 1000.0.0)
    - React-graphics (= 1000.0.0)
    - React-jsi (= 1000.0.0)
    - React-jsiexecutor (= 1000.0.0)
    - ReactCommon/turbomodule/core (= 1000.0.0)
    - Yoga
  - React-Fabric/config (1000.0.0):
    - RCT-Folly/Fabric (= 2021.06.28.00-v2)
    - RCTRequired (= 1000.0.0)
    - RCTTypeSafety (= 1000.0.0)
    - React-graphics (= 1000.0.0)
    - React-jsi (= 1000.0.0)
    - React-jsiexecutor (= 1000.0.0)
    - ReactCommon/turbomodule/core (= 1000.0.0)
  - React-Fabric/core (1000.0.0):
    - RCT-Folly/Fabric (= 2021.06.28.00-v2)
    - RCTRequired (= 1000.0.0)
    - RCTTypeSafety (= 1000.0.0)
    - React-graphics (= 1000.0.0)
    - React-jsi (= 1000.0.0)
    - React-jsiexecutor (= 1000.0.0)
    - ReactCommon/turbomodule/core (= 1000.0.0)
  - React-Fabric/debug_core (1000.0.0):
    - RCT-Folly/Fabric (= 2021.06.28.00-v2)
    - RCTRequired (= 1000.0.0)
    - RCTTypeSafety (= 1000.0.0)
    - React-graphics (= 1000.0.0)
    - React-jsi (= 1000.0.0)
    - React-jsiexecutor (= 1000.0.0)
    - ReactCommon/turbomodule/core (= 1000.0.0)
  - React-Fabric/debug_renderer (1000.0.0):
    - RCT-Folly/Fabric (= 2021.06.28.00-v2)
    - RCTRequired (= 1000.0.0)
    - RCTTypeSafety (= 1000.0.0)
    - React-graphics (= 1000.0.0)
    - React-jsi (= 1000.0.0)
    - React-jsiexecutor (= 1000.0.0)
    - ReactCommon/turbomodule/core (= 1000.0.0)
  - React-Fabric/imagemanager (1000.0.0):
    - RCT-Folly/Fabric (= 2021.06.28.00-v2)
    - RCTRequired (= 1000.0.0)
    - RCTTypeSafety (= 1000.0.0)
    - React-graphics (= 1000.0.0)
    - React-jsi (= 1000.0.0)
    - React-jsiexecutor (= 1000.0.0)
    - React-RCTImage (= 1000.0.0)
    - ReactCommon/turbomodule/core (= 1000.0.0)
  - React-Fabric/leakchecker (1000.0.0):
    - RCT-Folly/Fabric (= 2021.06.28.00-v2)
    - RCTRequired (= 1000.0.0)
    - RCTTypeSafety (= 1000.0.0)
    - React-graphics (= 1000.0.0)
    - React-jsi (= 1000.0.0)
    - React-jsiexecutor (= 1000.0.0)
    - ReactCommon/turbomodule/core (= 1000.0.0)
  - React-Fabric/mounting (1000.0.0):
    - RCT-Folly/Fabric (= 2021.06.28.00-v2)
    - RCTRequired (= 1000.0.0)
    - RCTTypeSafety (= 1000.0.0)
    - React-graphics (= 1000.0.0)
    - React-jsi (= 1000.0.0)
    - React-jsiexecutor (= 1000.0.0)
    - ReactCommon/turbomodule/core (= 1000.0.0)
  - React-Fabric/runtimescheduler (1000.0.0):
    - RCT-Folly/Fabric (= 2021.06.28.00-v2)
    - RCTRequired (= 1000.0.0)
    - RCTTypeSafety (= 1000.0.0)
    - React-graphics (= 1000.0.0)
    - React-jsi (= 1000.0.0)
    - React-jsiexecutor (= 1000.0.0)
    - ReactCommon/turbomodule/core (= 1000.0.0)
  - React-Fabric/scheduler (1000.0.0):
    - RCT-Folly/Fabric (= 2021.06.28.00-v2)
    - RCTRequired (= 1000.0.0)
    - RCTTypeSafety (= 1000.0.0)
    - React-graphics (= 1000.0.0)
    - React-jsi (= 1000.0.0)
    - React-jsiexecutor (= 1000.0.0)
    - ReactCommon/turbomodule/core (= 1000.0.0)
  - React-Fabric/telemetry (1000.0.0):
    - RCT-Folly/Fabric (= 2021.06.28.00-v2)
    - RCTRequired (= 1000.0.0)
    - RCTTypeSafety (= 1000.0.0)
    - React-graphics (= 1000.0.0)
    - React-jsi (= 1000.0.0)
    - React-jsiexecutor (= 1000.0.0)
    - ReactCommon/turbomodule/core (= 1000.0.0)
  - React-Fabric/templateprocessor (1000.0.0):
    - RCT-Folly/Fabric (= 2021.06.28.00-v2)
    - RCTRequired (= 1000.0.0)
    - RCTTypeSafety (= 1000.0.0)
    - React-graphics (= 1000.0.0)
    - React-jsi (= 1000.0.0)
    - React-jsiexecutor (= 1000.0.0)
    - ReactCommon/turbomodule/core (= 1000.0.0)
  - React-Fabric/textlayoutmanager (1000.0.0):
    - RCT-Folly/Fabric (= 2021.06.28.00-v2)
    - RCTRequired (= 1000.0.0)
    - RCTTypeSafety (= 1000.0.0)
    - React-Fabric/uimanager
    - React-graphics (= 1000.0.0)
    - React-jsi (= 1000.0.0)
    - React-jsiexecutor (= 1000.0.0)
    - ReactCommon/turbomodule/core (= 1000.0.0)
  - React-Fabric/uimanager (1000.0.0):
    - RCT-Folly/Fabric (= 2021.06.28.00-v2)
    - RCTRequired (= 1000.0.0)
    - RCTTypeSafety (= 1000.0.0)
    - React-graphics (= 1000.0.0)
    - React-jsi (= 1000.0.0)
    - React-jsiexecutor (= 1000.0.0)
    - ReactCommon/turbomodule/core (= 1000.0.0)
  - React-Fabric/utils (1000.0.0):
    - RCT-Folly/Fabric (= 2021.06.28.00-v2)
    - RCTRequired (= 1000.0.0)
    - RCTTypeSafety (= 1000.0.0)
    - React-graphics (= 1000.0.0)
    - React-jsi (= 1000.0.0)
    - React-jsiexecutor (= 1000.0.0)
    - ReactCommon/turbomodule/core (= 1000.0.0)
  - React-graphics (1000.0.0):
    - RCT-Folly/Fabric (= 2021.06.28.00-v2)
    - React-Core/Default (= 1000.0.0)
>>>>>>> f4fdf4b5
  - React-jsi (1000.0.0):
    - boost (= 1.76.0)
    - DoubleConversion
    - glog
    - RCT-Folly (= 2021.06.28.00-v2)
    - React-jsi/Default (= 1000.0.0)
  - React-jsi/Default (1000.0.0):
    - boost (= 1.76.0)
    - DoubleConversion
    - glog
    - RCT-Folly (= 2021.06.28.00-v2)
<<<<<<< HEAD
=======
  - React-jsi/Fabric (1000.0.0):
    - boost (= 1.76.0)
    - DoubleConversion
    - glog
    - RCT-Folly (= 2021.06.28.00-v2)
>>>>>>> f4fdf4b5
  - React-jsiexecutor (1000.0.0):
    - DoubleConversion
    - glog
    - RCT-Folly (= 2021.06.28.00-v2)
    - React-cxxreact (= 1000.0.0)
    - React-jsi (= 1000.0.0)
    - React-perflogger (= 1000.0.0)
  - React-jsinspector (1000.0.0)
  - React-logger (1000.0.0):
    - glog
  - React-perflogger (1000.0.0)
  - React-RCTActionSheet (1000.0.0):
    - React-Core/RCTActionSheetHeaders (= 1000.0.0)
  - React-RCTAnimation (1000.0.0):
    - FBReactNativeSpec (= 1000.0.0)
    - RCT-Folly (= 2021.06.28.00-v2)
    - RCTTypeSafety (= 1000.0.0)
    - React-Core/RCTAnimationHeaders (= 1000.0.0)
    - React-jsi (= 1000.0.0)
    - ReactCommon/turbomodule/core (= 1000.0.0)
  - React-RCTBlob (1000.0.0):
    - FBReactNativeSpec (= 1000.0.0)
    - RCT-Folly (= 2021.06.28.00-v2)
    - React-Core/RCTBlobHeaders (= 1000.0.0)
    - React-Core/RCTWebSocket (= 1000.0.0)
    - React-jsi (= 1000.0.0)
    - React-RCTNetwork (= 1000.0.0)
    - ReactCommon/turbomodule/core (= 1000.0.0)
<<<<<<< HEAD
=======
  - React-RCTFabric (1000.0.0):
    - RCT-Folly/Fabric (= 2021.06.28.00-v2)
    - React-Core (= 1000.0.0)
    - React-Fabric (= 1000.0.0)
    - React-RCTImage (= 1000.0.0)
>>>>>>> f4fdf4b5
  - React-RCTImage (1000.0.0):
    - FBReactNativeSpec (= 1000.0.0)
    - RCT-Folly (= 2021.06.28.00-v2)
    - RCTTypeSafety (= 1000.0.0)
    - React-Core/RCTImageHeaders (= 1000.0.0)
    - React-jsi (= 1000.0.0)
    - React-RCTNetwork (= 1000.0.0)
    - ReactCommon/turbomodule/core (= 1000.0.0)
  - React-RCTLinking (1000.0.0):
    - FBReactNativeSpec (= 1000.0.0)
    - React-Core/RCTLinkingHeaders (= 1000.0.0)
    - React-jsi (= 1000.0.0)
    - ReactCommon/turbomodule/core (= 1000.0.0)
  - React-RCTNetwork (1000.0.0):
    - FBReactNativeSpec (= 1000.0.0)
    - RCT-Folly (= 2021.06.28.00-v2)
    - RCTTypeSafety (= 1000.0.0)
    - React-Core/RCTNetworkHeaders (= 1000.0.0)
    - React-jsi (= 1000.0.0)
    - ReactCommon/turbomodule/core (= 1000.0.0)
  - React-RCTPushNotification (1000.0.0):
    - FBReactNativeSpec (= 1000.0.0)
    - RCTTypeSafety (= 1000.0.0)
    - React-Core/RCTPushNotificationHeaders (= 1000.0.0)
    - React-jsi (= 1000.0.0)
    - ReactCommon/turbomodule/core (= 1000.0.0)
  - React-RCTSettings (1000.0.0):
    - FBReactNativeSpec (= 1000.0.0)
    - RCT-Folly (= 2021.06.28.00-v2)
    - RCTTypeSafety (= 1000.0.0)
    - React-Core/RCTSettingsHeaders (= 1000.0.0)
    - React-jsi (= 1000.0.0)
    - ReactCommon/turbomodule/core (= 1000.0.0)
  - React-RCTTest (1000.0.0):
    - RCT-Folly (= 2021.06.28.00-v2)
    - React-Core (= 1000.0.0)
    - React-CoreModules (= 1000.0.0)
    - React-jsi (= 1000.0.0)
    - ReactCommon/turbomodule/core (= 1000.0.0)
  - React-RCTText (1000.0.0):
    - React-Core/RCTTextHeaders (= 1000.0.0)
  - React-RCTVibration (1000.0.0):
    - FBReactNativeSpec (= 1000.0.0)
    - RCT-Folly (= 2021.06.28.00-v2)
    - React-Core/RCTVibrationHeaders (= 1000.0.0)
    - React-jsi (= 1000.0.0)
    - ReactCommon/turbomodule/core (= 1000.0.0)
  - React-runtimeexecutor (1000.0.0):
    - React-jsi (= 1000.0.0)
  - React-TurboModuleCxx-RNW (1000.0.0):
    - RCT-Folly (= 2021.06.28.00-v2)
    - React-callinvoker (= 1000.0.0)
    - React-TurboModuleCxx-WinRTPort (= 1000.0.0)
    - ReactCommon/turbomodule/core (= 1000.0.0)
  - React-TurboModuleCxx-WinRTPort (1000.0.0):
    - React-TurboModuleCxx-WinRTPort/Shared (= 1000.0.0)
    - React-TurboModuleCxx-WinRTPort/WinRT (= 1000.0.0)
  - React-TurboModuleCxx-WinRTPort/Shared (1000.0.0)
  - React-TurboModuleCxx-WinRTPort/WinRT (1000.0.0):
    - RCT-Folly (= 2021.06.28.00-v2)
    - React-callinvoker (= 1000.0.0)
    - React-TurboModuleCxx-WinRTPort/Shared (= 1000.0.0)
  - ReactCommon/turbomodule/core (1000.0.0):
    - DoubleConversion
    - glog
    - RCT-Folly (= 2021.06.28.00-v2)
    - React-callinvoker (= 1000.0.0)
    - React-Core (= 1000.0.0)
    - React-cxxreact (= 1000.0.0)
    - React-jsi (= 1000.0.0)
    - React-logger (= 1000.0.0)
    - React-perflogger (= 1000.0.0)
  - ReactCommon/turbomodule/samples (1000.0.0):
    - DoubleConversion
    - glog
    - RCT-Folly (= 2021.06.28.00-v2)
    - React-callinvoker (= 1000.0.0)
    - React-Core (= 1000.0.0)
    - React-cxxreact (= 1000.0.0)
    - React-jsi (= 1000.0.0)
    - React-logger (= 1000.0.0)
    - React-perflogger (= 1000.0.0)
    - ReactCommon/turbomodule/core (= 1000.0.0)
  - ScreenshotManager (0.0.1):
    - RCT-Folly (= 2021.06.28.00-v2)
    - React
    - React-TurboModuleCxx-RNW
  - Yoga (1.14.0)
  - YogaKit (1.18.1):
    - Yoga (~> 1.14)

DEPENDENCIES:
  - boost (from `../../third-party-podspecs/boost.podspec`)
  - boost-for-react-native (from `../../third-party-podspecs/boost-for-react-native.podspec`)
  - DoubleConversion (from `../../third-party-podspecs/DoubleConversion.podspec`)
  - FBLazyVector (from `../../Libraries/FBLazyVector`)
  - FBReactNativeSpec (from `../../React/FBReactNativeSpec`)
  - Flipper (= 0.99.0)
  - Flipper-Boost-iOSX (= 1.76.0.1.11)
  - Flipper-DoubleConversion (= 3.1.7)
  - Flipper-Fmt (= 7.1.7)
  - Flipper-Folly (= 2.6.7)
  - Flipper-Glog (= 0.3.6)
  - Flipper-PeerTalk (= 0.0.4)
  - Flipper-RSocket (= 1.4.3)
  - FlipperKit (= 0.99.0)
  - FlipperKit/Core (= 0.99.0)
  - FlipperKit/CppBridge (= 0.99.0)
  - FlipperKit/FBCxxFollyDynamicConvert (= 0.99.0)
  - FlipperKit/FBDefines (= 0.99.0)
  - FlipperKit/FKPortForwarding (= 0.99.0)
  - FlipperKit/FlipperKitHighlightOverlay (= 0.99.0)
  - FlipperKit/FlipperKitLayoutPlugin (= 0.99.0)
  - FlipperKit/FlipperKitLayoutTextSearchable (= 0.99.0)
  - FlipperKit/FlipperKitNetworkPlugin (= 0.99.0)
  - FlipperKit/FlipperKitReactPlugin (= 0.99.0)
  - FlipperKit/FlipperKitUserDefaultsPlugin (= 0.99.0)
  - FlipperKit/SKIOSNetworkPlugin (= 0.99.0)
  - glog (from `../../third-party-podspecs/glog.podspec`)
  - OpenSSL-Universal (= 1.1.180)
  - RCT-Folly (from `../../third-party-podspecs/RCT-Folly.podspec`)
  - RCTRequired (from `../../Libraries/RCTRequired`)
  - RCTTypeSafety (from `../../Libraries/TypeSafety`)
  - React (from `../../`)
  - React-callinvoker (from `../../ReactCommon/callinvoker`)
  - React-Core (from `../../`)
  - React-Core/DevSupport (from `../../`)
  - React-Core/RCTWebSocket (from `../../`)
  - React-CoreModules (from `../../React/CoreModules`)
  - React-cxxreact (from `../../ReactCommon/cxxreact`)
  - React-jsi (from `../../ReactCommon/jsi`)
  - React-jsiexecutor (from `../../ReactCommon/jsiexecutor`)
  - React-jsinspector (from `../../ReactCommon/jsinspector`)
  - React-logger (from `../../ReactCommon/logger`)
  - React-perflogger (from `../../ReactCommon/reactperflogger`)
  - React-RCTActionSheet (from `../../Libraries/ActionSheetIOS`)
  - React-RCTAnimation (from `../../Libraries/NativeAnimation`)
  - React-RCTBlob (from `../../Libraries/Blob`)
  - React-RCTImage (from `../../Libraries/Image`)
  - React-RCTLinking (from `../../Libraries/LinkingIOS`)
  - React-RCTNetwork (from `../../Libraries/Network`)
  - React-RCTPushNotification (from `../../Libraries/PushNotificationIOS`)
  - React-RCTSettings (from `../../Libraries/Settings`)
  - React-RCTTest (from `./RCTTest`)
  - React-RCTText (from `../../Libraries/Text`)
  - React-RCTVibration (from `../../Libraries/Vibration`)
  - React-runtimeexecutor (from `../../ReactCommon/runtimeexecutor`)
  - React-TurboModuleCxx-RNW (from `../../ReactTurboModuleCxx/React-TurboModuleCxx-RNW.podspec`)
  - React-TurboModuleCxx-WinRTPort (from `../../ReactTurboModuleCxx`)
  - ReactCommon/turbomodule/core (from `../../ReactCommon`)
  - ReactCommon/turbomodule/samples (from `../../ReactCommon`)
  - ScreenshotManager (from `NativeModuleExample`)
  - Yoga (from `../../ReactCommon/yoga`)

SPEC REPOS:
  trunk:
    - CocoaAsyncSocket
    - Flipper
    - Flipper-Boost-iOSX
    - Flipper-DoubleConversion
    - Flipper-Fmt
    - Flipper-Folly
    - Flipper-Glog
    - Flipper-PeerTalk
    - Flipper-RSocket
    - FlipperKit
    - fmt
    - libevent
    - OpenSSL-Universal
    - YogaKit

EXTERNAL SOURCES:
  boost:
    :podspec: "../../third-party-podspecs/boost.podspec"
  boost-for-react-native:
    :podspec: "../../third-party-podspecs/boost-for-react-native.podspec"
  DoubleConversion:
    :podspec: "../../third-party-podspecs/DoubleConversion.podspec"
  FBLazyVector:
    :path: "../../Libraries/FBLazyVector"
  FBReactNativeSpec:
    :path: "../../React/FBReactNativeSpec"
  glog:
    :podspec: "../../third-party-podspecs/glog.podspec"
  RCT-Folly:
    :podspec: "../../third-party-podspecs/RCT-Folly.podspec"
  RCTRequired:
    :path: "../../Libraries/RCTRequired"
  RCTTypeSafety:
    :path: "../../Libraries/TypeSafety"
  React:
    :path: "../../"
  React-callinvoker:
    :path: "../../ReactCommon/callinvoker"
  React-Core:
    :path: "../../"
  React-CoreModules:
    :path: "../../React/CoreModules"
  React-cxxreact:
    :path: "../../ReactCommon/cxxreact"
  React-jsi:
    :path: "../../ReactCommon/jsi"
  React-jsiexecutor:
    :path: "../../ReactCommon/jsiexecutor"
  React-jsinspector:
    :path: "../../ReactCommon/jsinspector"
  React-logger:
    :path: "../../ReactCommon/logger"
  React-perflogger:
    :path: "../../ReactCommon/reactperflogger"
  React-RCTActionSheet:
    :path: "../../Libraries/ActionSheetIOS"
  React-RCTAnimation:
    :path: "../../Libraries/NativeAnimation"
  React-RCTBlob:
    :path: "../../Libraries/Blob"
  React-RCTImage:
    :path: "../../Libraries/Image"
  React-RCTLinking:
    :path: "../../Libraries/LinkingIOS"
  React-RCTNetwork:
    :path: "../../Libraries/Network"
  React-RCTPushNotification:
    :path: "../../Libraries/PushNotificationIOS"
  React-RCTSettings:
    :path: "../../Libraries/Settings"
  React-RCTTest:
    :path: "./RCTTest"
  React-RCTText:
    :path: "../../Libraries/Text"
  React-RCTVibration:
    :path: "../../Libraries/Vibration"
  React-runtimeexecutor:
    :path: "../../ReactCommon/runtimeexecutor"
  React-TurboModuleCxx-RNW:
    :podspec: "../../ReactTurboModuleCxx/React-TurboModuleCxx-RNW.podspec"
  React-TurboModuleCxx-WinRTPort:
    :path: "../../ReactTurboModuleCxx"
  ReactCommon:
    :path: "../../ReactCommon"
  ScreenshotManager:
    :path: NativeModuleExample
  Yoga:
    :path: "../../ReactCommon/yoga"

SPEC CHECKSUMS:
  boost: 613e39eac4239cc72b15421247b5ab05361266a2
  boost-for-react-native: 8f7c9ecfe357664c072ffbe2432569667cbf1f1b
  CocoaAsyncSocket: 065fd1e645c7abab64f7a6a2007a48038fdc6a99
<<<<<<< HEAD
  DoubleConversion: ed15e075aa758ac0e4c1f8b830bd4e4d40d669e8
  FBLazyVector: 48581bce3f156798a8de77ebf53124872cf4fb59
  FBReactNativeSpec: 40be37e7567787b98121ece7a7f8f80b28369a9d
=======
  DoubleConversion: 831926d9b8bf8166fd87886c4abab286c2422662
  FBLazyVector: b81a2b70c72d8b0aefb652cea22c11e9ffd02949
  FBReactNativeSpec: 00db9a8a231ace8f457589cd2da0a1528e77ac95
>>>>>>> f4fdf4b5
  Flipper: 30e8eeeed6abdc98edaf32af0cda2f198be4b733
  Flipper-Boost-iOSX: fd1e2b8cbef7e662a122412d7ac5f5bea715403c
  Flipper-DoubleConversion: 57ffbe81ef95306cc9e69c4aa3aeeeeb58a6a28c
  Flipper-Fmt: 60cbdd92fc254826e61d669a5d87ef7015396a9b
  Flipper-Folly: 83af37379faa69497529e414bd43fbfc7cae259a
  Flipper-Glog: 1dfd6abf1e922806c52ceb8701a3599a79a200a6
  Flipper-PeerTalk: 116d8f857dc6ef55c7a5a75ea3ceaafe878aadc9
  Flipper-RSocket: d9d9ade67cbecf6ac10730304bf5607266dd2541
  FlipperKit: d8d346844eca5d9120c17d441a2f38596e8ed2b9
  fmt: ff9d55029c625d3757ed641535fd4a75fedc7ce9
<<<<<<< HEAD
  glog: 35234e56763c8bc73ddd60b3e0c2adfde94a3b99
  libevent: 4049cae6c81cdb3654a443be001fb9bdceff7913
  OpenSSL-Universal: 1aa4f6a6ee7256b83db99ec1ccdaa80d10f9af9b
  RCT-Folly: 43adc9ce880eb76792f88c011773cb5c664c1419
  RCTRequired: a38a3019767b1def3b7c1fed7b499aff34eabc5c
  RCTTypeSafety: 3b9d31ebd289862e5603c29f9d3718fd230769b1
  React: 17a0cf813af08dd8aef3e05b36cf6968a702a9e8
  React-callinvoker: f966069a3d875cffefc49b54bd362e38b6aa9ad5
  React-Core: 2b000a214cdf20ba9f1aa0312ed4dc7b04fb0803
  React-CoreModules: 533a57d05c6818f5fcf695b54e7c12368e060d81
  React-cxxreact: 493b6d755f1b29a7287589dca7ccbc8ff9d8ebaa
  React-jsi: 3b06364dce575f833036ee3248abcb4636996259
  React-jsiexecutor: 574afde14a75d980281d940d8ac69fe50f6a09bd
  React-jsinspector: d7e3eb75f2570ef6b85c0ee7962367df19d38d7a
  React-logger: b99efe7a50cc435822064c0f83c01bedabcb2331
  React-perflogger: 7e7d11c8a421e125277af1f3ac2fe68304e5df76
  React-RCTActionSheet: 22d1c18de33f428f7c56603d2a457a1d3e10ba67
  React-RCTAnimation: ca6140491ea891fe04aeaecfdefe7d83d404fcb0
  React-RCTBlob: 9a126ada47460628a155477af740f008173ee95f
  React-RCTImage: e3ee667ed33032a0800055c783de366e37bd55bf
  React-RCTLinking: 492453f98e206f7cbbca47c0991a7e9a86fa1f1d
  React-RCTNetwork: 87506ca5c41cd793314e484d34c81107db80326c
  React-RCTPushNotification: 3f3824c43334cfeb1bbe65b31eed2fefe3008241
  React-RCTSettings: 9524ca912b629c33f679e2019a7afa16b98da0b7
  React-RCTTest: c4cc45a0a2047bb63b61e6c90627601137a626f9
  React-RCTText: 4226ef0abc1d39e7e0c4446690a23c88943787d0
  React-RCTVibration: 2f20d1557044a70190312bc9ec948fda42c7cf99
  React-runtimeexecutor: 4234aca16b808d428cbdeced751c047798fb4b5d
  React-TurboModuleCxx-RNW: f2e32cbfced49190a61d66c993a8975de79a158a
  React-TurboModuleCxx-WinRTPort: c79f4819b24ec7e2dd61d9bcf8f5d9b1f197ce62
  ReactCommon: e472d5439f1d3a7b7b7722838bd0ea431fefe01b
  ScreenshotManager: da2454028d648a52b397251fbbc0a58e837fef5c
  Yoga: e2e11c3406ab456164acc7c597f007fa3e555175
=======
  glog: 837f9f3924abd268645a4d5b95736ab91c619fb1
  libevent: 4049cae6c81cdb3654a443be001fb9bdceff7913
  OpenSSL-Universal: 1aa4f6a6ee7256b83db99ec1ccdaa80d10f9af9b
  RCT-Folly: a21c126816d8025b547704b777a2ba552f3d9fa9
  RCTRequired: af2d6080a4b9ba0885b28ca78879a92066c71cab
  RCTTypeSafety: c7a7f67ae5b1b986b78d817baa408fc984ab7c0c
  React: f64c9f6db5428717922a3292ba6a448615a2e143
  React-callinvoker: c5d61e29df57793f0dc10ec2bc01c846f863e51f
  React-Core: f4cd5c72f7f1bf021ed386d3d6c1a89b5c59cfb1
  React-CoreModules: 1a96917a9a5fd73a989b462ed4dee742fb92332f
  React-cxxreact: cfc1663dae1ea52b465bbf021ef7b1527c5dc80c
  React-Fabric: d49c26d5d651292c48dfcf0f0d78bb2e16f326a3
  React-graphics: b52a1478e052dca3a9f1e8f894f4399988d67508
  React-jsi: c1c0108d86e1378aabf7c9146ed7d12d87c7df85
  React-jsiexecutor: d08ec14edc8f2e19af51550cd1505332eae35c7b
  React-jsinspector: 7d223826b0e7a61b3540c21b9eca2603b1d4e823
  React-logger: 2009c0280c286a76200d6b7c5fe242fad51ddd7a
  React-perflogger: fe66bd6d8b17ebcfdf0159bf41fe28d8035ac20c
  React-RCTActionSheet: 3131a0b9280aa0e51bdf54b3d79aecd8503db62c
  React-RCTAnimation: 5b2a86f9b5dc9683bfcf6315c58d04e93da57fd7
  React-RCTBlob: d417f5814b38d91c8e7a1f667aef7d36c6c789de
  React-RCTFabric: b39da03f4147bfa1f0223ffd3c8c2de97185de04
  React-RCTImage: 1717771340c6319ed49a529faf1581c779c52d77
  React-RCTLinking: 559c9223212ab2824950883220582c5e29a6fcb2
  React-RCTNetwork: fe64ecd503461a8c01a0ab21d07cf9419f1cba54
  React-RCTPushNotification: fafeb247db030c4d3f0a098d729e49f62ed32b3f
  React-RCTSettings: b9b3db270879f3e8b89122938a9a96ac93a5bd98
  React-RCTTest: 12bbd7fc2e72bd9920dc7286c5b8ef96639582b6
  React-RCTText: e9146b2c0550a83d1335bfe2553760070a2d75c7
  React-RCTVibration: 3f42a7cbba10f87dfaeedd529484ac275203e175
  React-runtimeexecutor: 4b0c6eb341c7d3ceb5e2385cb0fdb9bf701024f3
  ReactCommon: 7a2714d1128f965392b6f99a8b390e3aa38c9569
  ScreenshotManager: 77a411be93200db8e25f9e1d59a1e88a829e358b
  Yoga: c0d06f5380d34e939f55420669a60fe08b79bd75
>>>>>>> f4fdf4b5
  YogaKit: f782866e155069a2cca2517aafea43200b01fd5a

PODFILE CHECKSUM: 54afd7797b4306f176be8caf7e8a1239ca2d8f4d

COCOAPODS: 1.11.2<|MERGE_RESOLUTION|>--- conflicted
+++ resolved
@@ -82,14 +82,6 @@
     - glog
     - RCT-Folly/Default (= 2021.06.28.00-v2)
   - RCT-Folly/Default (2021.06.28.00-v2):
-<<<<<<< HEAD
-=======
-    - boost
-    - DoubleConversion
-    - fmt (~> 6.2.1)
-    - glog
-  - RCT-Folly/Fabric (2021.06.28.00-v2):
->>>>>>> f4fdf4b5
     - boost
     - DoubleConversion
     - fmt (~> 6.2.1)
@@ -269,329 +261,6 @@
     - React-logger (= 1000.0.0)
     - React-perflogger (= 1000.0.0)
     - React-runtimeexecutor (= 1000.0.0)
-<<<<<<< HEAD
-=======
-  - React-Fabric (1000.0.0):
-    - RCT-Folly/Fabric (= 2021.06.28.00-v2)
-    - RCTRequired (= 1000.0.0)
-    - RCTTypeSafety (= 1000.0.0)
-    - React-Fabric/animations (= 1000.0.0)
-    - React-Fabric/attributedstring (= 1000.0.0)
-    - React-Fabric/better (= 1000.0.0)
-    - React-Fabric/componentregistry (= 1000.0.0)
-    - React-Fabric/componentregistrynative (= 1000.0.0)
-    - React-Fabric/components (= 1000.0.0)
-    - React-Fabric/config (= 1000.0.0)
-    - React-Fabric/core (= 1000.0.0)
-    - React-Fabric/debug_core (= 1000.0.0)
-    - React-Fabric/debug_renderer (= 1000.0.0)
-    - React-Fabric/imagemanager (= 1000.0.0)
-    - React-Fabric/leakchecker (= 1000.0.0)
-    - React-Fabric/mounting (= 1000.0.0)
-    - React-Fabric/runtimescheduler (= 1000.0.0)
-    - React-Fabric/scheduler (= 1000.0.0)
-    - React-Fabric/telemetry (= 1000.0.0)
-    - React-Fabric/templateprocessor (= 1000.0.0)
-    - React-Fabric/textlayoutmanager (= 1000.0.0)
-    - React-Fabric/uimanager (= 1000.0.0)
-    - React-Fabric/utils (= 1000.0.0)
-    - React-graphics (= 1000.0.0)
-    - React-jsi (= 1000.0.0)
-    - React-jsiexecutor (= 1000.0.0)
-    - ReactCommon/turbomodule/core (= 1000.0.0)
-  - React-Fabric/animations (1000.0.0):
-    - RCT-Folly/Fabric (= 2021.06.28.00-v2)
-    - RCTRequired (= 1000.0.0)
-    - RCTTypeSafety (= 1000.0.0)
-    - React-graphics (= 1000.0.0)
-    - React-jsi (= 1000.0.0)
-    - React-jsiexecutor (= 1000.0.0)
-    - ReactCommon/turbomodule/core (= 1000.0.0)
-  - React-Fabric/attributedstring (1000.0.0):
-    - RCT-Folly/Fabric (= 2021.06.28.00-v2)
-    - RCTRequired (= 1000.0.0)
-    - RCTTypeSafety (= 1000.0.0)
-    - React-graphics (= 1000.0.0)
-    - React-jsi (= 1000.0.0)
-    - React-jsiexecutor (= 1000.0.0)
-    - ReactCommon/turbomodule/core (= 1000.0.0)
-  - React-Fabric/better (1000.0.0):
-    - RCT-Folly/Fabric (= 2021.06.28.00-v2)
-    - RCTRequired (= 1000.0.0)
-    - RCTTypeSafety (= 1000.0.0)
-    - React-graphics (= 1000.0.0)
-    - React-jsi (= 1000.0.0)
-    - React-jsiexecutor (= 1000.0.0)
-    - ReactCommon/turbomodule/core (= 1000.0.0)
-  - React-Fabric/componentregistry (1000.0.0):
-    - RCT-Folly/Fabric (= 2021.06.28.00-v2)
-    - RCTRequired (= 1000.0.0)
-    - RCTTypeSafety (= 1000.0.0)
-    - React-graphics (= 1000.0.0)
-    - React-jsi (= 1000.0.0)
-    - React-jsiexecutor (= 1000.0.0)
-    - ReactCommon/turbomodule/core (= 1000.0.0)
-  - React-Fabric/componentregistrynative (1000.0.0):
-    - RCT-Folly/Fabric (= 2021.06.28.00-v2)
-    - RCTRequired (= 1000.0.0)
-    - RCTTypeSafety (= 1000.0.0)
-    - React-graphics (= 1000.0.0)
-    - React-jsi (= 1000.0.0)
-    - React-jsiexecutor (= 1000.0.0)
-    - ReactCommon/turbomodule/core (= 1000.0.0)
-  - React-Fabric/components (1000.0.0):
-    - RCT-Folly/Fabric (= 2021.06.28.00-v2)
-    - RCTRequired (= 1000.0.0)
-    - RCTTypeSafety (= 1000.0.0)
-    - React-Fabric/components/activityindicator (= 1000.0.0)
-    - React-Fabric/components/image (= 1000.0.0)
-    - React-Fabric/components/inputaccessory (= 1000.0.0)
-    - React-Fabric/components/legacyviewmanagerinterop (= 1000.0.0)
-    - React-Fabric/components/modal (= 1000.0.0)
-    - React-Fabric/components/rncore (= 1000.0.0)
-    - React-Fabric/components/root (= 1000.0.0)
-    - React-Fabric/components/safeareaview (= 1000.0.0)
-    - React-Fabric/components/scrollview (= 1000.0.0)
-    - React-Fabric/components/slider (= 1000.0.0)
-    - React-Fabric/components/text (= 1000.0.0)
-    - React-Fabric/components/textinput (= 1000.0.0)
-    - React-Fabric/components/unimplementedview (= 1000.0.0)
-    - React-Fabric/components/view (= 1000.0.0)
-    - React-graphics (= 1000.0.0)
-    - React-jsi (= 1000.0.0)
-    - React-jsiexecutor (= 1000.0.0)
-    - ReactCommon/turbomodule/core (= 1000.0.0)
-  - React-Fabric/components/activityindicator (1000.0.0):
-    - RCT-Folly/Fabric (= 2021.06.28.00-v2)
-    - RCTRequired (= 1000.0.0)
-    - RCTTypeSafety (= 1000.0.0)
-    - React-graphics (= 1000.0.0)
-    - React-jsi (= 1000.0.0)
-    - React-jsiexecutor (= 1000.0.0)
-    - ReactCommon/turbomodule/core (= 1000.0.0)
-  - React-Fabric/components/image (1000.0.0):
-    - RCT-Folly/Fabric (= 2021.06.28.00-v2)
-    - RCTRequired (= 1000.0.0)
-    - RCTTypeSafety (= 1000.0.0)
-    - React-graphics (= 1000.0.0)
-    - React-jsi (= 1000.0.0)
-    - React-jsiexecutor (= 1000.0.0)
-    - ReactCommon/turbomodule/core (= 1000.0.0)
-  - React-Fabric/components/inputaccessory (1000.0.0):
-    - RCT-Folly/Fabric (= 2021.06.28.00-v2)
-    - RCTRequired (= 1000.0.0)
-    - RCTTypeSafety (= 1000.0.0)
-    - React-graphics (= 1000.0.0)
-    - React-jsi (= 1000.0.0)
-    - React-jsiexecutor (= 1000.0.0)
-    - ReactCommon/turbomodule/core (= 1000.0.0)
-  - React-Fabric/components/legacyviewmanagerinterop (1000.0.0):
-    - RCT-Folly/Fabric (= 2021.06.28.00-v2)
-    - RCTRequired (= 1000.0.0)
-    - RCTTypeSafety (= 1000.0.0)
-    - React-graphics (= 1000.0.0)
-    - React-jsi (= 1000.0.0)
-    - React-jsiexecutor (= 1000.0.0)
-    - ReactCommon/turbomodule/core (= 1000.0.0)
-  - React-Fabric/components/modal (1000.0.0):
-    - RCT-Folly/Fabric (= 2021.06.28.00-v2)
-    - RCTRequired (= 1000.0.0)
-    - RCTTypeSafety (= 1000.0.0)
-    - React-graphics (= 1000.0.0)
-    - React-jsi (= 1000.0.0)
-    - React-jsiexecutor (= 1000.0.0)
-    - ReactCommon/turbomodule/core (= 1000.0.0)
-  - React-Fabric/components/rncore (1000.0.0):
-    - RCT-Folly/Fabric (= 2021.06.28.00-v2)
-    - RCTRequired (= 1000.0.0)
-    - RCTTypeSafety (= 1000.0.0)
-    - React-graphics (= 1000.0.0)
-    - React-jsi (= 1000.0.0)
-    - React-jsiexecutor (= 1000.0.0)
-    - ReactCommon/turbomodule/core (= 1000.0.0)
-  - React-Fabric/components/root (1000.0.0):
-    - RCT-Folly/Fabric (= 2021.06.28.00-v2)
-    - RCTRequired (= 1000.0.0)
-    - RCTTypeSafety (= 1000.0.0)
-    - React-graphics (= 1000.0.0)
-    - React-jsi (= 1000.0.0)
-    - React-jsiexecutor (= 1000.0.0)
-    - ReactCommon/turbomodule/core (= 1000.0.0)
-  - React-Fabric/components/safeareaview (1000.0.0):
-    - RCT-Folly/Fabric (= 2021.06.28.00-v2)
-    - RCTRequired (= 1000.0.0)
-    - RCTTypeSafety (= 1000.0.0)
-    - React-graphics (= 1000.0.0)
-    - React-jsi (= 1000.0.0)
-    - React-jsiexecutor (= 1000.0.0)
-    - ReactCommon/turbomodule/core (= 1000.0.0)
-  - React-Fabric/components/scrollview (1000.0.0):
-    - RCT-Folly/Fabric (= 2021.06.28.00-v2)
-    - RCTRequired (= 1000.0.0)
-    - RCTTypeSafety (= 1000.0.0)
-    - React-graphics (= 1000.0.0)
-    - React-jsi (= 1000.0.0)
-    - React-jsiexecutor (= 1000.0.0)
-    - ReactCommon/turbomodule/core (= 1000.0.0)
-  - React-Fabric/components/slider (1000.0.0):
-    - RCT-Folly/Fabric (= 2021.06.28.00-v2)
-    - RCTRequired (= 1000.0.0)
-    - RCTTypeSafety (= 1000.0.0)
-    - React-graphics (= 1000.0.0)
-    - React-jsi (= 1000.0.0)
-    - React-jsiexecutor (= 1000.0.0)
-    - ReactCommon/turbomodule/core (= 1000.0.0)
-  - React-Fabric/components/text (1000.0.0):
-    - RCT-Folly/Fabric (= 2021.06.28.00-v2)
-    - RCTRequired (= 1000.0.0)
-    - RCTTypeSafety (= 1000.0.0)
-    - React-graphics (= 1000.0.0)
-    - React-jsi (= 1000.0.0)
-    - React-jsiexecutor (= 1000.0.0)
-    - ReactCommon/turbomodule/core (= 1000.0.0)
-  - React-Fabric/components/textinput (1000.0.0):
-    - RCT-Folly/Fabric (= 2021.06.28.00-v2)
-    - RCTRequired (= 1000.0.0)
-    - RCTTypeSafety (= 1000.0.0)
-    - React-graphics (= 1000.0.0)
-    - React-jsi (= 1000.0.0)
-    - React-jsiexecutor (= 1000.0.0)
-    - ReactCommon/turbomodule/core (= 1000.0.0)
-  - React-Fabric/components/unimplementedview (1000.0.0):
-    - RCT-Folly/Fabric (= 2021.06.28.00-v2)
-    - RCTRequired (= 1000.0.0)
-    - RCTTypeSafety (= 1000.0.0)
-    - React-graphics (= 1000.0.0)
-    - React-jsi (= 1000.0.0)
-    - React-jsiexecutor (= 1000.0.0)
-    - ReactCommon/turbomodule/core (= 1000.0.0)
-  - React-Fabric/components/view (1000.0.0):
-    - RCT-Folly/Fabric (= 2021.06.28.00-v2)
-    - RCTRequired (= 1000.0.0)
-    - RCTTypeSafety (= 1000.0.0)
-    - React-graphics (= 1000.0.0)
-    - React-jsi (= 1000.0.0)
-    - React-jsiexecutor (= 1000.0.0)
-    - ReactCommon/turbomodule/core (= 1000.0.0)
-    - Yoga
-  - React-Fabric/config (1000.0.0):
-    - RCT-Folly/Fabric (= 2021.06.28.00-v2)
-    - RCTRequired (= 1000.0.0)
-    - RCTTypeSafety (= 1000.0.0)
-    - React-graphics (= 1000.0.0)
-    - React-jsi (= 1000.0.0)
-    - React-jsiexecutor (= 1000.0.0)
-    - ReactCommon/turbomodule/core (= 1000.0.0)
-  - React-Fabric/core (1000.0.0):
-    - RCT-Folly/Fabric (= 2021.06.28.00-v2)
-    - RCTRequired (= 1000.0.0)
-    - RCTTypeSafety (= 1000.0.0)
-    - React-graphics (= 1000.0.0)
-    - React-jsi (= 1000.0.0)
-    - React-jsiexecutor (= 1000.0.0)
-    - ReactCommon/turbomodule/core (= 1000.0.0)
-  - React-Fabric/debug_core (1000.0.0):
-    - RCT-Folly/Fabric (= 2021.06.28.00-v2)
-    - RCTRequired (= 1000.0.0)
-    - RCTTypeSafety (= 1000.0.0)
-    - React-graphics (= 1000.0.0)
-    - React-jsi (= 1000.0.0)
-    - React-jsiexecutor (= 1000.0.0)
-    - ReactCommon/turbomodule/core (= 1000.0.0)
-  - React-Fabric/debug_renderer (1000.0.0):
-    - RCT-Folly/Fabric (= 2021.06.28.00-v2)
-    - RCTRequired (= 1000.0.0)
-    - RCTTypeSafety (= 1000.0.0)
-    - React-graphics (= 1000.0.0)
-    - React-jsi (= 1000.0.0)
-    - React-jsiexecutor (= 1000.0.0)
-    - ReactCommon/turbomodule/core (= 1000.0.0)
-  - React-Fabric/imagemanager (1000.0.0):
-    - RCT-Folly/Fabric (= 2021.06.28.00-v2)
-    - RCTRequired (= 1000.0.0)
-    - RCTTypeSafety (= 1000.0.0)
-    - React-graphics (= 1000.0.0)
-    - React-jsi (= 1000.0.0)
-    - React-jsiexecutor (= 1000.0.0)
-    - React-RCTImage (= 1000.0.0)
-    - ReactCommon/turbomodule/core (= 1000.0.0)
-  - React-Fabric/leakchecker (1000.0.0):
-    - RCT-Folly/Fabric (= 2021.06.28.00-v2)
-    - RCTRequired (= 1000.0.0)
-    - RCTTypeSafety (= 1000.0.0)
-    - React-graphics (= 1000.0.0)
-    - React-jsi (= 1000.0.0)
-    - React-jsiexecutor (= 1000.0.0)
-    - ReactCommon/turbomodule/core (= 1000.0.0)
-  - React-Fabric/mounting (1000.0.0):
-    - RCT-Folly/Fabric (= 2021.06.28.00-v2)
-    - RCTRequired (= 1000.0.0)
-    - RCTTypeSafety (= 1000.0.0)
-    - React-graphics (= 1000.0.0)
-    - React-jsi (= 1000.0.0)
-    - React-jsiexecutor (= 1000.0.0)
-    - ReactCommon/turbomodule/core (= 1000.0.0)
-  - React-Fabric/runtimescheduler (1000.0.0):
-    - RCT-Folly/Fabric (= 2021.06.28.00-v2)
-    - RCTRequired (= 1000.0.0)
-    - RCTTypeSafety (= 1000.0.0)
-    - React-graphics (= 1000.0.0)
-    - React-jsi (= 1000.0.0)
-    - React-jsiexecutor (= 1000.0.0)
-    - ReactCommon/turbomodule/core (= 1000.0.0)
-  - React-Fabric/scheduler (1000.0.0):
-    - RCT-Folly/Fabric (= 2021.06.28.00-v2)
-    - RCTRequired (= 1000.0.0)
-    - RCTTypeSafety (= 1000.0.0)
-    - React-graphics (= 1000.0.0)
-    - React-jsi (= 1000.0.0)
-    - React-jsiexecutor (= 1000.0.0)
-    - ReactCommon/turbomodule/core (= 1000.0.0)
-  - React-Fabric/telemetry (1000.0.0):
-    - RCT-Folly/Fabric (= 2021.06.28.00-v2)
-    - RCTRequired (= 1000.0.0)
-    - RCTTypeSafety (= 1000.0.0)
-    - React-graphics (= 1000.0.0)
-    - React-jsi (= 1000.0.0)
-    - React-jsiexecutor (= 1000.0.0)
-    - ReactCommon/turbomodule/core (= 1000.0.0)
-  - React-Fabric/templateprocessor (1000.0.0):
-    - RCT-Folly/Fabric (= 2021.06.28.00-v2)
-    - RCTRequired (= 1000.0.0)
-    - RCTTypeSafety (= 1000.0.0)
-    - React-graphics (= 1000.0.0)
-    - React-jsi (= 1000.0.0)
-    - React-jsiexecutor (= 1000.0.0)
-    - ReactCommon/turbomodule/core (= 1000.0.0)
-  - React-Fabric/textlayoutmanager (1000.0.0):
-    - RCT-Folly/Fabric (= 2021.06.28.00-v2)
-    - RCTRequired (= 1000.0.0)
-    - RCTTypeSafety (= 1000.0.0)
-    - React-Fabric/uimanager
-    - React-graphics (= 1000.0.0)
-    - React-jsi (= 1000.0.0)
-    - React-jsiexecutor (= 1000.0.0)
-    - ReactCommon/turbomodule/core (= 1000.0.0)
-  - React-Fabric/uimanager (1000.0.0):
-    - RCT-Folly/Fabric (= 2021.06.28.00-v2)
-    - RCTRequired (= 1000.0.0)
-    - RCTTypeSafety (= 1000.0.0)
-    - React-graphics (= 1000.0.0)
-    - React-jsi (= 1000.0.0)
-    - React-jsiexecutor (= 1000.0.0)
-    - ReactCommon/turbomodule/core (= 1000.0.0)
-  - React-Fabric/utils (1000.0.0):
-    - RCT-Folly/Fabric (= 2021.06.28.00-v2)
-    - RCTRequired (= 1000.0.0)
-    - RCTTypeSafety (= 1000.0.0)
-    - React-graphics (= 1000.0.0)
-    - React-jsi (= 1000.0.0)
-    - React-jsiexecutor (= 1000.0.0)
-    - ReactCommon/turbomodule/core (= 1000.0.0)
-  - React-graphics (1000.0.0):
-    - RCT-Folly/Fabric (= 2021.06.28.00-v2)
-    - React-Core/Default (= 1000.0.0)
->>>>>>> f4fdf4b5
   - React-jsi (1000.0.0):
     - boost (= 1.76.0)
     - DoubleConversion
@@ -603,14 +272,6 @@
     - DoubleConversion
     - glog
     - RCT-Folly (= 2021.06.28.00-v2)
-<<<<<<< HEAD
-=======
-  - React-jsi/Fabric (1000.0.0):
-    - boost (= 1.76.0)
-    - DoubleConversion
-    - glog
-    - RCT-Folly (= 2021.06.28.00-v2)
->>>>>>> f4fdf4b5
   - React-jsiexecutor (1000.0.0):
     - DoubleConversion
     - glog
@@ -639,14 +300,6 @@
     - React-jsi (= 1000.0.0)
     - React-RCTNetwork (= 1000.0.0)
     - ReactCommon/turbomodule/core (= 1000.0.0)
-<<<<<<< HEAD
-=======
-  - React-RCTFabric (1000.0.0):
-    - RCT-Folly/Fabric (= 2021.06.28.00-v2)
-    - React-Core (= 1000.0.0)
-    - React-Fabric (= 1000.0.0)
-    - React-RCTImage (= 1000.0.0)
->>>>>>> f4fdf4b5
   - React-RCTImage (1000.0.0):
     - FBReactNativeSpec (= 1000.0.0)
     - RCT-Folly (= 2021.06.28.00-v2)
@@ -896,15 +549,9 @@
   boost: 613e39eac4239cc72b15421247b5ab05361266a2
   boost-for-react-native: 8f7c9ecfe357664c072ffbe2432569667cbf1f1b
   CocoaAsyncSocket: 065fd1e645c7abab64f7a6a2007a48038fdc6a99
-<<<<<<< HEAD
   DoubleConversion: ed15e075aa758ac0e4c1f8b830bd4e4d40d669e8
-  FBLazyVector: 48581bce3f156798a8de77ebf53124872cf4fb59
-  FBReactNativeSpec: 40be37e7567787b98121ece7a7f8f80b28369a9d
-=======
-  DoubleConversion: 831926d9b8bf8166fd87886c4abab286c2422662
-  FBLazyVector: b81a2b70c72d8b0aefb652cea22c11e9ffd02949
-  FBReactNativeSpec: 00db9a8a231ace8f457589cd2da0a1528e77ac95
->>>>>>> f4fdf4b5
+  FBLazyVector: 451544f54507613c65155297c2f8e6ce9c6e65ef
+  FBReactNativeSpec: 90a85f56e1d0c1301715f6530799b9744ffadfa2
   Flipper: 30e8eeeed6abdc98edaf32af0cda2f198be4b733
   Flipper-Boost-iOSX: fd1e2b8cbef7e662a122412d7ac5f5bea715403c
   Flipper-DoubleConversion: 57ffbe81ef95306cc9e69c4aa3aeeeeb58a6a28c
@@ -915,76 +562,39 @@
   Flipper-RSocket: d9d9ade67cbecf6ac10730304bf5607266dd2541
   FlipperKit: d8d346844eca5d9120c17d441a2f38596e8ed2b9
   fmt: ff9d55029c625d3757ed641535fd4a75fedc7ce9
-<<<<<<< HEAD
   glog: 35234e56763c8bc73ddd60b3e0c2adfde94a3b99
   libevent: 4049cae6c81cdb3654a443be001fb9bdceff7913
   OpenSSL-Universal: 1aa4f6a6ee7256b83db99ec1ccdaa80d10f9af9b
   RCT-Folly: 43adc9ce880eb76792f88c011773cb5c664c1419
-  RCTRequired: a38a3019767b1def3b7c1fed7b499aff34eabc5c
-  RCTTypeSafety: 3b9d31ebd289862e5603c29f9d3718fd230769b1
-  React: 17a0cf813af08dd8aef3e05b36cf6968a702a9e8
-  React-callinvoker: f966069a3d875cffefc49b54bd362e38b6aa9ad5
-  React-Core: 2b000a214cdf20ba9f1aa0312ed4dc7b04fb0803
-  React-CoreModules: 533a57d05c6818f5fcf695b54e7c12368e060d81
-  React-cxxreact: 493b6d755f1b29a7287589dca7ccbc8ff9d8ebaa
-  React-jsi: 3b06364dce575f833036ee3248abcb4636996259
-  React-jsiexecutor: 574afde14a75d980281d940d8ac69fe50f6a09bd
-  React-jsinspector: d7e3eb75f2570ef6b85c0ee7962367df19d38d7a
-  React-logger: b99efe7a50cc435822064c0f83c01bedabcb2331
-  React-perflogger: 7e7d11c8a421e125277af1f3ac2fe68304e5df76
-  React-RCTActionSheet: 22d1c18de33f428f7c56603d2a457a1d3e10ba67
-  React-RCTAnimation: ca6140491ea891fe04aeaecfdefe7d83d404fcb0
-  React-RCTBlob: 9a126ada47460628a155477af740f008173ee95f
-  React-RCTImage: e3ee667ed33032a0800055c783de366e37bd55bf
-  React-RCTLinking: 492453f98e206f7cbbca47c0991a7e9a86fa1f1d
-  React-RCTNetwork: 87506ca5c41cd793314e484d34c81107db80326c
-  React-RCTPushNotification: 3f3824c43334cfeb1bbe65b31eed2fefe3008241
-  React-RCTSettings: 9524ca912b629c33f679e2019a7afa16b98da0b7
-  React-RCTTest: c4cc45a0a2047bb63b61e6c90627601137a626f9
-  React-RCTText: 4226ef0abc1d39e7e0c4446690a23c88943787d0
-  React-RCTVibration: 2f20d1557044a70190312bc9ec948fda42c7cf99
-  React-runtimeexecutor: 4234aca16b808d428cbdeced751c047798fb4b5d
+  RCTRequired: 1a442e09a5900fae60e8a3b4cafe308ee6376467
+  RCTTypeSafety: 61cfda8006f1eb32a9cb4c2c3a498cf14c530ed1
+  React: b7f633b74117fa9ec9ae6a2c05a010b32cbca28d
+  React-callinvoker: 69d53ab9e09e5f6d28027384e43655876ccf2f9c
+  React-Core: 482751c55f62155dad50c8bc21bce6ce0a708fb4
+  React-CoreModules: 629692de1a2a2b9a9acea895cf4422913ff42ca6
+  React-cxxreact: 76e6a8692b213e862dcddd97dfa4629a24e247c0
+  React-jsi: bae3bba537763962319bd514f6d77578c35ad76a
+  React-jsiexecutor: dd93c34f5fe7b54a4323548e3c13193cf468b786
+  React-jsinspector: 8c40ac67f6f926f2f5fa8e07bcb0fc4dbaad0f49
+  React-logger: 9d2fed469cd3f3c992147a41f5a99ac218cc90a6
+  React-perflogger: 36d219dd6c2f52a4d15bbfd67c4f296e3b83b8b7
+  React-RCTActionSheet: 806a177565cdd2e4d80c952ff963db3b49044b20
+  React-RCTAnimation: 6ab805e34fbbd1097919285b789dc44aef622261
+  React-RCTBlob: ac3ab01eda71ea3c1578dadbc07ff351f95c65c7
+  React-RCTImage: 049df62c9b5f765ad8eb694fdd776558811c333a
+  React-RCTLinking: b8fe2b35018de56f879280f366e84b7cef59dda5
+  React-RCTNetwork: 2c0cfc1e8bef203a2e241e939c790026a088dcdc
+  React-RCTPushNotification: f10d03050516aa1ab35ef0dec8f4dc9895b62359
+  React-RCTSettings: dcfa2ef533738bdf7f133f7307015ebf172ee3ae
+  React-RCTTest: fa6bb27908815be48a8812004ddd334ef0e6bcb2
+  React-RCTText: 2d79f7e31a718d1dc3cde7d163a435e9dda9acce
+  React-RCTVibration: 6aef688919242e7f0981ee1767aad1279c8157b5
+  React-runtimeexecutor: f0b3d5f8471d4269fb709d48dd55ddc3bec9fcf4
   React-TurboModuleCxx-RNW: f2e32cbfced49190a61d66c993a8975de79a158a
-  React-TurboModuleCxx-WinRTPort: c79f4819b24ec7e2dd61d9bcf8f5d9b1f197ce62
-  ReactCommon: e472d5439f1d3a7b7b7722838bd0ea431fefe01b
-  ScreenshotManager: da2454028d648a52b397251fbbc0a58e837fef5c
-  Yoga: e2e11c3406ab456164acc7c597f007fa3e555175
-=======
-  glog: 837f9f3924abd268645a4d5b95736ab91c619fb1
-  libevent: 4049cae6c81cdb3654a443be001fb9bdceff7913
-  OpenSSL-Universal: 1aa4f6a6ee7256b83db99ec1ccdaa80d10f9af9b
-  RCT-Folly: a21c126816d8025b547704b777a2ba552f3d9fa9
-  RCTRequired: af2d6080a4b9ba0885b28ca78879a92066c71cab
-  RCTTypeSafety: c7a7f67ae5b1b986b78d817baa408fc984ab7c0c
-  React: f64c9f6db5428717922a3292ba6a448615a2e143
-  React-callinvoker: c5d61e29df57793f0dc10ec2bc01c846f863e51f
-  React-Core: f4cd5c72f7f1bf021ed386d3d6c1a89b5c59cfb1
-  React-CoreModules: 1a96917a9a5fd73a989b462ed4dee742fb92332f
-  React-cxxreact: cfc1663dae1ea52b465bbf021ef7b1527c5dc80c
-  React-Fabric: d49c26d5d651292c48dfcf0f0d78bb2e16f326a3
-  React-graphics: b52a1478e052dca3a9f1e8f894f4399988d67508
-  React-jsi: c1c0108d86e1378aabf7c9146ed7d12d87c7df85
-  React-jsiexecutor: d08ec14edc8f2e19af51550cd1505332eae35c7b
-  React-jsinspector: 7d223826b0e7a61b3540c21b9eca2603b1d4e823
-  React-logger: 2009c0280c286a76200d6b7c5fe242fad51ddd7a
-  React-perflogger: fe66bd6d8b17ebcfdf0159bf41fe28d8035ac20c
-  React-RCTActionSheet: 3131a0b9280aa0e51bdf54b3d79aecd8503db62c
-  React-RCTAnimation: 5b2a86f9b5dc9683bfcf6315c58d04e93da57fd7
-  React-RCTBlob: d417f5814b38d91c8e7a1f667aef7d36c6c789de
-  React-RCTFabric: b39da03f4147bfa1f0223ffd3c8c2de97185de04
-  React-RCTImage: 1717771340c6319ed49a529faf1581c779c52d77
-  React-RCTLinking: 559c9223212ab2824950883220582c5e29a6fcb2
-  React-RCTNetwork: fe64ecd503461a8c01a0ab21d07cf9419f1cba54
-  React-RCTPushNotification: fafeb247db030c4d3f0a098d729e49f62ed32b3f
-  React-RCTSettings: b9b3db270879f3e8b89122938a9a96ac93a5bd98
-  React-RCTTest: 12bbd7fc2e72bd9920dc7286c5b8ef96639582b6
-  React-RCTText: e9146b2c0550a83d1335bfe2553760070a2d75c7
-  React-RCTVibration: 3f42a7cbba10f87dfaeedd529484ac275203e175
-  React-runtimeexecutor: 4b0c6eb341c7d3ceb5e2385cb0fdb9bf701024f3
-  ReactCommon: 7a2714d1128f965392b6f99a8b390e3aa38c9569
-  ScreenshotManager: 77a411be93200db8e25f9e1d59a1e88a829e358b
-  Yoga: c0d06f5380d34e939f55420669a60fe08b79bd75
->>>>>>> f4fdf4b5
+  React-TurboModuleCxx-WinRTPort: c6ebdc18d7246e367cc899de9909d20fce6c2d56
+  ReactCommon: 130dc8a09aa1dd6776050f772120eff89b4c8fb3
+  ScreenshotManager: aaab73e8039aef3fad444d4e86cbd7842fd17fac
+  Yoga: 88c173124e90dd4b03d5dabf6b514c7e1801779b
   YogaKit: f782866e155069a2cca2517aafea43200b01fd5a
 
 PODFILE CHECKSUM: 54afd7797b4306f176be8caf7e8a1239ca2d8f4d
