--- conflicted
+++ resolved
@@ -18,15 +18,6 @@
   +getConstants: () => {||};
   takeScreenshot(
     id: string,
-<<<<<<< HEAD
-    options: {format: string, quality?: number},
-  ): Promise<string>;
-}
-
-export const NativeModule = (TurboModuleRegistry.get<Spec>(
-  'ScreenshotManager',
-): ?Spec);
-=======
     options: ScreenshotManagerOptions,
   ): Promise<string>;
 }
@@ -40,5 +31,4 @@
     return NativeModule.takeScreenshot(id, options);
   }
   return Promise.reject();
-}
->>>>>>> f12c8fba
+}