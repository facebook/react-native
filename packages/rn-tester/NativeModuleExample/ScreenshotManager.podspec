--- conflicted
+++ resolved
@@ -16,13 +16,8 @@
   s.description     = "ScreenshotManager"
   s.homepage        = "https://github.com/facebook/react-native.git"
   s.license         = "MIT"
-<<<<<<< HEAD
-  s.platforms       = { :ios => "11.0", :osx => "10.15", :tvos => "11.0" } # [macOS]
-  s.compiler_flags  = folly_compiler_flags + ' -Wno-nullability-completeness'
-=======
-  s.platforms       = { :ios => "12.4" }
+  s.platforms       = { :ios => "12.4", :osx => "10.15" } # [macOS]
   s.compiler_flags  = '-Wno-nullability-completeness'
->>>>>>> 890805db
   s.author          = "Facebook, Inc. and its affiliates"
   s.source          = { :git => "https://github.com/facebook/react-native.git", :tag => "#{s.version}" }
 
