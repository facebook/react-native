{
  "name": "@react-native/tester",
<<<<<<< HEAD
  "version": "0.76.2",
=======
  "version": "0.76.3",
>>>>>>> 2d337efc
  "private": true,
  "description": "React Native tester app.",
  "license": "MIT",
  "repository": {
    "type": "git",
    "url": "git+https://github.com/facebook/react-native.git",
    "directory": "packages/rn-tester"
  },
  "engines": {
    "node": ">=18"
  },
  "scripts": {
    "start": "react-native-macos start",
    "android": "react-native-macos run-android --mode HermesDebug",
    "install-android-jsc": "../../gradlew :packages:rn-tester:android:app:installJscDebug",
    "install-android-hermes": "../../gradlew :packages:rn-tester:android:app:installHermesDebug",
    "clean-android": "rm -rf android/app/build",
    "setup-ios-jsc": "bundle install && USE_HERMES=0 bundle exec pod install",
    "setup-ios-hermes": "bundle install && USE_HERMES=1 bundle exec pod install",
    "clean-ios": "rm -rf build/generated/ios Pods Podfile.lock"
  },
  "dependencies": {
<<<<<<< HEAD
    "@react-native/oss-library-example": "0.76.2",
    "@react-native/popup-menu-android": "0.76.2",
=======
    "@react-native/oss-library-example": "0.76.3",
    "@react-native/popup-menu-android": "0.76.3",
>>>>>>> 2d337efc
    "flow-enums-runtime": "^0.0.6",
    "invariant": "^2.2.4",
    "nullthrows": "^1.1.1"
  },
  "peerDependencies": {
    "react": "18.3.1",
    "react-native-macos": "workspace:*"
  },
  "codegenConfig": {
    "name": "AppSpecs",
    "type": "all",
    "jsSrcsDir": ".",
    "android": {
      "javaPackageName": "com.facebook.fbreact.specs"
    }
  },
  "devDependencies": {
<<<<<<< HEAD
    "@react-native-community/cli": "15.0.0-alpha.2",
    "@react-native-community/cli-platform-android": "15.0.0-alpha.2",
    "@react-native-community/cli-platform-apple": "15.0.0-alpha.2",
    "@react-native-community/cli-platform-ios": "15.0.0-alpha.2"
=======
    "@react-native-community/cli": "15.0.1",
    "@react-native-community/cli-platform-android": "15.0.1",
    "@react-native-community/cli-platform-ios": "15.0.1"
>>>>>>> 2d337efc
  }
}<|MERGE_RESOLUTION|>--- conflicted
+++ resolved
@@ -1,10 +1,6 @@
 {
   "name": "@react-native/tester",
-<<<<<<< HEAD
   "version": "0.76.2",
-=======
-  "version": "0.76.3",
->>>>>>> 2d337efc
   "private": true,
   "description": "React Native tester app.",
   "license": "MIT",
@@ -27,13 +23,8 @@
     "clean-ios": "rm -rf build/generated/ios Pods Podfile.lock"
   },
   "dependencies": {
-<<<<<<< HEAD
     "@react-native/oss-library-example": "0.76.2",
     "@react-native/popup-menu-android": "0.76.2",
-=======
-    "@react-native/oss-library-example": "0.76.3",
-    "@react-native/popup-menu-android": "0.76.3",
->>>>>>> 2d337efc
     "flow-enums-runtime": "^0.0.6",
     "invariant": "^2.2.4",
     "nullthrows": "^1.1.1"
@@ -51,15 +42,9 @@
     }
   },
   "devDependencies": {
-<<<<<<< HEAD
-    "@react-native-community/cli": "15.0.0-alpha.2",
-    "@react-native-community/cli-platform-android": "15.0.0-alpha.2",
-    "@react-native-community/cli-platform-apple": "15.0.0-alpha.2",
-    "@react-native-community/cli-platform-ios": "15.0.0-alpha.2"
-=======
     "@react-native-community/cli": "15.0.1",
     "@react-native-community/cli-platform-android": "15.0.1",
+    "@react-native-community/cli-platform-apple": "15.0.1",
     "@react-native-community/cli-platform-ios": "15.0.1"
->>>>>>> 2d337efc
   }
 }