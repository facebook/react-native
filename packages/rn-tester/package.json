{
  "name": "@react-native/tester",
  "version": "0.0.1",
  "license": "MIT",
  "description": "React Native tester app.",
  "homepage": "https://github.com/facebook/react-native/tree/HEAD/packages/rn-tester",
  "repository": {
    "type": "git",
    "url": "git@github.com:facebook/react-native.git",
    "directory": "packages/rn-tester"
  },
  "dependencies": {
    "invariant": "^2.2.4",
    "nullthrows": "^1.1.1"
  },
  "peerDependencies": {
    "react": "17.0.2",
    "react-native": "*"
  },
  "devDependencies": {
    "connect": "^3.6.5",
<<<<<<< HEAD
    "detox": "18.10.0",
=======
>>>>>>> f12c8fba
    "ws": "^6.1.4"
  },
  "codegenConfig": {
    "libraries": [
      {
        "name": "ScreenshotManagerSpec",
        "type": "modules",
        "ios": {},
        "android": {},
        "jsSrcsDir": "NativeModuleExample"
      },
      {
        "name": "MyNativeViewSpec",
        "type": "components",
        "ios": {},
        "android": {},
        "jsSrcsDir": "NativeComponentExample/js"
      }
    ]
  }
}<|MERGE_RESOLUTION|>--- conflicted
+++ resolved
@@ -19,10 +19,6 @@
   },
   "devDependencies": {
     "connect": "^3.6.5",
-<<<<<<< HEAD
-    "detox": "18.10.0",
-=======
->>>>>>> f12c8fba
     "ws": "^6.1.4"
   },
   "codegenConfig": {
