--- conflicted
+++ resolved
@@ -23,25 +23,15 @@
     "clean-ios": "rm -rf build/generated/ios Pods Podfile.lock"
   },
   "dependencies": {
-<<<<<<< HEAD
     "@react-native/oss-library-example": "workspace:*",
-    "@react-native/popup-menu-android": "0.76.0-main",
-=======
-    "@react-native/oss-library-example": "0.76.0-rc.6",
     "@react-native/popup-menu-android": "0.76.0-rc.6",
->>>>>>> 007a8e12
     "flow-enums-runtime": "^0.0.6",
     "invariant": "^2.2.4",
     "nullthrows": "^1.1.1"
   },
   "peerDependencies": {
-<<<<<<< HEAD
-    "react": "19.0.0-rc-fb9a90fa48-20240614",
+    "react": "18.3.1",
     "react-native-macos": "workspace:*"
-=======
-    "react": "18.3.1",
-    "react-native": "*"
->>>>>>> 007a8e12
   },
   "codegenConfig": {
     "name": "AppSpecs",
