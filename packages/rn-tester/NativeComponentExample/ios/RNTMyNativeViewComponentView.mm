/*
 * Copyright (c) Meta Platforms, Inc. and affiliates.
 *
 * This source code is licensed under the MIT license found in the
 * LICENSE file in the root directory of this source tree.
 */

#import "RNTMyNativeViewComponentView.h"
#import "UIView+ColorOverlays.h"

#import <react/renderer/components/AppSpecs/ComponentDescriptors.h>
#import <react/renderer/components/AppSpecs/EventEmitters.h>
#import <react/renderer/components/AppSpecs/Props.h>
#import <react/renderer/components/AppSpecs/RCTComponentViewHelpers.h>

#import "RCTFabricComponentsPlugins.h"

using namespace facebook::react;

@interface RNTMyNativeViewComponentView () <RCTRNTMyNativeViewViewProtocol>
@end

@implementation RNTMyNativeViewComponentView {
  RCTUIView *_view; // [macOS]
}

+ (ComponentDescriptorProvider)componentDescriptorProvider
{
  return concreteComponentDescriptorProvider<RNTMyNativeViewComponentDescriptor>();
}

// Load is not invoked if it is not defined, therefore, we must ask to update this.
// See the Apple documentation: https://developer.apple.com/documentation/objectivec/nsobject/1418815-load?language=objc
// "[...] but only if the newly loaded class or category implements a method that can respond."
+ (void)load
{
  [super load];
}

- (instancetype)initWithFrame:(CGRect)frame
{
  if (self = [super initWithFrame:frame]) {
    static const auto defaultProps = std::make_shared<const RNTMyNativeViewProps>();
    _props = defaultProps;

    _view = [[RCTUIView alloc] init]; // [macOS]
    _view.backgroundColor = [RCTUIColor redColor]; // [macOS]

    self.contentView = _view;
  }

  return self;
}

<<<<<<< HEAD
- (RCTUIColor *)RCTUIColorFromHexString:(const std::string)hexString // [macOS]
{
  unsigned rgbValue = 0;
  NSString *colorString = [NSString stringWithCString:hexString.c_str() encoding:[NSString defaultCStringEncoding]];
  NSScanner *scanner = [NSScanner scannerWithString:colorString];
  [scanner setScanLocation:1]; // bypass '#' character
  [scanner scanHexInt:&rgbValue];
  return [RCTUIColor colorWithRed:((rgbValue & 0xFF0000) >> 16) / 255.0 // [macOS]
                            green:((rgbValue & 0xFF00) >> 8) / 255.0
                             blue:(rgbValue & 0xFF) / 255.0
                            alpha:1.0];
}

=======
>>>>>>> c99d96b7
- (void)updateProps:(const Props::Shared &)props oldProps:(const Props::Shared &)oldProps
{
  const auto &oldViewProps = *std::static_pointer_cast<const RNTMyNativeViewProps>(_props);
  const auto &newViewProps = *std::static_pointer_cast<const RNTMyNativeViewProps>(props);

  if (oldViewProps.values != newViewProps.values) {
    if (_eventEmitter) {
      std::vector<int> newVector = {};
      std::vector<bool> newBoolVector = {};
      std::vector<Float> newFloatVector = {};
      std::vector<double> newDoubleVector = {};
      std::vector<RNTMyNativeViewEventEmitter::OnIntArrayChangedYesNos> newYesNoVector = {};
      std::vector<std::string> newStringVector = {};
      std::vector<RNTMyNativeViewEventEmitter::OnIntArrayChangedLatLons> newLatLonVector = {};
      std::vector<std::vector<int>> newIntVectorVector = {};
      for (auto val : newViewProps.values) {
        newVector.push_back(val * 2);
        newBoolVector.push_back(val % 2 ? true : false);
        newFloatVector.push_back(val * 3.14);
        newDoubleVector.push_back(val / 3.14);
        newYesNoVector.push_back(
            val % 2 ? RNTMyNativeViewEventEmitter::OnIntArrayChangedYesNos::Yep
                    : RNTMyNativeViewEventEmitter::OnIntArrayChangedYesNos::Nope);
        newStringVector.push_back(std::to_string(val));
        newLatLonVector.push_back({-1.0 * val, 2.0 * val});
        newIntVectorVector.push_back({val, val, val});
      }
      RNTMyNativeViewEventEmitter::OnIntArrayChanged value = {
          newVector,
          newBoolVector,
          newFloatVector,
          newDoubleVector,
          newYesNoVector,
          newStringVector,
          newLatLonVector,
          newIntVectorVector};
      std::static_pointer_cast<const RNTMyNativeViewEventEmitter>(_eventEmitter)->onIntArrayChanged(value);
    }
  }

  [super updateProps:props oldProps:oldProps];
}

- (void)onChange:(RCTUIView *)sender // [macOS]
{
  // No-op
  //  std::dynamic_pointer_cast<const ViewEventEmitter>(_eventEmitter)
  //      ->onChange(ViewEventEmitter::OnChange{.value = static_cast<bool>(sender.on)});
}

#pragma mark - Native Commands

- (void)handleCommand:(const NSString *)commandName args:(const NSArray *)args
{
  RCTRNTMyNativeViewHandleCommand(self, commandName, args);
}

- (void)callNativeMethodToChangeBackgroundColor:(NSString *)colorString
{
<<<<<<< HEAD
  RCTUIColor *color = [self RCTUIColorFromHexString:std::string([colorString UTF8String])]; // [macOS]
  _view.backgroundColor = color;
=======
  [_view setBackgroundColorWithColorString:colorString];
}

- (void)callNativeMethodToAddOverlays:(const NSArray *)overlayColors
{
  [_view addColorOverlays:overlayColors];
}

- (void)callNativeMethodToRemoveOverlays
{
  [_view removeOverlays];
>>>>>>> c99d96b7
}

- (void)fireLagacyStyleEvent
{
  RNTMyNativeViewEventEmitter::OnLegacyStyleEvent value = {"Legacy Style Event Fired."};

  std::static_pointer_cast<const RNTMyNativeViewEventEmitter>(_eventEmitter)->onLegacyStyleEvent(value);
}

@end

Class<RCTComponentViewProtocol> RNTMyNativeViewCls(void)
{
  return RNTMyNativeViewComponentView.class;
}<|MERGE_RESOLUTION|>--- conflicted
+++ resolved
@@ -52,22 +52,6 @@
   return self;
 }
 
-<<<<<<< HEAD
-- (RCTUIColor *)RCTUIColorFromHexString:(const std::string)hexString // [macOS]
-{
-  unsigned rgbValue = 0;
-  NSString *colorString = [NSString stringWithCString:hexString.c_str() encoding:[NSString defaultCStringEncoding]];
-  NSScanner *scanner = [NSScanner scannerWithString:colorString];
-  [scanner setScanLocation:1]; // bypass '#' character
-  [scanner scanHexInt:&rgbValue];
-  return [RCTUIColor colorWithRed:((rgbValue & 0xFF0000) >> 16) / 255.0 // [macOS]
-                            green:((rgbValue & 0xFF00) >> 8) / 255.0
-                             blue:(rgbValue & 0xFF) / 255.0
-                            alpha:1.0];
-}
-
-=======
->>>>>>> c99d96b7
 - (void)updateProps:(const Props::Shared &)props oldProps:(const Props::Shared &)oldProps
 {
   const auto &oldViewProps = *std::static_pointer_cast<const RNTMyNativeViewProps>(_props);
@@ -127,10 +111,6 @@
 
 - (void)callNativeMethodToChangeBackgroundColor:(NSString *)colorString
 {
-<<<<<<< HEAD
-  RCTUIColor *color = [self RCTUIColorFromHexString:std::string([colorString UTF8String])]; // [macOS]
-  _view.backgroundColor = color;
-=======
   [_view setBackgroundColorWithColorString:colorString];
 }
 
@@ -142,7 +122,6 @@
 - (void)callNativeMethodToRemoveOverlays
 {
   [_view removeOverlays];
->>>>>>> c99d96b7
 }
 
 - (void)fireLagacyStyleEvent
