--- conflicted
+++ resolved
@@ -40,45 +40,17 @@
 
 RCT_EXPORT_METHOD(changeBackgroundColor : (nonnull NSNumber *)reactTag color : (NSString *)color)
 {
-<<<<<<< HEAD
   [self.bridge.uiManager addUIBlock:^(RCTUIManager *uiManager, NSDictionary<NSNumber *, RCTPlatformView *> *viewRegistry) { // [macOS]
-    RCTUIView *view = viewRegistry[reactTag]; // [macOS]
-    if (!view || ![view isKindOfClass:[RNTLegacyView class]]) {
-      RCTLogError(@"Cannot find RNTLegacyView with tag #%@", reactTag);
-      return;
-=======
-  [self.bridge.uiManager addUIBlock:^(RCTUIManager *uiManager, NSDictionary<NSNumber *, UIView *> *viewRegistry) {
-    if (UIView *view = [RNTMyLegacyNativeViewManager getViewByTag:viewRegistry reactTag:reactTag]) {
+    if (RCTPlatformView *view = [RNTMyLegacyNativeViewManager getViewByTag:viewRegistry reactTag:reactTag]) { // [macOS]
       [view setBackgroundColorWithColorString:color];
->>>>>>> c99d96b7
     }
   }];
 }
 
-<<<<<<< HEAD
-    unsigned rgbValue = 0;
-    NSString *colorString = [NSString stringWithCString:std::string([color UTF8String]).c_str()
-                                               encoding:[NSString defaultCStringEncoding]];
-    NSScanner *scanner = [NSScanner scannerWithString:colorString];
-    [scanner setScanLocation:1]; // bypass '#' character
-    [scanner scanHexInt:&rgbValue];
-
-    // [macOS
-    RCTUIColor *newColor = [RCTUIColor colorWithRed:((rgbValue & 0xFF0000) >> 16) / 255.0
-                                              green:((rgbValue & 0xFF00) >> 8) / 255.0
-                                               blue:(rgbValue & 0xFF) / 255.0
-                                              alpha:1.0];
-    // macOS]
-    view.backgroundColor = newColor;
-  }];
-}
-
-- (RCTUIView *)view // [macOS]
-=======
 RCT_EXPORT_METHOD(addOverlays : (nonnull NSNumber *)reactTag overlayColors : (NSArray *)overlayColors)
 {
-  [self.bridge.uiManager addUIBlock:^(RCTUIManager *uiManager, NSDictionary<NSNumber *, UIView *> *viewRegistry) {
-    if (UIView *view = [RNTMyLegacyNativeViewManager getViewByTag:viewRegistry reactTag:reactTag]) {
+  [self.bridge.uiManager addUIBlock:^(RCTUIManager *uiManager, NSDictionary<NSNumber *, RCTPlatformView *> *viewRegistry) { // [macOS]
+    if (RCTPlatformView *view = [RNTMyLegacyNativeViewManager getViewByTag:viewRegistry reactTag:reactTag]) { // [macOS]
       [view addColorOverlays:overlayColors];
     }
   }];
@@ -86,16 +58,16 @@
 
 RCT_EXPORT_METHOD(removeOverlays : (nonnull NSNumber *)reactTag)
 {
-  [self.bridge.uiManager addUIBlock:^(RCTUIManager *uiManager, NSDictionary<NSNumber *, UIView *> *viewRegistry) {
-    if (UIView *view = [RNTMyLegacyNativeViewManager getViewByTag:viewRegistry reactTag:reactTag]) {
+  [self.bridge.uiManager addUIBlock:^(RCTUIManager *uiManager, NSDictionary<NSNumber *, RCTPlatformView *> *viewRegistry) { // [macOS]
+    if (RCTPlatformView *view = [RNTMyLegacyNativeViewManager getViewByTag:viewRegistry reactTag:reactTag]) { // [macOS]
       [view removeOverlays];
     }
   }];
 }
 
-+ (UIView *)getViewByTag:(NSDictionary<NSNumber *, UIView *> *)viewRegistry reactTag:(nonnull NSNumber *)reactTag
++ (RCTPlatformView *)getViewByTag:(NSDictionary<NSNumber *, RCTPlatformView *> *)viewRegistry reactTag:(nonnull NSNumber *)reactTag // [macOS]
 {
-  UIView *view = viewRegistry[reactTag];
+  RCTPlatformView *view = viewRegistry[reactTag]; // [macOS]
   if (!view || ![view isKindOfClass:[RNTLegacyView class]]) {
     RCTLogError(@"Cannot find RNTLegacyView with tag #%@", reactTag);
     return NULL;
@@ -103,8 +75,7 @@
   return view;
 }
 
-- (UIView *)view
->>>>>>> c99d96b7
+- (RCTPlatformView *)view // [macOS]
 {
   RNTLegacyView *view = [[RNTLegacyView alloc] init];
   view.backgroundColor = RCTUIColor.redColor; // [macOS]
