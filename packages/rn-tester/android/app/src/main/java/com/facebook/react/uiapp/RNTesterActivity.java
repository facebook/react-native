/*
 * Copyright (c) Meta Platforms, Inc. and affiliates.
 *
 * This source code is licensed under the MIT license found in the
 * LICENSE file in the root directory of this source tree.
 */

package com.facebook.react.uiapp;

import android.os.Bundle;
import androidx.annotation.Nullable;
import com.facebook.react.ReactActivity;
import com.facebook.react.ReactActivityDelegate;
import com.facebook.react.defaults.DefaultReactActivityDelegate;

public class RNTesterActivity extends ReactActivity {
  public static class RNTesterActivityDelegate extends DefaultReactActivityDelegate {
    private static final String PARAM_ROUTE = "route";
    private Bundle mInitialProps = null;
    private final @Nullable ReactActivity mActivity;

    public RNTesterActivityDelegate(ReactActivity activity, String mainComponentName) {
      super(
          activity,
          mainComponentName,
          true, // fabricEnabled
          true // concurrentRootEnabled
          );
      this.mActivity = activity;
    }

    @Override
<<<<<<< HEAD
    protected ReactRootView createRootView() {
      ReactRootView reactRootView = new ReactRootView(getContext());
      reactRootView.setIsFabric(true);
      return reactRootView;
    }

    @Override
=======
>>>>>>> 9e169da3
    protected void onCreate(Bundle savedInstanceState) {
      // Get remote param before calling super which uses it
      Bundle bundle = mActivity.getIntent().getExtras();
      if (bundle != null && bundle.containsKey(PARAM_ROUTE)) {
        String routeUri =
            new StringBuilder("rntester://example/")
                .append(bundle.getString(PARAM_ROUTE))
                .append("Example")
                .toString();
        mInitialProps = new Bundle();
        mInitialProps.putString("exampleFromAppetizeParams", routeUri);
      }
      super.onCreate(savedInstanceState);
    }

    @Override
    protected Bundle getLaunchOptions() {
      return mInitialProps;
    }
  }

  @Override
  protected ReactActivityDelegate createReactActivityDelegate() {
    return new RNTesterActivityDelegate(this, getMainComponentName());
  }

  @Override
  protected String getMainComponentName() {
    return "RNTesterApp";
  }
}<|MERGE_RESOLUTION|>--- conflicted
+++ resolved
@@ -30,16 +30,6 @@
     }
 
     @Override
-<<<<<<< HEAD
-    protected ReactRootView createRootView() {
-      ReactRootView reactRootView = new ReactRootView(getContext());
-      reactRootView.setIsFabric(true);
-      return reactRootView;
-    }
-
-    @Override
-=======
->>>>>>> 9e169da3
     protected void onCreate(Bundle savedInstanceState) {
       // Get remote param before calling super which uses it
       Bundle bundle = mActivity.getIntent().getExtras();
