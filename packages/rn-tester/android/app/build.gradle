--- conflicted
+++ resolved
@@ -84,13 +84,8 @@
     composeSourceMapsPath: "$rootDir/scripts/compose-source-maps.js",
     hermesCommand: "$rootDir/node_modules/hermes-engine/%OS-BIN%/hermesc",
     enableHermesForVariant: { def v -> v.name.contains("hermes") },
-<<<<<<< HEAD
-    jsRootDir: "$rootDir/packages/rn-tester",
-    enableCodegen: System.getenv('USE_CODEGEN'),
-=======
     jsRootDir: "$rootDir/RNTester",
     enableFabric: (System.getenv('USE_FABRIC') ?: '0').toBoolean(),
->>>>>>> 549e5a87
 ]
 
 apply from: "../../../../react.gradle"
