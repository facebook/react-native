/**
 * Copyright (c) Facebook, Inc. and its affiliates.
 *
 * This source code is licensed under the MIT license found in the
 * LICENSE file in the root directory of this source tree.
 *
 * @format
 * @flow
 */

'use strict';
import type {RNTesterBookmark} from './RNTesterBookmark.js';

const RNTesterActions = require('../utils/RNTesterActions');
const RNTesterExampleFilter = require('./RNTesterExampleFilter');
const RNTesterComponentTitle = require('./RNTesterComponentTitle');
const React = require('react');

const {
  Platform,
  PlatformColor,
  SectionList,
  StyleSheet,
  Text,
  TouchableHighlight,
  Image,
  View,
} = require('react-native');

import type {ViewStyleProp} from '../../../../Libraries/StyleSheet/StyleSheet';
import type {RNTesterExample} from '../types/RNTesterTypes';
import {RNTesterThemeContext} from './RNTesterTheme';
import {RNTesterBookmarkContext} from './RNTesterBookmark';

type Props = {
  screen: string,
  onNavigate: Function,
  updateRecentlyViewedList: Function,
  recentApis: Array<RNTesterExample>,
  recentComponents: Array<RNTesterExample>,
  list: {
    ComponentExamples: Array<RNTesterExample>,
    APIExamples: Array<RNTesterExample>,
    ...
  },
  style?: ?ViewStyleProp,
  ...
};

type State = {
  components: Array<RNTesterExample>,
  api: Array<RNTesterExample>,
  recentComponents: Array<RNTesterExample>,
  recentApis: Array<RNTesterExample>,
  updateRecentlyViewedList: Function,
};

type ButtonState = {active: boolean, key: string, ...};
type ButtonProps = {
  item: Object,
<<<<<<< HEAD
  isSelected?: ?boolean, // TODO(macOS GH#774)
=======
  section: Object,
  active: boolean,
>>>>>>> 1270873e
  onNavigate: Function,
  onPress?: Function,
  onShowUnderlay?: Function,
  onHideUnderlay?: Function,
  updateRecentlyViewedList: Function,
  ...
};

class RowComponent extends React.PureComponent<ButtonProps, ButtonState> {
  static contextType = RNTesterBookmarkContext;

  constructor(props: ButtonProps) {
    super(props);
    this.state = {
      active: props.active,
      title: props.item.module.title,
      key: props.section.key,
    };
  }

  static getDerivedStateFromProps(nextProps, prevState) {
    if (nextProps.active !== prevState.active) {
      return {active: nextProps.active};
    }
    return null;
  }

  onButtonPress = () => {
    let bookmark = this.context;
    if (!this.state.active) {
      if (this.state.key === 'APIS' || this.state.key === 'RECENT_APIS') {
        bookmark.AddApi(this.props.item.module.title, this.props.item);
      } else {
        bookmark.AddComponent(this.props.item.module.title, this.props.item);
      }
    } else {
      if (this.state.key === 'APIS' || this.state.key === 'RECENT_APIS') {
        bookmark.RemoveApi(this.props.item.module.title);
      } else {
        bookmark.RemoveComponent(this.props.item.module.title);
      }
    }
    this.setState({
      active: !this.state.active,
    });
  };

  _onPress = () => {
    this.props.updateRecentlyViewedList();
    if (this.props.onPress) {
      this.props.onPress();
      return;
    }
    this.props.onNavigate(RNTesterActions.ExampleAction(this.props.item.key));
  };
  render() {
    const {item} = this.props;
    const platform = item.module.platform;
    const onIos = !platform || platform === 'ios';
    const onAndroid = !platform || platform === 'android';
    return (
      <RNTesterThemeContext.Consumer>
        {theme => {
          const rowStyle = this.props.isSelected
            ? styles.selectedRow
            : styles.row; // TODO(macOS GH#774)
          return (
            <TouchableHighlight
              onShowUnderlay={this.props.onShowUnderlay}
              onHideUnderlay={this.props.onHideUnderlay}
<<<<<<< HEAD
              onAccessibilityAction={this._onPress} // TODO(macOS GH#774)
              focusable={false} // TODO(macOS GH#774)
=======
              accessibilityLabel={
                item.module.title + ' ' + item.module.description
              }
              style={styles.listItem}
              underlayColor={'rgb(242,242,242)'}
>>>>>>> 1270873e
              onPress={this._onPress}>
              <View
                style={[
                  {backgroundColor: theme.SystemBackgroundColor},
                  rowStyle, // TODO(macOS GH#774)
                ]}>
                <View style={styles.topRowStyle}>
                  <RNTesterComponentTitle>
                    {item.module.title}
                  </RNTesterComponentTitle>
                  <TouchableHighlight
                    style={styles.imageViewStyle}
                    onPress={() => this.onButtonPress()}>
                    <Image
                      style={styles.imageStyle}
                      source={
                        this.state.active
                          ? require('../assets/bookmark-outline-blue.png')
                          : require('../assets/bookmark-outline-gray.png')
                      }
                    />
                  </TouchableHighlight>
                </View>
                <Text
                  style={[
                    styles.rowDetailText,
                    {color: theme.SecondaryLabelColor, marginBottom: 5},
                  ]}>
                  {item.module.description}
                </Text>
                <View style={styles.bottomRowStyle}>
                  <Text style={{color: theme.SecondaryLabelColor, width: 65}}>
                    {item.module.category || 'Other'}
                  </Text>
                  <View style={styles.platformLabelStyle}>
                    <Text
                      style={{
                        color: onIos ? '#787878' : theme.SeparatorColor,
                        fontWeight: onIos ? '500' : '300',
                      }}>
                      iOS
                    </Text>
                    <Text
                      style={{
                        color: onAndroid ? '#787878' : theme.SeparatorColor,
                        fontWeight: onAndroid ? '500' : '300',
                      }}>
                      Android
                    </Text>
                  </View>
                </View>
              </View>
            </TouchableHighlight>
          );
        }}
      </RNTesterThemeContext.Consumer>
    );
  }
}

const renderSectionHeader = ({section}) => (
  <RNTesterThemeContext.Consumer>
    {theme => {
      return (
        <Text
          style={[
            styles.sectionHeader,
            {
              color: theme.SecondaryLabelColor,
              backgroundColor: theme.GroupedBackgroundColor,
            },
          ]}>
          {section.title}
        </Text>
      );
    }}
  </RNTesterThemeContext.Consumer>
);

class RNTesterExampleList extends React.Component<Props, State> {
  static contextType: React.Context<RNTesterBookmark> = RNTesterBookmarkContext;

  constructor(props: Props) {
    super(props);
    this.state = {
      components: props.list.ComponentExamples,
      api: props.list.APIExamples,
      recentComponents: props.recentComponents,
      recentApis: props.recentApis,
      updateRecentlyViewedList: (item, key) =>
        props.updateRecentlyViewedList(item, key),
    };
  }

  static getDerivedStateFromProps(nextProps: Props, prevState: State): State {
    if (
      nextProps.recentComponents.every(
        (component, index) => component !== prevState.recentComponents[index],
      ) &&
      nextProps.recentApis.every(
        (api, index) => api !== prevState.recentApis[index],
      )
    ) {
      return {
        ...prevState,
        recentComponents: nextProps.recentComponents,
        recentApis: nextProps.recentApis,
      };
    }
    return prevState;
  }

  render(): React.Node {
    const bookmark = this.context;
    const filter = ({example, filterRegex, category}) =>
      filterRegex.test(example.module.title) &&
      (!category || example.module.category === category) &&
      (!Platform.isTV || example.supportsTVOS);

    const {screen} = this.props;
    let sections = [];

    if (screen === 'component') {
      if (this.state.recentComponents.length > 0) {
        sections = [
          {
            data: this.state.recentComponents,
            key: 'RECENT_COMPONENTS',
            title: 'Recently viewed',
          },
          {
            data: this.state.components,
            key: 'COMPONENTS',
            title: 'Components',
          },
        ];
      } else {
        sections = [
          {
            data: this.state.components,
            key: 'COMPONENTS',
            title: 'Components',
          },
        ];
      }
    } else if (screen === 'api') {
      if (this.state.recentApis.length > 0) {
        sections = [
          {
            data: this.state.recentApis,
            key: 'RECENT_APIS',
            title: 'Recently viewed',
          },
          {
            data: this.state.api,
            key: 'APIS',
            title: 'APIS',
          },
        ];
      } else {
        sections = [
          {
            data: this.state.api,
            key: 'APIS',
            title: 'APIS',
          },
        ];
      }
    } else if (screen === 'bookmark') {
      sections = [
        {
          data: Object.values(bookmark.Components),
          title: 'COMPONENTS',
          key: 'COMPONENTS',
        },
        {
          data: Object.values(bookmark.Api),
          title: 'APIS',
          key: 'APIS',
        },
      ];
    } else {
      sections = [];
    }

    const isEmpty = sections.filter(s => s.data.length).length === 0;

    if (isEmpty) {
      return <EmptyState />;
    }

    return (
      <RNTesterThemeContext.Consumer>
        {theme => {
          return (
            <View
              style={[
                styles.listContainer,
                this.props.style,
                {backgroundColor: theme.SecondaryGroupedBackgroundColor},
              ]}>
              <RNTesterExampleFilter
                testID="explorer_search"
                page="components_page"
                // $FlowFixMe
                sections={sections}
                filter={filter}
                render={({filteredSections}) => (
                  <SectionList
                    sections={filteredSections}
                    extraData={filteredSections}
                    renderItem={this._renderItem}
                    ItemSeparatorComponent={ItemSeparator}
                    keyboardShouldPersistTaps="handled"
                    focusable={true} // TODO(macOS GH#774)
                    onSelectionEntered={this._handleOnSelectionEntered} // TODO(macOS GH#774)
                    enableSelectionOnKeyPress={true} // TODO(macOS GH#774)
                    automaticallyAdjustContentInsets={false}
                    keyboardDismissMode="on-drag"
                    renderSectionHeader={renderSectionHeader}
<<<<<<< HEAD
                    // TODO 62 backgroundColor={Platform.select({
                    //  macos: 'transparent',
                    //  ios: 'transparent',
                    //  default: undefined,
                    // })} // TODO(macOS GH#774)
=======
                    ListFooterComponent={() => <View style={{height: 200}} />}
>>>>>>> 1270873e
                  />
                )}
              />
            </View>
          );
        }}
      </RNTesterThemeContext.Consumer>
    );
  }

<<<<<<< HEAD
  // [TODO(macOS GH#774)
  _handleOnSelectionEntered = (item: any) => {
    const {key} = item;
    this.props.onNavigate(RNTesterActions.ExampleAction(key));
  };
  // ]TODO(macOS GH#774)

  _renderItem = (
    {item, isSelected, separators}, // TODO(macOS GH#774)
  ) => (
    <RowComponent
      item={item}
      isSelected={isSelected} // TODO(macOS GH#774)
      onNavigate={this.props.onNavigate}
      onShowUnderlay={separators.highlight}
      onHideUnderlay={separators.unhighlight}
    />
  );

  _renderTitleRow(): ?React.Element<any> {
    /* $FlowFixMe(>=0.68.0 site=react_native_fb) This comment suppresses an
     * error found when Flow v0.68 was deployed. To see the error delete this
     * comment and run Flow. */
    if (!this.props.displayTitleRow) {
      return null;
    }
=======
  _renderItem = ({item, section, separators, index}) => {
    let bookmark = this.context;
>>>>>>> 1270873e
    return (
      <RowComponent
        item={item}
        section={section}
        active={!bookmark.checkBookmark(item.module.title, section.key)}
        onNavigate={this.props.onNavigate}
        onShowUnderlay={separators.highlight}
        onHideUnderlay={separators.unhighlight}
        updateRecentlyViewedList={() =>
          this.state.updateRecentlyViewedList(item, section.key)
        }
      />
    );
  };

  _handleRowPress(exampleKey: string): void {
    this.props.onNavigate(RNTesterActions.ExampleAction(exampleKey));
  }
}

const ItemSeparator = ({highlighted}) => (
  <RNTesterThemeContext.Consumer>
    {theme => {
      return (
        <View
          style={
            highlighted
              ? [
                  styles.separatorHighlighted,
                  {backgroundColor: theme.OpaqueSeparatorColor},
                ]
              : [styles.separator, {backgroundColor: theme.SeparatorColor}]
          }
        />
      );
    }}
  </RNTesterThemeContext.Consumer>
);

const EmptyState = () => (
  <View style={styles.emptyContainer}>
    <View style={styles.emptyContainerInner}>
      <Image
        source={require('../assets/empty.png')}
        resizeMode="contain"
        style={styles.emptyImage}
      />
      <View>
        <Text style={styles.heading}>Bookmarks are empty</Text>
        <Text style={styles.subheading}>
          Please tap the{' '}
          <Image
            source={require('../assets/bookmark-outline-gray.png')}
            resizeMode="contain"
            style={styles.bookmarkIcon}
          />{' '}
          icon to bookmark examples.
        </Text>
      </View>
    </View>
  </View>
);

const styles = StyleSheet.create({
  listContainer: {
    flex: 1,
  },
<<<<<<< HEAD
  list: {
    ...Platform.select({
      // [TODO(macOS GH#774)
      macos: {
        backgroundColor: PlatformColor('controlBackgroundColor'),
      },
      ios: {
        backgroundColor: PlatformColor('systemBackgroundColor'),
      },
      default: {
        // ]TODO(macOS GH#774)
        backgroundColor: '#eeeeee',
      }, // [TODO(macOS GH#774)
    }), // ]TODO(macOS GH#774)
=======
  listItem: {
    backgroundColor: Platform.select({ios: '#FFFFFF', android: '#F3F8FF'}),
>>>>>>> 1270873e
  },
  sectionHeader: {
    ...Platform.select({
      // [TODO(macOS GH#774)
      macos: {
        backgroundColor: {
          semantic: 'unemphasizedSelectedContentBackgroundColor',
        },
        color: PlatformColor('headerTextColor'),
      },
      ios: {
        backgroundColor: {
          semantic: 'systemGroupedBackgroundColor',
        },
        color: PlatformColor('secondaryLabelColor'),
      },
      default: {
        // ]TODO(macOS GH#774)
        backgroundColor: '#eeeeee',
        color: 'black',
      }, // [TODO(macOS GH#774)
    }), // ]TODO(macOS GH#774)
    padding: 5,
    fontWeight: '500',
    fontSize: 11,
  },
  row: {
    justifyContent: 'center',
    paddingHorizontal: 15,
    paddingVertical: 12,
    marginVertical: Platform.select({ios: 4, android: 8}),
    marginHorizontal: 15,
    overflow: 'hidden',
    elevation: 5,
  },
  selectedRow: {
    // [TODO(macOS GH#774)
    backgroundColor: '#DDECF8',
    justifyContent: 'center',
    paddingHorizontal: 15,
    paddingVertical: 8,
  }, // ]TODO(macOS GH#774)
  separator: {
<<<<<<< HEAD
    height: StyleSheet.hairlineWidth,
    marginLeft: 15,
    ...Platform.select({
      // [TODO(macOS GH#774)
      macos: {
        backgroundColor: PlatformColor('separatorColor'),
      },
      ios: {
        backgroundColor: PlatformColor('separatorColor'),
      },
      default: {
        // ]TODO(macOS GH#774)
        backgroundColor: '#bbbbbb',
      }, // [TODO(macOS GH#774)
    }), // ]TODO(macOS GH#774)
=======
    height: Platform.select({ios: StyleSheet.hairlineWidth, android: 0}),
    marginHorizontal: Platform.select({ios: 15, android: 0}),
>>>>>>> 1270873e
  },
  separatorHighlighted: {
    height: StyleSheet.hairlineWidth,
    backgroundColor: 'rgb(217, 217, 217)',
  },
<<<<<<< HEAD
  sectionListContentContainer: Platform.select({
    // [TODO(macOS GH#774)
    macos: {backgroundColor: PlatformColor('separatorColor')},
    ios: {backgroundColor: PlatformColor('separatorColor')},
    default: {backgroundColor: 'white'},
  }), // ]TODO(macOS GH#774)
  rowTitleText: {
    fontSize: 17,
    fontWeight: '500',
    ...Platform.select({
      // [TODO(macOS GH#774)
      macos: {
        color: PlatformColor('controlTextColor'),
      },
      ios: {
        color: PlatformColor('labelColor'),
      },
      default: {
        // ]TODO(macOS GH#774)
        color: 'black',
      }, // [TODO(macOS GH#774)
    }), // ]TODO(macOS GH#774)
=======
  topRowStyle: {
    flexDirection: 'row',
    justifyContent: 'space-between',
    flex: 1,
  },
  bottomRowStyle: {
    flexDirection: 'row',
    justifyContent: 'space-between',
>>>>>>> 1270873e
  },
  rowDetailText: {
    fontSize: 12,
    lineHeight: 20,
  },
  imageViewStyle: {
    height: 30,
    width: 30,
    borderRadius: 15,
    justifyContent: 'center',
    alignItems: 'center',
    position: 'relative',
    bottom: 5,
  },
  imageStyle: {
    height: 25,
    width: 25,
  },
  platformLabelStyle: {
    flexDirection: 'row',
    width: 100,
    justifyContent: 'space-between',
  },
  emptyContainer: {
    flex: 1,
    paddingHorizontal: 40,
    justifyContent: 'center',
    alignItems: 'center',
    backgroundColor: 'white',
  },
  emptyContainerInner: {
    marginTop: -150,
  },
  emptyImage: {
    maxWidth: '100%',
    height: 300,
  },
  heading: {
    fontSize: 24,
    textAlign: 'center',
  },
  subheading: {
    fontSize: 16,
    textAlign: 'center',
  },
  bookmarkIcon: {
    width: 24,
    height: 24,
    transform: [{translateY: 4}],
  },
});

module.exports = RNTesterExampleList;<|MERGE_RESOLUTION|>--- conflicted
+++ resolved
@@ -58,12 +58,9 @@
 type ButtonState = {active: boolean, key: string, ...};
 type ButtonProps = {
   item: Object,
-<<<<<<< HEAD
   isSelected?: ?boolean, // TODO(macOS GH#774)
-=======
   section: Object,
   active: boolean,
->>>>>>> 1270873e
   onNavigate: Function,
   onPress?: Function,
   onShowUnderlay?: Function,
@@ -134,16 +131,13 @@
             <TouchableHighlight
               onShowUnderlay={this.props.onShowUnderlay}
               onHideUnderlay={this.props.onHideUnderlay}
-<<<<<<< HEAD
               onAccessibilityAction={this._onPress} // TODO(macOS GH#774)
               focusable={false} // TODO(macOS GH#774)
-=======
               accessibilityLabel={
                 item.module.title + ' ' + item.module.description
               }
               style={styles.listItem}
               underlayColor={'rgb(242,242,242)'}
->>>>>>> 1270873e
               onPress={this._onPress}>
               <View
                 style={[
@@ -364,15 +358,12 @@
                     automaticallyAdjustContentInsets={false}
                     keyboardDismissMode="on-drag"
                     renderSectionHeader={renderSectionHeader}
-<<<<<<< HEAD
                     // TODO 62 backgroundColor={Platform.select({
                     //  macos: 'transparent',
                     //  ios: 'transparent',
                     //  default: undefined,
                     // })} // TODO(macOS GH#774)
-=======
                     ListFooterComponent={() => <View style={{height: 200}} />}
->>>>>>> 1270873e
                   />
                 )}
               />
@@ -383,7 +374,6 @@
     );
   }
 
-<<<<<<< HEAD
   // [TODO(macOS GH#774)
   _handleOnSelectionEntered = (item: any) => {
     const {key} = item;
@@ -391,29 +381,8 @@
   };
   // ]TODO(macOS GH#774)
 
-  _renderItem = (
-    {item, isSelected, separators}, // TODO(macOS GH#774)
-  ) => (
-    <RowComponent
-      item={item}
-      isSelected={isSelected} // TODO(macOS GH#774)
-      onNavigate={this.props.onNavigate}
-      onShowUnderlay={separators.highlight}
-      onHideUnderlay={separators.unhighlight}
-    />
-  );
-
-  _renderTitleRow(): ?React.Element<any> {
-    /* $FlowFixMe(>=0.68.0 site=react_native_fb) This comment suppresses an
-     * error found when Flow v0.68 was deployed. To see the error delete this
-     * comment and run Flow. */
-    if (!this.props.displayTitleRow) {
-      return null;
-    }
-=======
   _renderItem = ({item, section, separators, index}) => {
     let bookmark = this.context;
->>>>>>> 1270873e
     return (
       <RowComponent
         item={item}
@@ -481,7 +450,6 @@
   listContainer: {
     flex: 1,
   },
-<<<<<<< HEAD
   list: {
     ...Platform.select({
       // [TODO(macOS GH#774)
@@ -496,10 +464,9 @@
         backgroundColor: '#eeeeee',
       }, // [TODO(macOS GH#774)
     }), // ]TODO(macOS GH#774)
-=======
+  },
   listItem: {
     backgroundColor: Platform.select({ios: '#FFFFFF', android: '#F3F8FF'}),
->>>>>>> 1270873e
   },
   sectionHeader: {
     ...Platform.select({
@@ -543,9 +510,8 @@
     paddingVertical: 8,
   }, // ]TODO(macOS GH#774)
   separator: {
-<<<<<<< HEAD
-    height: StyleSheet.hairlineWidth,
-    marginLeft: 15,
+    height: Platform.select({ios: StyleSheet.hairlineWidth, android: 0}),
+    marginHorizontal: Platform.select({ios: 15, android: 0}),
     ...Platform.select({
       // [TODO(macOS GH#774)
       macos: {
@@ -559,16 +525,11 @@
         backgroundColor: '#bbbbbb',
       }, // [TODO(macOS GH#774)
     }), // ]TODO(macOS GH#774)
-=======
-    height: Platform.select({ios: StyleSheet.hairlineWidth, android: 0}),
-    marginHorizontal: Platform.select({ios: 15, android: 0}),
->>>>>>> 1270873e
   },
   separatorHighlighted: {
     height: StyleSheet.hairlineWidth,
     backgroundColor: 'rgb(217, 217, 217)',
   },
-<<<<<<< HEAD
   sectionListContentContainer: Platform.select({
     // [TODO(macOS GH#774)
     macos: {backgroundColor: PlatformColor('separatorColor')},
@@ -591,7 +552,7 @@
         color: 'black',
       }, // [TODO(macOS GH#774)
     }), // ]TODO(macOS GH#774)
-=======
+  },
   topRowStyle: {
     flexDirection: 'row',
     justifyContent: 'space-between',
@@ -600,7 +561,6 @@
   bottomRowStyle: {
     flexDirection: 'row',
     justifyContent: 'space-between',
->>>>>>> 1270873e
   },
   rowDetailText: {
     fontSize: 12,
