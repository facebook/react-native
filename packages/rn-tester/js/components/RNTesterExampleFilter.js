--- conflicted
+++ resolved
@@ -30,17 +30,8 @@
   disableSearch?: boolean,
   testID?: string,
   hideFilterPills?: boolean,
-<<<<<<< HEAD
   page: 'examples_page' | 'components_page' | 'bookmarks_page',
   sections: SectionData[],
-=======
-  page: string, // possible values -> examples_page, components_page, bookmarks_page
-  sections: Array<{
-    data: Array<RNTesterExample>,
-    title: string,
-    key: string,
-  }>,
->>>>>>> 549e5a87
   ...
 };
 
@@ -78,11 +69,7 @@
 
     if (this.state.filter.trim() !== '' || this.state.category.trim() !== '') {
       filteredSections = filteredSections.filter(
-<<<<<<< HEAD
         section => section.title !== 'Recently Viewed',
-=======
-        section => section.title !== 'Recently viewed',
->>>>>>> 549e5a87
       );
     }
 
