/**
 * Copyright (c) Meta Platforms, Inc. and affiliates.
 *
 * This source code is licensed under the MIT license found in the
 * LICENSE file in the root directory of this source tree.
 *
 * @format
 * @flow
 */

import {RNTesterThemeContext} from './RNTesterTheme';
import RNTPressableRow from './RNTPressableRow';

const RNTesterExampleFilter = require('./RNTesterExampleFilter');
const React = require('react');
const {SectionList, StyleSheet, Text, View} = require('react-native');

/* $FlowFixMe[missing-local-annot] The type annotation(s) required by Flow's
 * LTI update could not be added via codemod */
function ExampleModuleRow({
  onShowUnderlay,
  onHideUnderlay,
  item,
  handlePress,
}): React.Node {
  return (
    <RNTPressableRow
      title={item.module.title}
      description={item.module.description}
      testID={item.module.title}
      onPressIn={onShowUnderlay}
      onPressOut={onHideUnderlay}
      accessibilityLabel={item.module.title + ' ' + item.module.description}
      onPress={() =>
        handlePress({
          exampleType: item.exampleType,
          key: item.key,
          title: item.module.title,
        })
      }
    />
  );
}

const renderSectionHeader = ({section}: {section: any, ...}) => (
  <RNTesterThemeContext.Consumer>
    {theme => {
      return (
        <Text
          style={[
            styles.sectionHeader,
            {
              color: theme.SecondaryLabelColor,
              backgroundColor: theme.GroupedBackgroundColor,
            },
          ]}>
          {section.title}
        </Text>
      );
    }}
  </RNTesterThemeContext.Consumer>
);

const RNTesterModuleList: React$AbstractComponent<any, void> = React.memo(
  ({sections, handleModuleCardPress}) => {
    const filter = ({example, filterRegex, category}: any) =>
      filterRegex.test(example.module.title) &&
      (!category || example.category === category);

    /* $FlowFixMe[missing-local-annot] The type annotation(s) required by
     * Flow's LTI update could not be added via codemod */
    const renderListItem = ({item, section, separators}) => {
      return (
        <ExampleModuleRow
          item={item}
          section={section}
          onShowUnderlay={separators.highlight}
          onHideUnderlay={separators.unhighlight}
          handlePress={handleModuleCardPress}
        />
      );
    };

    return (
      <View style={styles.listContainer}>
        <RNTesterExampleFilter
          testID="explorer_search"
          page="components_page"
          sections={sections}
          filter={filter}
          hideFilterPills={true}
          render={({filteredSections}) => (
            <SectionList
              sections={filteredSections}
              extraData={filteredSections}
              renderItem={renderListItem}
              keyboardShouldPersistTaps="handled"
              focusable={true} // [macOS]
              enableSelectionOnKeyPress={true} // [macOS]
              automaticallyAdjustContentInsets={false}
              keyboardDismissMode="on-drag"
              renderSectionHeader={renderSectionHeader}
              // eslint-disable-next-line react/no-unstable-nested-components
              ListFooterComponent={() => <View style={{height: 80}} />}
            />
          )}
        />
      </View>
    );
  },
);

const styles = StyleSheet.create({
  listContainer: {
    flex: 1,
  },
  sectionHeader: {
    padding: 5,
    fontWeight: '500',
    fontSize: 11,
  },
<<<<<<< HEAD
  row: {
    justifyContent: 'center',
    paddingHorizontal: 15,
    paddingVertical: 12,
    marginVertical: Platform.select({ios: 4, android: 8, macos: 4}), // [macOS]
    marginHorizontal: 15,
    overflow: 'hidden',
    elevation: 5,
  },
=======
>>>>>>> 143f1ad2
  topRowStyle: {
    flexDirection: 'row',
    justifyContent: 'space-between',
    flex: 1,
  },
  imageViewStyle: {
    height: 30,
    width: 30,
    borderRadius: 15,
    justifyContent: 'center',
    alignItems: 'center',
    position: 'relative',
    bottom: 5,
  },
  imageStyle: {
    height: 25,
    width: 25,
  },
});

module.exports = RNTesterModuleList;<|MERGE_RESOLUTION|>--- conflicted
+++ resolved
@@ -119,18 +119,6 @@
     fontWeight: '500',
     fontSize: 11,
   },
-<<<<<<< HEAD
-  row: {
-    justifyContent: 'center',
-    paddingHorizontal: 15,
-    paddingVertical: 12,
-    marginVertical: Platform.select({ios: 4, android: 8, macos: 4}), // [macOS]
-    marginHorizontal: 15,
-    overflow: 'hidden',
-    elevation: 5,
-  },
-=======
->>>>>>> 143f1ad2
   topRowStyle: {
     flexDirection: 'row',
     justifyContent: 'space-between',
