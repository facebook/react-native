--- conflicted
+++ resolved
@@ -170,27 +170,6 @@
   listContainer: {
     flex: 1,
   },
-<<<<<<< HEAD
-  list: {
-    ...Platform.select({
-      // [TODO(macOS GH#774)
-      macos: {
-        backgroundColor: PlatformColor('controlBackgroundColor'),
-      },
-      ios: {
-        backgroundColor: PlatformColor('systemBackgroundColor'),
-      },
-      default: {
-        // ]TODO(macOS GH#774)
-        backgroundColor: '#eeeeee',
-      }, // [TODO(macOS GH#774)
-    }), // ]TODO(macOS GH#774)
-  },
-  listItem: {
-    backgroundColor: Platform.select({ios: '#FFFFFF', android: '#F3F8FF'}),
-  },
-=======
->>>>>>> ebe5417c
   sectionHeader: {
     ...Platform.select({
       // [TODO(macOS GH#774)
@@ -225,60 +204,6 @@
     overflow: 'hidden',
     elevation: 5,
   },
-<<<<<<< HEAD
-  selectedRow: {
-    // [TODO(macOS GH#774)
-    backgroundColor: '#DDECF8',
-    justifyContent: 'center',
-    paddingHorizontal: 15,
-    paddingVertical: 8,
-  }, // ]TODO(macOS GH#774)
-  separator: {
-    height: Platform.select({ios: StyleSheet.hairlineWidth, android: 0}),
-    marginHorizontal: Platform.select({ios: 15, android: 0}),
-    ...Platform.select({
-      // [TODO(macOS GH#774)
-      macos: {
-        backgroundColor: PlatformColor('separatorColor'),
-      },
-      ios: {
-        backgroundColor: PlatformColor('separatorColor'),
-      },
-      default: {
-        // ]TODO(macOS GH#774)
-        backgroundColor: '#bbbbbb',
-      }, // [TODO(macOS GH#774)
-    }), // ]TODO(macOS GH#774)
-  },
-  separatorHighlighted: {
-    height: StyleSheet.hairlineWidth,
-    backgroundColor: 'rgb(217, 217, 217)',
-  },
-  sectionListContentContainer: Platform.select({
-    // [TODO(macOS GH#774)
-    macos: {backgroundColor: PlatformColor('separatorColor')},
-    ios: {backgroundColor: PlatformColor('separatorColor')},
-    default: {backgroundColor: 'white'},
-  }), // ]TODO(macOS GH#774)
-  rowTitleText: {
-    fontSize: 17,
-    fontWeight: '500',
-    ...Platform.select({
-      // [TODO(macOS GH#774)
-      macos: {
-        color: PlatformColor('controlTextColor'),
-      },
-      ios: {
-        color: PlatformColor('labelColor'),
-      },
-      default: {
-        // ]TODO(macOS GH#774)
-        color: 'black',
-      }, // [TODO(macOS GH#774)
-    }), // ]TODO(macOS GH#774)
-  },
-=======
->>>>>>> ebe5417c
   topRowStyle: {
     flexDirection: 'row',
     justifyContent: 'space-between',
