/**
 * Copyright (c) Facebook, Inc. and its affiliates.
 *
 * This source code is licensed under the MIT license found in the
 * LICENSE file in the root directory of this source tree.
 *
 * @format
 * @flow
 */

'use strict';

<<<<<<< HEAD
const React = require('react');

const {PlatformColor, StyleSheet, Text, View} = require('react-native');
import {Platform} from 'react-native'; // TODO(macOS GH#774)
=======
import * as React from 'react';
>>>>>>> 1270873e
import {RNTesterThemeContext} from './RNTesterTheme';
import {StyleSheet, Text, View} from 'react-native';

type Props = $ReadOnly<{|
  children?: React.Node,
  title?: ?string,
  description?: ?string,
|}>;

/** functional component for generating example blocks */
const RNTesterBlock = (props: Props): React.Node => {
  const {description, title, children} = props;
  const theme = React.useContext(RNTesterThemeContext);
  return (
    <View style={[[styles.container], {borderColor: theme.SeparatorColor}]}>
      <View style={[styles.titleContainer]}>
        <Text style={[styles.titleText]}>{title}</Text>
        <Text
          style={[styles.descriptionText, {marginTop: description ? 10 : 0}]}>
          {description}
        </Text>
      </View>
      <View style={styles.children}>{children}</View>
    </View>
  );
};

const styles = StyleSheet.create({
  container: {
<<<<<<< HEAD
    borderRadius: 3,
    borderWidth: 0.5,
    ...Platform.select({
      macos: {
        borderColor: PlatformColor('separatorColor'),
        backgroundColor: PlatformColor('windowBackgroundColor'),
      },
      ios: {
        borderColor: PlatformColor('separatorColor'),
        backgroundColor: PlatformColor('tertiarySystemBackgroundColor'),
      },
      default: {
        borderColor: '#d6d7da',
        backgroundColor: '#ffffff',
      },
    }),
    margin: 10,
    marginVertical: 5,
    overflow: 'hidden',
  },
  titleContainer: {
    borderBottomWidth: 0.5,
    borderTopLeftRadius: 3,
    borderTopRightRadius: 2.5,
    ...Platform.select({
      macos: {
        borderBottomColor: PlatformColor('separatorColor'),
        backgroundColor: PlatformColor('controlBackgroundColor'),
      },
      ios: {
        borderBottomColor: PlatformColor('separatorColor'),
        backgroundColor: PlatformColor('tertiarySystemBackgroundColor'),
      },
      default: {
        borderBottomColor: '#d6d7da',
        backgroundColor: '#f6f7f8',
      },
    }),
    paddingHorizontal: 10,
    paddingVertical: 5,
  },
  titleText: {
    ...Platform.select({
      macos: {
        color: PlatformColor('labelColor'),
      },
      ios: {
        color: PlatformColor('labelColor'),
      },
      default: undefined,
    }),
    fontSize: 14,
    fontWeight: '500',
  },
  descriptionText: {
    fontSize: 14,
    ...Platform.select({
      macos: {
        color: PlatformColor('secondaryLabelColor'),
      },
      ios: {
        color: PlatformColor('secondaryLabelColor'),
      },
      default: undefined,
    }),
=======
    borderRadius: 0,
    borderWidth: 1,
    marginTop: 30,
    marginHorizontal: 20,
    backgroundColor: 'white',
  },
  titleText: {
    fontSize: 18,
    fontWeight: '300',
  },
  titleContainer: {
    paddingHorizontal: 10,
    paddingVertical: 5,
  },
  descriptionText: {
    fontSize: 12,
    opacity: 0.5,
    color: 'black',
>>>>>>> 1270873e
  },
  children: {
    paddingVertical: 10,
    paddingHorizontal: 10,
    margin: 10,
  },
});

module.exports = RNTesterBlock;<|MERGE_RESOLUTION|>--- conflicted
+++ resolved
@@ -10,16 +10,10 @@
 
 'use strict';
 
-<<<<<<< HEAD
-const React = require('react');
-
-const {PlatformColor, StyleSheet, Text, View} = require('react-native');
+import * as React from 'react';
+import {RNTesterThemeContext} from './RNTesterTheme';
+import {PlatformColor, StyleSheet, Text, View} from 'react-native';
 import {Platform} from 'react-native'; // TODO(macOS GH#774)
-=======
-import * as React from 'react';
->>>>>>> 1270873e
-import {RNTesterThemeContext} from './RNTesterTheme';
-import {StyleSheet, Text, View} from 'react-native';
 
 type Props = $ReadOnly<{|
   children?: React.Node,
@@ -47,9 +41,8 @@
 
 const styles = StyleSheet.create({
   container: {
-<<<<<<< HEAD
-    borderRadius: 3,
-    borderWidth: 0.5,
+    borderRadius: 0,
+    borderWidth: 1,
     ...Platform.select({
       macos: {
         borderColor: PlatformColor('separatorColor'),
@@ -64,14 +57,23 @@
         backgroundColor: '#ffffff',
       },
     }),
-    margin: 10,
-    marginVertical: 5,
-    overflow: 'hidden',
+    marginTop: 30,
+    marginHorizontal: 20,
+  },
+  titleText: {
+    ...Platform.select({
+      macos: {
+        color: PlatformColor('labelColor'),
+      },
+      ios: {
+        color: PlatformColor('labelColor'),
+      },
+      default: undefined,
+    }),
+    fontSize: 18,
+    fontWeight: '300',
   },
   titleContainer: {
-    borderBottomWidth: 0.5,
-    borderTopLeftRadius: 3,
-    borderTopRightRadius: 2.5,
     ...Platform.select({
       macos: {
         borderBottomColor: PlatformColor('separatorColor'),
@@ -89,21 +91,9 @@
     paddingHorizontal: 10,
     paddingVertical: 5,
   },
-  titleText: {
-    ...Platform.select({
-      macos: {
-        color: PlatformColor('labelColor'),
-      },
-      ios: {
-        color: PlatformColor('labelColor'),
-      },
-      default: undefined,
-    }),
-    fontSize: 14,
-    fontWeight: '500',
-  },
   descriptionText: {
-    fontSize: 14,
+    fontSize: 12,
+    opacity: 0.5,
     ...Platform.select({
       macos: {
         color: PlatformColor('secondaryLabelColor'),
@@ -113,26 +103,6 @@
       },
       default: undefined,
     }),
-=======
-    borderRadius: 0,
-    borderWidth: 1,
-    marginTop: 30,
-    marginHorizontal: 20,
-    backgroundColor: 'white',
-  },
-  titleText: {
-    fontSize: 18,
-    fontWeight: '300',
-  },
-  titleContainer: {
-    paddingHorizontal: 10,
-    paddingVertical: 5,
-  },
-  descriptionText: {
-    fontSize: 12,
-    opacity: 0.5,
-    color: 'black',
->>>>>>> 1270873e
   },
   children: {
     paddingVertical: 10,
