/**
 * Copyright (c) Meta Platforms, Inc. and affiliates.
 *
 * This source code is licensed under the MIT license found in the
 * LICENSE file in the root directory of this source tree.
 *
 * @format
 * @flow
 */

import {RNTesterThemeContext} from './RNTesterTheme';
<<<<<<< HEAD
import {PlatformColor, StyleSheet, Text, View} from 'react-native';
import {Platform} from 'react-native'; // [macOS]
=======
import * as React from 'react';
import {StyleSheet, Text, View} from 'react-native';
>>>>>>> c99d96b7

type Props = $ReadOnly<{|
  children?: React.Node,
  title?: ?string,
  description?: ?string,
|}>;

const RNTesterBlock = ({description, title, children}: Props): React.Node => {
  const theme = React.useContext(RNTesterThemeContext);
  return (
    <View
      style={[
        [styles.container],
        {
          borderColor: theme.SeparatorColor,
          backgroundColor: theme.SecondaryGroupedBackgroundColor,
        },
      ]}>
      <View style={[styles.titleContainer]}>
        {title && (
          <Text style={[styles.titleText, {color: theme.LabelColor}]}>
            {title}
          </Text>
        )}
        {description && (
          <Text
            style={[
              styles.descriptionText,
              {color: theme.LabelColor, marginTop: description ? 10 : 0},
            ]}>
            {description}
          </Text>
        )}
      </View>
      <View style={styles.children}>{children}</View>
    </View>
  );
};

const styles = StyleSheet.create({
  container: {
    borderRadius: 0,
    borderWidth: 1,
    marginHorizontal: 20,
  },
  titleText: {
    ...Platform.select({
      macos: {
        color: PlatformColor('labelColor'),
      },
      ios: {
        color: PlatformColor('labelColor'),
      },
      default: undefined,
    }),
    fontSize: 18,
    fontWeight: '300',
  },
  titleContainer: {
    paddingHorizontal: 10,
    paddingVertical: 5,
  },
  descriptionText: {
    fontSize: 12,
    opacity: 0.5,
  },
  children: {
    marginHorizontal: 20,
    marginVertical: 10,
  },
});

module.exports = RNTesterBlock;<|MERGE_RESOLUTION|>--- conflicted
+++ resolved
@@ -9,13 +9,8 @@
  */
 
 import {RNTesterThemeContext} from './RNTesterTheme';
-<<<<<<< HEAD
-import {PlatformColor, StyleSheet, Text, View} from 'react-native';
-import {Platform} from 'react-native'; // [macOS]
-=======
 import * as React from 'react';
 import {StyleSheet, Text, View} from 'react-native';
->>>>>>> c99d96b7
 
 type Props = $ReadOnly<{|
   children?: React.Node,
@@ -62,15 +57,6 @@
     marginHorizontal: 20,
   },
   titleText: {
-    ...Platform.select({
-      macos: {
-        color: PlatformColor('labelColor'),
-      },
-      ios: {
-        color: PlatformColor('labelColor'),
-      },
-      default: undefined,
-    }),
     fontSize: 18,
     fontWeight: '300',
   },
