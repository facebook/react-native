/**
 * Copyright (c) Facebook, Inc. and its affiliates.
 *
 * This source code is licensed under the MIT license found in the
 * LICENSE file in the root directory of this source tree.
 *
 * @format
 * @flow
 */

'use strict';

const RNTesterPage = require('../../components/RNTesterPage');
const React = require('react');

const infoLog = require('react-native/Libraries/Utilities/infoLog');

const {
  FooterComponent,
  HeaderComponent,
  ItemComponent,
  ListEmptyComponent,
  ItemSeparatorComponent,
  PlainInput,
  SeparatorComponent,
  Spindicator,
  genItemData,
  getItemLayout,
  pressItem,
  renderSmallSwitchOption,
} = require('../../components/ListExampleShared');
const {
  Alert,
  Animated,
  Platform,
  StyleSheet,
  TextInput,
  View,
} = require('react-native');

import type {Item} from '../../components/ListExampleShared';

const VIEWABILITY_CONFIG = {
  minimumViewTime: 3000,
  viewAreaCoveragePercentThreshold: 100,
  waitForInteraction: true,
};

type Props = $ReadOnly<{||}>;
type State = {|
  data: Array<Item>,
  debug: boolean,
  horizontal: boolean,
  inverted: boolean,
  filterText: string,
  fixedHeight: boolean,
  logViewable: boolean,
  virtualized: boolean,
  empty: boolean,
  useFlatListItemComponent: boolean,
  fadingEdgeLength: number,
  onPressDisabled: boolean,
  textSelectable: boolean,
|};

class FlatListExample extends React.PureComponent<Props, State> {
  state: State = {
    data: genItemData(100),
    debug: false,
    horizontal: false,
    inverted: false,
    filterText: '',
    fixedHeight: true,
    logViewable: false,
    virtualized: true,
    empty: false,
    useFlatListItemComponent: false,
    fadingEdgeLength: 0,
    onPressDisabled: false,
    textSelectable: true,
  };

  _onChangeFilterText = filterText => {
    this.setState({filterText});
  };

  _onChangeScrollToIndex = text => {
    this._listRef.scrollToIndex({viewPosition: 0.5, index: Number(text)});
  };

  _scrollPos = new Animated.Value(0);
  _scrollSinkX = Animated.event(
    [{nativeEvent: {contentOffset: {x: this._scrollPos}}}],
    {useNativeDriver: true},
  );
  _scrollSinkY = Animated.event(
    [{nativeEvent: {contentOffset: {y: this._scrollPos}}}],
    {useNativeDriver: true},
  );

  componentDidUpdate() {
    this._listRef.recordInteraction(); // e.g. flipping logViewable switch
  }

  _setBooleanValue: string => boolean => void = key => value =>
    this.setState({[key]: value});

  render(): React.Node {
    const filterRegex = new RegExp(String(this.state.filterText), 'i');
    const filter = item =>
      filterRegex.test(item.text) || filterRegex.test(item.title);
    const filteredData = this.state.data.filter(filter);
    const flatListItemRendererProps = this._renderItemComponent();
    return (
      <RNTesterPage
        noSpacer={true}
        noScroll={true}
        title="Simple list of items">
        <View style={styles.container}>
          <View style={styles.searchRow}>
            <View style={styles.options}>
              <PlainInput
                onChangeText={this._onChangeFilterText}
                placeholder="Search..."
                value={this.state.filterText}
              />
              <PlainInput
                onChangeText={this._onChangeScrollToIndex}
                placeholder="scrollToIndex..."
              />
            </View>
            <View style={styles.options}>
<<<<<<< HEAD
              {renderSmallSwitchOption(this, 'virtualized')}
              {renderSmallSwitchOption(this, 'horizontal')}
              {renderSmallSwitchOption(this, 'fixedHeight')}
              {renderSmallSwitchOption(this, 'log')}
              {renderSmallSwitchOption(this, 'inverted')}
              {renderSmallSwitchOption(this, 'empty')}
              {renderSmallSwitchOption(this, 'debug')}
              {renderSmallSwitchOption(this, 'useFlatListItemComponent')}
              {renderSmallSwitchOption(this, 'onPressDisabled')}
              {renderSmallSwitchOption(this, 'textSelectable')}
=======
              {renderSmallSwitchOption(
                'Virtualized',
                this.state.virtualized,
                this._setBooleanValue('virtualized'),
              )}
              {renderSmallSwitchOption(
                'Horizontal',
                this.state.horizontal,
                this._setBooleanValue('horizontal'),
              )}
              {renderSmallSwitchOption(
                'Fixed Height',
                this.state.fixedHeight,
                this._setBooleanValue('fixedHeight'),
              )}
              {renderSmallSwitchOption(
                'Log Viewable',
                this.state.logViewable,
                this._setBooleanValue('logViewable'),
              )}
              {renderSmallSwitchOption(
                'Inverted',
                this.state.inverted,
                this._setBooleanValue('inverted'),
              )}
              {renderSmallSwitchOption(
                'Empty',
                this.state.empty,
                this._setBooleanValue('empty'),
              )}
              {renderSmallSwitchOption(
                'Debug',
                this.state.debug,
                this._setBooleanValue('debug'),
              )}
              {renderSmallSwitchOption(
                'Use FlatListItemComponent',
                this.state.useFlatListItemComponent,
                this._setBooleanValue('useFlatListItemComponent'),
              )}
>>>>>>> eeb36f47
              {Platform.OS === 'android' && (
                <View>
                  <TextInput
                    placeholder="Fading edge length"
                    underlineColorAndroid="black"
                    keyboardType={'numeric'}
                    onChange={event =>
                      this.setState({
                        fadingEdgeLength: Number(event.nativeEvent.text),
                      })
                    }
                  />
                </View>
              )}
              <Spindicator value={this._scrollPos} />
            </View>
          </View>
          <SeparatorComponent />
          <Animated.FlatList
            fadingEdgeLength={this.state.fadingEdgeLength}
            ItemSeparatorComponent={ItemSeparatorComponent}
            ListHeaderComponent={<HeaderComponent />}
            ListFooterComponent={FooterComponent}
            ListEmptyComponent={ListEmptyComponent}
            data={this.state.empty ? [] : filteredData}
            debug={this.state.debug}
            disableVirtualization={!this.state.virtualized}
            getItemLayout={
              this.state.fixedHeight ? this._getItemLayout : undefined
            }
            horizontal={this.state.horizontal}
            inverted={this.state.inverted}
            key={
              (this.state.horizontal ? 'h' : 'v') +
              (this.state.fixedHeight ? 'f' : 'd')
            }
            keyboardShouldPersistTaps="always"
            keyboardDismissMode="on-drag"
            numColumns={1}
            onEndReached={this._onEndReached}
            onRefresh={this._onRefresh}
            onScroll={
              this.state.horizontal ? this._scrollSinkX : this._scrollSinkY
            }
            onViewableItemsChanged={this._onViewableItemsChanged}
            ref={this._captureRef}
            refreshing={false}
            contentContainerStyle={styles.list}
            viewabilityConfig={VIEWABILITY_CONFIG}
            {...flatListItemRendererProps}
          />
        </View>
      </RNTesterPage>
    );
  }
  _captureRef = ref => {
    this._listRef = ref;
  };
  _getItemLayout = (data: any, index: number) => {
    return getItemLayout(data, index, this.state.horizontal);
  };
  _onEndReached = () => {
    if (this.state.data.length >= 1000) {
      return;
    }
    this.setState(state => ({
      data: state.data.concat(genItemData(100, state.data.length)),
    }));
  };
  _onPressCallback = () => {
    const {onPressDisabled} = this.state;
    const warning = () => console.log('onPress disabled');
    const onPressAction = onPressDisabled ? warning : this._pressItem;
    return onPressAction;
  };
  _onRefresh = () => Alert.alert('onRefresh: nothing to refresh :P');
  _renderItemComponent = () => {
    const flatListPropKey = this.state.useFlatListItemComponent
      ? 'ListItemComponent'
      : 'renderItem';

    return {
      renderItem: undefined,
      /* $FlowFixMe(>=0.111.0 site=react_native_fb) This comment suppresses an
       * error found when Flow v0.111 was deployed. To see the error, delete
       * this comment and run Flow. */
      [flatListPropKey]: ({item, separators}) => {
        return (
          <ItemComponent
            item={item}
            horizontal={this.state.horizontal}
            fixedHeight={this.state.fixedHeight}
            onPress={this._onPressCallback()}
            onShowUnderlay={separators.highlight}
            onHideUnderlay={separators.unhighlight}
            textSelectable={this.state.textSelectable}
          />
        );
      },
    };
  };
  // This is called when items change viewability by scrolling into or out of
  // the viewable area.
  _onViewableItemsChanged = (info: {
    changed: Array<{
      key: string,
      isViewable: boolean,
      item: any,
      index: ?number,
      section?: any,
      ...
    }>,
    ...
  }) => {
    // Impressions can be logged here
    if (this.state.logViewable) {
      infoLog(
        'onViewableItemsChanged: ',
        info.changed.map(v => ({...v, item: '...'})),
      );
    }
  };

  _pressItem = (key: string) => {
    this._listRef && this._listRef.recordInteraction();
    const index = Number(key);
    const itemState = pressItem(this.state.data[index]);
    this.setState(state => ({
      ...state,
      data: [
        ...state.data.slice(0, index),
        itemState,
        ...state.data.slice(index + 1),
      ],
    }));
  };

  _listRef: React.ElementRef<typeof Animated.FlatList>;
}

const styles = StyleSheet.create({
  container: {
    backgroundColor: 'rgb(239, 239, 244)',
    flex: 1,
  },
  list: {
    backgroundColor: 'white',
    flexGrow: 1,
  },
  options: {
    flexDirection: 'row',
    flexWrap: 'wrap',
    alignItems: 'center',
  },
  searchRow: {
    paddingHorizontal: 10,
  },
});

exports.title = 'FlatList';
exports.category = 'ListView';
exports.documentationURL = 'https://reactnative.dev/docs/flatlist';
exports.description = 'Performant, scrollable list of data.';
exports.simpleExampleContainer = true;
exports.examples = [
  {
    title: 'Simple list of items',
    render: function(): React.Element<typeof FlatListExample> {
      return <FlatListExample />;
    },
  },
];<|MERGE_RESOLUTION|>--- conflicted
+++ resolved
@@ -130,18 +130,6 @@
               />
             </View>
             <View style={styles.options}>
-<<<<<<< HEAD
-              {renderSmallSwitchOption(this, 'virtualized')}
-              {renderSmallSwitchOption(this, 'horizontal')}
-              {renderSmallSwitchOption(this, 'fixedHeight')}
-              {renderSmallSwitchOption(this, 'log')}
-              {renderSmallSwitchOption(this, 'inverted')}
-              {renderSmallSwitchOption(this, 'empty')}
-              {renderSmallSwitchOption(this, 'debug')}
-              {renderSmallSwitchOption(this, 'useFlatListItemComponent')}
-              {renderSmallSwitchOption(this, 'onPressDisabled')}
-              {renderSmallSwitchOption(this, 'textSelectable')}
-=======
               {renderSmallSwitchOption(
                 'Virtualized',
                 this.state.virtualized,
@@ -182,7 +170,6 @@
                 this.state.useFlatListItemComponent,
                 this._setBooleanValue('useFlatListItemComponent'),
               )}
->>>>>>> eeb36f47
               {Platform.OS === 'android' && (
                 <View>
                   <TextInput
