--- conflicted
+++ resolved
@@ -70,15 +70,11 @@
   const handleIntent = async () => {
     setIsOpeningIntent(true);
     try {
-<<<<<<< HEAD
       await Linking.sendIntent(
         this.props.action,
         this.props.extras,
         this.props.flags,
       );
-=======
-      await Linking.sendIntent(action, extras);
->>>>>>> 9da485b5
     } catch (e) {
       ToastAndroid.show(e.message, ToastAndroid.LONG);
     } finally {
