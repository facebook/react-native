/**
 * Copyright (c) Meta Platforms, Inc. and affiliates.
 *
 * This source code is licensed under the MIT license found in the
 * LICENSE file in the root directory of this source tree.
 *
 * @format
 * @flow
 */

'use strict';

const React = require('react');

const {
  Button,
  InputAccessoryView,
  Text,
  TextInput,
  View,
  Image, // [macOS]
  Platform, // [macOS]
  StyleSheet,
  Slider,
  Switch,
  Alert,
} = require('react-native');
import type {
  KeyboardType,
  SettingChangeEvent,
  PasteEvent,
} from 'react-native/Libraries/Components/TextInput/TextInput'; // [macOS

const TextInputSharedExamples = require('./TextInputSharedExamples.js');

import type {RNTesterModuleExample} from '../../types/RNTesterTypes';

class WithLabel extends React.Component<$FlowFixMeProps> {
  render(): React.Node {
    return (
      <View style={styles.labelContainer}>
        <View style={styles.label}>
          <Text>{this.props.label}</Text>
        </View>
        {this.props.children}
      </View>
    );
  }
}

class TextInputAccessoryViewChangeTextExample extends React.Component<
  {...},
  {text: string},
> {
  constructor(props: void | {...}) {
    super(props);
    this.state = {text: 'Placeholder Text'};
  }

  render(): React.Node {
    const inputAccessoryViewID = 'inputAccessoryView1';
    return (
      <View>
        <Text>Set InputAccessoryView with ID & reset text:</Text>
        <TextInput
          style={styles.default}
          inputAccessoryViewID={inputAccessoryViewID}
          onChangeText={text => this.setState({text})}
          value={this.state.text}
        />
        <InputAccessoryView nativeID={inputAccessoryViewID}>
          <View style={{backgroundColor: 'white'}}>
            <Button
              onPress={() => this.setState({text: 'Placeholder Text'})}
              title="Reset Text"
            />
          </View>
        </InputAccessoryView>
      </View>
    );
  }
}

class TextInputAccessoryViewChangeKeyboardExample extends React.Component<
  {...},
  {keyboardType: string, text: string},
> {
  constructor(props: void | {...}) {
    super(props);
    this.state = {text: '', keyboardType: 'default'};
  }

  _switchKeyboard = () => {
    this.setState({
      keyboardType:
        this.state.keyboardType === 'default' ? 'number-pad' : 'default',
    });
  };

  render(): React.Node {
    const inputAccessoryViewID = 'inputAccessoryView2';
    return (
      <View>
        <Text>Set InputAccessoryView with ID & switch keyboard:</Text>
        {/* $FlowFixMe[incompatible-use] */}
        <TextInput
          style={styles.default}
          inputAccessoryViewID={inputAccessoryViewID}
          onChangeText={text => this.setState({text})}
          value={this.state.text}
          // $FlowFixMe[incompatible-type]
          keyboardType={this.state.keyboardType}
          returnKeyType="done"
        />
        <InputAccessoryView nativeID={inputAccessoryViewID}>
          <View style={{backgroundColor: 'white'}}>
            <Button onPress={this._switchKeyboard} title="Switch Keyboard" />
          </View>
        </InputAccessoryView>
      </View>
    );
  }
}

class TextInputAccessoryViewDefaultDoneButtonExample extends React.Component<
  $ReadOnly<{|
    keyboardType: KeyboardType,
  |}>,
  {text: string},
> {
  constructor(props: void | $ReadOnly<{keyboardType: KeyboardType}>) {
    super(props);
    this.state = {text: ''};
  }

  render(): React.Node {
    return (
      <TextInput
        style={styles.default}
        onChangeText={text => this.setState({text})}
        value={this.state.text}
        keyboardType={this.props.keyboardType}
        returnKeyType="done"
      />
    );
  }
}

class RewriteExampleKana extends React.Component<$FlowFixMeProps, any> {
  constructor(props: any | void) {
    super(props);
    this.state = {text: ''};
  }
  render(): React.Node {
    return (
      <View style={styles.rewriteContainer}>
        <TextInput
          multiline={false}
          onChangeText={text => {
            this.setState({text: text.replace(/ひ/g, '日')});
          }}
          style={styles.default}
          value={this.state.text}
        />
      </View>
    );
  }
}

class SecureEntryExample extends React.Component<$FlowFixMeProps, any> {
  constructor(props: any | void) {
    super(props);
    this.state = {
      text: '',
      password: '',
      isSecureTextEntry: true,
    };
  }
  render(): React.Node {
    return (
      <View>
        <TextInput
          secureTextEntry={true}
          style={styles.default}
          defaultValue="abc"
          onChangeText={text => this.setState({text})}
          value={this.state.text}
        />
        <Text>Current text is: {this.state.text}</Text>
        <View
          style={{
            flex: 1,
            flexDirection: 'row',
          }}>
          <TextInput
            style={styles.default}
            defaultValue="cde"
            onChangeText={text => this.setState({password: text})}
            secureTextEntry={this.state.isSecureTextEntry}
            value={this.state.password}
          />
          <Switch
            onValueChange={value => {
              this.setState({isSecureTextEntry: value});
            }}
            style={{marginLeft: 4}}
            value={this.state.isSecureTextEntry}
          />
        </View>
      </View>
    );
  }
}

class AutogrowingTextInputExample extends React.Component<
  $FlowFixMeProps,
  $FlowFixMeState,
> {
  constructor(props: any | void) {
    super(props);

    this.state = {
      width: 100,
      multiline: true,
      text: '',
      contentSize: {
        width: 0,
        height: 0,
      },
    };
  }

  UNSAFE_componentWillReceiveProps(props: any) {
    this.setState({
      multiline: props.multiline,
    });
  }

  render(): React.Node {
    const {style, multiline, ...props} = this.props;
    return (
      <View>
        <Text>Width:</Text>
        <Slider
          value={100}
          minimumValue={0}
          maximumValue={100}
          step={10}
          onValueChange={value => this.setState({width: value})}
        />
        <Text>Multiline:</Text>
        <Switch
          value={this.state.multiline}
          onValueChange={value => this.setState({multiline: value})}
        />
        <Text>TextInput:</Text>
        <TextInput
          value="prop"
          multiline={this.state.multiline}
          style={[style, {width: this.state.width + '%'}]}
          onChangeText={value => this.setState({text: value})}
          onContentSizeChange={event =>
            this.setState({contentSize: event.nativeEvent.contentSize})
          }
          {...props}
        />
        <Text>Plain text value representation:</Text>
        <Text>{this.state.text}</Text>
        <Text>Content Size: {JSON.stringify(this.state.contentSize)}</Text>
      </View>
    );
  }
}

const styles = StyleSheet.create({
  default: {
    borderWidth: StyleSheet.hairlineWidth,
    borderColor: '#0f0f0f',
    flex: 1,
    fontSize: 13,
    padding: 4,
  },
  multiline: {
    borderWidth: StyleSheet.hairlineWidth,
    borderColor: '#0f0f0f',
    flex: 1,
    fontSize: 13,
    height: 50,
    padding: 4,
    marginBottom: 4,
  },
  multilinePlaceholderStyles: {
    letterSpacing: 10,
    lineHeight: 20,
    textAlign: 'center',
  },
  multilineExpandable: {
    height: 'auto',
    maxHeight: 100,
  },
  multilineWithFontStyles: {
    color: 'blue',
    fontWeight: 'bold',
    fontSize: 18,
    fontFamily: 'Cochin',
    height: 60,
  },
  singleLine: {
    fontSize: 16,
  },
  singlelinePlaceholderStyles: {
    letterSpacing: 10,
    textAlign: 'center',
  },
  labelContainer: {
    flexDirection: 'row',
    marginVertical: 2,
    flex: 1,
  },
  label: {
    width: 115,
    alignItems: 'flex-end',
    marginRight: 10,
    paddingTop: 2,
  },
  rewriteContainer: {
    flexDirection: 'row',
    alignItems: 'center',
  },
  remainder: {
    textAlign: 'right',
    width: 24,
  },
});

// [macOS
function AutoCorrectSpellCheckGrammarCheckCallbacks(): React.Node {
  const [enableAutoCorrect, setEnableAutoCorrect] = React.useState(false);
  const [enableSpellSpeck, setEnableSpellSpeck] = React.useState(false);
  const [enableGrammarCheck, setEnableGrammarCheck] = React.useState(false);
  return (
    <>
      <Text>
        enableAutoCorrect: {enableAutoCorrect ? 'enabled' : 'disabled'}
      </Text>
      <Text>enableSpellSpeck: {enableSpellSpeck ? 'enabled' : 'disabled'}</Text>
      <Text>
        enableGrammarCheck: {enableGrammarCheck ? 'enabled' : 'disabled'}
      </Text>
      <TextInput
        autoCorrect={enableAutoCorrect}
        style={{padding: 10, marginTop: 10}}
        multiline={true}
        onAutoCorrectChange={(event: SettingChangeEvent) =>
          setEnableAutoCorrect(event.nativeEvent.enabled)
        }
        onSpellCheckChange={(event: SettingChangeEvent) =>
          setEnableSpellSpeck(event.nativeEvent.enabled)
        }
        onGrammarCheckChange={(event: SettingChangeEvent) =>
          setEnableGrammarCheck(event.nativeEvent.enabled)
        }
      />
    </>
  );
}

function OnDragEnterOnDragLeaveOnDrop(): React.Node {
  const [log, setLog] = React.useState([]);
  const appendLog = (line: string) => {
    const limit = 6;
    let newLog = log.slice(0, limit - 1);
    newLog.unshift(line);
    setLog(newLog);
  };
  return (
    <>
      <TextInput
        multiline={false}
        draggedTypes={'fileUrl'}
        onDragEnter={e => appendLog('SinglelineEnter')}
        onDragLeave={e => appendLog('SinglelineLeave')}
        onDrop={e => appendLog('SinglelineDrop')}
        style={styles.multiline}
        placeholder="SINGLE LINE with onDragEnter|Leave() and onDrop()"
      />
      <TextInput
        multiline={true}
        draggedTypes={'fileUrl'}
        onDragEnter={e => appendLog('MultilineEnter')}
        onDragLeave={e => appendLog('MultilineLeave')}
        onDrop={e => appendLog('MultilineDrop')}
        style={styles.multiline}
        placeholder="MULTI LINE with onDragEnter|Leave() and onDrop()"
      />
      <Text style={{height: 120}}>{log.join('\n')}</Text>
      <TextInput
        multiline={false}
        style={styles.multiline}
        placeholder="SINGLE LINE w/o onDragEnter|Leave() and onDrop()"
      />
      <TextInput
        multiline={true}
        style={styles.multiline}
        placeholder="MULTI LINE w/o onDragEnter|Leave() and onDrop()"
      />
    </>
  );
}

function OnPaste(): React.Node {
  const [log, setLog] = React.useState([]);
  const appendLog = (line: string) => {
    const limit = 3;
    let newLog = log.slice(0, limit - 1);
    newLog.unshift(line);
    setLog(newLog);
  };
  const [imageUri, setImageUri] = React.useState(
    'data:image/png;base64,iVBORw0KGgoAAAANSUhEUgAAAAEAAAABCAYAAAAfFcSJAAAADUlEQVR42mP8z/C/HgAGgwJ/lK3Q6wAAAABJRU5ErkJggg==',
  );
  return (
    <>
      <TextInput
        multiline={true}
        style={styles.multiline}
        onPaste={(e: PasteEvent) => {
          appendLog(JSON.stringify(e.nativeEvent.dataTransfer.types));
          setImageUri(e.nativeEvent.dataTransfer.files[0].uri);
        }}
        pastedTypes={['string']}
        placeholder="MULTI LINE with onPaste() text from clipboard"
      />
      <TextInput
        multiline={true}
        style={styles.multiline}
        onPaste={(e: PasteEvent) => {
          appendLog(JSON.stringify(e.nativeEvent.dataTransfer.types));
          setImageUri(e.nativeEvent.dataTransfer.files[0].uri);
        }}
        pastedTypes={['fileUrl', 'image', 'string']}
        placeholder="MULTI LINE with onPaste() for PNG/TIFF images from clipboard or fileUrl (via Finder) and text from clipboard"
      />
      <Text style={{height: 30}}>{log.join('\n')}</Text>
      <Image
        source={{uri: imageUri}}
        style={{
          width: 128,
          height: 128,
          margin: 4,
          borderWidth: 1,
          borderColor: 'white',
        }}
      />
    </>
  );
}
// [macOS]

exports.displayName = (undefined: ?string);
exports.title = 'TextInput';
exports.documentationURL = 'https://reactnative.dev/docs/textinput';
exports.category = 'Basic';
exports.description = 'Single and multi-line text inputs.';
exports.examples = ([
  ...TextInputSharedExamples,
  {
    title: 'Live Re-Write (ひ -> 日)',
    render: function (): React.Node {
      return <RewriteExampleKana />;
    },
  },
  {
    title: 'Keyboard Input Accessory View',
    render: function (): React.Node {
      return (
        <View>
          <TextInputAccessoryViewChangeTextExample />
          <TextInputAccessoryViewChangeKeyboardExample />
        </View>
      );
    },
  },
  {
    title: "Default Input Accessory View with returnKeyType = 'done'",
    render: function (): React.Node {
      const keyboardTypesWithDoneButton = [
        'number-pad',
        'phone-pad',
        'decimal-pad',
        'ascii-capable-number-pad',
      ];
      const examples = keyboardTypesWithDoneButton.map(type => {
        return (
          <WithLabel key={'keyboardType: ' + type} label={type}>
            <TextInputAccessoryViewDefaultDoneButtonExample
              key={type}
              keyboardType={type}
            />
          </WithLabel>
        );
      });
      return <View>{examples}</View>;
    },
  },
  {
    title: 'Nested content and `value` property',
    render: function (): React.Node {
      return (
        <View>
          <WithLabel label="singleline">
            <TextInput style={styles.default} value="(value property)">
              (first raw text node)
              <Text style={{color: 'red'}}>(internal raw text node)</Text>
              (last raw text node)
            </TextInput>
          </WithLabel>
          <WithLabel label="multiline">
            <TextInput
              style={styles.default}
              multiline={true}
              value="(value property)">
              (first raw text node)
              <Text style={{color: 'red'}}>(internal raw text node)</Text>
              (last raw text node)
            </TextInput>
          </WithLabel>
        </View>
      );
    },
  },
  {
    title: 'Keyboard appearance',
    render: function (): React.Node {
      const keyboardAppearance = ['default', 'light', 'dark'];
      const examples = keyboardAppearance.map(type => {
        return (
          <WithLabel key={type} label={type}>
            <TextInput keyboardAppearance={type} style={styles.default} />
          </WithLabel>
        );
      });
      return <View>{examples}</View>;
    },
  },
  {
    title: 'Return key types',
    render: function (): React.Node {
      const returnKeyTypes = [
        'default',
        'go',
        'google',
        'join',
        'next',
        'route',
        'search',
        'send',
        'yahoo',
        'done',
        'emergency-call',
      ];
      const examples = returnKeyTypes.map(type => {
        return (
          <WithLabel key={type} label={type}>
            <TextInput returnKeyType={type} style={styles.default} />
          </WithLabel>
        );
      });
      return <View>{examples}</View>;
    },
  },
  {
    title: 'Enable return key automatically',
    render: function (): React.Node {
      return (
        <View>
          <WithLabel label="true">
            <TextInput
              enablesReturnKeyAutomatically={true}
              style={styles.default}
            />
          </WithLabel>
        </View>
      );
    },
  },
  {
    title: 'Secure text entry',
    render: function (): React.Node {
      return <SecureEntryExample />;
    },
  },
  {
    title: 'Colored input text',
    render: function (): React.Node {
      return (
        <View>
          <TextInput
            style={[styles.default, {color: 'blue'}]}
            defaultValue="Blue"
          />
          <TextInput
            style={[styles.default, {color: 'green'}]}
            defaultValue="Green"
          />
        </View>
      );
    },
  },
  {
    title: 'Colored highlight/cursor for text input',
    render: function (): React.Node {
      return (
        <View>
          <TextInput
            style={styles.default}
            selectionColor={'green'}
            defaultValue="Highlight me"
          />
          <TextInput
            style={styles.default}
            selectionColor={'rgba(86, 76, 205, 1)'}
            defaultValue="Highlight me"
          />
        </View>
      );
    },
  },
  {
    title: 'Clear button mode',
    render: function (): React.Node {
      const clearButtonModes = [
        'never',
        'while-editing',
        'unless-editing',
        'always',
      ];
      const examples = clearButtonModes.map(mode => {
        return (
          <WithLabel key={mode} label={mode}>
            <TextInput
              style={styles.default}
              clearButtonMode={mode}
              defaultValue={mode}
            />
          </WithLabel>
        );
      });
      return <View>{examples}</View>;
    },
  },
  {
    title: 'Clear and select',
    render: function (): React.Node {
      return (
        <View>
          <WithLabel label="clearTextOnFocus">
            <TextInput
              placeholder="text is cleared on focus"
              defaultValue="text is cleared on focus"
              style={styles.default}
              clearTextOnFocus={true}
            />
          </WithLabel>
          <WithLabel label="selectTextOnFocus">
            <TextInput
              placeholder="text is selected on focus"
              defaultValue="text is selected on focus"
              style={styles.default}
              selectTextOnFocus={true}
            />
          </WithLabel>
          <WithLabel label="clearTextOnFocus (multiline)">
            <TextInput
              placeholder="text is cleared on focus"
              defaultValue="text is cleared on focus"
              style={styles.default}
              clearTextOnFocus={true}
              multiline={true}
            />
          </WithLabel>
          <WithLabel label="selectTextOnFocus (multiline)">
            <TextInput
              placeholder="text is selected on focus"
              defaultValue="text is selected on focus"
              style={styles.default}
              selectTextOnFocus={true}
              multiline={true}
            />
          </WithLabel>
        </View>
      );
    },
  },
  {
    title: 'Multiline blur on submit',
    render: function (): React.Node {
      return (
        <View>
          <TextInput
            style={styles.multiline}
            placeholder="blurOnSubmit = true"
            returnKeyType="next"
            blurOnSubmit={true}
            multiline={true}
            onSubmitEditing={event =>
              Alert.alert('Alert', event.nativeEvent.text)
            }
          />
        </View>
      );
    },
  },
  {
    title: 'Multiline',
    render: function (): React.Node {
      return (
        <View>
          <TextInput
            placeholder="multiline text input"
            multiline={true}
            style={styles.multiline}
          />
          <TextInput
            placeholder="multiline text input with font styles and placeholder"
            multiline={true}
            clearTextOnFocus={true}
            autoCorrect={true}
            autoCapitalize="words"
            placeholderTextColor="red"
            keyboardType="url"
            style={[styles.multiline, styles.multilineWithFontStyles]}
          />
          <TextInput
            placeholder="multiline text input with max length"
            maxLength={5}
            multiline={true}
            style={styles.multiline}
          />
          <TextInput
            placeholder="uneditable multiline text input"
            editable={false}
            multiline={true}
            style={styles.multiline}
          />
          {/* [macOS */}
          <TextInput
            placeholder="multiline text input with scroll disabled"
            multiline={true}
            scrollEnabled={false}
            style={styles.multiline}
          />
          {/* macOS] */}
          <TextInput
            placeholder="multiline text input with vertical scrollbar hidden"
            multiline={true}
            style={styles.multiline}
            hideVerticalScrollIndicator={true}
          />
          <TextInput
            defaultValue="uneditable multiline text input with phone number detection: 88888888."
            editable={false}
            multiline={true}
            style={styles.multiline}
            dataDetectorTypes="phoneNumber"
          />
        </View>
      );
    },
  },
  {
    title: 'Editable and Read only',
    render: function (): React.Node {
      return (
        <View>
          <TextInput
            placeholder="editable text input using editable prop"
            style={styles.default}
            editable
          />
          <TextInput
            placeholder="uneditable text input using editable prop"
            style={styles.default}
            editable={false}
          />
          <TextInput
            placeholder="editable text input using readOnly prop"
            style={styles.default}
            readOnly={false}
          />
          <TextInput
            placeholder="uneditable text input using readOnly prop"
            style={styles.default}
            readOnly
          />
        </View>
      );
    },
  },
  {
    title: 'TextInput Intrinsic Size',
    render: function (): React.Node {
      return (
        <View>
          <Text>Singleline TextInput</Text>
          <View style={{height: 80}}>
            <TextInput
              style={{
                position: 'absolute',
                fontSize: 16,
                backgroundColor: '#eeeeee',
                borderColor: '#666666',
                borderWidth: 5,
                borderTopWidth: 20,
                borderRadius: 10,
                borderBottomRightRadius: 20,
                padding: 10,
                paddingTop: 20,
              }}
              testID="singleline_textinput"
              placeholder="Placeholder defines intrinsic size"
            />
          </View>
          <Text>Multiline TextInput</Text>
          <View style={{height: 130}}>
            <TextInput
              style={{
                position: 'absolute',
                fontSize: 16,
                backgroundColor: '#eeeeee',
                borderColor: '#666666',
                borderWidth: 5,
                borderTopWidth: 20,
                borderRadius: 10,
                borderBottomRightRadius: 20,
                padding: 10,
                paddingTop: 20,
                maxHeight: 100,
              }}
              testID="multiline_textinput"
              multiline={true}
              placeholder="Placeholder defines intrinsic size"
            />
          </View>
          <View>
            <TextInput
              style={{
                fontSize: 16,
                backgroundColor: '#eeeeee',
                borderColor: '#666666',
                borderWidth: 5,
                borderTopWidth: 20,
                borderRadius: 10,
                borderBottomRightRadius: 20,
                padding: 10,
                paddingTop: 20,
              }}
              testID="multiline_textinput_with_flex"
              multiline={true}
              placeholder="Placeholder defines intrinsic size"
            />
          </View>
        </View>
      );
    },
  },
  {
    title: 'Auto-expanding',
    render: function (): React.Node {
      return (
        <View>
          <TextInput
            placeholder="height increases with content"
            defaultValue="React Native enables you to build world-class application experiences on native platforms using a consistent developer experience based on JavaScript and React. The focus of React Native is on developer efficiency across all the platforms you care about - learn once, write anywhere. Facebook uses React Native in multiple production apps and will continue investing in React Native."
            multiline={true}
            enablesReturnKeyAutomatically={true}
            returnKeyType="go"
            style={[styles.multiline, styles.multilineExpandable]}
          />
        </View>
      );
    },
  },
  {
    title: 'Auto-expanding',
    render: function (): React.Node {
      return (
        <View>
          <AutogrowingTextInputExample
            enablesReturnKeyAutomatically={true}
            returnKeyType="done"
            multiline={true}
            style={{
              maxHeight: 400,
              minHeight: 20,
              paddingTop: 0,
              backgroundColor: '#eeeeee',
              color: 'blue',
            }}>
            <Text style={{fontSize: 30, color: 'green'}}>huge</Text>
            generic generic generic
            <Text style={{fontSize: 6, color: 'red'}}>
              small small small small small small
            </Text>
            <Text>regular regular</Text>
            <Text style={{fontSize: 30, color: 'green'}}>
              huge huge huge huge huge
            </Text>
            generic generic generic
          </AutogrowingTextInputExample>
        </View>
      );
    },
  },
  {
    title: 'TextInput maxLength',
    render: function (): React.Node {
      return (
        <View>
          <WithLabel label="maxLength: 5">
            <TextInput maxLength={5} style={styles.default} />
          </WithLabel>
          <WithLabel label="maxLength: 5 with placeholder">
            <TextInput
              maxLength={5}
              placeholder="ZIP code entry"
              style={styles.default}
            />
          </WithLabel>
          <WithLabel label="maxLength: 5 with default value already set">
            <TextInput
              maxLength={5}
              defaultValue="94025"
              style={styles.default}
            />
          </WithLabel>
          <WithLabel label="maxLength: 5 with very long default value already set">
            <TextInput
              maxLength={5}
              defaultValue="9402512345"
              style={styles.default}
            />
          </WithLabel>
        </View>
      );
    },
  },
  {
    title: 'Text Auto Complete',
    render: function (): React.Node {
      return (
        <View>
          <WithLabel label="country">
            <TextInput autoComplete="country" style={styles.default} />
          </WithLabel>
          <WithLabel label="one-time-code">
            <TextInput autoComplete="one-time-code" style={styles.default} />
          </WithLabel>
        </View>
      );
    },
  },
  {
    title: 'Text Content Type',
    render: function (): React.Node {
      return (
        <View>
          <WithLabel label="emailAddress">
            <TextInput textContentType="emailAddress" style={styles.default} />
          </WithLabel>
          <WithLabel label="name">
            <TextInput textContentType="name" style={styles.default} />
          </WithLabel>
        </View>
      );
    },
  },
  {
    title: 'TextInput Placeholder Styles',
    render: function (): React.Node {
      return (
        <View>
          <WithLabel label="letterSpacing: 10 lineHeight: 20 textAlign: 'center'">
            <TextInput
              placeholder="multiline text input"
              multiline={true}
              style={[styles.multiline, styles.multilinePlaceholderStyles]}
            />
          </WithLabel>
          <WithLabel label="letterSpacing: 10 textAlign: 'center'">
            <TextInput
              placeholder="singleline"
              style={[styles.default, styles.singlelinePlaceholderStyles]}
            />
          </WithLabel>
        </View>
      );
    },
  },
  {
    title: 'showSoftInputOnFocus',
    render: function (): React.Node {
      return (
        <View>
          <WithLabel label="showSoftInputOnFocus: false">
            <TextInput showSoftInputOnFocus={false} style={[styles.default]} />
          </WithLabel>
        </View>
      );
    },
  },
<<<<<<< HEAD
]: Array<RNTesterModuleExample>);
// [macOS
if (Platform.OS === 'macos') {
  exports.examples.push(
    {
      title:
        'AutoCorrect, spellCheck and grammarCheck callbacks - Multiline Textfield',
      render: function (): React.Node {
        return <AutoCorrectSpellCheckGrammarCheckCallbacks />;
      },
    },
    {
      title: 'Clear text on submit - Multiline Textfield',
      render: function (): React.Node {
        return (
          <View>
            <Text>Default submit key (Enter):</Text>
            <TextInput
              multiline={true}
              clearTextOnSubmit={true}
              style={styles.multiline}
            />
            <Text>Custom submit key (Enter): - same as above</Text>
            <TextInput
              multiline={true}
              clearTextOnSubmit={true}
              style={styles.multiline}
              submitKeyEvents={[{key: 'Enter'}]}
            />
            <Text>Custom submit key (CMD + Enter):</Text>
            <TextInput
              multiline={true}
              clearTextOnSubmit={true}
              style={styles.multiline}
              submitKeyEvents={[{key: 'Enter', metaKey: true}]}
            />
            <Text>Custom submit key (Shift + Enter):</Text>
            <TextInput
              multiline={true}
              clearTextOnSubmit={true}
              style={styles.multiline}
              submitKeyEvents={[{key: 'Enter', shiftKey: true}]}
            />
          </View>
        );
      },
    },
    {
      title:
        'onDragEnter, onDragLeave and onDrop - Single- & MultiLineTextInput',
      render: function (): React.Node {
        return <OnDragEnterOnDragLeaveOnDrop />;
      },
    },
    {
      title: 'onPaste - MultiLineTextInput',
      render: function (): React.Node {
        return <OnPaste />;
      },
    },
  );
}
// [macOS]
=======
  {
    title: 'Line Break Strategy',
    render: function (): React.Node {
      const lineBreakStrategy = ['none', 'standard', 'hangul-word', 'push-out'];
      const textByCode = {
        en: 'lineBreakStrategy lineBreakStrategy lineBreakStrategy lineBreakStrategy',
        ko: '한글개행한글개행 한글개행한글개행 한글개행한글개행 한글개행한글개행 한글개행한글개행 한글개행한글개행',
        ja: 'かいぎょう かいぎょう かいぎょう かいぎょう かいぎょう かいぎょう',
        cn: '改行 改行 改行 改行 改行 改行 改行 改行 改行 改行 改行 改行',
      };
      return (
        <View>
          {lineBreakStrategy.map(strategy => {
            return (
              <View key={strategy} style={{marginBottom: 12}}>
                <Text
                  style={{
                    backgroundColor: 'lightgrey',
                  }}>{`Strategy: ${strategy}`}</Text>
                {Object.keys(textByCode).map(code => {
                  return (
                    <View key={code}>
                      <Text style={{fontWeight: 'bold'}}>{`[${code}]`}</Text>
                      <TextInput
                        multiline
                        lineBreakStrategyIOS={strategy}
                        style={styles.default}
                        defaultValue={textByCode[code]}
                      />
                    </View>
                  );
                })}
              </View>
            );
          })}
        </View>
      );
    },
  },
]: Array<RNTesterModuleExample>);
>>>>>>> 890805db
<|MERGE_RESOLUTION|>--- conflicted
+++ resolved
@@ -1009,71 +1009,6 @@
       );
     },
   },
-<<<<<<< HEAD
-]: Array<RNTesterModuleExample>);
-// [macOS
-if (Platform.OS === 'macos') {
-  exports.examples.push(
-    {
-      title:
-        'AutoCorrect, spellCheck and grammarCheck callbacks - Multiline Textfield',
-      render: function (): React.Node {
-        return <AutoCorrectSpellCheckGrammarCheckCallbacks />;
-      },
-    },
-    {
-      title: 'Clear text on submit - Multiline Textfield',
-      render: function (): React.Node {
-        return (
-          <View>
-            <Text>Default submit key (Enter):</Text>
-            <TextInput
-              multiline={true}
-              clearTextOnSubmit={true}
-              style={styles.multiline}
-            />
-            <Text>Custom submit key (Enter): - same as above</Text>
-            <TextInput
-              multiline={true}
-              clearTextOnSubmit={true}
-              style={styles.multiline}
-              submitKeyEvents={[{key: 'Enter'}]}
-            />
-            <Text>Custom submit key (CMD + Enter):</Text>
-            <TextInput
-              multiline={true}
-              clearTextOnSubmit={true}
-              style={styles.multiline}
-              submitKeyEvents={[{key: 'Enter', metaKey: true}]}
-            />
-            <Text>Custom submit key (Shift + Enter):</Text>
-            <TextInput
-              multiline={true}
-              clearTextOnSubmit={true}
-              style={styles.multiline}
-              submitKeyEvents={[{key: 'Enter', shiftKey: true}]}
-            />
-          </View>
-        );
-      },
-    },
-    {
-      title:
-        'onDragEnter, onDragLeave and onDrop - Single- & MultiLineTextInput',
-      render: function (): React.Node {
-        return <OnDragEnterOnDragLeaveOnDrop />;
-      },
-    },
-    {
-      title: 'onPaste - MultiLineTextInput',
-      render: function (): React.Node {
-        return <OnPaste />;
-      },
-    },
-  );
-}
-// [macOS]
-=======
   {
     title: 'Line Break Strategy',
     render: function (): React.Node {
@@ -1114,4 +1049,65 @@
     },
   },
 ]: Array<RNTesterModuleExample>);
->>>>>>> 890805db
+// [macOS
+if (Platform.OS === 'macos') {
+  exports.examples.push(
+    {
+      title:
+        'AutoCorrect, spellCheck and grammarCheck callbacks - Multiline Textfield',
+      render: function (): React.Node {
+        return <AutoCorrectSpellCheckGrammarCheckCallbacks />;
+      },
+    },
+    {
+      title: 'Clear text on submit - Multiline Textfield',
+      render: function (): React.Node {
+        return (
+          <View>
+            <Text>Default submit key (Enter):</Text>
+            <TextInput
+              multiline={true}
+              clearTextOnSubmit={true}
+              style={styles.multiline}
+            />
+            <Text>Custom submit key (Enter): - same as above</Text>
+            <TextInput
+              multiline={true}
+              clearTextOnSubmit={true}
+              style={styles.multiline}
+              submitKeyEvents={[{key: 'Enter'}]}
+            />
+            <Text>Custom submit key (CMD + Enter):</Text>
+            <TextInput
+              multiline={true}
+              clearTextOnSubmit={true}
+              style={styles.multiline}
+              submitKeyEvents={[{key: 'Enter', metaKey: true}]}
+            />
+            <Text>Custom submit key (Shift + Enter):</Text>
+            <TextInput
+              multiline={true}
+              clearTextOnSubmit={true}
+              style={styles.multiline}
+              submitKeyEvents={[{key: 'Enter', shiftKey: true}]}
+            />
+          </View>
+        );
+      },
+    },
+    {
+      title:
+        'onDragEnter, onDragLeave and onDrop - Single- & MultiLineTextInput',
+      render: function (): React.Node {
+        return <OnDragEnterOnDragLeaveOnDrop />;
+      },
+    },
+    {
+      title: 'onPaste - MultiLineTextInput',
+      render: function (): React.Node {
+        return <OnPaste />;
+      },
+    },
+  );
+}
+// [macOS]