/**
 * Copyright (c) Facebook, Inc. and its affiliates.
 *
 * This source code is licensed under the MIT license found in the
 * LICENSE file in the root directory of this source tree.
 *
 * @format
 * @flow
 */

'use strict';

const React = require('react');

const {
  Button,
  Platform,
  Text,
  TextInput,
  View,
  StyleSheet,
} = require('react-native');

import type {RNTesterExampleModuleItem} from '../../types/RNTesterTypes';

const styles = StyleSheet.create({
  default: {
    borderWidth: StyleSheet.hairlineWidth,
    borderColor: '#0f0f0f',
    flex: 1,
    fontSize: 13,
    padding: 4,
  },
  multiline: {
    borderWidth: StyleSheet.hairlineWidth,
    borderColor: '#0f0f0f',
    flex: 1,
    fontSize: 13,
    height: 50,
    padding: 4,
    marginBottom: 4,
  },
  singleLine: {
    fontSize: 16,
  },
  labelContainer: {
    flexDirection: 'row',
    marginVertical: 2,
    flex: 1,
  },
  label: {
    width: 115,
    alignItems: 'flex-end',
    marginRight: 10,
    paddingTop: 2,
  },
  rewriteContainer: {
    flexDirection: 'row',
    alignItems: 'center',
  },
  remainder: {
    textAlign: 'right',
    width: 24,
  },
  hashtag: {
    color: 'blue',
    fontWeight: 'bold',
  },
  eventLabel: {
    margin: 3,
    fontSize: 12,
  },
});

class WithLabel extends React.Component<$FlowFixMeProps> {
  render() {
    return (
      <View style={styles.labelContainer}>
        <View style={styles.label}>
          <Text>{this.props.label}</Text>
        </View>
        {this.props.children}
      </View>
    );
  }
}

class RewriteExample extends React.Component<$FlowFixMeProps, any> {
  constructor(props) {
    super(props);
    this.state = {text: ''};
  }
  render() {
    const limit = 100;
    const remainder = limit - this.state.text.length;
    const remainderColor = remainder > 5 ? 'blue' : 'red';
    return (
      <View style={styles.rewriteContainer}>
        <TextInput
          testID="rewrite_sp_underscore_input"
          maxLength={limit}
          onChangeText={text => {
            text = text.replace(/ /g, '_').toUpperCase();
            this.setState({text});
          }}
          style={styles.default}
          value={this.state.text}
        />
        <Text style={[styles.remainder, {color: remainderColor}]}>
          {remainder}
        </Text>
      </View>
    );
  }
}

class RewriteExampleInvalidCharacters extends React.Component<
  $FlowFixMeProps,
  any,
> {
  constructor(props) {
    super(props);
    this.state = {text: '', selection: {start: -1, end: -1}};
  }

  onSelectionChangeHandler = ({nativeEvent: {selection}}) => {
    const {start, end} = selection;
    const {text} = this.state;
    const maxEnd = text.length;
    const validEnd = end > maxEnd ? maxEnd : end;
    const validStart = start > maxEnd ? maxEnd : start;
    const newSelection = {start: validStart, end: validEnd};
    this.setState({selection: newSelection});
  };

  render() {
    const {
      text,
      selection: {start, end},
    } = this.state;
    return (
      <View style={styles.rewriteContainer}>
        <TextInput
          testID="rewrite_no_sp_input"
          autoCorrect={false}
          multiline={true}
          onChangeText={text => {
            const newText = text.replace(/\s/g, '');
            const newEnd = end - 1;
            this.setState({
              text: newText,
              selection: {start: newEnd, end: newEnd},
            });
          }}
          onSelectionChange={this.onSelectionChangeHandler}
          selection={{start: start, end: end}}
          style={styles.default}
          value={this.state.text}
        />
      </View>
    );
  }
}

class RewriteInvalidCharactersAndClearExample extends React.Component<
  $FlowFixMeProps,
  any,
> {
  inputRef: ?React.ElementRef<typeof TextInput> = null;

  constructor(props) {
    super(props);
    this.state = {text: ''};
  }
  render() {
    return (
      <View style={styles.rewriteContainer}>
        <TextInput
          testID="rewrite_clear_input"
          autoCorrect={false}
          ref={ref => {
            this.inputRef = ref;
          }}
          multiline={true}
          onChangeText={text => {
            this.setState({text: text.replace(/ /g, '')});
          }}
          style={styles.default}
          value={this.state.text}
        />
        <Button
          testID="rewrite_clear_button"
          onPress={() => {
            if (this.inputRef != null) {
              this.inputRef.clear();
            }
          }}
          title="Clear"
        />
      </View>
    );
  }
}

class BlurOnSubmitExample extends React.Component<{...}> {
  focusNextField = nextField => {
    this.refs[nextField].focus();
  };

  render() {
    return (
      <View>
        <TextInput
          ref="1"
          style={styles.singleLine}
          placeholder="blurOnSubmit = false"
          returnKeyType="next"
          blurOnSubmit={false}
          onSubmitEditing={() => this.focusNextField('2')}
        />
        <TextInput
          ref="2"
          style={styles.singleLine}
          keyboardType="email-address"
          placeholder="blurOnSubmit = false"
          returnKeyType="next"
          blurOnSubmit={false}
          onSubmitEditing={() => this.focusNextField('3')}
        />
        <TextInput
          ref="3"
          style={styles.singleLine}
          keyboardType="url"
          placeholder="blurOnSubmit = false"
          returnKeyType="next"
          blurOnSubmit={false}
          onSubmitEditing={() => this.focusNextField('4')}
        />
        <TextInput
          ref="4"
          style={styles.singleLine}
          keyboardType="numeric"
          placeholder="blurOnSubmit = false"
          blurOnSubmit={false}
          onSubmitEditing={() => this.focusNextField('5')}
        />
        <TextInput
          ref="5"
          style={styles.singleLine}
          keyboardType="numbers-and-punctuation"
          placeholder="blurOnSubmit = true"
          returnKeyType="done"
        />
      </View>
    );
  }
}

class TextEventsExample extends React.Component<{...}, $FlowFixMeState> {
  state = {
    curText: '<No Event>',
    prevText: '<No Event>',
    prev2Text: '<No Event>',
    prev3Text: '<No Event>',
  };

  updateText = text => {
    this.setState(state => {
      return {
        curText: text,
        prevText: state.curText,
        prev2Text: state.prevText,
        prev3Text: state.prev2Text,
      };
    });
  };

  render() {
    return (
      <View>
        <TextInput
          autoCapitalize="none"
          placeholder="Enter text to see events"
          autoCorrect={false}
          multiline
          onFocus={() => this.updateText('onFocus')}
          onBlur={() => this.updateText('onBlur')}
          onChange={event =>
            this.updateText('onChange text: ' + event.nativeEvent.text)
          }
          onContentSizeChange={event =>
            this.updateText(
              'onContentSizeChange size: ' +
                JSON.stringify(event.nativeEvent.contentSize),
            )
          }
          onEndEditing={event =>
            this.updateText('onEndEditing text: ' + event.nativeEvent.text)
          }
          onSubmitEditing={event =>
            this.updateText('onSubmitEditing text: ' + event.nativeEvent.text)
          }
          onKeyPress={event =>
            this.updateText('onKeyPress key: ' + event.nativeEvent.key)
          }
          style={styles.singleLine}
        />
        <Text style={styles.eventLabel}>
          {this.state.curText}
          {'\n'}
          (prev: {this.state.prevText}){'\n'}
          (prev2: {this.state.prev2Text}){'\n'}
          (prev3: {this.state.prev3Text})
        </Text>
      </View>
    );
  }
}

class TokenizedTextExample extends React.Component<
  $FlowFixMeProps,
  $FlowFixMeState,
> {
  constructor(props) {
    super(props);
    this.state = {text: 'Hello #World'};
  }
  render() {
    //define delimiter
    let delimiter = /\s+/;

    //split string
    let _text = this.state.text;
    let token,
      index,
      parts = [];
    while (_text) {
      delimiter.lastIndex = 0;
      token = delimiter.exec(_text);
      if (token === null) {
        break;
      }
      index = token.index;
      if (token[0].length === 0) {
        index = 1;
      }
      parts.push(_text.substr(0, index));
      parts.push(token[0]);
      index = index + token[0].length;
      _text = _text.slice(index);
    }
    parts.push(_text);

    //highlight hashtags
    parts = parts.map(text => {
      if (/^#/.test(text)) {
        return (
          <Text key={text} style={styles.hashtag}>
            {text}
          </Text>
        );
      } else {
        return text;
      }
    });

    return (
      <View>
        <TextInput
          multiline={true}
          style={styles.multiline}
          onChangeText={text => {
            this.setState({text});
          }}>
          <Text>{parts}</Text>
        </TextInput>
      </View>
    );
  }
}

type SelectionExampleState = {
  selection: $ReadOnly<{|
    start: number,
    end?: number,
  |}>,
  value: string,
  ...
};

class SelectionExample extends React.Component<
  $FlowFixMeProps,
  SelectionExampleState,
> {
  _textInput: any;

  constructor(props) {
    super(props);
    this.state = {
      selection: {start: 0, end: 0},
      value: props.value,
    };
  }

  onSelectionChange({nativeEvent: {selection}}) {
    this.setState({selection});
  }

  getRandomPosition() {
    const length = this.state.value.length;
    return Math.round(Math.random() * length);
  }

  select(start, end) {
    this._textInput.focus();
    this.setState({selection: {start, end}});
  }

  selectRandom() {
    const positions = [
      this.getRandomPosition(),
      this.getRandomPosition(),
    ].sort();
    this.select(...positions);
  }

  placeAt(position) {
    this.select(position, position);
  }

  placeAtRandom() {
    this.placeAt(this.getRandomPosition());
  }

  render() {
    const length = this.state.value.length;

    return (
      <View>
        <TextInput
          multiline={this.props.multiline}
          onChangeText={value => this.setState({value})}
          onSelectionChange={this.onSelectionChange.bind(this)}
          ref={textInput => (this._textInput = textInput)}
          selection={this.state.selection}
          style={this.props.style}
          value={this.state.value}
        />
        <View>
          <Text>selection = {JSON.stringify(this.state.selection)}</Text>
          <Text onPress={this.placeAt.bind(this, 0)}>
            Place at Start (0, 0)
          </Text>
          <Text onPress={this.placeAt.bind(this, length)}>
            Place at End ({length}, {length})
          </Text>
          <Text onPress={this.placeAtRandom.bind(this)}>Place at Random</Text>
          <Text onPress={this.select.bind(this, 0, length)}>Select All</Text>
          <Text onPress={this.selectRandom.bind(this)}>Select Random</Text>
        </View>
      </View>
    );
  }
}

module.exports = ([
  {
    title: 'Auto-focus',
    render: function(): React.Node {
      return (
        <TextInput
          autoFocus={true}
          style={styles.default}
          accessibilityLabel="I am the accessibility label for text input"
        />
      );
    },
  },
  {
<<<<<<< HEAD
    title: "Live Re-Write (<sp>  ->  '_' -> toUpperCase) + maxLength",
=======
    name: 'maxLength',
    title: "Live Re-Write (<sp>  ->  '_') + maxLength",
>>>>>>> d6341c4f
    render: function(): React.Node {
      return <RewriteExample />;
    },
  },
  {
    title: 'Live Re-Write (no spaces allowed)',
    render: function(): React.Node {
      return <RewriteExampleInvalidCharacters />;
    },
  },
  {
    name: 'clearButton',
    title: 'Live Re-Write (no spaces allowed) and clear',
    render: function(): React.Node {
      return <RewriteInvalidCharactersAndClearExample />;
    },
  },
  {
    title: 'Auto-capitalize',
    render: function(): React.Node {
      return (
        <View>
          <WithLabel label="none">
            <TextInput autoCapitalize="none" style={styles.default} />
          </WithLabel>
          <WithLabel label="sentences">
            <TextInput autoCapitalize="sentences" style={styles.default} />
          </WithLabel>
          <WithLabel label="words">
            <TextInput autoCapitalize="words" style={styles.default} />
          </WithLabel>
          <WithLabel label="characters">
            <TextInput autoCapitalize="characters" style={styles.default} />
          </WithLabel>
        </View>
      );
    },
  },
  {
    title: 'Auto-correct',
    render: function(): React.Node {
      return (
        <View>
          <WithLabel label="true">
            <TextInput autoCorrect={true} style={styles.default} />
          </WithLabel>
          <WithLabel label="false">
            <TextInput autoCorrect={false} style={styles.default} />
          </WithLabel>
        </View>
      );
    },
  },
  {
    title: 'Keyboard types',
    render: function(): React.Node {
      const keyboardTypes = [
        'default',
        'ascii-capable',
        'numbers-and-punctuation',
        'url',
        'number-pad',
        'phone-pad',
        'name-phone-pad',
        'email-address',
        'decimal-pad',
        'twitter',
        'web-search',
        'ascii-capable-number-pad',
        'numeric',
      ];
      const examples = keyboardTypes.map(type => {
        return (
          <WithLabel key={type} label={type}>
            <TextInput keyboardType={type} style={styles.default} />
          </WithLabel>
        );
      });
      return <View>{examples}</View>;
    },
  },
  {
    title: 'Blur on submit',
    render: function(): React.Element<any> {
      return <BlurOnSubmitExample />;
    },
  },
  {
    title: 'Event handling',
    render: function(): React.Element<any> {
      return <TextEventsExample />;
    },
  },
  {
    title: 'fontFamily, fontWeight and fontStyle',
    render: function(): React.Node {
      const fontFamilyA = Platform.OS === 'ios' ? 'Cochin' : 'sans-serif';
      const fontFamilyB = Platform.OS === 'ios' ? 'Courier' : 'serif';

      return (
        <View>
          <TextInput
            style={[styles.singleLine, {fontFamily: fontFamilyA}]}
            placeholder={`Custom fonts like ${fontFamilyA} are supported`}
          />
          <TextInput
            style={[
              styles.singleLine,
              {fontFamily: fontFamilyA, fontWeight: 'bold'},
            ]}
            placeholder={`${fontFamilyA} bold`}
          />
          <TextInput
            style={[
              styles.singleLine,
              {fontFamily: fontFamilyA, fontWeight: '500'},
            ]}
            placeholder={`${fontFamilyA} 500`}
          />
          <TextInput
            style={[
              styles.singleLine,
              {fontFamily: fontFamilyA, fontStyle: 'italic'},
            ]}
            placeholder={`${fontFamilyA} italic`}
          />
          <TextInput
            style={[styles.singleLine, {fontFamily: fontFamilyB}]}
            placeholder={fontFamilyB}
          />
        </View>
      );
    },
  },
  {
    title: 'Attributed text',
    render: function(): React.Node {
      return <TokenizedTextExample />;
    },
  },
  {
    title: 'Text selection & cursor placement',
    render: function(): React.Node {
      return (
        <View>
          <SelectionExample
            style={styles.default}
            value="text selection can be changed"
          />
          <SelectionExample
            multiline
            style={styles.multiline}
            value={'multiline text selection\ncan also be changed'}
          />
        </View>
      );
    },
  },
]: Array<RNTesterExampleModuleItem>);<|MERGE_RESOLUTION|>--- conflicted
+++ resolved
@@ -477,12 +477,7 @@
     },
   },
   {
-<<<<<<< HEAD
     title: "Live Re-Write (<sp>  ->  '_' -> toUpperCase) + maxLength",
-=======
-    name: 'maxLength',
-    title: "Live Re-Write (<sp>  ->  '_') + maxLength",
->>>>>>> d6341c4f
     render: function(): React.Node {
       return <RewriteExample />;
     },
