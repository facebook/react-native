/**
 * Copyright (c) Meta Platforms, Inc. and affiliates.
 *
 * This source code is licensed under the MIT license found in the
 * LICENSE file in the root directory of this source tree.
 *
 * @format
 * @flow
 */

'use strict';

import type {RNTesterModuleExample} from '../../types/RNTesterTypes';
import type {TextStyle} from 'react-native/Libraries/StyleSheet/StyleSheet';

import RNTesterButton from '../../components/RNTesterButton';
import {RNTesterThemeContext} from '../../components/RNTesterTheme';
import ExampleTextInput from './ExampleTextInput';
import * as React from 'react';
import {useContext, useState} from 'react';
import {
  Button,
  Platform,
  StyleSheet,
  Text,
  TextInput,
  View,
} from 'react-native';

const styles = StyleSheet.create({
  multiline: {
    height: 50,
    marginBottom: 4,
  },
  singleLine: {
    fontSize: 16,
  },
  labelContainer: {
    flexDirection: 'row',
    marginVertical: 2,
  },
  label: {
    width: 115,
    textAlign: 'right',
    marginRight: 10,
    paddingTop: 2,
    fontSize: 12,
  },
  inputContainer: {
    flex: 1,
  },
  rewriteContainer: {
    flexDirection: 'row',
    alignItems: 'center',
  },
  remainder: {
    textAlign: 'right',
    width: 24,
  },
  hashtag: {
    color: 'blue',
    fontWeight: 'bold',
  },
  eventLabel: {
    margin: 3,
    fontSize: 12,
  },
  focusedUncontrolled: {
    margin: -2,
  },
  screenshotArea: {
    position: 'absolute',
    top: -5,
    left: 120,
    right: -5,
    bottom: -5,
  },
});

class AutoFocusWithSelectOnFocusTextExample extends React.Component<
  $FlowFixMeProps,
  any,
> {
  constructor(props: any | void) {
    super(props);
    this.state = {
      autoFocusFalse: 'autoFocus: false - selectTextOnFocus: true',
      autoFocusTrue: 'autoFocus: true - selectTextOnFocus: true',
    };
  }
  render(): React.Node {
    return (
      <View>
        <ExampleTextInput
          autoFocus={false}
          selectTextOnFocus={true}
          value={this.state.autoFocusFalse}
          onChangeText={text => this.setState({autoFocusFalse: text})}
          accessibilityLabel="I am the accessibility label for text input"
        />
        <ExampleTextInput
          autoFocus={true}
          selectTextOnFocus={true}
          value={this.state.autoFocusTrue}
          onChangeText={text => this.setState({autoFocusTrue: text})}
          accessibilityLabel="I am the accessibility label for text input"
        />
      </View>
    );
  }
}

class WithLabel extends React.Component<$FlowFixMeProps> {
  render(): React.Node {
    return (
      <View style={styles.labelContainer}>
        <Text style={styles.label}>{this.props.label}</Text>
        <View style={styles.inputContainer}>{this.props.children}</View>
      </View>
    );
  }
}

class RewriteExample extends React.Component<$FlowFixMeProps, any> {
  constructor(props: any | void) {
    super(props);
    this.state = {text: ''};
  }
  render(): React.Node {
    const limit = 20;
    const remainder = limit - this.state.text.length;
    const remainderColor = remainder > 5 ? 'blue' : 'red';
    return (
      <View style={styles.rewriteContainer}>
        <ExampleTextInput
          testID="rewrite_sp_underscore_input"
          autoCorrect={false}
          multiline={false}
          maxLength={limit}
          onChangeText={text => {
            text = text.replace(/ /g, '_');
            this.setState({text});
          }}
          value={this.state.text}
        />
        <Text style={[styles.remainder, {color: remainderColor}]}>
          {remainder}
        </Text>
      </View>
    );
  }
}

class RewriteExampleInvalidCharacters extends React.Component<
  $FlowFixMeProps,
  any,
> {
  constructor(props: any | void) {
    super(props);
    this.state = {text: ''};
  }
  render(): React.Node {
    return (
      <View style={styles.rewriteContainer}>
        <ExampleTextInput
          testID="rewrite_no_sp_input"
          autoCorrect={false}
          multiline={false}
          onChangeText={text => {
            this.setState({text: text.replace(/\s/g, '')});
          }}
          value={this.state.text}
        />
      </View>
    );
  }
}

class RewriteInvalidCharactersAndClearExample extends React.Component<
  $FlowFixMeProps,
  any,
> {
  inputRef: ?React.ElementRef<typeof TextInput> = null;

  constructor(props: any | void) {
    super(props);
    this.state = {text: ''};
  }
  render(): React.Node {
    return (
      <View style={styles.rewriteContainer}>
        <ExampleTextInput
          testID="rewrite_clear_input"
          autoCorrect={false}
          ref={ref => {
            this.inputRef = ref;
          }}
          multiline={true}
          onChangeText={text => {
            this.setState({text: text.replace(/ /g, '')});
          }}
          value={this.state.text}
        />
        <Button
          testID="rewrite_clear_button"
          onPress={() => {
            if (this.inputRef != null) {
              this.inputRef.clear();
            }
          }}
          title="Clear"
        />
      </View>
    );
  }
}

type ExampleRef = {current: null | {focus(): void, ...}};

class BlurOnSubmitExample extends React.Component<{...}> {
  ref1: ExampleRef = React.createRef();
  ref2: ExampleRef = React.createRef();
  ref3: ExampleRef = React.createRef();
  ref4: ExampleRef = React.createRef();
  ref5: ExampleRef = React.createRef();

  render(): React.Node {
    return (
      <View>
        <ExampleTextInput
          ref={this.ref1}
          style={styles.singleLine}
          placeholder="blurOnSubmit = false"
          returnKeyType="next"
          blurOnSubmit={false}
          onSubmitEditing={() => this.ref2.current?.focus()}
        />
        <ExampleTextInput
          ref={this.ref2}
          style={styles.singleLine}
          keyboardType="email-address"
          placeholder="blurOnSubmit = false"
          returnKeyType="next"
          blurOnSubmit={false}
          onSubmitEditing={() => this.ref3.current?.focus()}
        />
        <ExampleTextInput
          ref={this.ref3}
          style={styles.singleLine}
          keyboardType="url"
          placeholder="blurOnSubmit = false"
          returnKeyType="next"
          blurOnSubmit={false}
          onSubmitEditing={() => this.ref4.current?.focus()}
        />
        <ExampleTextInput
          ref={this.ref4}
          style={styles.singleLine}
          keyboardType="numeric"
          placeholder="blurOnSubmit = false"
          blurOnSubmit={false}
          onSubmitEditing={() => this.ref5.current?.focus()}
        />
        <ExampleTextInput
          ref={this.ref5}
          style={styles.singleLine}
          keyboardType="numbers-and-punctuation"
          placeholder="blurOnSubmit = true"
          returnKeyType="done"
        />
      </View>
    );
  }
}

class SubmitBehaviorExample extends React.Component<{...}> {
  ref1: ExampleRef = React.createRef();
  ref2: ExampleRef = React.createRef();
  ref3: ExampleRef = React.createRef();
  ref4: ExampleRef = React.createRef();
  ref5: ExampleRef = React.createRef();
  ref6: ExampleRef = React.createRef();
  ref7: ExampleRef = React.createRef();
  ref8: ExampleRef = React.createRef();
  ref9: ExampleRef = React.createRef();
  ref10: ExampleRef = React.createRef();
  ref11: ExampleRef = React.createRef();

  render(): React.Node {
    return (
      <View>
        <ExampleTextInput
          ref={this.ref1}
          placeholder="single line submit"
          submitBehavior="submit"
          onSubmitEditing={() => this.ref2.current?.focus()}
        />
        <ExampleTextInput
          ref={this.ref2}
          placeholder="single line blurAndSubmit"
          submitBehavior="blurAndSubmit"
          onSubmitEditing={() => this.ref3.current?.focus()}
        />
        <ExampleTextInput
          ref={this.ref3}
          placeholder="single line default"
          onSubmitEditing={() => this.ref4.current?.focus()}
        />
        <ExampleTextInput
          ref={this.ref4}
          blurOnSubmit
          placeholder="single line blurOnSubmit true"
          onSubmitEditing={() => this.ref5.current?.focus()}
        />
        <ExampleTextInput
          ref={this.ref5}
          blurOnSubmit={false}
          placeholder="single line blurOnSubmit false"
          onSubmitEditing={() => this.ref6.current?.focus()}
        />
        <ExampleTextInput
          ref={this.ref6}
          multiline
          placeholder="multiline submit"
          submitBehavior="submit"
          onSubmitEditing={() => this.ref7.current?.focus()}
        />
        <ExampleTextInput
          ref={this.ref7}
          multiline
          placeholder="multiline blurAndSubmit"
          submitBehavior="blurAndSubmit"
          onSubmitEditing={() => this.ref8.current?.focus()}
        />
        <ExampleTextInput
          ref={this.ref8}
          multiline
          blurOnSubmit
          placeholder="multiline blurOnSubmit true"
          onSubmitEditing={() => this.ref9.current?.focus()}
        />
        <ExampleTextInput
          ref={this.ref9}
          multiline
          blurOnSubmit={false}
          placeholder="multiline blurOnSubmit false"
        />
        <ExampleTextInput
          ref={this.ref10}
          multiline
          placeholder="multiline newline"
          submitBehavior="newline"
        />
        <ExampleTextInput
          ref={this.ref11}
          multiline
          placeholder="multiline default"
        />
      </View>
    );
  }
}

class TextEventsExample extends React.Component<{...}, $FlowFixMeState> {
  state:
    | any
    | {
        curText: string,
        prev2Text: string,
        prev3Text: string,
        prevText: string,
      } = {
    curText: '<No Event>',
    prevText: '<No Event>',
    prev2Text: '<No Event>',
    prev3Text: '<No Event>',
  };

  updateText = (text: string) => {
    this.setState(state => {
      return {
        curText: text,
        prevText: state.curText,
        prev2Text: state.prevText,
        prev3Text: state.prev2Text,
      };
    });
  };

  render(): React.Node {
    return (
      <View>
        <ExampleTextInput
          autoCapitalize="none"
          placeholder="Enter text to see events"
          autoCorrect={false}
          multiline
          onFocus={() => this.updateText('onFocus')}
          onBlur={() => this.updateText('onBlur')}
          onChange={event =>
            this.updateText('onChange text: ' + event.nativeEvent.text)
          }
          onContentSizeChange={event =>
            this.updateText(
              'onContentSizeChange size: ' +
                JSON.stringify(event.nativeEvent.contentSize),
            )
          }
          onEndEditing={event =>
            this.updateText('onEndEditing text: ' + event.nativeEvent.text)
          }
          onSubmitEditing={event =>
            this.updateText('onSubmitEditing text: ' + event.nativeEvent.text)
          }
          onKeyPress={event =>
            this.updateText('onKeyPress key: ' + event.nativeEvent.key)
          }
          style={styles.singleLine}
        />
        <Text style={styles.eventLabel}>
          {this.state.curText}
          {'\n'}
          (prev: {this.state.prevText}){'\n'}
          (prev2: {this.state.prev2Text}){'\n'}
          (prev3: {this.state.prev3Text})
        </Text>
      </View>
    );
  }
}

class TokenizedTextExample extends React.Component<
  $FlowFixMeProps,
  $FlowFixMeState,
> {
  constructor(props: any | void) {
    super(props);
    this.state = {text: 'Hello #World'};
  }
  render(): React.Node {
    //define delimiter
    let delimiter = /\s+/;

    //split string
    let _text = this.state.text;
    let token,
      index,
      parts = [];
    while (_text) {
      delimiter.lastIndex = 0;
      token = delimiter.exec(_text);
      if (token === null) {
        break;
      }
      index = token.index;
      if (token[0].length === 0) {
        index = 1;
      }
      parts.push(_text.slice(0, index));
      parts.push(token[0]);
      index = index + token[0].length;
      _text = _text.slice(index);
    }
    parts.push(_text);

    //highlight hashtags
    parts = parts.map(text => {
      if (/^#/.test(text)) {
        return (
          <Text testID="hashtag" key={text} style={styles.hashtag}>
            {text}
          </Text>
        );
      } else {
        return text;
      }
    });

    return (
      <View style={{flexDirection: 'row'}}>
        <ExampleTextInput
          testID="text-input"
          multiline={true}
          style={styles.multiline}
          onChangeText={text => {
            this.setState({text});
          }}>
          <Text>{parts}</Text>
        </ExampleTextInput>
      </View>
    );
  }
}

type SelectionExampleState = {
  selection: $ReadOnly<{|
    start: number,
    end: number,
  |}>,
  value: string,
  ...
};

class SelectionExample extends React.Component<
  $FlowFixMeProps,
  SelectionExampleState,
> {
  _textInput: React.ElementRef<typeof TextInput> | null = null;

  /* $FlowFixMe[missing-local-annot] The type annotation(s) required by Flow's
   * LTI update could not be added via codemod */
  constructor(props) {
    super(props);
    this.state = {
      selection: {start: 0, end: 0},
      value: props.value,
    };
  }

  /* $FlowFixMe[missing-local-annot] The type annotation(s) required by Flow's
   * LTI update could not be added via codemod */
  onSelectionChange({nativeEvent: {selection}}) {
    this.setState({selection});
  }

  getRandomPosition(): number {
    const length = this.state.value.length;
    return Math.round(Math.random() * length);
  }

  select(start: number, end: number) {
    this._textInput?.focus();
    this.setState({selection: {start, end}});
    if (this.props.imperative) {
      this._textInput?.setSelection(start, end);
    }
  }

  selectRandom() {
    const positions = [
      this.getRandomPosition(),
      this.getRandomPosition(),
    ].sort();
    this.select(...positions);
  }

  placeAt(position: number) {
    this.select(position, position);
  }

  placeAtRandom() {
    this.placeAt(this.getRandomPosition());
  }

  render(): React.Node {
    const length = this.state.value.length;

    return (
      <View>
        <View style={{flexDirection: 'row'}}>
          <ExampleTextInput
            testID={`${this.props.testID}-text-input`}
            multiline={this.props.multiline}
            onChangeText={value => this.setState({value})}
            // $FlowFixMe[method-unbinding] added when improving typing for this parameters
            onSelectionChange={this.onSelectionChange.bind(this)}
            ref={textInput => (this._textInput = textInput)}
            selection={this.props.imperative ? undefined : this.state.selection}
            style={this.props.style}
            value={this.state.value}
          />
        </View>
        <View>
          <Text testID={`${this.props.testID}-selection`}>
            selection ={' '}
            {`{start:${this.state.selection.start},end:${this.state.selection.end}}`}
          </Text>
          <Text
            testID={`${this.props.testID}-cursor-start`}
            // $FlowFixMe[method-unbinding] added when improving typing for this parameters
            onPress={this.placeAt.bind(this, 0)}>
            Place at Start (0, 0)
          </Text>
          <Text
            testID={`${this.props.testID}-cursor-end`}
            // $FlowFixMe[method-unbinding] added when improving typing for this parameters
            onPress={this.placeAt.bind(this, length)}>
            Place at End ({length}, {length})
          </Text>
          {/* $FlowFixMe[method-unbinding] added when improving typing for this
           * parameters */}
          <Text onPress={this.placeAtRandom.bind(this)}>Place at Random</Text>
          <Text
            testID={`${this.props.testID}-select-all`}
            // $FlowFixMe[method-unbinding] added when improving typing for this parameters
            onPress={this.select.bind(this, 0, length)}>
            Select All
          </Text>
          {/* $FlowFixMe[method-unbinding] added when improving typing for this
           * parameters */}
          <Text onPress={this.selectRandom.bind(this)}>Select Random</Text>
        </View>
      </View>
    );
  }
}

function UncontrolledExample() {
  const [isFocused, setIsFocused] = React.useState(false);

  return (
    <ExampleTextInput
      defaultValue="Hello World!"
      testID="uncontrolled-textinput"
      style={isFocused ? styles.focusedUncontrolled : undefined}
      onFocus={() => setIsFocused(true)}
      onBlur={() => setIsFocused(false)}
    />
  );
}

const TextStylesExample = React.memo(() => {
  const theme = useContext(RNTesterThemeContext);

  return (
    <TextStylesContainer
      examples={[
        {
          name: 'backgroundColor',
          textStyles: [
            {backgroundColor: theme.SystemBackgroundColor},
            {backgroundColor: 'red'},
            {backgroundColor: 'orange'},
            {backgroundColor: 'yellow'},
            {backgroundColor: 'green'},
            {backgroundColor: 'blue'},
          ],
        },
        {
          name: 'color',
          textStyles: [
            {color: theme.LabelColor},
            {color: 'red'},
            {color: 'orange'},
            {color: 'yellow'},
            {color: 'green'},
            {color: 'blue'},
          ],
        },
        {
          name: 'fontFamily',
          textStyles: [
            {fontFamily: 'sans-serif'},
            {fontFamily: 'serif'},
            {fontFamily: 'monospace'},
          ],
        },
        {
          name: 'fontSize',
          textStyles: [
            {fontSize: 8},
            {fontSize: 10},
            {fontSize: 12},
            {fontSize: 14},
            {fontSize: 16},
            {fontSize: 18},
          ],
        },
        {
          name: 'fontStyle',
          textStyles: [{fontStyle: 'normal'}, {fontStyle: 'italic'}],
        },
        {
          name: 'fontWeight',
          textStyles: [
            {fontWeight: 'normal'},
            {fontWeight: 'bold'},
            {fontWeight: '200'},
            {fontWeight: '400'},
            {fontWeight: '600'},
            {fontWeight: '800'},
          ],
        },
        {
          name: 'letterSpacing',
          textStyles: [
            {letterSpacing: 0},
            {letterSpacing: 1},
            {letterSpacing: 2},
            {letterSpacing: 3},
            {letterSpacing: 4},
            {letterSpacing: 5},
          ],
        },
        {
          name: 'lineHeight',
          multiline: true,
          textStyles: [
            {lineHeight: 4},
            {lineHeight: 8},
            {lineHeight: 16},
            {lineHeight: 24},
          ],
        },
        {
          name: 'textDecorationLine',
          textStyles: [
            {textDecorationLine: 'none'},
            {textDecorationLine: 'underline'},
            {textDecorationLine: 'line-through'},
            {textDecorationLine: 'underline line-through'},
          ],
        },
        {
          name: 'textShadow',
          textStyles: [
            {
              textShadowColor: 'black',
              textShadowOffset: {width: 0, height: 0},
              textShadowRadius: 0,
            },
            {
              textShadowColor: 'black',
              textShadowOffset: {width: 0, height: 0},
              textShadowRadius: 5,
            },
            {
              textShadowColor: 'red',
              textShadowOffset: {width: 0, height: 0},
              textShadowRadius: 5,
            },
            {
              textShadowColor: 'blue',
              textShadowOffset: {width: 0, height: -5},
              textShadowRadius: 5,
            },
            {
              textShadowColor: 'green',
              textShadowOffset: {width: 0, height: 5},
              textShadowRadius: 5,
            },
            {
              textShadowColor: 'orange',
              textShadowOffset: {width: 10, height: 0},
              textShadowRadius: 5,
            },
          ],
        },
      ]}
    />
  );
});

type TextStylesContainerProps = {
  examples: $ReadOnlyArray<{
    name: string,
    textStyles: $ReadOnlyArray<TextStyle>,
    multiline?: boolean,
  }>,
};

function TextStylesContainer({examples}: TextStylesContainerProps) {
  const [offset, setOffset] = useState(0);

  const MAX_CYCLES = 6;

  return (
    <View>
      <RNTesterButton
        testID="cycle-styles"
        textTestID="cycle-styles-label"
        onPress={() => setOffset((offset + 1) % MAX_CYCLES)}>
        Cycle {offset + 1}/{MAX_CYCLES}
      </RNTesterButton>
      <View>
        <View testID="styles-screenshot-area" style={styles.screenshotArea} />
        {examples.map(({name, multiline, textStyles}) => (
          <WithLabel label={name} key={name}>
            {multiline ? (
              <MultilineStyledTextInput
                name={name}
                textStyles={textStyles}
                styleOffset={offset}
              />
            ) : (
              <StyledTextInput
                name={name}
                textStyles={textStyles}
                styleOffset={offset}
              />
            )}
          </WithLabel>
        ))}
      </View>
    </View>
  );
}

type StyledTextInputProps = {
  name: string,
  textStyles: $ReadOnlyArray<TextStyle>,
  styleOffset: number,
};

function StyledTextInput({
  name,
  textStyles,
  styleOffset,
}: StyledTextInputProps) {
  return (
    <ExampleTextInput
      style={textStyles[(0 + styleOffset) % textStyles.length]}
      testID={`style-${name}`}>
      <Text>He</Text>
      <Text style={textStyles[(1 + styleOffset) % textStyles.length]}>ll</Text>
      <Text style={textStyles[(2 + styleOffset) % textStyles.length]}>
        o,
        <Text style={textStyles[(0 + styleOffset) % textStyles.length]}> </Text>
      </Text>
      <Text style={textStyles[(3 + styleOffset) % textStyles.length]}>Wo</Text>
      <Text style={textStyles[(4 + styleOffset) % textStyles.length]}>rl</Text>
      <Text style={textStyles[(5 + styleOffset) % textStyles.length]}>d!</Text>
    </ExampleTextInput>
  );
}

function MultilineStyledTextInput({
  name,
  textStyles,
  styleOffset,
}: StyledTextInputProps) {
  return (
    <ExampleTextInput
      multiline={true}
      style={textStyles[(0 + styleOffset) % textStyles.length]}
      testID={`style-${name}`}>
      <Text>Hel{'\n'}</Text>
      <Text style={textStyles[(1 + styleOffset) % textStyles.length]}>
        lo {'\n'}
      </Text>
      <Text style={textStyles[(2 + styleOffset) % textStyles.length]}>
        Wor{'\n'}
      </Text>
      <Text style={textStyles[(3 + styleOffset) % textStyles.length]}>ld!</Text>
    </ExampleTextInput>
  );
}

module.exports = ([
  {
<<<<<<< HEAD
    title: 'MultiLineBug',
=======
    title: 'Auto-focus & select text on focus',
>>>>>>> 04496306
    render: function (): React.Node {
      return <AutoFocusWithSelectOnFocusTextExample />;
    },
  },
  // {
  //   title: 'Auto-focus',
  //   render: function (): React.Node {
  //     return (
  //       <ExampleTextInput
  //         autoFocus={true}
  //         accessibilityLabel="I am the accessibility label for text input"
  //       />
  //     );
  //   },
  // },
  {
    name: 'maxLength',
    title: "Live Re-Write (<sp>  ->  '_') + maxLength",
    render: function (): React.Node {
      return <RewriteExample />;
    },
  },
  {
    title: 'Live Re-Write (no spaces allowed)',
    render: function (): React.Node {
      return <RewriteExampleInvalidCharacters />;
    },
  },
  {
    name: 'clearButton',
    title: 'Live Re-Write (no spaces allowed) and clear',
    render: function (): React.Node {
      return <RewriteInvalidCharactersAndClearExample />;
    },
  },
  {
    title: 'Auto-capitalize',
    name: 'autoCapitalize',
    render: function (): React.Node {
      return (
        <View>
          <WithLabel label="none">
            <ExampleTextInput testID="capitalize-none" autoCapitalize="none" />
          </WithLabel>
          <WithLabel label="sentences">
            <ExampleTextInput
              testID="capitalize-sentences"
              autoCapitalize="sentences"
            />
          </WithLabel>
          <WithLabel label="words">
            <ExampleTextInput
              testID="capitalize-words"
              autoCapitalize="words"
            />
          </WithLabel>
          <WithLabel label="characters">
            <ExampleTextInput
              testID="capitalize-characters"
              autoCapitalize="characters"
            />
          </WithLabel>
        </View>
      );
    },
  },
  {
    title: 'Auto-correct',
    render: function (): React.Node {
      return (
        <View>
          <WithLabel label="true">
            <ExampleTextInput autoCorrect={true} />
          </WithLabel>
          <WithLabel label="false">
            <ExampleTextInput autoCorrect={false} />
          </WithLabel>
        </View>
      );
    },
  },
  {
    title: 'Keyboard types',
    name: 'keyboardTypes',
    render: function (): React.Node {
      const keyboardTypes = [
        'default',
        'ascii-capable',
        'numbers-and-punctuation',
        'url',
        'number-pad',
        'phone-pad',
        'name-phone-pad',
        'email-address',
        'decimal-pad',
        'twitter',
        'web-search',
        'ascii-capable-number-pad',
        'numeric',
      ];
      const examples = keyboardTypes.map(type => {
        return (
          <WithLabel key={type} label={type}>
            <ExampleTextInput keyboardType={type} />
          </WithLabel>
        );
      });
      return <View>{examples}</View>;
    },
  },
  {
    title: 'Input modes',
    name: 'inputModes',
    render: function (): React.Node {
      const inputMode = [
        'none',
        'text',
        'decimal',
        'numeric',
        'tel',
        'search',
        'email',
        'url',
      ];
      const examples = inputMode.map(mode => {
        return (
          <WithLabel key={mode} label={mode}>
            <ExampleTextInput inputMode={mode} />
          </WithLabel>
        );
      });
      return <View>{examples}</View>;
    },
  },
  {
    title: 'Blur on submit',
    render: function (): React.MixedElement {
      return <BlurOnSubmitExample />;
    },
  },
  {
    title: 'enterKeyHint modes',
    name: 'enterKeyHintTypes',
    render: function (): React.Node {
      const enterKeyHintTypesHints = [
        'enter',
        'done',
        'go',
        'next',
        'previous',
        'search',
        'send',
      ];
      const examples = enterKeyHintTypesHints.map(hint => {
        return (
          <WithLabel key={hint} label={hint}>
            <ExampleTextInput enterKeyHint={hint} />
          </WithLabel>
        );
      });
      return <View>{examples}</View>;
    },
  },
  {
    title: 'Submit behavior',
    render: function (): React.MixedElement {
      return <SubmitBehaviorExample />;
    },
  },
  {
    title: 'Event handling',
    render: function (): React.MixedElement {
      return <TextEventsExample />;
    },
  },
  {
    title: 'fontFamily, fontWeight and fontStyle',
    render: function (): React.Node {
      const fontFamilyA = Platform.OS === 'ios' ? 'Cochin' : 'sans-serif';
      const fontFamilyB = Platform.OS === 'ios' ? 'Courier' : 'serif';

      return (
        <View>
          <ExampleTextInput
            style={[styles.singleLine, {fontFamily: fontFamilyA}]}
            placeholder={`Custom fonts like ${fontFamilyA} are supported`}
          />
          <ExampleTextInput
            style={[
              styles.singleLine,
              {fontFamily: fontFamilyA, fontWeight: 'bold'},
            ]}
            placeholder={`${fontFamilyA} bold`}
          />
          <ExampleTextInput
            style={[
              styles.singleLine,
              {fontFamily: fontFamilyA, fontWeight: '500'},
            ]}
            placeholder={`${fontFamilyA} 500`}
          />
          <ExampleTextInput
            style={[
              styles.singleLine,
              {fontFamily: fontFamilyA, fontStyle: 'italic'},
            ]}
            placeholder={`${fontFamilyA} italic`}
          />
          <ExampleTextInput
            style={[styles.singleLine, {fontFamily: fontFamilyB}]}
            placeholder={fontFamilyB}
          />
        </View>
      );
    },
  },
  {
    title: 'Attributed text',
    name: 'attributedText',
    render: function (): React.Node {
      return <TokenizedTextExample />;
    },
  },
  {
    title: 'Text selection & cursor placement',
    name: 'cursorPlacement',
    render: function (): React.Node {
      return (
        <View>
          <SelectionExample
            testID="singleline"
            value="text selection can be changed"
          />
          <SelectionExample
            testID="multiline"
            multiline
            style={styles.multiline}
            value={'multiline text selection\ncan also be changed'}
          />
        </View>
      );
    },
  },
  {
    title: 'Text selection & cursor placement (imperative)',
    name: 'cursorPlacementImperative',
    render: function (): React.Node {
      return (
        <View>
          <SelectionExample
            testID="singlelineImperative"
            value="text selection can be changed imperatively"
            imperative={true}
          />
          <SelectionExample
            testID="multilineImperative"
            multiline
            style={styles.multiline}
            value={'multiline text selection\ncan also be changed imperatively'}
            imperative={true}
          />
        </View>
      );
    },
  },
  {
    title: 'Uncontrolled component with layout changes',
    name: 'uncontrolledComponent',
    render: () => <UncontrolledExample />,
  },
  {
    title: 'Text styles',
    name: 'textStyles',
    render: () => <TextStylesExample />,
  },
  {
    title: 'showSoftInputOnFocus',
    render: function (): React.Node {
      return (
        <View>
          <WithLabel label="showSoftInputOnFocus: false">
            <ExampleTextInput showSoftInputOnFocus={false} />
          </WithLabel>
        </View>
      );
    },
  },
  {
    title: 'Clipping',
    name: 'clipping',
    render: function (): React.Node {
      return (
        <View>
          <ExampleTextInput
            multiline={true}
            testID="textinput-clipping"
            style={{
              borderRadius: 50,
              padding: 0,
              borderColor: 'red',
              borderWidth: 5,
              overflow: 'hidden',
              fontSize: 16,
            }}>
            Lorem ipsum dolor sit amet, consectetur adipiscing elit, sed do
            eiusmod tempor incididunt ut labore et dolore magna aliqua.
          </ExampleTextInput>
        </View>
      );
    },
  },
]: Array<RNTesterModuleExample>);<|MERGE_RESOLUTION|>--- conflicted
+++ resolved
@@ -848,26 +848,11 @@
 
 module.exports = ([
   {
-<<<<<<< HEAD
-    title: 'MultiLineBug',
-=======
     title: 'Auto-focus & select text on focus',
->>>>>>> 04496306
     render: function (): React.Node {
       return <AutoFocusWithSelectOnFocusTextExample />;
     },
   },
-  // {
-  //   title: 'Auto-focus',
-  //   render: function (): React.Node {
-  //     return (
-  //       <ExampleTextInput
-  //         autoFocus={true}
-  //         accessibilityLabel="I am the accessibility label for text input"
-  //       />
-  //     );
-  //   },
-  // },
   {
     name: 'maxLength',
     title: "Live Re-Write (<sp>  ->  '_') + maxLength",
