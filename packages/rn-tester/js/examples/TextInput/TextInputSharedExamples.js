/**
 * Copyright (c) Meta Platforms, Inc. and affiliates.
 *
 * This source code is licensed under the MIT license found in the
 * LICENSE file in the root directory of this source tree.
 *
 * @format
 * @flow
 */

'use strict';

import type {RNTesterModuleExample} from '../../types/RNTesterTypes';
import type {TextStyle} from 'react-native/Libraries/StyleSheet/StyleSheet';

import RNTesterButton from '../../components/RNTesterButton';
import {RNTesterThemeContext} from '../../components/RNTesterTheme';
import * as React from 'react';
import {useContext, useState} from 'react';
import {
  Button,
  Platform,
  StyleSheet,
  Text,
  TextInput,
  View,
<<<<<<< HEAD
  StyleSheet,
  Switch, // [macOS]
=======
>>>>>>> c99d96b7
} from 'react-native';

const styles = StyleSheet.create({
  default: {
    borderWidth: StyleSheet.hairlineWidth,
    borderColor: '#0f0f0f',
    flex: 1,
    fontSize: 13,
    padding: 4,
  },
  multiline: {
    borderWidth: StyleSheet.hairlineWidth,
    borderColor: '#0f0f0f',
    flex: 1,
    fontSize: 13,
    height: 50,
    padding: 4,
    marginBottom: 4,
  },
  singleLine: {
    fontSize: 16,
  },
  labelContainer: {
    flexDirection: 'row',
    marginVertical: 2,
  },
  label: {
    width: 115,
    textAlign: 'right',
    marginRight: 10,
    paddingTop: 2,
    fontSize: 12,
  },
  inputContainer: {
    flex: 1,
  },
  rewriteContainer: {
    flexDirection: 'row',
    alignItems: 'center',
  },
  remainder: {
    textAlign: 'right',
    width: 24,
  },
  hashtag: {
    color: 'blue',
    fontWeight: 'bold',
  },
  eventLabel: {
    margin: 3,
    fontSize: 12,
  },
  focusedUncontrolled: {
    margin: -2,
    borderWidth: 2,
    borderColor: '#0a0a0a',
    flex: 1,
    fontSize: 13,
    padding: 4,
  },
  // [macOS
  passthroughAllKeyEvents: {
    alignItems: 'center',
    padding: 10,
    flexDirection: 'row',
    justifyContent: 'space-between',
  },
  // macOS]
  screenshotArea: {
    position: 'absolute',
    top: -5,
    left: 120,
    right: -5,
    bottom: -5,
  },
});

class WithLabel extends React.Component<$FlowFixMeProps> {
  render(): React.Node {
    return (
      <View style={styles.labelContainer}>
        <Text style={styles.label}>{this.props.label}</Text>
        <View style={styles.inputContainer}>{this.props.children}</View>
      </View>
    );
  }
}

class RewriteExample extends React.Component<$FlowFixMeProps, any> {
  constructor(props: any | void) {
    super(props);
    this.state = {text: ''};
  }
  render(): React.Node {
    const limit = 20;
    const remainder = limit - this.state.text.length;
    const remainderColor = remainder > 5 ? 'blue' : 'red';
    return (
      <View style={styles.rewriteContainer}>
        <TextInput
          testID="rewrite_sp_underscore_input"
          autoCorrect={false}
          multiline={false}
          maxLength={limit}
          onChangeText={text => {
            text = text.replace(/ /g, '_');
            this.setState({text});
          }}
          style={styles.default}
          value={this.state.text}
        />
        <Text style={[styles.remainder, {color: remainderColor}]}>
          {remainder}
        </Text>
      </View>
    );
  }
}

class RewriteExampleInvalidCharacters extends React.Component<
  $FlowFixMeProps,
  any,
> {
  constructor(props: any | void) {
    super(props);
    this.state = {text: ''};
  }
  render(): React.Node {
    return (
      <View style={styles.rewriteContainer}>
        <TextInput
          testID="rewrite_no_sp_input"
          autoCorrect={false}
          multiline={false}
          onChangeText={text => {
            this.setState({text: text.replace(/\s/g, '')});
          }}
          style={styles.default}
          value={this.state.text}
        />
      </View>
    );
  }
}

class RewriteInvalidCharactersAndClearExample extends React.Component<
  $FlowFixMeProps,
  any,
> {
  inputRef: ?React.ElementRef<typeof TextInput> = null;

  constructor(props: any | void) {
    super(props);
    this.state = {text: ''};
  }
  render(): React.Node {
    return (
      <View style={styles.rewriteContainer}>
        <TextInput
          testID="rewrite_clear_input"
          autoCorrect={false}
          ref={ref => {
            this.inputRef = ref;
          }}
          multiline={true}
          onChangeText={text => {
            this.setState({text: text.replace(/ /g, '')});
          }}
          style={styles.default}
          value={this.state.text}
        />
        <Button
          testID="rewrite_clear_button"
          onPress={() => {
            if (this.inputRef != null) {
              this.inputRef.clear();
            }
          }}
          title="Clear"
        />
      </View>
    );
  }
}

type ExampleRef = {current: null | {focus(): void, ...}};

class BlurOnSubmitExample extends React.Component<{...}> {
  ref1: ExampleRef = React.createRef();
  ref2: ExampleRef = React.createRef();
  ref3: ExampleRef = React.createRef();
  ref4: ExampleRef = React.createRef();
  ref5: ExampleRef = React.createRef();

  render(): React.Node {
    return (
      <View>
        <TextInput
          ref={this.ref1}
          style={styles.singleLine}
          placeholder="blurOnSubmit = false"
          returnKeyType="next"
          blurOnSubmit={false}
          onSubmitEditing={() => this.ref2.current?.focus()}
        />
        <TextInput
          ref={this.ref2}
          style={styles.singleLine}
          keyboardType="email-address"
          placeholder="blurOnSubmit = false"
          returnKeyType="next"
          blurOnSubmit={false}
          onSubmitEditing={() => this.ref3.current?.focus()}
        />
        <TextInput
          ref={this.ref3}
          style={styles.singleLine}
          keyboardType="url"
          placeholder="blurOnSubmit = false"
          returnKeyType="next"
          blurOnSubmit={false}
          onSubmitEditing={() => this.ref4.current?.focus()}
        />
        <TextInput
          ref={this.ref4}
          style={styles.singleLine}
          keyboardType="numeric"
          placeholder="blurOnSubmit = false"
          blurOnSubmit={false}
          onSubmitEditing={() => this.ref5.current?.focus()}
        />
        <TextInput
          ref={this.ref5}
          style={styles.singleLine}
          keyboardType="numbers-and-punctuation"
          placeholder="blurOnSubmit = true"
          returnKeyType="done"
        />
      </View>
    );
  }
}

class SubmitBehaviorExample extends React.Component<{...}> {
  ref1: ExampleRef = React.createRef();
  ref2: ExampleRef = React.createRef();
  ref3: ExampleRef = React.createRef();
  ref4: ExampleRef = React.createRef();
  ref5: ExampleRef = React.createRef();
  ref6: ExampleRef = React.createRef();
  ref7: ExampleRef = React.createRef();
  ref8: ExampleRef = React.createRef();
  ref9: ExampleRef = React.createRef();
  ref10: ExampleRef = React.createRef();
  ref11: ExampleRef = React.createRef();

  render(): React.Node {
    return (
      <View>
        <TextInput
          ref={this.ref1}
          placeholder="single line submit"
          submitBehavior="submit"
          onSubmitEditing={() => this.ref2.current?.focus()}
        />
        <TextInput
          ref={this.ref2}
          placeholder="single line blurAndSubmit"
          submitBehavior="blurAndSubmit"
          onSubmitEditing={() => this.ref3.current?.focus()}
        />
        <TextInput
          ref={this.ref3}
          placeholder="single line default"
          onSubmitEditing={() => this.ref4.current?.focus()}
        />
        <TextInput
          ref={this.ref4}
          blurOnSubmit
          placeholder="single line blurOnSubmit true"
          onSubmitEditing={() => this.ref5.current?.focus()}
        />
        <TextInput
          ref={this.ref5}
          blurOnSubmit={false}
          placeholder="single line blurOnSubmit false"
          onSubmitEditing={() => this.ref6.current?.focus()}
        />
        <TextInput
          ref={this.ref6}
          multiline
          placeholder="multiline submit"
          submitBehavior="submit"
          onSubmitEditing={() => this.ref7.current?.focus()}
        />
        <TextInput
          ref={this.ref7}
          multiline
          placeholder="multiline blurAndSubmit"
          submitBehavior="blurAndSubmit"
          onSubmitEditing={() => this.ref8.current?.focus()}
        />
        <TextInput
          ref={this.ref8}
          multiline
          blurOnSubmit
          placeholder="multiline blurOnSubmit true"
          onSubmitEditing={() => this.ref9.current?.focus()}
        />
        <TextInput
          ref={this.ref9}
          multiline
          blurOnSubmit={false}
          placeholder="multiline blurOnSubmit false"
        />
        <TextInput
          ref={this.ref10}
          multiline
          placeholder="multiline newline"
          submitBehavior="newline"
        />
        <TextInput ref={this.ref11} multiline placeholder="multiline default" />
      </View>
    );
  }
}

let counter = 0; // [macOS]

class TextEventsExample extends React.Component<{...}, $FlowFixMeState> {
  state:
    | any
    | {
        curText: string,
        prev2Text: string,
        prev3Text: string,
        // [macOS
        prev4Text: string,
        prev5Text: string,
        prev6Text: string,
        // macOS]
        prevText: string,
        passthroughAllKeyEvents: boolean, // [macOS]
      } = {
    curText: '<No Event>',
    prevText: '<No Event>',
    prev2Text: '<No Event>',
    prev3Text: '<No Event>',
    // [macOS
    prev4Text: '<No Event>',
    prev5Text: '<No Event>',
    prev6Text: '<No Event>',
    passthroughAllKeyEvents: false,
    // macOS]
  };

  updateText = (text: string) => {
    counter++; // [macOS]
    this.setState(state => {
      return {
        curText: text + ' [' + counter + ']', // [macOS]
        prevText: state.curText,
        prev2Text: state.prevText,
        prev3Text: state.prev2Text,
        // [macOS
        prev4Text: state.prev3Text,
        prev5Text: state.prev4Text,
        prev6Text: state.prev5Text,
        // macOS]
      };
    });
  };

  // [macOS
  clearLog = () => {
    this.setState(() => {
      return {
        curText: '<No Event>',
        prevText: '<No Event>',
        prev2Text: '<No Event>',
        prev3Text: '<No Event>',
        prev4Text: '<No Event>',
        prev5Text: '<No Event>',
        prev6Text: '<No Event>',
      };
    });
  };

  toggleSwitch = (value: boolean) => {
    this.setState(() => {
      return {passthroughAllKeyEvents: value};
    });
  };
  // macOS]

  render(): React.Node {
    return (
      <View>
        <TextInput
          autoCapitalize="none"
          placeholder="Enter text to see events"
          autoCorrect={false}
          multiline
          onFocus={() => this.updateText('onFocus')}
          onBlur={() => this.updateText('onBlur')}
          onChange={event =>
            this.updateText('onChange text: ' + event.nativeEvent.text)
          }
          onContentSizeChange={event =>
            this.updateText(
              'onContentSizeChange size: ' +
                JSON.stringify(event.nativeEvent.contentSize),
            )
          }
          onEndEditing={event =>
            this.updateText('onEndEditing text: ' + event.nativeEvent.text)
          }
          onSubmitEditing={event =>
            this.updateText('onSubmitEditing text: ' + event.nativeEvent.text)
          }
          onKeyPress={event =>
            this.updateText('onKeyPress key: ' + event.nativeEvent.key)
          }
          // [macOS
          onKeyDown={event =>
            this.updateText('onKeyDown key: ' + event.nativeEvent.key)
          }
          onKeyUp={event =>
            this.updateText('onKeyUp key: ' + event.nativeEvent.key)
          }
          passthroughAllKeyEvents={this.state.passthroughAllKeyEvents}
          // macOS]
          style={styles.singleLine}
        />
        <Text style={styles.eventLabel}>
          {this.state.curText}
          {'\n'}
          (prev: {this.state.prevText}){'\n'}
          (prev2: {this.state.prev2Text}){'\n'}
          (prev3: {this.state.prev3Text}){'\n'}
          (prev4: {this.state.prev4Text}){'\n'}
          (prev5: {this.state.prev5Text}){'\n'}
          (prev6: {this.state.prev6Text})
        </Text>
        {/* [macOS */}
        <Button
          testID="event_clear_button"
          onPress={this.clearLog}
          title="Clear event log"
        />
        <View style={styles.passthroughAllKeyEvents}>
          <Text>{'Pass through all key events'}</Text>
          <Switch
            value={this.state.passthroughAllKeyEvents}
            onValueChange={this.toggleSwitch}
          />
        </View>
        {/* macOS] */}
      </View>
    );
  }
}

class TokenizedTextExample extends React.Component<
  $FlowFixMeProps,
  $FlowFixMeState,
> {
  constructor(props: any | void) {
    super(props);
    this.state = {text: 'Hello #World'};
  }
  render(): React.Node {
    //define delimiter
    let delimiter = /\s+/;

    //split string
    let _text = this.state.text;
    let token,
      index,
      parts = [];
    while (_text) {
      delimiter.lastIndex = 0;
      token = delimiter.exec(_text);
      if (token === null) {
        break;
      }
      index = token.index;
      if (token[0].length === 0) {
        index = 1;
      }
      parts.push(_text.slice(0, index));
      parts.push(token[0]);
      index = index + token[0].length;
      _text = _text.slice(index);
    }
    parts.push(_text);

    //highlight hashtags
    parts = parts.map(text => {
      if (/^#/.test(text)) {
        return (
          <Text testID="hashtag" key={text} style={styles.hashtag}>
            {text}
          </Text>
        );
      } else {
        return text;
      }
    });

    return (
      <View style={{flexDirection: 'row'}}>
        <TextInput
          testID="text-input"
          multiline={true}
          style={styles.multiline}
          onChangeText={text => {
            this.setState({text});
          }}>
          <Text>{parts}</Text>
        </TextInput>
      </View>
    );
  }
}

type SelectionExampleState = {
  selection: $ReadOnly<{|
    start: number,
    end: number,
  |}>,
  value: string,
  ...
};

class SelectionExample extends React.Component<
  $FlowFixMeProps,
  SelectionExampleState,
> {
  _textInput: React.ElementRef<typeof TextInput> | null = null;

  /* $FlowFixMe[missing-local-annot] The type annotation(s) required by Flow's
   * LTI update could not be added via codemod */
  constructor(props) {
    super(props);
    this.state = {
      selection: {start: 0, end: 0},
      value: props.value,
    };
  }

  /* $FlowFixMe[missing-local-annot] The type annotation(s) required by Flow's
   * LTI update could not be added via codemod */
  onSelectionChange({nativeEvent: {selection}}) {
    this.setState({selection});
  }

  getRandomPosition(): number {
    const length = this.state.value.length;
    return Math.round(Math.random() * length);
  }

  select(start: number, end: number) {
    this._textInput?.focus();
    this.setState({selection: {start, end}});
    if (this.props.imperative) {
      this._textInput?.setSelection(start, end);
    }
  }

  selectRandom() {
    const positions = [
      this.getRandomPosition(),
      this.getRandomPosition(),
    ].sort();
    this.select(...positions);
  }

  placeAt(position: number) {
    this.select(position, position);
  }

  placeAtRandom() {
    this.placeAt(this.getRandomPosition());
  }

  render(): React.Node {
    const length = this.state.value.length;

    return (
      <View>
        <View style={{flexDirection: 'row'}}>
          <TextInput
            testID={`${this.props.testID}-text-input`}
            multiline={this.props.multiline}
            onChangeText={value => this.setState({value})}
            // $FlowFixMe[method-unbinding] added when improving typing for this parameters
            onSelectionChange={this.onSelectionChange.bind(this)}
            ref={textInput => (this._textInput = textInput)}
            selection={this.props.imperative ? undefined : this.state.selection}
            style={this.props.style}
            value={this.state.value}
          />
        </View>
        <View>
          <Text testID={`${this.props.testID}-selection`}>
            selection ={' '}
            {`{start:${this.state.selection.start},end:${this.state.selection.end}}`}
          </Text>
          <Text
            testID={`${this.props.testID}-cursor-start`}
            // $FlowFixMe[method-unbinding] added when improving typing for this parameters
            onPress={this.placeAt.bind(this, 0)}>
            Place at Start (0, 0)
          </Text>
          <Text
            testID={`${this.props.testID}-cursor-end`}
            // $FlowFixMe[method-unbinding] added when improving typing for this parameters
            onPress={this.placeAt.bind(this, length)}>
            Place at End ({length}, {length})
          </Text>
          {/* $FlowFixMe[method-unbinding] added when improving typing for this
           * parameters */}
          <Text onPress={this.placeAtRandom.bind(this)}>Place at Random</Text>
          <Text
            testID={`${this.props.testID}-select-all`}
            // $FlowFixMe[method-unbinding] added when improving typing for this parameters
            onPress={this.select.bind(this, 0, length)}>
            Select All
          </Text>
          {/* $FlowFixMe[method-unbinding] added when improving typing for this
           * parameters */}
          <Text onPress={this.selectRandom.bind(this)}>Select Random</Text>
        </View>
      </View>
    );
  }
}

function UncontrolledExample() {
  const [isFocused, setIsFocused] = React.useState(false);

  return (
    <TextInput
      defaultValue="Hello World!"
      testID="uncontrolled-textinput"
      style={isFocused ? styles.focusedUncontrolled : styles.default}
      onFocus={() => setIsFocused(true)}
      onBlur={() => setIsFocused(false)}
    />
  );
}

const TextStylesExample = React.memo(() => {
  const theme = useContext(RNTesterThemeContext);

  return (
    <TextStylesContainer
      examples={[
        {
          name: 'backgroundColor',
          textStyles: [
            {backgroundColor: theme.SystemBackgroundColor},
            {backgroundColor: 'red'},
            {backgroundColor: 'orange'},
            {backgroundColor: 'yellow'},
            {backgroundColor: 'green'},
            {backgroundColor: 'blue'},
          ],
        },
        {
          name: 'color',
          textStyles: [
            {color: theme.LabelColor},
            {color: 'red'},
            {color: 'orange'},
            {color: 'yellow'},
            {color: 'green'},
            {color: 'blue'},
          ],
        },
        {
          name: 'fontFamily',
          textStyles: [
            {fontFamily: 'sans-serif'},
            {fontFamily: 'serif'},
            {fontFamily: 'monospace'},
          ],
        },
        {
          name: 'fontSize',
          textStyles: [
            {fontSize: 8},
            {fontSize: 10},
            {fontSize: 12},
            {fontSize: 14},
            {fontSize: 16},
            {fontSize: 18},
          ],
        },
        {
          name: 'fontStyle',
          textStyles: [{fontStyle: 'normal'}, {fontStyle: 'italic'}],
        },
        {
          name: 'fontWeight',
          textStyles: [
            {fontWeight: 'normal'},
            {fontWeight: 'bold'},
            {fontWeight: '200'},
            {fontWeight: '400'},
            {fontWeight: '600'},
            {fontWeight: '800'},
          ],
        },
        {
          name: 'letterSpacing',
          textStyles: [
            {letterSpacing: 0},
            {letterSpacing: 1},
            {letterSpacing: 2},
            {letterSpacing: 3},
            {letterSpacing: 4},
            {letterSpacing: 5},
          ],
        },
        {
          name: 'lineHeight',
          multiline: true,
          textStyles: [
            {lineHeight: 4},
            {lineHeight: 8},
            {lineHeight: 16},
            {lineHeight: 24},
          ],
        },
        {
          name: 'textDecorationLine',
          textStyles: [
            {textDecorationLine: 'none'},
            {textDecorationLine: 'underline'},
            {textDecorationLine: 'line-through'},
            {textDecorationLine: 'underline line-through'},
          ],
        },
        {
          name: 'textShadow',
          textStyles: [
            {
              textShadowColor: 'black',
              textShadowOffset: {width: 0, height: 0},
              textShadowRadius: 0,
            },
            {
              textShadowColor: 'black',
              textShadowOffset: {width: 0, height: 0},
              textShadowRadius: 5,
            },
            {
              textShadowColor: 'red',
              textShadowOffset: {width: 0, height: 0},
              textShadowRadius: 5,
            },
            {
              textShadowColor: 'blue',
              textShadowOffset: {width: 0, height: -5},
              textShadowRadius: 5,
            },
            {
              textShadowColor: 'green',
              textShadowOffset: {width: 0, height: 5},
              textShadowRadius: 5,
            },
            {
              textShadowColor: 'orange',
              textShadowOffset: {width: 10, height: 0},
              textShadowRadius: 5,
            },
          ],
        },
      ]}
    />
  );
});

type TextStylesContainerProps = {
  examples: $ReadOnlyArray<{
    name: string,
    textStyles: $ReadOnlyArray<TextStyle>,
    multiline?: boolean,
  }>,
};

function TextStylesContainer({examples}: TextStylesContainerProps) {
  const [offset, setOffset] = useState(0);

  const MAX_CYCLES = 6;

  return (
    <View>
      <RNTesterButton
        testID="cycle-styles"
        textTestID="cycle-styles-label"
        onPress={() => setOffset((offset + 1) % MAX_CYCLES)}>
        Cycle {offset + 1}/{MAX_CYCLES}
      </RNTesterButton>
      <View>
        <View testID="styles-screenshot-area" style={styles.screenshotArea} />
        {examples.map(({name, multiline, textStyles}) => (
          <WithLabel label={name} key={name}>
            {multiline ? (
              <MultilineStyledTextInput
                name={name}
                textStyles={textStyles}
                styleOffset={offset}
              />
            ) : (
              <StyledTextInput
                name={name}
                textStyles={textStyles}
                styleOffset={offset}
              />
            )}
          </WithLabel>
        ))}
      </View>
    </View>
  );
}

type StyledTextInputProps = {
  name: string,
  textStyles: $ReadOnlyArray<TextStyle>,
  styleOffset: number,
};

function StyledTextInput({
  name,
  textStyles,
  styleOffset,
}: StyledTextInputProps) {
  return (
    <TextInput
      style={[
        styles.default,
        textStyles[(0 + styleOffset) % textStyles.length],
      ]}
      testID={`style-${name}`}>
      <Text>He</Text>
      <Text style={textStyles[(1 + styleOffset) % textStyles.length]}>ll</Text>
      <Text style={textStyles[(2 + styleOffset) % textStyles.length]}>
        o,
        <Text style={textStyles[(0 + styleOffset) % textStyles.length]}> </Text>
      </Text>
      <Text style={textStyles[(3 + styleOffset) % textStyles.length]}>Wo</Text>
      <Text style={textStyles[(4 + styleOffset) % textStyles.length]}>rl</Text>
      <Text style={textStyles[(5 + styleOffset) % textStyles.length]}>d!</Text>
    </TextInput>
  );
}

function MultilineStyledTextInput({
  name,
  textStyles,
  styleOffset,
}: StyledTextInputProps) {
  return (
    <TextInput
      multiline={true}
      style={[
        styles.default,
        textStyles[(0 + styleOffset) % textStyles.length],
      ]}
      testID={`style-${name}`}>
      <Text>Hel{'\n'}</Text>
      <Text style={textStyles[(1 + styleOffset) % textStyles.length]}>
        lo {'\n'}
      </Text>
      <Text style={textStyles[(2 + styleOffset) % textStyles.length]}>
        Wor{'\n'}
      </Text>
      <Text style={textStyles[(3 + styleOffset) % textStyles.length]}>ld!</Text>
    </TextInput>
  );
}

module.exports = ([
  {
    title: 'Auto-focus',
    render: function (): React.Node {
      return (
        <TextInput
          autoFocus={true}
          style={styles.default}
          accessibilityLabel="I am the accessibility label for text input"
        />
      );
    },
  },
  {
    name: 'maxLength',
    title: "Live Re-Write (<sp>  ->  '_') + maxLength",
    render: function (): React.Node {
      return <RewriteExample />;
    },
  },
  {
    title: 'Live Re-Write (no spaces allowed)',
    render: function (): React.Node {
      return <RewriteExampleInvalidCharacters />;
    },
  },
  {
    name: 'clearButton',
    title: 'Live Re-Write (no spaces allowed) and clear',
    render: function (): React.Node {
      return <RewriteInvalidCharactersAndClearExample />;
    },
  },
  {
    title: 'Auto-capitalize',
    name: 'autoCapitalize',
    render: function (): React.Node {
      return (
        <View>
          <WithLabel label="none">
            <TextInput
              testID="capitalize-none"
              autoCapitalize="none"
              style={styles.default}
            />
          </WithLabel>
          <WithLabel label="sentences">
            <TextInput
              testID="capitalize-sentences"
              autoCapitalize="sentences"
              style={styles.default}
            />
          </WithLabel>
          <WithLabel label="words">
            <TextInput
              testID="capitalize-words"
              autoCapitalize="words"
              style={styles.default}
            />
          </WithLabel>
          <WithLabel label="characters">
            <TextInput
              testID="capitalize-characters"
              autoCapitalize="characters"
              style={styles.default}
            />
          </WithLabel>
        </View>
      );
    },
  },
  {
    title: 'Auto-correct',
    render: function (): React.Node {
      return (
        <View>
          <WithLabel label="true">
            <TextInput autoCorrect={true} style={styles.default} />
          </WithLabel>
          <WithLabel label="false">
            <TextInput autoCorrect={false} style={styles.default} />
          </WithLabel>
        </View>
      );
    },
  },
  {
    title: 'Keyboard types',
    name: 'keyboardTypes',
    render: function (): React.Node {
      const keyboardTypes = [
        'default',
        'ascii-capable',
        'numbers-and-punctuation',
        'url',
        'number-pad',
        'phone-pad',
        'name-phone-pad',
        'email-address',
        'decimal-pad',
        'twitter',
        'web-search',
        'ascii-capable-number-pad',
        'numeric',
      ];
      const examples = keyboardTypes.map(type => {
        return (
          <WithLabel key={type} label={type}>
            <TextInput keyboardType={type} style={styles.default} />
          </WithLabel>
        );
      });
      return <View>{examples}</View>;
    },
  },
  {
    title: 'Input modes',
    name: 'inputModes',
    render: function (): React.Node {
      const inputMode = [
        'none',
        'text',
        'decimal',
        'numeric',
        'tel',
        'search',
        'email',
        'url',
      ];
      const examples = inputMode.map(mode => {
        return (
          <WithLabel key={mode} label={mode}>
            <TextInput inputMode={mode} style={styles.default} />
          </WithLabel>
        );
      });
      return <View>{examples}</View>;
    },
  },
  {
    title: 'Blur on submit',
    render: function (): React.Element<any> {
      return <BlurOnSubmitExample />;
    },
  },
  {
    title: 'enterKeyHint modes',
    name: 'enterKeyHintTypes',
    render: function (): React.Node {
      const enterKeyHintTypesHints = [
        'enter',
        'done',
        'go',
        'next',
        'previous',
        'search',
        'send',
      ];
      const examples = enterKeyHintTypesHints.map(hint => {
        return (
          <WithLabel key={hint} label={hint}>
            <TextInput enterKeyHint={hint} style={styles.default} />
          </WithLabel>
        );
      });
      return <View>{examples}</View>;
    },
  },
  {
    title: 'Submit behavior',
    render: function (): React.Element<any> {
      return <SubmitBehaviorExample />;
    },
  },
  {
    title: 'Event handling',
    render: function (): React.Element<any> {
      return <TextEventsExample />;
    },
  },
  {
    title: 'fontFamily, fontWeight and fontStyle',
    render: function (): React.Node {
      const fontFamilyA =
        Platform.OS === 'ios' || Platform.OS === 'macos' /* [macOS] */
          ? 'Cochin'
          : 'sans-serif';
      const fontFamilyB =
        Platform.OS === 'ios' || Platform.OS === 'macos' /* [macOS] */
          ? 'Courier'
          : 'serif';

      return (
        <View>
          <TextInput
            style={[styles.singleLine, {fontFamily: fontFamilyA}]}
            placeholder={`Custom fonts like ${fontFamilyA} are supported`}
          />
          <TextInput
            style={[
              styles.singleLine,
              {fontFamily: fontFamilyA, fontWeight: 'bold'},
            ]}
            placeholder={`${fontFamilyA} bold`}
          />
          <TextInput
            style={[
              styles.singleLine,
              {fontFamily: fontFamilyA, fontWeight: '500'},
            ]}
            placeholder={`${fontFamilyA} 500`}
          />
          <TextInput
            style={[
              styles.singleLine,
              {fontFamily: fontFamilyA, fontStyle: 'italic'},
            ]}
            placeholder={`${fontFamilyA} italic`}
          />
          <TextInput
            style={[styles.singleLine, {fontFamily: fontFamilyB}]}
            placeholder={fontFamilyB}
          />
        </View>
      );
    },
  },
  {
    title: 'Attributed text',
    name: 'attributedText',
    render: function (): React.Node {
      return <TokenizedTextExample />;
    },
  },
  {
    title: 'Text selection & cursor placement',
    name: 'cursorPlacement',
    render: function (): React.Node {
      return (
        <View>
          <SelectionExample
            testID="singleline"
            style={styles.default}
            value="text selection can be changed"
          />
          <SelectionExample
            testID="multiline"
            multiline
            style={styles.multiline}
            value={'multiline text selection\ncan also be changed'}
          />
        </View>
      );
    },
  },
  {
    title: 'Text selection & cursor placement (imperative)',
    name: 'cursorPlacementImperative',
    render: function (): React.Node {
      return (
        <View>
          <SelectionExample
            testID="singlelineImperative"
            style={styles.default}
            value="text selection can be changed imperatively"
            imperative={true}
          />
          <SelectionExample
            testID="multilineImperative"
            multiline
            style={styles.multiline}
            value={'multiline text selection\ncan also be changed imperatively'}
            imperative={true}
          />
        </View>
      );
    },
  },
  {
    title: 'Uncontrolled component with layout changes',
    name: 'uncontrolledComponent',
    render: () => <UncontrolledExample />,
  },
  {
    title: 'Text styles',
    name: 'textStyles',
    render: () => <TextStylesExample />,
  },
]: Array<RNTesterModuleExample>);<|MERGE_RESOLUTION|>--- conflicted
+++ resolved
@@ -24,12 +24,8 @@
   Text,
   TextInput,
   View,
-<<<<<<< HEAD
-  StyleSheet,
-  Switch, // [macOS]
-=======
->>>>>>> c99d96b7
 } from 'react-native';
+import {Switch} from 'react-native'; // [macOS]
 
 const styles = StyleSheet.create({
   default: {
