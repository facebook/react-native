--- conflicted
+++ resolved
@@ -544,13 +544,8 @@
     },
   },
   {
-<<<<<<< HEAD
-    title: 'Dynamic Colors', // [macOS]
-    render(): React.Element<any> {
-=======
     title: 'iOS Dynamic Colors',
     render(): React.MixedElement {
->>>>>>> 143f1ad2
       return <DynamicColorsExample />;
     },
   },
@@ -563,7 +558,7 @@
   // [macOS
   {
     title: 'Color With System Effect macOS',
-    render(): React.Element<any> {
+    render(): React.Node {
       return <ColorWithSystemEffectMacOSExample />;
     },
   }, // macOS]
