/**
 * Copyright (c) Meta Platforms, Inc. and affiliates.
 *
 * This source code is licensed under the MIT license found in the
 * LICENSE file in the root directory of this source tree.
 *
 * @format
 * @flow
 */

import Platform from 'react-native/Libraries/Utilities/Platform';

const React = require('react');
const ReactNative = require('react-native');
const {DynamicColorIOS, PlatformColor, StyleSheet, Text, View} = ReactNative;
const {DynamicColorMacOS, ColorWithSystemEffectMacOS} = ReactNative; // [macOS]

function PlatformColorsExample() {
  function createTable() {
    let colors: Array<{
      color: ReturnType<typeof PlatformColor>,
      label: string,
    }> = [];
    if (Platform.OS === 'ios') {
      colors = [
        // https://developer.apple.com/documentation/uikit/uicolor/ui_element_colors
        // Label Colors
        {label: 'label', color: PlatformColor('label')},
        {
          label: 'secondaryLabel',
          color: PlatformColor('secondaryLabel'),
        },
        {
          label: 'tertiaryLabel',
          color: PlatformColor('tertiaryLabel'),
        },
        {
          label: 'quaternaryLabel',
          color: PlatformColor('quaternaryLabel'),
        },
        // Fill Colors
        {label: 'systemFill', color: PlatformColor('systemFill')},
        {
          label: 'secondarySystemFill',
          color: PlatformColor('secondarySystemFill'),
        },
        {
          label: 'tertiarySystemFill',
          color: PlatformColor('tertiarySystemFill'),
        },
        {
          label: 'quaternarySystemFill',
          color: PlatformColor('quaternarySystemFill'),
        },
        // Text Colors
        {
          label: 'placeholderText',
          color: PlatformColor('placeholderText'),
        },
        // Standard Content Background Colors
        {
          label: 'systemBackground',
          color: PlatformColor('systemBackground'),
        },
        {
          label: 'secondarySystemBackground',
          color: PlatformColor('secondarySystemBackground'),
        },
        {
          label: 'tertiarySystemBackground',
          color: PlatformColor('tertiarySystemBackground'),
        },
        // Grouped Content Background Colors
        {
          label: 'systemGroupedBackground',
          color: PlatformColor('systemGroupedBackground'),
        },
        {
          label: 'secondarySystemGroupedBackground',
          color: PlatformColor('secondarySystemGroupedBackground'),
        },
        {
          label: 'tertiarySystemGroupedBackground',
          color: PlatformColor('tertiarySystemGroupedBackground'),
        },
        // Separator Colors
        {label: 'separator', color: PlatformColor('separator')},
        {
          label: 'opaqueSeparator',
          color: PlatformColor('opaqueSeparator'),
        },
        // Link Color
        {label: 'link', color: PlatformColor('link')},
        // Nonadaptable Colors
        {label: 'darkText', color: PlatformColor('darkText')},
        {label: 'lightText', color: PlatformColor('lightText')},
        // https://developer.apple.com/documentation/uikit/uicolor/standard_colors
        // Adaptable Colors
        {label: 'systemBlue', color: PlatformColor('systemBlue')},
        {label: 'systemBrown', color: PlatformColor('systemBrown')},
        {label: 'systemGreen', color: PlatformColor('systemGreen')},
        {label: 'systemIndigo', color: PlatformColor('systemIndigo')},
        {label: 'systemOrange', color: PlatformColor('systemOrange')},
        {label: 'systemPink', color: PlatformColor('systemPink')},
        {label: 'systemPurple', color: PlatformColor('systemPurple')},
        {label: 'systemRed', color: PlatformColor('systemRed')},
        {label: 'systemTeal', color: PlatformColor('systemTeal')},
        {label: 'systemYellow', color: PlatformColor('systemYellow')},
        // Adaptable Gray Colors
        {label: 'systemGray', color: PlatformColor('systemGray')},
        {label: 'systemGray2', color: PlatformColor('systemGray2')},
        {label: 'systemGray3', color: PlatformColor('systemGray3')},
        {label: 'systemGray4', color: PlatformColor('systemGray4')},
        {label: 'systemGray5', color: PlatformColor('systemGray5')},
        {label: 'systemGray6', color: PlatformColor('systemGray6')},
        // Transparent Color
        {label: 'clear', color: PlatformColor('clear')},
        {label: 'customColor', color: PlatformColor('customColor')},
      ];
    } else if (Platform.OS === 'android') {
      colors = [
        {label: '?attr/colorAccent', color: PlatformColor('?attr/colorAccent')},
        {
          label: '?attr/colorBackgroundFloating',
          color: PlatformColor('?attr/colorBackgroundFloating'),
        },
        {
          label: '?attr/colorButtonNormal',
          color: PlatformColor('?attr/colorButtonNormal'),
        },
        {
          label: '?attr/colorControlActivated',
          color: PlatformColor('?attr/colorControlActivated'),
        },
        {
          label: '?attr/colorControlHighlight',
          color: PlatformColor('?attr/colorControlHighlight'),
        },
        {
          label: '?attr/colorControlNormal',
          color: PlatformColor('?attr/colorControlNormal'),
        },
        {
          label: '?android:colorError',
          color: PlatformColor('?android:colorError'),
        },
        {
          label: '?android:attr/colorError',
          color: PlatformColor('?android:attr/colorError'),
        },
        {
          label: '?attr/colorPrimary',
          color: PlatformColor('?attr/colorPrimary'),
        },
        {label: '?colorPrimaryDark', color: PlatformColor('?colorPrimaryDark')},
        {
          label: '@android:color/holo_purple',
          color: PlatformColor('@android:color/holo_purple'),
        },
        {
          label: '@android:color/holo_green_light',
          color: PlatformColor('@android:color/holo_green_light'),
        },
        {
          label: '@color/catalyst_redbox_background',
          color: PlatformColor('@color/catalyst_redbox_background'),
        },
        {
          label: '@color/catalyst_logbox_background',
          color: PlatformColor('@color/catalyst_logbox_background'),
        },
      ];
    }

    let table = [];
    for (let color of colors) {
      table.push(
        <View style={styles.row} key={color.label}>
          <Text style={styles.labelCell}>{color.label}</Text>
          <View
            style={{
              ...styles.colorCell,
              backgroundColor: color.color,
            }}
          />
        </View>,
      );
    }
    return table;
  }

  return <View style={styles.column}>{createTable()}</View>;
}

function FallbackColorsExample() {
  let color = {};
  if (
    Platform.OS === 'ios' ||
    Platform.OS === 'macos' // [macOS]
  ) {
    color = {
      label: "PlatformColor('bogus', 'systemGreenColor')",
      color: PlatformColor('bogus', 'systemGreenColor'),
    };
  } else if (Platform.OS === 'android') {
    color = {
      label: "PlatformColor('bogus', '@color/catalyst_redbox_background')",
      color: PlatformColor('bogus', '@color/catalyst_redbox_background'),
    };
  } else {
    color = {
      label: 'Unexpected Platform.OS: ' + Platform.OS,
      color: 'red',
    };
  }

  return (
    <View style={styles.column}>
      <View style={styles.row}>
        <Text style={styles.labelCell}>{color.label}</Text>
        <View
          style={{
            ...styles.colorCell,
            backgroundColor: color.color,
            borderColor: color.color,
          }}
        />
      </View>
    </View>
  );
}

function DynamicColorsExample() {
  // [macOS
  return Platform.OS === 'macos' ? (
    <View style={styles.column}>
      <View style={styles.row}>
        <Text style={styles.labelCell}>
          DynamicColorMacOS({'{\n'}
          {'  '}light: 'red', dark: 'blue'{'\n'}
          {'}'})
        </Text>
        <View
          style={{
            ...styles.colorCell,
            backgroundColor: DynamicColorMacOS({light: 'red', dark: 'blue'}),
          }}
        />
      </View>
      <View style={styles.row}>
        <Text style={styles.labelCell}>
          DynamicColorMacOS({'{\n'}
          {'  '}light: PlatformColor('systemBlueColor'),{'\n'}
          {'  '}dark: PlatformColor('systemRedColor'),{'\n'}
          {'}'})
        </Text>
        <View
          style={{
            ...styles.colorCell,
            backgroundColor: DynamicColorMacOS({
              light: PlatformColor('systemBlueColor'),
              dark: PlatformColor('systemRedColor'),
            }),
          }}
        />
      </View>
      <View style={styles.row}>
        <Text style={styles.labelCell}>
          DynamicColorMacOS({'{\n'}
          {'  '}light: 'red',{'\n'}
          {'  '}dark: 'blue',{'\n'}
          {'  '}highContrastLight: 'green',{'\n'}
          {'  '}highContrastDark: 'orange',{'\n'}
          {'}'})
        </Text>
        <View
          style={{
            ...styles.colorCell,
            backgroundColor: DynamicColorMacOS({
              light: 'red',
              dark: 'blue',
              highContrastLight: 'green',
              highContrastDark: 'orange',
            }),
          }}
        />
      </View>
    </View>
  ) : // macOS]
  Platform.OS === 'ios' ? (
    <View style={styles.column}>
      <View style={styles.row}>
        <Text style={styles.labelCell}>
          DynamicColorIOS({'{\n'}
          {'  '}light: 'red', dark: 'blue'{'\n'}
          {'}'})
        </Text>
        <View
          style={{
            ...styles.colorCell,
            backgroundColor: DynamicColorIOS({light: 'red', dark: 'blue'}),
          }}
        />
      </View>
      <View style={styles.row}>
        <Text style={styles.labelCell}>
          DynamicColorIOS({'{\n'}
          {'  '}light: 'red', dark: 'blue'{'\n'}
          {'}'})
        </Text>
        <View
          style={{
            ...styles.colorCell,
            borderColor: DynamicColorIOS({light: 'red', dark: 'blue'}),
            borderWidth: 1,
          }}
        />
      </View>
      <View style={styles.row}>
        <Text style={styles.labelCell}>
          DynamicColorIOS({'{\n'}
          {'  '}light: PlatformColor('systemBlueColor'),{'\n'}
          {'  '}dark: PlatformColor('systemRedColor'),{'\n'}
          {'}'})
        </Text>
        <View
          style={{
            ...styles.colorCell,
            backgroundColor: DynamicColorIOS({
              light: PlatformColor('systemBlueColor'),
              dark: PlatformColor('systemRedColor'),
            }),
          }}
        />
      </View>
    </View>
  ) : (
    <Text style={styles.labelCell}>Not applicable on this platform</Text>
  );
}

function VariantColorsExample() {
  return (
    <View style={styles.column}>
      <View style={styles.row}>
        <Text style={styles.labelCell}>
          {
            // [macOS
            Platform.select({
              ios: "DynamicColorIOS({light: 'red', dark: 'blue'})",
              android: "PlatformColor('?attr/colorAccent')",
              macos: "DynamicColorMacOS({light: 'red', dark: 'blue'})",
              default: 'Unexpected Platform.OS: ' + Platform.OS,
            })
            // macOS]
          }
        </Text>
        <View
          style={{
            ...styles.colorCell,
            backgroundColor:
              Platform.OS === 'ios'
                ? DynamicColorIOS({light: 'red', dark: 'blue'})
<<<<<<< HEAD
                : // [macOS
                Platform.OS === 'macos'
                ? DynamicColorMacOS({light: 'red', dark: 'blue'})
                : // macOS]
                Platform.OS === 'android'
                ? PlatformColor('?attr/colorAccent')
                : 'red',
=======
                : Platform.OS === 'android'
                  ? PlatformColor('?attr/colorAccent')
                  : 'red',
>>>>>>> 6f7eae5c
          }}
        />
      </View>
    </View>
  );
}

// [macOS
function ColorWithSystemEffectMacOSExample() {
  function createTable() {
    let colors = [
      {label: 'gray', color: 'gray'},
      {
        label: "ColorWithSystemEffectMacOS('gray', 'none')",
        color: ColorWithSystemEffectMacOS('gray', 'none'),
      },
      {
        label: "ColorWithSystemEffectMacOS('gray', 'pressed')",
        color: ColorWithSystemEffectMacOS('gray', 'pressed'),
      },
      {
        label: "ColorWithSystemEffectMacOS('gray', 'deepPressed')",
        color: ColorWithSystemEffectMacOS('gray', 'deepPressed'),
      },
      {
        label: "ColorWithSystemEffectMacOS('gray', 'disabled')",
        color: ColorWithSystemEffectMacOS('gray', 'disabled'),
      },
      {
        label: "ColorWithSystemEffectMacOS('gray', 'rollover')",
        color: ColorWithSystemEffectMacOS('gray', 'rollover'),
      },
      {
        label: "PlatformColor('systemBlueColor')",
        color: PlatformColor('systemBlueColor'),
      },
      {
        label:
          "ColorWithSystemEffectMacOS(PlatformColor('systemBlueColor'), 'none')",
        color: ColorWithSystemEffectMacOS(
          PlatformColor('systemBlueColor'),
          'none',
        ),
      },
      {
        label:
          "ColorWithSystemEffectMacOS(PlatformColor('systemBlueColor'), 'pressed')",
        color: ColorWithSystemEffectMacOS(
          PlatformColor('systemBlueColor'),
          'pressed',
        ),
      },
      {
        label:
          "ColorWithSystemEffectMacOS(PlatformColor('systemBlueColor'), 'deepPressed')",
        color: ColorWithSystemEffectMacOS(
          PlatformColor('systemBlueColor'),
          'deepPressed',
        ),
      },
      {
        label:
          "ColorWithSystemEffectMacOS(PlatformColor('systemBlueColor'), 'disabled')",
        color: ColorWithSystemEffectMacOS(
          PlatformColor('systemBlueColor'),
          'disabled',
        ),
      },
      {
        label:
          "ColorWithSystemEffectMacOS(PlatformColor('systemBlueColor'), 'rollover')",
        color: ColorWithSystemEffectMacOS(
          PlatformColor('systemBlueColor'),
          'rollover',
        ),
      },
      {
        label: "DynamicColorMacOS({light: 'red', dark: 'blue'})",
        color: DynamicColorMacOS({light: 'red', dark: 'blue'}),
      },
      {
        label:
          "ColorWithSystemEffectMacOS(DynamicColorMacOS({light: 'red', dark: 'blue'}), 'none')",
        color: ColorWithSystemEffectMacOS(
          DynamicColorMacOS({light: 'red', dark: 'blue'}),
          'none',
        ),
      },
      {
        label:
          "ColorWithSystemEffectMacOS(DynamicColorMacOS({light: 'red', dark: 'blue'}), 'pressed')",
        color: ColorWithSystemEffectMacOS(
          DynamicColorMacOS({light: 'red', dark: 'blue'}),
          'pressed',
        ),
      },
      {
        label:
          "ColorWithSystemEffectMacOS(DynamicColorMacOS({light: 'red', dark: 'blue'}), 'deepPressed')",
        color: ColorWithSystemEffectMacOS(
          DynamicColorMacOS({light: 'red', dark: 'blue'}),
          'deepPressed',
        ),
      },
      {
        label:
          "ColorWithSystemEffectMacOS(DynamicColorMacOS({light: 'red', dark: 'blue'}), 'disabled')",
        color: ColorWithSystemEffectMacOS(
          DynamicColorMacOS({light: 'red', dark: 'blue'}),
          'disabled',
        ),
      },
      {
        label:
          "ColorWithSystemEffectMacOS(DynamicColorMacOS({light: 'red', dark: 'blue'}), 'rollover')",
        color: ColorWithSystemEffectMacOS(
          DynamicColorMacOS({light: 'red', dark: 'blue'}),
          'rollover',
        ),
      },
    ];

    let table = [];
    for (let color of colors) {
      table.push(
        <View style={styles.row} key={color.label}>
          <Text style={styles.labelCell}>{color.label}</Text>
          <View
            style={{
              ...styles.colorCell,
              backgroundColor: color.color,
            }}
          />
        </View>,
      );
    }
    return table;
  }
  return Platform.OS === 'macos' ? (
    <View style={styles.column}>{createTable()}</View>
  ) : (
    <Text style={styles.labelCell}>Not applicable on this platform</Text>
  );
} // macOS]

const styles = StyleSheet.create({
  column: {flex: 1, flexDirection: 'column'},
  row: {flex: 0.75, flexDirection: 'row'},
  labelCell: {
    flex: 1,
    alignItems: 'stretch',
    // [macOS]
    // Remove need to specify label color
  },
  colorCell: {flex: 0.25, alignItems: 'stretch'},
});

exports.title = 'PlatformColor';
exports.category = 'Basic';
exports.documentationURL = 'https://reactnative.dev/docs/platformcolor';
exports.description =
  'Examples that show how PlatformColors may be used in an app.';
exports.examples = [
  {
    title: 'Platform Colors',
    render(): React.Element<any> {
      return <PlatformColorsExample />;
    },
  },
  {
    title: 'Fallback Colors',
    render(): React.Element<any> {
      return <FallbackColorsExample />;
    },
  },
  {
    title: 'Dynamic Colors', // [macOS]
    render(): React.Element<any> {
      return <DynamicColorsExample />;
    },
  },
  {
    title: 'Variant Colors',
    render(): React.Element<any> {
      return <VariantColorsExample />;
    },
  },
  // [macOS
  {
    title: 'Color With System Effect macOS',
    render(): React.Element<any> {
      return <ColorWithSystemEffectMacOSExample />;
    },
  }, // macOS]
];<|MERGE_RESOLUTION|>--- conflicted
+++ resolved
@@ -361,19 +361,13 @@
             backgroundColor:
               Platform.OS === 'ios'
                 ? DynamicColorIOS({light: 'red', dark: 'blue'})
-<<<<<<< HEAD
                 : // [macOS
-                Platform.OS === 'macos'
-                ? DynamicColorMacOS({light: 'red', dark: 'blue'})
-                : // macOS]
-                Platform.OS === 'android'
-                ? PlatformColor('?attr/colorAccent')
-                : 'red',
-=======
-                : Platform.OS === 'android'
-                  ? PlatformColor('?attr/colorAccent')
-                  : 'red',
->>>>>>> 6f7eae5c
+                  Platform.OS === 'macos'
+                  ? DynamicColorMacOS({light: 'red', dark: 'blue'})
+                  : // macOS]
+                    Platform.OS === 'android'
+                    ? PlatformColor('?attr/colorAccent')
+                    : 'red',
           }}
         />
       </View>
