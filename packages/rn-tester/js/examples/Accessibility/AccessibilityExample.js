/**
 * Copyright (c) Meta Platforms, Inc. and affiliates.
 *
 * This source code is licensed under the MIT license found in the
 * LICENSE file in the root directory of this source tree.
 *
 * @format
 * @flow strict-local
 */

'use strict';

import type {PressEvent} from 'react-native/Libraries/Types/CoreEventTypes';
import type {EventSubscription} from 'react-native/Libraries/vendor/emitter/EventEmitter';

const RNTesterBlock = require('../../components/RNTesterBlock');
const checkImageSource = require('./check.png');
const mixedCheckboxImageSource = require('./mixed.png');
const uncheckImageSource = require('./uncheck.png');
const React = require('react');
const {createRef} = require('react');
const {
  AccessibilityInfo,
  Alert,
  Button,
  Image,
  ImageBackground,
  Platform,
  ScrollView,
  StyleSheet,
  Switch,
  Text,
<<<<<<< HEAD
  TouchableOpacity,
=======
  TextInput,
>>>>>>> c99d96b7
  TouchableNativeFeedback,
  TouchableOpacity,
  TouchableWithoutFeedback,
  View,
<<<<<<< HEAD
  Alert,
  StyleSheet,
  Platform,
  Switch,
  ScrollView,
=======
>>>>>>> c99d96b7
} = require('react-native');

const styles = StyleSheet.create({
  sectionContainer: {
    rowGap: 20,
  },
  default: {
    borderWidth: StyleSheet.hairlineWidth,
    borderColor: '#0f0f0f',
    flex: 1,
    fontSize: 13,
    padding: 4,
  },
  touchable: {
    backgroundColor: 'blue',
    borderColor: 'red',
    borderWidth: 1,
    borderRadius: 10,
    padding: 10,
    borderStyle: 'solid',
  },
  image: {
    width: 20,
    height: 20,
    resizeMode: 'contain',
    marginRight: 10,
  },
  disabledImage: {
    width: 120,
    height: 120,
  },
  containerAlignCenter: {
    display: 'flex',
    flexDirection: 'column',
    justifyContent: 'space-between',
  },
  button: {
    padding: 8,
    borderWidth: 1,
    borderColor: 'blue',
  },
  smallRedSquare: {
    backgroundColor: 'red',
    height: 40,
    width: 40,
  },
  container: {
    flex: 1,
  },
  ImageBackground: {
    flex: 1,
    justifyContent: 'center',
  },
  text: {
    color: 'white',
    fontSize: 20,
    lineHeight: 84,
    fontWeight: 'bold',
    textAlign: 'center',
    backgroundColor: '#000000c0',
  },
  scrollView: {
    height: 50,
  },
});

class AccessibilityExample extends React.Component<{}> {
  render(): React.Node {
    return (
      <View style={styles.sectionContainer}>
        <RNTesterBlock title="TextView without label">
          <Text>
            Text's accessibilityLabel is the raw text itself unless it is set
            explicitly.
          </Text>
        </RNTesterBlock>

        <RNTesterBlock title="TextView with label">
          <Text accessibilityLabel="I have label, so I read it instead of embedded text.">
            This text component's accessibilityLabel is set explicitly.
          </Text>
        </RNTesterBlock>

        <RNTesterBlock title="Nonaccessible view with TextViews">
          <View>
            <Text style={{color: 'green'}}>This is text one.</Text>
            <Text style={{color: 'blue'}}>This is text two.</Text>
          </View>
        </RNTesterBlock>

        <RNTesterBlock title="Accessible view with TextViews without label">
          <View accessible={true}>
            <Text style={{color: 'green'}}>This is text one.</Text>
            <Text style={{color: 'blue'}}>This is text two.</Text>
          </View>
        </RNTesterBlock>

        <RNTesterBlock title="Accessible view with TextViews with label">
          <View
            accessible={true}
            accessibilityLabel="I have label, so I read it instead of embedded text.">
            <Text style={{color: 'green'}}>This is text one.</Text>
            <Text style={{color: 'blue'}}>This is text two.</Text>
          </View>
        </RNTesterBlock>

        <RNTesterBlock title="View with hidden children from accessibility tree.">
          <View aria-hidden>
            <Text>
              This view's children are hidden from the accessibility tree
            </Text>
          </View>
        </RNTesterBlock>

        {/* Android screen readers will say the accessibility hint instead of the text
           since the view doesn't have a label. */}
        <RNTesterBlock title="Accessible view with TextViews with hint">
          <View accessibilityHint="Accessibility hint." accessible={true}>
            <Text style={{color: 'green'}}>This is text one.</Text>
            <Text style={{color: 'blue'}}>This is text two.</Text>
          </View>
        </RNTesterBlock>

        <RNTesterBlock title="Accessible view TextViews with label and hint">
          <View
            accessibilityLabel="Accessibility label."
            accessibilityHint="Accessibility hint."
            accessible={true}>
            <Text style={{color: 'green'}}>This is text one.</Text>
            <Text style={{color: 'blue'}}>This is text two.</Text>
          </View>
        </RNTesterBlock>

        <RNTesterBlock title="Text with accessibilityRole = header">
          <Text accessibilityRole="header">This is a title.</Text>
        </RNTesterBlock>

        <RNTesterBlock title="Text with role = heading">
          <Text role="heading">This is a title.</Text>
        </RNTesterBlock>

        <RNTesterBlock title="Touchable with accessibilityRole = link">
          <TouchableOpacity
            onPress={() => Alert.alert('Link has been clicked!')}
            accessibilityRole="link">
            <View>
              <Text>Click me</Text>
            </View>
          </TouchableOpacity>
        </RNTesterBlock>

        <RNTesterBlock title="Touchable with accessibilityRole = button">
          <TouchableOpacity
            onPress={() => Alert.alert('Button has been pressed!')}
            accessibilityRole="button">
            <Text>Click me</Text>
          </TouchableOpacity>
        </RNTesterBlock>

        <RNTesterBlock title="Disabled Touchable with role">
          <TouchableOpacity
            onPress={() => Alert.alert('Button has been pressed!')}
            accessibilityRole="button"
            accessibilityState={{disabled: true}}
            disabled={true}>
            <View>
              <Text>
                I am disabled. Clicking me will not trigger any action.
              </Text>
            </View>
          </TouchableOpacity>
        </RNTesterBlock>

        <RNTesterBlock title="Disabled TouchableOpacity">
          <TouchableOpacity
            onPress={() => Alert.alert('Disabled Button has been pressed!')}
            accessibilityLabel={'You are pressing Disabled TouchableOpacity'}
            accessibilityState={{disabled: true}}>
            <View>
              <Text>
                I am disabled. Clicking me will not trigger any action.
              </Text>
            </View>
          </TouchableOpacity>
        </RNTesterBlock>
        <RNTesterBlock title="View with multiple states">
          <View
            accessible={true}
            accessibilityState={{selected: true, disabled: true}}>
            <Text>This view is selected and disabled.</Text>
          </View>
        </RNTesterBlock>

        <RNTesterBlock title="View with label, hint, role, and state">
          <View
            accessible={true}
            accessibilityLabel="Accessibility label."
            accessibilityRole="button"
            accessibilityState={{selected: true}}
            accessibilityHint="Accessibility hint.">
            <Text>Accessible view with label, hint, role, and state</Text>
          </View>
        </RNTesterBlock>

        <RNTesterBlock title="View with label, hint, role, and state">
          <View
            accessible={true}
            accessibilityLabel="Accessibility label."
            accessibilityRole="button"
            aria-selected={true}
            accessibilityHint="Accessibility hint.">
            <Text>Accessible view with label, hint, role, and state</Text>
          </View>
        </RNTesterBlock>

        <RNTesterBlock title="TextInput with accessibilityLabelledBy attribute">
          <View>
            <Text nativeID="formLabel1">Mail Address</Text>
            <TextInput
              accessibilityLabel="input test1"
              accessibilityLabelledBy="formLabel1"
              style={styles.default}
            />
            <Text nativeID="formLabel2">First Name</Text>
            <TextInput
              accessibilityLabel="input test2"
              accessibilityLabelledBy={['formLabel2', 'formLabel3']}
              style={styles.default}
              value="Foo"
            />
          </View>
        </RNTesterBlock>
        <RNTesterBlock title="Switch with accessibilityLabelledBy attribute">
          <View>
            <Text nativeID="formLabel4">Enable Notifications</Text>
            <Switch
              value={true}
              accessibilityLabel="switch test1"
              accessibilityLabelledBy="formLabel4"
            />
          </View>
        </RNTesterBlock>
      </View>
    );
  }
}

class AutomaticContentGrouping extends React.Component<{}> {
  render(): React.Node {
    return (
      <View style={styles.sectionContainer}>
        <RNTesterBlock title="The parent and the children have a different role">
          <TouchableNativeFeedback accessible={true} accessibilityRole="button">
            <View accessible={false}>
              <Text accessibilityRole="image" accessible={false}>
                Text number 1 with a role
              </Text>
              <Text accessible={false}>Text number 2</Text>
            </View>
          </TouchableNativeFeedback>
        </RNTesterBlock>

        <RNTesterBlock title="The parent has the accessibilityActions cut, copy and paste">
          <TouchableNativeFeedback
            accessible={true}
            accessibilityActions={[
              {name: 'cut', label: 'cut label'},
              {name: 'copy', label: 'copy label'},
              {name: 'paste', label: 'paste label'},
            ]}
            onAccessibilityAction={event => {
              switch (event.nativeEvent.actionName) {
                case 'cut':
                  Alert.alert('Alert', 'cut action success');
                  break;
                case 'copy':
                  Alert.alert('Alert', 'copy action success');
                  break;
                case 'paste':
                  Alert.alert('Alert', 'paste action success');
                  break;
              }
            }}
            accessibilityRole="button">
            <View>
              <Text accessible={false}>Text number 1</Text>
              <Text accessible={false}>
                Text number 2<Text accessible={false}>Text number 3</Text>
              </Text>
            </View>
          </TouchableNativeFeedback>
        </RNTesterBlock>

        <RNTesterBlock title="Talkback only pulls the child's contentDescription or text but does not include the child's accessibilityState or accessibilityRole. TalkBack avoids announcements of conflicting states or roles (for example, 'button' and 'slider').">
          <View
            accessible={true}
            accessibilityRole="button"
            accessibilityState={{checked: true}}>
            <Text
              accessible={false}
              accessibilityState={{checked: true, disabled: false}}>
              Text number 1
            </Text>
            <Text
              style={styles.smallRedSquare}
              accessible={false}
              accessibilityState={{checked: false, disabled: true}}
              accessibilityLabel="This child Text does not have text, but has an accessibilityLabel and accessibilityState. The child accessibility state disabled is not announced."
              accessibilityRole="image"
            />
          </View>
        </RNTesterBlock>

        <RNTesterBlock title="One of the children has accessibilityLabel, role, state, and accessibilityValue.">
          <View accessible={true} accessibilityRole="button">
            <View>
              <Text accessible={false}>Text number 1</Text>
              <TouchableNativeFeedback
                focusable={true}
                onPress={() => console.warn('onPress child')}
                accessible={false}
                accessibilityLabel="this is my label"
                accessibilityRole="image"
                accessibilityState={{disabled: true}}
                accessibilityValue={{text: 'this is the accessibility value'}}>
                <Text accessible={false}>Text number 3</Text>
              </TouchableNativeFeedback>
            </View>
          </View>
        </RNTesterBlock>

        <RNTesterBlock title="The parent has a TextInput child component.">
          <TouchableNativeFeedback accessible={true} accessibilityRole="button">
            <TextInput
              value="this is the value"
              accessible={false}
              style={styles.default}
              placeholder="this is the placeholder"
            />
          </TouchableNativeFeedback>
        </RNTesterBlock>

        <RNTesterBlock title="The parents include three levels of nested Components.">
          <TouchableNativeFeedback accessible={true} accessibilityRole="button">
            <Text accessible={false}>
              Text number 2
              <Text accessible={false}>
                Text number 3<Text accessible={false}>Text number 4</Text>
              </Text>
            </Text>
          </TouchableNativeFeedback>
        </RNTesterBlock>

        <RNTesterBlock title="The child is not TextInput. The contentDescription is not empty and does not have node text.">
          <TouchableNativeFeedback
            onPress={() => console.warn('onPress child')}
            accessible={true}
            accessibilityRole="button">
            <View>
              <Text
                style={styles.smallRedSquare}
                accessibilityLabel="this is the child Text accessibilityLabel"
                accessible={false}
              />
            </View>
          </TouchableNativeFeedback>
        </RNTesterBlock>

        <RNTesterBlock title="One of the child has accessibilityHint (hasText triggers the announcement).">
          <View accessible={true} accessibilityRole="button">
            <Text
              style={styles.smallRedSquare}
              accessible={false}
              accessibilityHint="this child Text does not have text, but has hint and should be announced by TalkBack"
            />
          </View>
        </RNTesterBlock>
      </View>
    );
  }
}

class CheckboxExample extends React.Component<
  {},
  {
    checkboxState: boolean | 'mixed',
  },
> {
  state: {checkboxState: boolean | 'mixed'} = {
    checkboxState: true,
  };

  _onCheckboxPress = () => {
    let checkboxState: boolean | $TEMPORARY$string<'mixed'> = false;
    if (this.state.checkboxState === false) {
      checkboxState = 'mixed';
    } else if (this.state.checkboxState === 'mixed') {
      checkboxState = true;
    } else {
      checkboxState = false;
    }

    this.setState({
      checkboxState: checkboxState,
    });
  };

  render(): React.Node {
    return (
      <TouchableOpacity
        onPress={this._onCheckboxPress}
        accessibilityLabel="element 2"
        accessibilityRole="checkbox"
        accessibilityState={{checked: this.state.checkboxState}}
        accessibilityHint="click me to change state">
        <Text>Checkbox example</Text>
      </TouchableOpacity>
    );
  }
}

class SwitchExample extends React.Component<
  {},
  {
    switchState: boolean,
  },
> {
  state: {switchState: boolean} = {
    switchState: true,
  };

  _onSwitchToggle = () => {
    const switchState = !this.state.switchState;

    this.setState({
      switchState: switchState,
    });
  };

  render(): React.Node {
    return (
      <TouchableOpacity
        onPress={this._onSwitchToggle}
        accessibilityLabel="element 12"
        accessibilityRole="switch"
        accessibilityState={{checked: this.state.switchState}}
        accessible={true}>
        <Text>Switch example</Text>
      </TouchableOpacity>
    );
  }
}

class SelectionExample extends React.Component<
  {},
  {
    isSelected: boolean,
    isEnabled: boolean,
  },
> {
  constructor(props: {}) {
    super(props);
    this.selectableElement = createRef();
  }
  selectableElement: {
    current: React.ElementRef<typeof TouchableOpacity> | null,
  };

  state: {isEnabled: boolean, isSelected: boolean} = {
    isSelected: true,
    isEnabled: false,
  };

  render(): React.Node {
    const {isSelected, isEnabled} = this.state;
    let accessibilityHint = 'click me to select';
    if (isSelected) {
      accessibilityHint = 'click me to unselect';
    }
    if (!isEnabled) {
      accessibilityHint = 'use the button on the right to enable selection';
    }
    let buttonTitle = isEnabled ? 'Disable selection' : 'Enable selection';
    const touchableHint = ` (touching the TouchableOpacity will ${
      isSelected ? 'disable' : 'enable'
    } accessibilityState.selected)`;
    return (
      <View style={styles.containerAlignCenter}>
        <TouchableOpacity
          ref={this.selectableElement}
          accessible={true}
          onPress={() => {
            if (isEnabled) {
              this.setState({
                isSelected: !isSelected,
              });
            } else {
              console.warn('selection is disabled, please enable selection.');
            }
          }}
          accessibilityLabel="element 19"
          accessibilityState={{
            selected: isSelected,
            disabled: !isEnabled,
          }}
          style={styles.touchable}
          accessibilityHint={accessibilityHint}>
          <Text style={{color: 'white'}}>
            {`Selectable TouchableOpacity Example ${touchableHint}`}
          </Text>
        </TouchableOpacity>
        <TextInput
          accessibilityLabel="element 20"
          accessibilityState={{
            selected: isSelected,
          }}
          multiline={true}
          placeholder={`TextInput Example - ${
            isSelected ? 'enabled' : 'disabled'
          } selection`}
        />
        <Button
          onPress={() => {
            this.setState({
              isEnabled: !this.state.isEnabled,
            });
          }}
          title={buttonTitle}
        />
      </View>
    );
  }
}

class ExpandableElementExample extends React.Component<
  {},
  {
    expandState: boolean,
  },
> {
  state: {expandState: boolean} = {
    expandState: false,
  };

  _onElementPress = () => {
    const expandState = !this.state.expandState;

    this.setState({
      expandState: expandState,
    });
  };

  render(): React.Node {
    return (
      <TouchableOpacity
        onPress={this._onElementPress}
        accessibilityLabel="element 18"
        accessibilityState={{expanded: this.state.expandState}}
        accessibilityHint="click me to change state">
        <Text>Expandable element example</Text>
      </TouchableOpacity>
    );
  }
}

class NestedCheckBox extends React.Component<
  {},
  {
    checkbox1: boolean | 'mixed',
    checkbox2: boolean | 'mixed',
    checkbox3: boolean | 'mixed',
  },
> {
  state: {
    checkbox1: boolean | 'mixed',
    checkbox2: boolean | 'mixed',
    checkbox3: boolean | 'mixed',
  } = {
    checkbox1: false,
    checkbox2: false,
    checkbox3: false,
  };

  _onPress1 = () => {
    let checkbox1 = false;
    if (this.state.checkbox1 === false) {
      checkbox1 = true;
    } else if (this.state.checkbox1 === 'mixed') {
      checkbox1 = false;
    } else {
      checkbox1 = false;
    }
    setTimeout(() => {
      this.setState({
        checkbox1: checkbox1,
        checkbox2: checkbox1,
        checkbox3: checkbox1,
      });
    }, 2000);
  };

  _onPress2 = () => {
    const checkbox2 = !this.state.checkbox2;

    this.setState({
      checkbox2: checkbox2,
      checkbox1:
        checkbox2 && this.state.checkbox3
          ? true
          : checkbox2 || this.state.checkbox3
          ? 'mixed'
          : false,
    });
  };

  _onPress3 = () => {
    const checkbox3 = !this.state.checkbox3;

    this.setState({
      checkbox3: checkbox3,
      checkbox1:
        this.state.checkbox2 && checkbox3
          ? true
          : this.state.checkbox2 || checkbox3
          ? 'mixed'
          : false,
    });
  };

  render(): React.Node {
    return (
      <View>
        <TouchableOpacity
          style={{flex: 1, flexDirection: 'row'}}
          onPress={this._onPress1}
          accessibilityLabel="Meat"
          accessibilityHint="State changes in 2 seconds after clicking."
          accessibilityRole="checkbox"
          accessibilityState={{checked: this.state.checkbox1}}>
          <Image
            style={styles.image}
            source={
              this.state.checkbox1 === 'mixed'
                ? mixedCheckboxImageSource
                : this.state.checkbox1
                ? checkImageSource
                : uncheckImageSource
            }
          />
          <Text>Meat</Text>
        </TouchableOpacity>
        <TouchableOpacity
          style={{flex: 1, flexDirection: 'row'}}
          onPress={this._onPress2}
          accessibilityLabel="Beef"
          accessibilityRole="checkbox"
          accessibilityState={{checked: this.state.checkbox2}}>
          <Image
            style={styles.image}
            source={
              this.state.checkbox2 ? checkImageSource : uncheckImageSource
            }
          />
          <Text>Beef</Text>
        </TouchableOpacity>
        <TouchableOpacity
          style={{flex: 1, flexDirection: 'row'}}
          onPress={this._onPress3}
          accessibilityLabel="Bacon"
          accessibilityRole="checkbox"
          accessibilityState={{checked: this.state.checkbox3}}>
          <Image
            style={styles.image}
            source={
              this.state.checkbox3 ? checkImageSource : uncheckImageSource
            }
          />
          <Text>Bacon</Text>
        </TouchableOpacity>
      </View>
    );
  }
}

class AccessibilityRoleAndStateExample extends React.Component<{}> {
  render(): React.Node {
    const content = [
      <Text key={1}>This is some text</Text>,
      <Text key={2}>This is some text</Text>,
      <Text key={3}>This is some text</Text>,
      <Text key={4}>This is some text</Text>,
      <Text key={5}>This is some text</Text>,
      <Text key={6}>This is some text</Text>,
      <Text key={7}>This is some text</Text>,
    ];

    return (
      <View style={styles.sectionContainer}>
        <RNTesterBlock title="ScrollView with grid role">
          <ScrollView accessibilityRole="grid" style={styles.scrollView}>
            {content}
          </ScrollView>
        </RNTesterBlock>
        <RNTesterBlock title="ScrollView with scrollview role">
          <ScrollView accessibilityRole="scrollview" style={styles.scrollView}>
            {content}
          </ScrollView>
        </RNTesterBlock>
        <RNTesterBlock title="HorizontalScrollView with horizontalscrollview role">
          <ScrollView
            horizontal
            accessibilityRole="horizontalscrollview"
            style={styles.scrollView}>
            {content}
          </ScrollView>
        </RNTesterBlock>
        <RNTesterBlock title="accessibilityRole with View Component">
          <View>
            <View
              accessibilityLabel="element 1"
              accessibilityRole="alert"
              accessible={true}>
              <Text>Alert example</Text>
            </View>
            <CheckboxExample />
            <View
              accessibilityLabel="element 3"
              accessibilityRole="combobox"
              accessible={true}>
              <Text>Combobox example</Text>
            </View>
            <View
              accessibilityLabel="element 4"
              accessibilityRole="menu"
              accessible={true}>
              <Text>Menu example</Text>
            </View>
            <View
              accessibilityLabel="element 5"
              accessibilityRole="menubar"
              accessible={true}>
              <Text>Menu bar example</Text>
            </View>
            <View
              accessibilityLabel="element 6"
              accessibilityRole="menuitem"
              accessible={true}>
              <Text>Menu item example</Text>
            </View>
            <View
              accessibilityLabel="element 7"
              accessibilityRole="progressbar"
              accessible={true}>
              <Text>Progress bar example</Text>
            </View>
            <View
              accessibilityLabel="element 8"
              accessibilityRole="radio"
              accessible={true}>
              <Text>Radio button example</Text>
            </View>
            <View
              accessibilityLabel="element 9"
              accessibilityRole="radiogroup"
              accessible={true}>
              <Text>Radio group example</Text>
            </View>
            <View
              accessibilityLabel="element 10"
              accessibilityRole="scrollbar"
              accessible={true}>
              <Text>Scrollbar example</Text>
            </View>
            <View
              accessibilityLabel="element 11"
              accessibilityRole="spinbutton"
              accessible={true}>
              <Text>Spin button example</Text>
            </View>
            <SwitchExample />
            <View
              accessibilityLabel="element 13"
              accessibilityRole="tab"
              accessible={true}>
              <Text>Tab example</Text>
            </View>
            <View
              accessibilityLabel="element 14"
              accessibilityRole="tablist"
              accessible={true}>
              <Text>Tab list example</Text>
            </View>
            <View
              accessibilityLabel="element 15"
              accessibilityRole="timer"
              accessible={true}>
              <Text>Timer example</Text>
            </View>
            <View
              accessibilityLabel="element 16"
              accessibilityRole="toolbar"
              accessible={true}>
              <Text>Toolbar example</Text>
            </View>
            <View
              accessibilityLabel="element 17"
              accessibilityState={{busy: true}}
              accessible={true}>
              <Text>State busy example</Text>
            </View>
            <View
              accessibilityLabel="element 18"
              accessibilityRole="dropdownlist"
              accessible={true}>
              <Text>Drop Down List example</Text>
            </View>
            <View
              accessibilityLabel="element 19"
              accessibilityRole="pager"
              accessible={true}>
              <Text>Pager example</Text>
            </View>
            <View
              accessibilityLabel="element 20"
              accessibilityRole="togglebutton"
              accessible={true}>
              <Text>Toggle Button example</Text>
            </View>
            <View
              accessibilityLabel="element 21"
              accessibilityRole="viewgroup"
              accessible={true}>
              <Text>Viewgroup example</Text>
            </View>
            <View
              accessibilityLabel="element 22"
              accessibilityRole="webview"
              accessible={true}>
              <Text>Webview example</Text>
            </View>
            <ExpandableElementExample />
            <SelectionExample />
            <Text>Nested checkbox with delayed state change</Text>
            <NestedCheckBox />
          </View>
        </RNTesterBlock>
      </View>
    );
  }
}

class AccessibilityActionsExample extends React.Component<{}> {
  render(): React.Node {
    return (
      <View style={styles.sectionContainer}>
        <RNTesterBlock title="Non-touchable with activate action">
          <View
            accessible={true}
            accessibilityActions={[{name: 'activate'}]}
            onAccessibilityAction={event => {
              switch (event.nativeEvent.actionName) {
                case 'activate':
                  Alert.alert('Alert', 'View is clicked');
                  break;
              }
            }}>
            <Text>Click me</Text>
          </View>
        </RNTesterBlock>

        <RNTesterBlock title="View with multiple actions">
          <View
            accessible={true}
            accessibilityActions={[
              {name: 'cut', label: 'cut label'},
              {name: 'copy', label: 'copy label'},
              {name: 'paste', label: 'paste label'},
            ]}
            onAccessibilityAction={event => {
              switch (event.nativeEvent.actionName) {
                case 'cut':
                  Alert.alert('Alert', 'cut action success');
                  break;
                case 'copy':
                  Alert.alert('Alert', 'copy action success');
                  break;
                case 'paste':
                  Alert.alert('Alert', 'paste action success');
                  break;
              }
            }}>
            <Text>This view supports many actions.</Text>
          </View>
        </RNTesterBlock>

        <RNTesterBlock title="Adjustable with increment/decrement actions">
          <View
            accessible={true}
            accessibilityRole="adjustable"
            accessibilityActions={[{name: 'increment'}, {name: 'decrement'}]}
            onAccessibilityAction={event => {
              switch (event.nativeEvent.actionName) {
                case 'increment':
                  Alert.alert('Alert', 'increment action success');
                  break;
                case 'decrement':
                  Alert.alert('Alert', 'decrement action success');
                  break;
              }
            }}>
            <Text>Slider</Text>
          </View>
        </RNTesterBlock>

        <RNTesterBlock title="TouchableWithoutFeedback with custom accessibility actions">
          <TouchableWithoutFeedback
            accessible={true}
            accessibilityActions={[
              {name: 'cut', label: 'cut label'},
              {name: 'copy', label: 'copy label'},
              {name: 'paste', label: 'paste label'},
            ]}
            onAccessibilityAction={event => {
              switch (event.nativeEvent.actionName) {
                case 'cut':
                  Alert.alert('Alert', 'cut action success');
                  break;
                case 'copy':
                  Alert.alert('Alert', 'copy action success');
                  break;
                case 'paste':
                  Alert.alert('Alert', 'paste action success');
                  break;
              }
            }}
            onPress={() => Alert.alert('Button has been pressed!')}
            accessibilityRole="button">
            <View>
              <Text>Click me</Text>
            </View>
          </TouchableWithoutFeedback>
        </RNTesterBlock>

        <RNTesterBlock title="Button with accessibility actions">
          <Button
            accessible={true}
            accessibilityActions={[
              {name: 'activate', label: 'activate label'},
              {name: 'copy', label: 'copy label'},
            ]}
            onAccessibilityAction={event => {
              switch (event.nativeEvent.actionName) {
                case 'activate':
                  Alert.alert('Alert', 'Activate accessibility action');
                  break;
                case 'copy':
                  Alert.alert('Alert', 'copy action success');
                  break;
              }
            }}
            onPress={() => Alert.alert('Button has been pressed!')}
            title="Button with accessibility action"
          />
        </RNTesterBlock>

        {/* [macOS This doesn't work, see https://github.com/facebook/react-native/issues/32616
          <RNTesterBlock title="Text with custom accessibility actions">
            <Text
              accessible={true}
              accessibilityActions={[
                {name: 'activate', label: 'activate label'},
                {name: 'copy', label: 'copy label'},
              ]}
              onAccessibilityAction={event => {
                switch (event.nativeEvent.actionName) {
                  case 'activate':
                    Alert.alert('Alert', 'Activate accessiblity action');
                    break;
                  case 'copy':
                    Alert.alert('Alert', 'copy action success');
                    break;
                }
              }}>
              Text
            </Text>
          </RNTesterBlock>
        macOS] */}
      </View>
    );
  }
}

type FakeSliderExampleState = {
  current: number,
  textualValue: 'center' | 'left' | 'right',
};
class FakeSliderExample extends React.Component<{}, FakeSliderExampleState> {
  state: FakeSliderExampleState = {
    current: 50,
    textualValue: 'center',
  };

  increment: () => void = () => {
    let newValue = this.state.current + 2;
    if (newValue > 100) {
      newValue = 100;
    }
    this.setState({
      current: newValue,
    });
  };

  decrement: () => void = () => {
    let newValue = this.state.current - 2;
    if (newValue < 0) {
      newValue = 0;
    }
    this.setState({
      current: newValue,
    });
  };

  render(): React.Node {
    return (
      <View>
        <View
          accessible={true}
          accessibilityLabel="Fake Slider"
          accessibilityRole="adjustable"
          accessibilityActions={[{name: 'increment'}, {name: 'decrement'}]}
          onAccessibilityAction={event => {
            switch (event.nativeEvent.actionName) {
              case 'increment':
                this.increment();
                break;
              case 'decrement':
                this.decrement();
                break;
            }
          }}
          accessibilityValue={{
            min: 0,
            now: this.state.current,
            max: 100,
          }}>
          <Text>Fake Slider</Text>
        </View>
        <TouchableWithoutFeedback
          accessible={true}
          accessibilityLabel="Equalizer"
          accessibilityRole="adjustable"
          accessibilityActions={[{name: 'increment'}, {name: 'decrement'}]}
          onAccessibilityAction={event => {
            switch (event.nativeEvent.actionName) {
              case 'increment':
                if (this.state.textualValue === 'center') {
                  this.setState({textualValue: 'right'});
                } else if (this.state.textualValue === 'left') {
                  this.setState({textualValue: 'center'});
                }
                break;
              case 'decrement':
                if (this.state.textualValue === 'center') {
                  this.setState({textualValue: 'left'});
                } else if (this.state.textualValue === 'right') {
                  this.setState({textualValue: 'center'});
                }
                break;
            }
          }}
          accessibilityValue={{text: this.state.textualValue}}>
          <View>
            <Text>Equalizer</Text>
          </View>
        </TouchableWithoutFeedback>
      </View>
    );
  }
}

class FakeSliderExampleForAccessibilityValue extends React.Component<
  {},
  FakeSliderExampleState,
> {
  state: FakeSliderExampleState = {
    current: 50,
    textualValue: 'center',
  };

  increment: () => void = () => {
    let newValue = this.state.current + 2;
    if (newValue > 100) {
      newValue = 100;
    }
    this.setState({
      current: newValue,
    });
  };

  decrement: () => void = () => {
    let newValue = this.state.current - 2;
    if (newValue < 0) {
      newValue = 0;
    }
    this.setState({
      current: newValue,
    });
  };

  render(): React.Node {
    return (
      <View>
        <View
          accessible={true}
          accessibilityLabel="Fake Slider"
          accessibilityRole="adjustable"
          accessibilityActions={[{name: 'increment'}, {name: 'decrement'}]}
          onAccessibilityAction={event => {
            switch (event.nativeEvent.actionName) {
              case 'increment':
                this.increment();
                break;
              case 'decrement':
                this.decrement();
                break;
            }
          }}
          aria-valuemax={100}
          aria-valuemin={0}
          aria-valuetext={'slider aria value text'}
          aria-valuenow={this.state.current}>
          <Text>Fake Slider</Text>
        </View>
        <TouchableWithoutFeedback
          accessible={true}
          accessibilityLabel="Equalizer"
          accessibilityRole="adjustable"
          accessibilityActions={[{name: 'increment'}, {name: 'decrement'}]}
          onAccessibilityAction={event => {
            switch (event.nativeEvent.actionName) {
              case 'increment':
                if (this.state.textualValue === 'center') {
                  this.setState({textualValue: 'right'});
                } else if (this.state.textualValue === 'left') {
                  this.setState({textualValue: 'center'});
                }
                break;
              case 'decrement':
                if (this.state.textualValue === 'center') {
                  this.setState({textualValue: 'left'});
                } else if (this.state.textualValue === 'right') {
                  this.setState({textualValue: 'center'});
                }
                break;
            }
          }}
          accessibilityValue={{text: this.state.textualValue}}>
          <View>
            <Text>Equalizer</Text>
          </View>
        </TouchableWithoutFeedback>
      </View>
    );
  }
}

class AnnounceForAccessibility extends React.Component<{}> {
  _handleOnPress = (): TimeoutID =>
    setTimeout(
      () => AccessibilityInfo.announceForAccessibility('Announcement Test'),
      1000,
    );

  _handleOnPressQueued = (): TimeoutID =>
    setTimeout(
      () =>
        AccessibilityInfo.announceForAccessibilityWithOptions(
          'Queued Announcement Test',
          {queue: true},
        ),
      1000,
    );

  _handleOnPressQueueMultiple = () => {
    setTimeout(
      () =>
        AccessibilityInfo.announceForAccessibilityWithOptions(
          'First Queued Announcement Test',
          {queue: true},
        ),
      1000,
    );
    setTimeout(
      () =>
        AccessibilityInfo.announceForAccessibilityWithOptions(
          'Second Queued Announcement Test',
          {queue: true},
        ),
      1100,
    );
    setTimeout(
      () =>
        AccessibilityInfo.announceForAccessibilityWithOptions(
          'Third Queued Announcement Test',
          {queue: true},
        ),
      1200,
    );
  };

  render(): React.Node {
    return Platform.OS === 'ios' ? (
      <View>
        <Button
          onPress={this._handleOnPress}
          title="Announce for Accessibility Immediately"
        />
        <Button
          onPress={this._handleOnPressQueued}
          title="Announce for Accessibility Queued"
        />
        <Button
          onPress={this._handleOnPressQueueMultiple}
          title="Announce for Accessibility Queue Multiple"
        />
      </View>
    ) : (
      <View>
        <Button
          onPress={this._handleOnPress}
          title="Announce for Accessibility"
        />
      </View>
    );
  }
}

function SetAccessibilityFocusExample(props: {}): React.Node {
  const myRef = React.useRef<?React.ElementRef<typeof Text>>(null);

  const onPress = () => {
    if (myRef && myRef.current) {
      AccessibilityInfo.sendAccessibilityEvent(myRef.current, 'focus');
    }
  };

  return (
    <View>
      <Text ref={myRef}>
        SetAccessibilityFocus on native element. This should get focus after
        clicking the button!
      </Text>
      <Button title={'Click'} onPress={onPress} />
    </View>
  );
}

class EnabledExamples extends React.Component<{}> {
  render(): React.Node {
    return (
      <View style={styles.sectionContainer}>
        {Platform.OS === 'ios' ? (
          <>
            <RNTesterBlock title="isBoldTextEnabled()">
              <EnabledExample
                test="bold text"
                eventListener="boldTextChanged"
              />
            </RNTesterBlock>
            <RNTesterBlock title="isGrayScaleEnabled()">
              <EnabledExample
                test="gray scale"
                eventListener="grayscaleChanged"
              />
            </RNTesterBlock>
            <RNTesterBlock title="isInvertColorsEnabled()">
              <EnabledExample
                test="invert colors"
                eventListener="invertColorsChanged"
              />
            </RNTesterBlock>
            <RNTesterBlock title="isReduceTransparencyEnabled()">
              <EnabledExample
                test="reduce transparency"
                eventListener="reduceTransparencyChanged"
              />
            </RNTesterBlock>
          </>
        ) : null}

        {Platform.OS === 'android' ? (
          <RNTesterBlock
            title="isAccessibilityServiceEnabled()"
            description={
              'Event emitted whenever an accessibility service is enabled. This includes TalkBack as well as assistive technologies such as "Select to Speak".'
            }>
            <EnabledExample
              test="any accessibility service"
              eventListener="accessibilityServiceChanged"
            />
          </RNTesterBlock>
        ) : null}

        <RNTesterBlock title="isReduceMotionEnabled()">
          <EnabledExample
            test="reduce motion"
            eventListener="reduceMotionChanged"
          />
        </RNTesterBlock>

        <RNTesterBlock title="isScreenReaderEnabled()">
          <EnabledExample
            test="screen reader"
            eventListener="screenReaderChanged"
          />
        </RNTesterBlock>
      </View>
    );
  }
}

class ImportantForAccessibilityExamples extends React.Component<{}> {
  render(): React.Node {
    return (
      <View style={styles.sectionContainer}>
        <RNTesterBlock title="ImageBackground with importantForAccessibility=no-hide-descendants">
          <View style={styles.container}>
            <ImageBackground
              importantForAccessibility="no-hide-descendants"
              source={require('../../assets/trees.jpg')}
              resizeMode="cover"
              style={styles.ImageBackground}>
              <Text style={styles.text}>not accessible</Text>
            </ImageBackground>
          </View>
        </RNTesterBlock>
        <RNTesterBlock title="ImageBackground with importantForAccessibility=no">
          <View style={styles.container}>
            <ImageBackground
              importantForAccessibility="no"
              source={require('../../assets/trees.jpg')}
              resizeMode="cover"
              style={styles.ImageBackground}>
              <Text style={styles.text}>accessible</Text>
            </ImageBackground>
          </View>
        </RNTesterBlock>
        <RNTesterBlock title="Button with importantForAccessibility=no">
          <Button
            title="this is text"
            importantForAccessibility="no"
            onPress={() => console.log('pressed')}
          />
        </RNTesterBlock>
      </View>
    );
  }
}

class EnabledExample extends React.Component<
  {
    eventListener:
      | 'reduceMotionChanged'
      | 'boldTextChanged'
      | 'grayscaleChanged'
      | 'invertColorsChanged'
      | 'reduceTransparencyChanged'
      | 'reduceMotionChanged'
      | 'screenReaderChanged'
      | 'accessibilityServiceChanged',
    test: string,
  },
  {
    isEnabled: boolean,
  },
> {
  state: {isEnabled: boolean} = {
    isEnabled: false,
  };
  _subscription: EventSubscription;
  componentDidMount(): null | Promise<mixed> {
    this._subscription = AccessibilityInfo.addEventListener(
      this.props.eventListener,
      this._handleToggled,
    );

    switch (this.props.eventListener) {
      case 'reduceMotionChanged':
        return AccessibilityInfo.isReduceMotionEnabled().then(state => {
          this.setState({isEnabled: state});
        });
      case 'accessibilityServiceChanged':
        return AccessibilityInfo.isAccessibilityServiceEnabled().then(state => {
          this.setState({isEnabled: state});
        });
      default:
        return null;
    }
  }

  componentWillUnmount() {
    this._subscription?.remove();
  }

  _handleToggled = (isEnabled: void | PressEvent | boolean) => {
    if (!this.state.isEnabled) {
      this.setState({isEnabled: true});
    } else {
      this.setState({isEnabled: false});
    }
  };

  render(): React.Node {
    return (
      <View>
        <Text>
          The {this.props.test} is{' '}
          {this.state.isEnabled ? 'enabled' : 'disabled'}
        </Text>
        <Button
          title={this.state.isEnabled ? 'disable' : 'enable'}
          onPress={this._handleToggled}
        />
      </View>
    );
  }
}

class DisplayOptionsStatusExample extends React.Component<{}> {
  render(): React.Node {
    const isAndroid = Platform.OS === 'android';
    const isMacOS = Platform.OS === 'macos'; // [macOS]
    return (
      <View>
        <DisplayOptionStatusExample
          optionName={'Reduce Motion'}
          optionChecker={AccessibilityInfo.isReduceMotionEnabled}
          notification={'reduceMotionChanged'}
        />
        <DisplayOptionStatusExample
          optionName={'Prefer Cross-Fade Transitions'}
          optionChecker={AccessibilityInfo.prefersCrossFadeTransitions}
          notification={'prefersCrossFadeTransitionsChanged'}
        />
        <DisplayOptionStatusExample
          optionName={'Screen Reader'}
          optionChecker={AccessibilityInfo.isScreenReaderEnabled}
          notification={'screenReaderChanged'}
        />
        {isAndroid ? null : (
          <>
            <DisplayOptionStatusExample
              optionName={'Bold Text'}
              optionChecker={AccessibilityInfo.isBoldTextEnabled}
              notification={'boldTextChanged'}
            />
            <DisplayOptionStatusExample
              optionName={'Grayscale'}
              optionChecker={AccessibilityInfo.isGrayscaleEnabled}
              notification={'grayscaleChanged'}
            />
            {
              isMacOS ? ( // [macOS
                <DisplayOptionStatusExample
                  optionName={'High Contrast'}
                  optionChecker={AccessibilityInfo.isHighContrastEnabled}
                  notification={'highContrastChanged'}
                />
              ) : null /* macOS] */
            }
            <DisplayOptionStatusExample
              optionName={'Invert Colors'}
              optionChecker={AccessibilityInfo.isInvertColorsEnabled}
              notification={'invertColorsChanged'}
            />
            <DisplayOptionStatusExample
              optionName={'Reduce Transparency'}
              optionChecker={AccessibilityInfo.isReduceTransparencyEnabled}
              notification={'reduceTransparencyChanged'}
            />
          </>
        )}
      </View>
    );
  }
}

function DisplayOptionStatusExample({
  optionName,
  optionChecker,
  notification,
}: {
  notification: string,
  optionChecker: () => Promise<boolean>,
  optionName: string,
}) {
  const [statusEnabled, setStatusEnabled] = React.useState(false);
  React.useEffect(() => {
    const listener = AccessibilityInfo.addEventListener(
      // $FlowFixMe[prop-missing]
      notification,
      setStatusEnabled,
    );
    // $FlowFixMe[unused-promise]
    optionChecker().then(isEnabled => {
      setStatusEnabled(isEnabled);
    });
    return function cleanup() {
      listener.remove();
    };
  }, [optionChecker, notification]);
  return (
    <View>
      <Text>
        {optionName}
        {' is '}
        {statusEnabled ? 'enabled' : 'disabled'}.
      </Text>
    </View>
  );
}

function AccessibilityExpandedExample(): React.Node {
  const [expand, setExpanded] = React.useState(false);
  const expandAction = {name: 'expand'};
  const collapseAction = {name: 'collapse'};
  return (
    <View style={styles.sectionContainer}>
      <RNTesterBlock title="Collapse/Expanded state change (Paper)">
        <Text>
          The following component announces expanded/collapsed state correctly
        </Text>
        <Button
          onPress={() => setExpanded(!expand)}
          accessibilityState={{expanded: expand}}
          accessibilityActions={expand ? [collapseAction] : [expandAction]}
          onAccessibilityAction={event => {
            switch (event.nativeEvent.actionName) {
              case 'expand':
                setExpanded(true);
                break;
              case 'collapse':
                setExpanded(false);
                break;
            }
          }}
          title="click me to change state"
        />
      </RNTesterBlock>

      <RNTesterBlock title="Screenreader announces the visible text">
        <Text>Announcing expanded/collapse and the visible text.</Text>
        <TouchableOpacity
          style={styles.button}
          onPress={() => setExpanded(!expand)}
          accessibilityState={{expanded: expand}}>
          <Text>Click me to change state</Text>
        </TouchableOpacity>
      </RNTesterBlock>

      <RNTesterBlock title="expanded/collapsed only managed through the accessibility menu">
        <TouchableWithoutFeedback
          accessibilityState={{expanded: true}}
          accessible={true}>
          <View>
            <Text>Clicking me does not change state</Text>
          </View>
        </TouchableWithoutFeedback>
      </RNTesterBlock>
    </View>
  );
}

exports.title = 'Accessibility';
exports.documentationURL = 'https://reactnative.dev/docs/accessibilityinfo';
exports.description = 'Examples of using Accessibility APIs.';
exports.examples = [
  {
    title: 'Accessibility expanded',
    render(): React.Element<typeof AccessibilityExpandedExample> {
      return <AccessibilityExpandedExample />;
    },
  },
  {
    title: 'Accessibility elements',
    render(): React.Element<typeof AccessibilityExample> {
      return <AccessibilityExample />;
    },
  },
  {
    title: 'Automatic Content Grouping',
    render(): React.Element<typeof AutomaticContentGrouping> {
      return <AutomaticContentGrouping />;
    },
  },
  {
    title: 'New accessibility roles and states',
    render(): React.Element<typeof AccessibilityRoleAndStateExample> {
      return <AccessibilityRoleAndStateExample />;
    },
  },
  {
    title: 'Accessibility action examples',
    render(): React.Element<typeof AccessibilityActionsExample> {
      return <AccessibilityActionsExample />;
    },
  },
  {
    title: 'Fake Slider Example',
    render(): React.Element<typeof FakeSliderExample> {
      return <FakeSliderExample />;
    },
  },
  {
    title: 'Fake SliderExample For AccessibilityValue',
    render(): React.Element<typeof FakeSliderExampleForAccessibilityValue> {
      return <FakeSliderExampleForAccessibilityValue />;
    },
  },
  {
    title: 'Check if the display options are enabled',
    render(): React.Element<typeof DisplayOptionsStatusExample> {
      return <DisplayOptionsStatusExample />;
    },
  },
  {
    title: 'Check if the screen reader announces',
    render(): React.Element<typeof AnnounceForAccessibility> {
      return <AnnounceForAccessibility />;
    },
  },
  {
    title: 'Check if accessibility is focused',
    render(): React.Element<typeof SetAccessibilityFocusExample> {
      return <SetAccessibilityFocusExample />;
    },
  },
  {
    title: 'Check if these properties are enabled',
    render(): React.Element<typeof EnabledExamples> {
      return <EnabledExamples />;
    },
  },
  {
    title: 'Testing importantForAccessibility',
    render(): React.Element<typeof ImportantForAccessibilityExamples> {
      return <ImportantForAccessibilityExamples />;
    },
  },
  {
    title:
      'Check if accessibilityState disabled is announced when the screenreader focus moves on the image',
    render(): React.Element<typeof Image> {
      return (
        <Image
          accessible={true}
          accessibilityLabel="plain local image"
          accessibilityState={{disabled: true}}
          source={require('../../assets/like.png')}
          style={styles.disabledImage}
        />
      );
    },
  },
  {
    title: 'TextInput with aria-labelledby attribute"',
    render(): React.Element<typeof View> {
      return (
        <View>
          <Text nativeID="testAriaLabelledBy">Phone Number</Text>
          <TextInput
            aria-labelledby={'testAriaLabelledBy'}
            style={styles.default}
          />
        </View>
      );
    },
  },
];<|MERGE_RESOLUTION|>--- conflicted
+++ resolved
@@ -30,23 +30,11 @@
   StyleSheet,
   Switch,
   Text,
-<<<<<<< HEAD
-  TouchableOpacity,
-=======
   TextInput,
->>>>>>> c99d96b7
   TouchableNativeFeedback,
   TouchableOpacity,
   TouchableWithoutFeedback,
   View,
-<<<<<<< HEAD
-  Alert,
-  StyleSheet,
-  Platform,
-  Switch,
-  ScrollView,
-=======
->>>>>>> c99d96b7
 } = require('react-native');
 
 const styles = StyleSheet.create({
