/**
 * Copyright (c) Facebook, Inc. and its affiliates.
 *
 * This source code is licensed under the MIT license found in the
 * LICENSE file in the root directory of this source tree.
 *
 * @format
 * @flow
 */

'use strict';

const React = require('react');
const {
  AccessibilityInfo,
  TextInput,
  Button,
  Image,
  Text,
  View,
  TouchableOpacity,
  TouchableWithoutFeedback,
  Alert,
  StyleSheet,
  Slider,
  Platform,
} = require('react-native');
import type {EventSubscription} from 'react-native/Libraries/vendor/emitter/EventEmitter';

const RNTesterBlock = require('../../components/RNTesterBlock');

const checkImageSource = require('./check.png');
const uncheckImageSource = require('./uncheck.png');
const mixedCheckboxImageSource = require('./mixed.png');
const {createRef, useState} = require('react');

const styles = StyleSheet.create({
  default: {
    borderWidth: StyleSheet.hairlineWidth,
    borderColor: '#0f0f0f',
    flex: 1,
    fontSize: 13,
    padding: 4,
  },
  touchable: {
    backgroundColor: 'blue',
    borderColor: 'red',
    borderWidth: 1,
    borderRadius: 10,
    padding: 10,
    borderStyle: 'solid',
  },
  image: {
    width: 20,
    height: 20,
    resizeMode: 'contain',
    marginRight: 10,
  },
  disabledImage: {
    width: 120,
    height: 120,
  },
  containerAlignCenter: {
    display: 'flex',
    flexDirection: 'column',
    justifyContent: 'space-between',
  },
});

class AccessibilityExample extends React.Component<{}> {
  render(): React.Node {
    return (
      <View>
        <RNTesterBlock title="TextView without label">
          <Text>
            Text's accessibilityLabel is the raw text itself unless it is set
            explicitly.
          </Text>
        </RNTesterBlock>

        <RNTesterBlock title="TextView with label">
          <Text accessibilityLabel="I have label, so I read it instead of embedded text.">
            This text component's accessibilityLabel is set explicitly.
          </Text>
        </RNTesterBlock>

        <RNTesterBlock title="Nonaccessible view with TextViews">
          <View>
            <Text style={{color: 'green'}}>This is text one.</Text>
            <Text style={{color: 'blue'}}>This is text two.</Text>
          </View>
        </RNTesterBlock>

        <RNTesterBlock title="Accessible view with TextViews wihout label">
          <View accessible={true}>
            <Text style={{color: 'green'}}>This is text one.</Text>
            <Text style={{color: 'blue'}}>This is text two.</Text>
          </View>
        </RNTesterBlock>

        <RNTesterBlock title="Accessible view with TextViews with label">
          <View
            accessible={true}
            accessibilityLabel="I have label, so I read it instead of embedded text.">
            <Text style={{color: 'green'}}>This is text one.</Text>
            <Text style={{color: 'blue'}}>This is text two.</Text>
          </View>
        </RNTesterBlock>

        {/* Android screen readers will say the accessibility hint instead of the text
           since the view doesn't have a label. */}
        <RNTesterBlock title="Accessible view with TextViews with hint">
          <View accessibilityHint="Accessibility hint." accessible={true}>
            <Text style={{color: 'green'}}>This is text one.</Text>
            <Text style={{color: 'blue'}}>This is text two.</Text>
          </View>
        </RNTesterBlock>

        <RNTesterBlock title="Accessible view TextViews with label and hint">
          <View
            accessibilityLabel="Accessibility label."
            accessibilityHint="Accessibility hint."
            accessible={true}>
            <Text style={{color: 'green'}}>This is text one.</Text>
            <Text style={{color: 'blue'}}>This is text two.</Text>
          </View>
        </RNTesterBlock>

        <RNTesterBlock title="Text with accessibilityRole = header">
          <Text accessibilityRole="header">This is a title.</Text>
        </RNTesterBlock>

        <RNTesterBlock title="Touchable with accessibilityRole = link">
          <TouchableOpacity
            onPress={() => Alert.alert('Link has been clicked!')}
            accessibilityRole="link">
            <View>
              <Text>Click me</Text>
            </View>
          </TouchableOpacity>
        </RNTesterBlock>

        <RNTesterBlock title="Touchable with accessibilityRole = button">
          <TouchableOpacity
            onPress={() => Alert.alert('Button has been pressed!')}
            accessibilityRole="button">
            <Text>Click me</Text>
          </TouchableOpacity>
        </RNTesterBlock>

        <RNTesterBlock title="Disabled Touchable with role">
          <TouchableOpacity
            onPress={() => Alert.alert('Button has been pressed!')}
            accessibilityRole="button"
            accessibilityState={{disabled: true}}
            disabled={true}>
            <View>
              <Text>
                I am disabled. Clicking me will not trigger any action.
              </Text>
            </View>
          </TouchableOpacity>
        </RNTesterBlock>

        <RNTesterBlock title="Disabled TouchableOpacity">
          <TouchableOpacity
            onPress={() => Alert.alert('Disabled Button has been pressed!')}
            accessibilityLabel={'You are pressing Disabled TouchableOpacity'}
            accessibilityState={{disabled: true}}>
            <View>
              <Text>
                I am disabled. Clicking me will not trigger any action.
              </Text>
            </View>
          </TouchableOpacity>
        </RNTesterBlock>
        <RNTesterBlock title="View with multiple states">
          <View
            accessible={true}
            accessibilityState={{selected: true, disabled: true}}>
            <Text>This view is selected and disabled.</Text>
          </View>
        </RNTesterBlock>

        <RNTesterBlock title="View with label, hint, role, and state">
          <View
            accessible={true}
            accessibilityLabel="Accessibility label."
            accessibilityRole="button"
            accessibilityState={{selected: true}}
            accessibilityHint="Accessibility hint.">
            <Text>Accessible view with label, hint, role, and state</Text>
          </View>
        </RNTesterBlock>
      </View>
    );
  }
}

class CheckboxExample extends React.Component<
  {},
  {
    checkboxState: boolean | 'mixed',
  },
> {
  state = {
    checkboxState: true,
  };

  _onCheckboxPress = () => {
    let checkboxState = false;
    if (this.state.checkboxState === false) {
      checkboxState = 'mixed';
    } else if (this.state.checkboxState === 'mixed') {
      checkboxState = true;
    } else {
      checkboxState = false;
    }

    this.setState({
      checkboxState: checkboxState,
    });
  };

  render() {
    return (
      <TouchableOpacity
        onPress={this._onCheckboxPress}
        accessibilityLabel="element 2"
        accessibilityRole="checkbox"
        accessibilityState={{checked: this.state.checkboxState}}
        accessibilityHint="click me to change state">
        <Text>Checkbox example</Text>
      </TouchableOpacity>
    );
  }
}

class SwitchExample extends React.Component<
  {},
  {
    switchState: boolean,
  },
> {
  state = {
    switchState: true,
  };

  _onSwitchToggle = () => {
    const switchState = !this.state.switchState;

    this.setState({
      switchState: switchState,
    });
  };

  render() {
    return (
      <TouchableOpacity
        onPress={this._onSwitchToggle}
        accessibilityLabel="element 12"
        accessibilityRole="switch"
        accessibilityState={{checked: this.state.switchState}}
        accessible={true}>
        <Text>Switch example</Text>
      </TouchableOpacity>
    );
  }
}

class SelectionExample extends React.Component<
  {},
  {
    isSelected: boolean,
    isEnabled: boolean,
  },
> {
  constructor(props: {}) {
    super(props);
    this.selectableElement = createRef();
  }
  selectableElement: {
    current: React.ElementRef<typeof TouchableOpacity> | null,
  };

  state = {
    isSelected: true,
    isEnabled: false,
  };

  render(): React.Node {
    const {isSelected, isEnabled} = this.state;
    let accessibilityHint = 'click me to select';
    if (isSelected) {
      accessibilityHint = 'click me to unselect';
    }
    if (!isEnabled) {
      accessibilityHint = 'use the button on the right to enable selection';
    }
    let buttonTitle = isEnabled ? 'Disable selection' : 'Enable selection';
    const touchableHint = ` (touching the TouchableOpacity will ${
      isSelected ? 'disable' : 'enable'
    } accessibilityState.selected)`;
    return (
      <View style={styles.containerAlignCenter}>
        <TouchableOpacity
          ref={this.selectableElement}
          accessible={true}
          onPress={() => {
            if (isEnabled) {
              this.setState({
                isSelected: !isSelected,
              });
            } else {
              console.warn('selection is disabled, please enable selection.');
            }
          }}
          accessibilityLabel="element 19"
          accessibilityState={{
            selected: isSelected,
            disabled: !isEnabled,
          }}
          style={styles.touchable}
          accessibilityHint={accessibilityHint}>
          <Text style={{color: 'white'}}>
            {`Selectable TouchableOpacity Example ${touchableHint}`}
          </Text>
        </TouchableOpacity>
        <TextInput
          accessibilityLabel="element 20"
          accessibilityState={{
            selected: isSelected,
          }}
          multiline={true}
          placeholder={`TextInput Example - ${
            isSelected ? 'enabled' : 'disabled'
          } selection`}
        />
        <Button
          onPress={() => {
            this.setState({
              isEnabled: !this.state.isEnabled,
            });
          }}
          title={buttonTitle}
        />
      </View>
    );
  }
}

class ExpandableElementExample extends React.Component<
  {},
  {
    expandState: boolean,
  },
> {
  state = {
    expandState: false,
  };

  _onElementPress = () => {
    const expandState = !this.state.expandState;

    this.setState({
      expandState: expandState,
    });
  };

  render() {
    return (
      <TouchableOpacity
        onPress={this._onElementPress}
        accessibilityLabel="element 18"
        accessibilityState={{expanded: this.state.expandState}}
        accessibilityHint="click me to change state">
        <Text>Expandable element example</Text>
      </TouchableOpacity>
    );
  }
}

class NestedCheckBox extends React.Component<
  {},
  {
    checkbox1: boolean | 'mixed',
    checkbox2: boolean | 'mixed',
    checkbox3: boolean | 'mixed',
  },
> {
  state = {
    checkbox1: false,
    checkbox2: false,
    checkbox3: false,
  };

  _onPress1 = () => {
    let checkbox1 = false;
    if (this.state.checkbox1 === false) {
      checkbox1 = true;
    } else if (this.state.checkbox1 === 'mixed') {
      checkbox1 = false;
    } else {
      checkbox1 = false;
    }
    setTimeout(() => {
      this.setState({
        checkbox1: checkbox1,
        checkbox2: checkbox1,
        checkbox3: checkbox1,
      });
    }, 2000);
  };

  _onPress2 = () => {
    const checkbox2 = !this.state.checkbox2;

    this.setState({
      checkbox2: checkbox2,
      checkbox1:
        checkbox2 && this.state.checkbox3
          ? true
          : checkbox2 || this.state.checkbox3
          ? 'mixed'
          : false,
    });
  };

  _onPress3 = () => {
    const checkbox3 = !this.state.checkbox3;

    this.setState({
      checkbox3: checkbox3,
      checkbox1:
        this.state.checkbox2 && checkbox3
          ? true
          : this.state.checkbox2 || checkbox3
          ? 'mixed'
          : false,
    });
  };

  render() {
    return (
      <View>
        <TouchableOpacity
          style={{flex: 1, flexDirection: 'row'}}
          onPress={this._onPress1}
          accessibilityLabel="Meat"
          accessibilityHint="State changes in 2 seconds after clicking."
          accessibilityRole="checkbox"
          accessibilityState={{checked: this.state.checkbox1}}>
          <Image
            style={styles.image}
            source={
              this.state.checkbox1 === 'mixed'
                ? mixedCheckboxImageSource
                : this.state.checkbox1
                ? checkImageSource
                : uncheckImageSource
            }
          />
          <Text>Meat</Text>
        </TouchableOpacity>
        <TouchableOpacity
          style={{flex: 1, flexDirection: 'row'}}
          onPress={this._onPress2}
          accessibilityLabel="Beef"
          accessibilityRole="checkbox"
          accessibilityState={{checked: this.state.checkbox2}}>
          <Image
            style={styles.image}
            source={
              this.state.checkbox2 ? checkImageSource : uncheckImageSource
            }
          />
          <Text>Beef</Text>
        </TouchableOpacity>
        <TouchableOpacity
          style={{flex: 1, flexDirection: 'row'}}
          onPress={this._onPress3}
          accessibilityLabel="Bacon"
          accessibilityRole="checkbox"
          accessibilityState={{checked: this.state.checkbox3}}>
          <Image
            style={styles.image}
            source={
              this.state.checkbox3 ? checkImageSource : uncheckImageSource
            }
          />
          <Text>Bacon</Text>
        </TouchableOpacity>
      </View>
    );
  }
}

class AccessibilityRoleAndStateExample extends React.Component<{}> {
  render(): React.Node {
    return (
      <View>
        <View
          accessibilityLabel="element 1"
          accessibilityRole="alert"
          accessible={true}>
          <Text>Alert example</Text>
        </View>
        <CheckboxExample />
        <View
          accessibilityLabel="element 3"
          accessibilityRole="combobox"
          accessible={true}>
          <Text>Combobox example</Text>
        </View>
        <View
          accessibilityLabel="element 4"
          accessibilityRole="menu"
          accessible={true}>
          <Text>Menu example</Text>
        </View>
        <View
          accessibilityLabel="element 5"
          accessibilityRole="menubar"
          accessible={true}>
          <Text>Menu bar example</Text>
        </View>
        <View
          accessibilityLabel="element 6"
          accessibilityRole="menuitem"
          accessible={true}>
          <Text>Menu item example</Text>
        </View>
        <View
          accessibilityLabel="element 7"
          accessibilityRole="progressbar"
          accessible={true}>
          <Text>Progress bar example</Text>
        </View>
        <View
          accessibilityLabel="element 8"
          accessibilityRole="radio"
          accessible={true}>
          <Text>Radio button example</Text>
        </View>
        <View
          accessibilityLabel="element 9"
          accessibilityRole="radiogroup"
          accessible={true}>
          <Text>Radio group example</Text>
        </View>
        <View
          accessibilityLabel="element 10"
          accessibilityRole="scrollbar"
          accessible={true}>
          <Text>Scrollbar example</Text>
        </View>
        <View
          accessibilityLabel="element 11"
          accessibilityRole="spinbutton"
          accessible={true}>
          <Text>Spin button example</Text>
        </View>
        <SwitchExample />
        <View
          accessibilityLabel="element 13"
          accessibilityRole="tab"
          accessible={true}>
          <Text>Tab example</Text>
        </View>
        <View
          accessibilityLabel="element 14"
          accessibilityRole="tablist"
          accessible={true}>
          <Text>Tab list example</Text>
        </View>
        <View
          accessibilityLabel="element 15"
          accessibilityRole="timer"
          accessible={true}>
          <Text>Timer example</Text>
        </View>
        <View
          accessibilityLabel="element 16"
          accessibilityRole="toolbar"
          accessible={true}>
          <Text>Toolbar example</Text>
        </View>
        <View
          accessibilityLabel="element 17"
          accessibilityState={{busy: true}}
          accessible={true}>
          <Text>State busy example</Text>
        </View>
        <ExpandableElementExample />
        <SelectionExample />
        <RNTesterBlock title="Nested checkbox with delayed state change">
          <NestedCheckBox />
        </RNTesterBlock>
      </View>
    );
  }
}

class AccessibilityActionsExample extends React.Component<{}> {
  render(): React.Node {
    return (
      <View>
        <RNTesterBlock title="Non-touchable with activate action">
          <View
            accessible={true}
            accessibilityActions={[{name: 'activate'}]}
            onAccessibilityAction={event => {
              switch (event.nativeEvent.actionName) {
                case 'activate':
                  Alert.alert('Alert', 'View is clicked');
                  break;
              }
            }}>
            <Text>Click me</Text>
          </View>
        </RNTesterBlock>

        <RNTesterBlock title="View with multiple actions">
          <View
            accessible={true}
            accessibilityActions={[
              {name: 'cut', label: 'cut label'},
              {name: 'copy', label: 'copy label'},
              {name: 'paste', label: 'paste label'},
            ]}
            onAccessibilityAction={event => {
              switch (event.nativeEvent.actionName) {
                case 'cut':
                  Alert.alert('Alert', 'cut action success');
                  break;
                case 'copy':
                  Alert.alert('Alert', 'copy action success');
                  break;
                case 'paste':
                  Alert.alert('Alert', 'paste action success');
                  break;
              }
            }}>
            <Text>This view supports many actions.</Text>
          </View>
        </RNTesterBlock>

        <RNTesterBlock title="Adjustable with increment/decrement actions">
          <View
            accessible={true}
            accessibilityRole="adjustable"
            accessibilityActions={[{name: 'increment'}, {name: 'decrement'}]}
            onAccessibilityAction={event => {
              switch (event.nativeEvent.actionName) {
                case 'increment':
                  Alert.alert('Alert', 'increment action success');
                  break;
                case 'decrement':
                  Alert.alert('Alert', 'decrement action success');
                  break;
              }
            }}>
            <Text>Slider</Text>
          </View>
        </RNTesterBlock>

        <RNTesterBlock title="TouchableWithoutFeedback with custom accessibility actions">
          <TouchableWithoutFeedback
            accessible={true}
            accessibilityActions={[
              {name: 'cut', label: 'cut label'},
              {name: 'copy', label: 'copy label'},
              {name: 'paste', label: 'paste label'},
            ]}
            onAccessibilityAction={event => {
              switch (event.nativeEvent.actionName) {
                case 'cut':
                  Alert.alert('Alert', 'cut action success');
                  break;
                case 'copy':
                  Alert.alert('Alert', 'copy action success');
                  break;
                case 'paste':
                  Alert.alert('Alert', 'paste action success');
                  break;
              }
            }}
            onPress={() => Alert.alert('Button has been pressed!')}
            accessibilityRole="button">
            <View>
              <Text>Click me</Text>
            </View>
          </TouchableWithoutFeedback>
        </RNTesterBlock>

        <RNTesterBlock title="Button with accessibility actions">
          <Button
            accessible={true}
            accessibilityActions={[
              {name: 'activate', label: 'activate label'},
              {name: 'copy', label: 'copy label'},
            ]}
            onAccessibilityAction={event => {
              switch (event.nativeEvent.actionName) {
                case 'activate':
                  Alert.alert('Alert', 'Activate accessiblity action');
                  break;
                case 'copy':
                  Alert.alert('Alert', 'copy action success');
                  break;
              }
            }}
            onPress={() => Alert.alert('Button has been pressed!')}
            title="Button with accessiblity action"
          />
        </RNTesterBlock>

        <RNTesterBlock title="Text with custom accessibility actions">
          <Text
            accessible={true}
            accessibilityActions={[
              {name: 'activate', label: 'activate label'},
              {name: 'copy', label: 'copy label'},
            ]}
            onAccessibilityAction={event => {
              switch (event.nativeEvent.actionName) {
                case 'activate':
                  Alert.alert('Alert', 'Activate accessiblity action');
                  break;
                case 'copy':
                  Alert.alert('Alert', 'copy action success');
                  break;
              }
            }}>
            Text
          </Text>
        </RNTesterBlock>
      </View>
    );
  }
}

function SliderAccessibilityExample(): React.Node {
  return (
    <View>
      <RNTesterBlock
        title="Disabled Slider via disabled"
        description="Verify with TalkBack/VoiceOver announces Slider as disabled">
        <Slider value={25} maximumValue={100} minimumValue={0} disabled />
      </RNTesterBlock>
      <RNTesterBlock
        title="Disabled Slider via accessibiltyState"
        description="Verify with TalkBack/VoiceOver announces Slider as disabled">
        <Slider
          value={75}
          maximumValue={100}
          minimumValue={0}
          accessibilityState={{disabled: true}}
        />
      </RNTesterBlock>
      <RNTesterBlock
        title="Selected Slider"
        description="Verify with TalkBack/VoiceOver announces Slider as selected">
        <Slider
          value={75}
          maximumValue={100}
          minimumValue={0}
          accessibilityState={{selected: true}}
        />
      </RNTesterBlock>
    </View>
  );
}

type FakeSliderExampleState = {
  current: number,
  textualValue: 'center' | 'left' | 'right',
};
class FakeSliderExample extends React.Component<{}, FakeSliderExampleState> {
  state: FakeSliderExampleState = {
    current: 50,
    textualValue: 'center',
  };

  increment: () => void = () => {
    let newValue = this.state.current + 2;
    if (newValue > 100) {
      newValue = 100;
    }
    this.setState({
      current: newValue,
    });
  };

  decrement: () => void = () => {
    let newValue = this.state.current - 2;
    if (newValue < 0) {
      newValue = 0;
    }
    this.setState({
      current: newValue,
    });
  };

  render(): React.Node {
    return (
      <View>
        <View
          accessible={true}
          accessibilityLabel="Fake Slider"
          accessibilityRole="adjustable"
          accessibilityActions={[{name: 'increment'}, {name: 'decrement'}]}
          onAccessibilityAction={event => {
            switch (event.nativeEvent.actionName) {
              case 'increment':
                this.increment();
                break;
              case 'decrement':
                this.decrement();
                break;
            }
          }}
          accessibilityValue={{
            min: 0,
            now: this.state.current,
            max: 100,
          }}>
          <Text>Fake Slider</Text>
        </View>
        <TouchableWithoutFeedback
          accessible={true}
          accessibilityLabel="Equalizer"
          accessibilityRole="adjustable"
          accessibilityActions={[{name: 'increment'}, {name: 'decrement'}]}
          onAccessibilityAction={event => {
            switch (event.nativeEvent.actionName) {
              case 'increment':
                if (this.state.textualValue === 'center') {
                  this.setState({textualValue: 'right'});
                } else if (this.state.textualValue === 'left') {
                  this.setState({textualValue: 'center'});
                }
                break;
              case 'decrement':
                if (this.state.textualValue === 'center') {
                  this.setState({textualValue: 'left'});
                } else if (this.state.textualValue === 'right') {
                  this.setState({textualValue: 'center'});
                }
                break;
            }
          }}
          accessibilityValue={{text: this.state.textualValue}}>
          <View>
            <Text>Equalizer</Text>
          </View>
        </TouchableWithoutFeedback>
      </View>
    );
  }
}

class AnnounceForAccessibility extends React.Component<{}> {
  _handleOnPress = () =>
    AccessibilityInfo.announceForAccessibility('Announcement Test');

  render(): React.Node {
    return (
      <View>
        <Button
          onPress={this._handleOnPress}
          title="Announce for Accessibility"
        />
      </View>
    );
  }
}

class SetAccessibilityFocusExample extends React.Component<{}> {
  render(): React.Node {
    const myRef: {current: React.ElementRef<any> | null} = createRef();

    const onClose = () => {
      if (myRef && myRef.current) {
        AccessibilityInfo.sendAccessibilityEvent_unstable(
          myRef.current,
          'focus',
        );
      }
    };

    return (
      <View>
        <Text>SetAccessibilityFocus on native element</Text>
        <Button
          ref={myRef}
          title={'Click'}
          onPress={() => {
            Alert.alert(
              'Set Accessibility Focus',
              'Press okay to proceed',
              [{text: 'Okay', onPress: onClose}],
              {cancelable: true},
            );
          }}
        />
      </View>
    );
  }
}

class EnabledExamples extends React.Component<{}> {
  render(): React.Node {
    return (
      <View>
        {Platform.OS === 'ios' ? (
          <>
            <RNTesterBlock title="isBoldTextEnabled()">
              <EnabledExample
                test="bold text"
                eventListener="boldTextChanged"
              />
            </RNTesterBlock>
            <RNTesterBlock title="isGrayScaleEnabled()">
              <EnabledExample
                test="gray scale"
                eventListener="grayscaleChanged"
              />
            </RNTesterBlock>
            <RNTesterBlock title="isInvertColorsEnabled()">
              <EnabledExample
                test="invert colors"
                eventListener="invertColorsChanged"
              />
            </RNTesterBlock>
            <RNTesterBlock title="isReduceTransparencyEnabled()">
              <EnabledExample
                test="reduce transparency"
                eventListener="reduceTransparencyChanged"
              />
            </RNTesterBlock>
          </>
        ) : null}

        <RNTesterBlock title="isReduceMotionEnabled()">
          <EnabledExample
            test="reduce motion"
            eventListener="reduceMotionChanged"
          />
        </RNTesterBlock>

        <RNTesterBlock title="isScreenReaderEnabled()">
          <EnabledExample
            test="screen reader"
            eventListener="screenReaderChanged"
          />
        </RNTesterBlock>
      </View>
    );
  }
}

class EnabledExample extends React.Component<
  {
    eventListener:
      | 'reduceMotionChanged'
      | 'boldTextChanged'
      | 'grayscaleChanged'
      | 'invertColorsChanged'
      | 'reduceTransparencyChanged'
      | 'reduceMotionChanged'
      | 'screenReaderChanged',
    test: string,
  },
  {
    isEnabled: boolean,
  },
> {
  state = {
    isEnabled: false,
  };
  _subscription: EventSubscription;
  componentDidMount() {
    this._subscription = AccessibilityInfo.addEventListener(
      this.props.eventListener,
      this._handleToggled,
    );

    switch (this.props.eventListener) {
      case 'reduceMotionChanged':
        return AccessibilityInfo.isReduceMotionEnabled().then(state => {
          this.setState({isEnabled: state});
        });
      default:
        return null;
    }
  }

  componentWillUnmount() {
    this._subscription?.remove();
  }

  _handleToggled = isEnabled => {
    if (!this.state.isEnabled) {
      this.setState({isEnabled: true});
    } else {
      this.setState({isEnabled: false});
    }
  };

  render(): React.Node {
    return (
      <View>
        <Text>
          The {this.props.test} is{' '}
          {this.state.isEnabled ? 'enabled' : 'disabled'}
        </Text>
        <Button
          title={this.state.isEnabled ? 'disable' : 'enable'}
          onPress={this._handleToggled}
        />
      </View>
    );
  }
}

<<<<<<< HEAD
function EnabledAccessibilityServiceListExample(): React.Node {
  const [serviceList, setServiceList] = useState('');
  const handleOnPress = async () => {
    const result = await AccessibilityInfo.getEnabledAccessibilityServiceList();
    setServiceList(JSON.stringify(result, null, 2));
  };
  return (
    <View>
      <Text>Service List</Text>
      <Text>{serviceList}</Text>
      <Button
        onPress={handleOnPress}
        title="Show enabled Accessibility Service List"
      />
=======
class DisplayOptionsStatusExample extends React.Component<{}> {
  render(): React.Node {
    const isAndroid = Platform.OS === 'android';
    return (
      <View>
        <DisplayOptionStatusExample
          optionName={'Reduce Motion'}
          optionChecker={AccessibilityInfo.isReduceMotionEnabled}
          notification={'reduceMotionChanged'}
        />
        <DisplayOptionStatusExample
          optionName={'Screen Reader'}
          optionChecker={AccessibilityInfo.isScreenReaderEnabled}
          notification={'reduceMotionChanged'}
        />
        {isAndroid ? null : (
          <>
            <DisplayOptionStatusExample
              optionName={'Bold Text'}
              optionChecker={AccessibilityInfo.isBoldTextEnabled}
              notification={'boldTextChanged'}
            />
            <DisplayOptionStatusExample
              optionName={'Grayscale'}
              optionChecker={AccessibilityInfo.isGrayscaleEnabled}
              notification={'grayscaleChanged'}
            />
            <DisplayOptionStatusExample
              optionName={'Invert Colors'}
              optionChecker={AccessibilityInfo.isInvertColorsEnabled}
              notification={'invertColorsChanged'}
            />
            <DisplayOptionStatusExample
              optionName={'Reduce Transparency'}
              optionChecker={AccessibilityInfo.isReduceTransparencyEnabled}
              notification={'reduceTransparencyChanged'}
            />
          </>
        )}
      </View>
    );
  }
}

function DisplayOptionStatusExample({optionName, optionChecker, notification}) {
  const [statusEnabled, setStatusEnabled] = React.useState(false);
  React.useEffect(() => {
    AccessibilityInfo.addEventListener(notification, setStatusEnabled);
    optionChecker().then(isEnabled => {
      setStatusEnabled(isEnabled);
    });
    return function cleanup() {
      AccessibilityInfo.removeEventListener(notification, setStatusEnabled);
    };
  }, [optionChecker, notification]);
  return (
    <View>
      <Text>
        {optionName}
        {' is '}
        {statusEnabled ? 'enabled' : 'disabled'}.
      </Text>
>>>>>>> 3f629049
    </View>
  );
}

exports.title = 'Accessibility';
exports.documentationURL = 'https://reactnative.dev/docs/accessibilityinfo';
exports.description = 'Examples of using Accessibility APIs.';
exports.examples = [
  {
    title: 'Accessibility elements',
    render(): React.Element<typeof AccessibilityExample> {
      return <AccessibilityExample />;
    },
  },
  {
    title: 'New accessibility roles and states',
    render(): React.Element<typeof AccessibilityRoleAndStateExample> {
      return <AccessibilityRoleAndStateExample />;
    },
  },
  {
    title: 'Accessibility action examples',
    render(): React.Element<typeof AccessibilityActionsExample> {
      return <AccessibilityActionsExample />;
    },
  },
  {
    title: 'Slider Accessibility Examples',
    render(): React.Element<typeof SliderAccessibilityExample> {
      return <SliderAccessibilityExample />;
    },
  },
  {
    title: 'Fake Slider Example',
    render(): React.Element<typeof FakeSliderExample> {
      return <FakeSliderExample />;
    },
  },
  {
    title: 'Check if the display options are enabled',
    render(): React.Element<typeof DisplayOptionsStatusExample> {
      return <DisplayOptionsStatusExample />;
    },
  },
  {
    title: 'Check if the screen reader announces',
    render(): React.Element<typeof AnnounceForAccessibility> {
      return <AnnounceForAccessibility />;
    },
  },
  {
    title: 'Check if accessibility is focused',
    render(): React.Element<typeof SetAccessibilityFocusExample> {
      return <SetAccessibilityFocusExample />;
    },
  },
  {
    title: 'Check if these properties are enabled',
    render(): React.Element<typeof EnabledExamples> {
      return <EnabledExamples />;
    },
  },
  {
    title: 'Check enabled accessibility service list',
    render(): React.Element<typeof EnabledAccessibilityServiceListExample> {
      return <EnabledAccessibilityServiceListExample />;
    },
  },
  {
    title:
      'Check if accessibilityState disabled is announced when the screenreader focus moves on the image',
    render(): React.Element<typeof Image> {
      return (
        <Image
          accessible={true}
          accessibilityLabel="plain local image"
          accessibilityState={{disabled: true}}
          source={require('../../assets/like.png')}
          style={styles.disabledImage}
        />
      );
    },
  },
];<|MERGE_RESOLUTION|>--- conflicted
+++ resolved
@@ -1024,7 +1024,6 @@
   }
 }
 
-<<<<<<< HEAD
 function EnabledAccessibilityServiceListExample(): React.Node {
   const [serviceList, setServiceList] = useState('');
   const handleOnPress = async () => {
@@ -1039,7 +1038,10 @@
         onPress={handleOnPress}
         title="Show enabled Accessibility Service List"
       />
-=======
+    </View>
+  );
+}
+
 class DisplayOptionsStatusExample extends React.Component<{}> {
   render(): React.Node {
     const isAndroid = Platform.OS === 'android';
@@ -1102,7 +1104,6 @@
         {' is '}
         {statusEnabled ? 'enabled' : 'disabled'}.
       </Text>
->>>>>>> 3f629049
     </View>
   );
 }
