--- conflicted
+++ resolved
@@ -1436,7 +1436,6 @@
   );
 }
 
-<<<<<<< HEAD
 function AccessibilityErrorWithButtons(): React.Node {
   const [text, setText] = React.useState('');
   const [error, setError] = React.useState(null);
@@ -1513,7 +1512,9 @@
         />
       </RNTesterBlock>
     </View>
-=======
+  );
+}
+
 function AccessibilityExpandedExample(): React.Node {
   const [expand, setExpanded] = React.useState(false);
   const [pressed, setPressed] = React.useState(false);
@@ -1563,7 +1564,6 @@
         </TouchableWithoutFeedback>
       </RNTesterBlock>
     </>
->>>>>>> 1b994732
   );
 }
 
