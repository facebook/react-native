--- conflicted
+++ resolved
@@ -70,12 +70,11 @@
     flexDirection: 'column',
     justifyContent: 'space-between',
   },
-<<<<<<< HEAD
   smallRedSquare: {
     backgroundColor: 'red',
     height: 40,
     width: 40,
-=======
+  },
   container: {
     flex: 1,
   },
@@ -90,7 +89,6 @@
     fontWeight: 'bold',
     textAlign: 'center',
     backgroundColor: '#000000c0',
->>>>>>> b444f0e4
   },
 });
 
