--- conflicted
+++ resolved
@@ -139,17 +139,9 @@
   headerText: {
     fontSize: 25,
     color: 'white',
-<<<<<<< HEAD
-    // [macOS Github#1409
     textShadowRadius: 3,
     textShadowColor: 'rgba(0, 0, 0, 1.0)',
     textShadowOffset: {height: 1, width: 0},
-    // macOS]
-=======
-    textShadowRadius: 3,
-    textShadowColor: 'rgba(0, 0, 0, 1.0)',
-    textShadowOffset: {height: 1, width: 0},
->>>>>>> f238f153
   },
 });
 
