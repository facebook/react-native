/**
 * Copyright (c) Meta Platforms, Inc. and affiliates.
 *
 * This source code is licensed under the MIT license found in the
 * LICENSE file in the root directory of this source tree.
 *
 * @format
 * @flow strict-local
 */

import type {RootTag} from 'react-native/Libraries/ReactNative/RootTag';
import type {EventSubscription} from 'react-native/Libraries/vendor/emitter/EventEmitter';

import NativeCxxModuleExample, {
  EnumInt,
  EnumNone,
} from '../../../NativeCxxModuleExample/NativeCxxModuleExample';
import RNTesterText from '../../components/RNTesterText';
import styles from './TurboModuleExampleCommon';
import * as React from 'react';
import {
  DeviceEventEmitter,
  FlatList,
  RootTagContext,
  TouchableOpacity,
  View,
} from 'react-native';

type State = {
  testResults: {
    [string]: {
      type: string,
      value: mixed,
      ...
    },
    ...
  },
};

type Examples =
  | 'callback'
  | 'callbackWithSubscription'
  | 'getArray'
  | 'getBool'
  | 'getConstants'
  | 'getCustomEnum'
  | 'getCustomHostObject'
  | 'getBinaryTreeNode'
  | 'getGraphNode'
  | 'getNumEnum'
  | 'getStrEnum'
  | 'getMap'
  | 'getNumber'
  | 'getObject'
  | 'getSet'
  | 'getString'
  | 'getUnion'
  | 'getValue'
  | 'promise'
  | 'rejectPromise'
  | 'voidFunc'
  | 'setMenuItem'
  | 'optionalArgs'
  | 'emitDeviceEvent';

type ErrorExamples =
  | 'voidFuncThrows'
  | 'getObjectThrows'
  | 'promiseThrows'
  | 'voidFuncAssert'
  | 'getObjectAssert'
  | 'promiseAssert';

class NativeCxxModuleExampleExample extends React.Component<{}, State> {
  static contextType: React.Context<RootTag> = RootTagContext;
  eventSubscriptions: EventSubscription[] = [];

  state: State = {
    testResults: {},
  };

  // Add calls to methods in TurboModule here
  // $FlowFixMe[missing-local-annot]
  _tests = {
    callback: () =>
      NativeCxxModuleExample?.getValueWithCallback(callbackValue =>
        this._setResult('callback', callbackValue),
      ),
    callbackWithSubscription: () => {
      const subscription =
        NativeCxxModuleExample?.setValueCallbackWithSubscription(
          callbackValue =>
            this._setResult('callbackWithSubscription', callbackValue),
        );
      if (subscription) {
        subscription();
      }
    },
    getArray: () =>
      NativeCxxModuleExample?.getArray([
        {a: 1, b: 'foo'},
        {a: 2, b: 'bar'},
        null,
      ]),
    getBool: () => NativeCxxModuleExample?.getBool(true),
    getConstants: () => NativeCxxModuleExample?.getConstants(),
    getCustomEnum: () => NativeCxxModuleExample?.getCustomEnum(EnumInt.IB),
    getCustomHostObject: () =>
      NativeCxxModuleExample?.consumeCustomHostObject(
        NativeCxxModuleExample?.getCustomHostObject(),
      ),
    getBinaryTreeNode: () =>
      NativeCxxModuleExample?.getBinaryTreeNode({
        left: {value: 1},
        value: 0,
        right: {value: 2},
      }),
    getGraphNode: () =>
      NativeCxxModuleExample?.getGraphNode({
        label: 'root',
        neighbors: [{label: 'left'}, {label: 'right'}],
      }),
    getNumEnum: () => NativeCxxModuleExample?.getNumEnum(EnumInt.IB),
    getStrEnum: () => NativeCxxModuleExample?.getStrEnum(EnumNone.NB),
    getNumber: () => NativeCxxModuleExample?.getNumber(99.95),
    getObject: () =>
      NativeCxxModuleExample?.getObject({a: 1, b: 'foo', c: null}),
    getSet: () => NativeCxxModuleExample?.getSet([1, 1.1, 1.1, 1.1, 2]),
    getString: () => NativeCxxModuleExample?.getString('Hello'),
    getUnion: () => NativeCxxModuleExample?.getUnion(1.44, 'Two', {low: '12'}),
    getValue: () =>
      NativeCxxModuleExample?.getValue(5, 'test', {a: 1, b: 'foo'}),
    promise: () =>
      NativeCxxModuleExample?.getValueWithPromise(false).then(valuePromise =>
        this._setResult('promise', valuePromise),
      ),
    rejectPromise: () =>
      NativeCxxModuleExample?.getValueWithPromise(true)
        .then(() => {})
        .catch(e => this._setResult('rejectPromise', e.message)),
    voidFunc: () => NativeCxxModuleExample?.voidFunc(),
    setMenuItem: () => {
      let curValue = '';
      NativeCxxModuleExample?.setMenu({
        label: 'File',
        onPress: (value: string, flag: boolean) => {
          curValue = `${value}: ${flag.toString()}`;
          this._setResult('setMenuItem', curValue);
        },
        items: [
          {
            label: 'Open',
            onPress: (value: string, flag: boolean) => {
              this._setResult(
                'setMenuItem',
                `${curValue} - ${value}: ${flag.toString()}`,
              );
            },
          },
        ],
        shortcut: 'ctrl+shift+f',
      });
    },
    optionalArgs: () => NativeCxxModuleExample?.getWithWithOptionalArgs(),
    emitDeviceEvent: () => {
      const CUSTOM_EVENT_TYPE = 'myCustomDeviceEvent';
      DeviceEventEmitter.removeAllListeners(CUSTOM_EVENT_TYPE);
      DeviceEventEmitter.addListener(CUSTOM_EVENT_TYPE, (...args) => {
        this._setResult(
          'emitDeviceEvent',
          `${CUSTOM_EVENT_TYPE}(${args.map(s => (typeof s === 'object' ? JSON.stringify(s) : s)).join(', ')})`,
        );
      });
      NativeCxxModuleExample?.emitCustomDeviceEvent(CUSTOM_EVENT_TYPE);
    },
  };

  // $FlowFixMe[missing-local-annot]
  _errorTests = {
    voidFuncThrows: () => {
      try {
        NativeCxxModuleExample?.voidFuncThrows();
      } catch (e) {
        return e.message;
      }
    },
    getObjectThrows: () => {
      try {
        NativeCxxModuleExample?.getObjectThrows({a: 1, b: 'foo', c: null});
      } catch (e) {
        return e.message;
      }
    },
    promiseThrows: () => {
      try {
        // $FlowFixMe[unused-promise]
        NativeCxxModuleExample?.promiseThrows();
      } catch (e) {
        return e.message;
      }
    },
    voidFuncAssert: () => {
      try {
        NativeCxxModuleExample?.voidFuncAssert();
      } catch (e) {
        return e.message;
      }
    },
    getObjectAssert: () => {
      try {
        NativeCxxModuleExample?.getObjectAssert({a: 1, b: 'foo', c: null});
      } catch (e) {
        return e.message;
      }
    },
    promiseAssert: () => {
      try {
        // $FlowFixMe[unused-promise]
        NativeCxxModuleExample?.promiseAssert();
      } catch (e) {
        return e.message;
      }
    },
  };

  _setResult(
    name: Examples | ErrorExamples,
    result:
      | $FlowFixMe
      | void
      | Array<$FlowFixMe>
      | boolean
      | {const1: boolean, const2: number, const3: string}
      | number
      | {[key: string]: ?number}
      | Promise<mixed>
      | number
      | string,
  ) {
    this.setState(({testResults}) => ({
      testResults: {
        ...testResults,
        /* $FlowFixMe[invalid-computed-prop] (>=0.111.0 site=react_native_fb)
         * This comment suppresses an error found when Flow v0.111 was
         * deployed. To see the error, delete this comment and run Flow. */
        [name]: {value: result, type: typeof result},
      },
    }));
  }

  _renderResult(name: Examples | ErrorExamples): React.Node {
    const result = this.state.testResults[name] || {};
    return (
      <View style={styles.result}>
        <RNTesterText style={[styles.value]}>
          {JSON.stringify(result.value)}
        </RNTesterText>
        <RNTesterText style={[styles.type]}>{result.type}</RNTesterText>
      </View>
    );
  }

  componentDidMount(): void {
<<<<<<< HEAD
    if (global.__turboModuleProxy == null && global.RN$Bridgeless == null) {
=======
    if (global.__turboModuleProxy == null && global.nativeModuleProxy == null) {
>>>>>>> f2c78af5
      throw new Error(
        'Cannot load this example because TurboModule is not configured.',
      );
    }
    if (NativeCxxModuleExample) {
      this.eventSubscriptions.push(
        NativeCxxModuleExample.onPress(value => console.log('onPress: ()')),
      );
      this.eventSubscriptions.push(
        NativeCxxModuleExample.onClick(value =>
          console.log(`onClick: (${value})`),
        ),
      );
      this.eventSubscriptions.push(
        NativeCxxModuleExample.onChange(value =>
          console.log(`onChange: ${JSON.stringify(value)})`),
        ),
      );
      this.eventSubscriptions.push(
        NativeCxxModuleExample.onSubmit(value =>
          console.log(`onSubmit: (${JSON.stringify(value)})`),
        ),
      );
      this.eventSubscriptions.push(
        NativeCxxModuleExample.onEvent(value =>
          console.log(`onEvent: (${value.valueOf()})`),
        ),
      );
    }
  }

  componentWillUnmount() {
    for (const subscription of this.eventSubscriptions) {
      subscription.remove();
    }
  }

  render(): React.Node {
    return (
      <View style={styles.container}>
        <View style={styles.item}>
          <TouchableOpacity
            style={[styles.column, styles.button]}
            onPress={() =>
              Object.keys(this._tests).forEach(item =>
                // $FlowFixMe
                this._setResult(item, this._tests[item]()),
              )
            }>
            <RNTesterText style={styles.buttonTextLarge}>
              Run function call tests
            </RNTesterText>
          </TouchableOpacity>
          <TouchableOpacity
            onPress={() => this.setState({testResults: {}})}
            style={[styles.column, styles.button]}>
            <RNTesterText style={styles.buttonTextLarge}>
              Clear results
            </RNTesterText>
          </TouchableOpacity>
        </View>
        <FlatList
          // $FlowFixMe[incompatible-type-arg]
          data={Object.keys(this._tests)}
          keyExtractor={item => item}
          renderItem={({item}: {item: Examples, ...}) => (
            <View style={styles.item}>
              <TouchableOpacity
                style={[styles.column, styles.button]}
                onPress={e => this._setResult(item, this._tests[item]())}>
                <RNTesterText style={styles.buttonText}>{item}</RNTesterText>
              </TouchableOpacity>
              <View style={[styles.column]}>{this._renderResult(item)}</View>
            </View>
          )}
        />
        <View style={styles.item}>
          <RNTesterText style={styles.buttonTextLarge}>
            Report errors tests
          </RNTesterText>
        </View>
        <FlatList
          // $FlowFixMe[incompatible-type-arg]
          data={Object.keys(this._errorTests)}
          keyExtractor={item => item}
          renderItem={({item}: {item: ErrorExamples, ...}) => (
            <View style={styles.item}>
              <TouchableOpacity
                style={[styles.column, styles.button]}
                onPress={e => this._setResult(item, this._errorTests[item]())}>
                <RNTesterText style={styles.buttonText}>{item}</RNTesterText>
              </TouchableOpacity>
              <View style={[styles.column]}>{this._renderResult(item)}</View>
            </View>
          )}
        />
      </View>
    );
  }
}

module.exports = NativeCxxModuleExampleExample;<|MERGE_RESOLUTION|>--- conflicted
+++ resolved
@@ -261,11 +261,7 @@
   }
 
   componentDidMount(): void {
-<<<<<<< HEAD
     if (global.__turboModuleProxy == null && global.RN$Bridgeless == null) {
-=======
-    if (global.__turboModuleProxy == null && global.nativeModuleProxy == null) {
->>>>>>> f2c78af5
       throw new Error(
         'Cannot load this example because TurboModule is not configured.',
       );
