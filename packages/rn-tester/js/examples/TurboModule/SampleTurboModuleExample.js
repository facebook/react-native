/**
 * Copyright (c) Meta Platforms, Inc. and affiliates.
 *
 * This source code is licensed under the MIT license found in the
 * LICENSE file in the root directory of this source tree.
 *
 * @format
 * @flow strict-local
 */

import type {RootTag} from 'react-native/Libraries/ReactNative/RootTag';
import type {EventSubscription} from 'react-native/Libraries/vendor/emitter/EventEmitter';

import styles from './TurboModuleExampleCommon';
import * as React from 'react';
import {
  FlatList,
  RootTagContext,
  Text,
  TouchableOpacity,
  View,
} from 'react-native';
import NativeSampleTurboModule from 'react-native/Libraries/TurboModule/samples/NativeSampleTurboModule';
import {EnumInt} from 'react-native/Libraries/TurboModule/samples/NativeSampleTurboModule';

type State = {|
  testResults: {
    [string]: {
      type: string,
      value: mixed,
      ...
    },
    ...
  },
|};

type Examples =
  | 'callback'
  | 'getArray'
  | 'getBool'
  | 'getConstants'
  | 'getCustomEnum'
  | 'getCustomHostObject'
  | 'getBinaryTreeNode'
  | 'getGraphNode'
  | 'getNumEnum'
  | 'getStrEnum'
  | 'getMap'
  | 'getNumber'
  | 'getObject'
  | 'getSet'
  | 'getString'
  | 'getUnion'
  | 'getValue'
  | 'promise'
  | 'rejectPromise'
  | 'voidFunc'
  | 'setMenuItem'
  | 'optionalArgs'
  | 'emitDeviceEvent';

type ErrorExamples =
  | 'voidFuncThrows'
  | 'getObjectThrows'
  | 'promiseThrows'
  | 'voidFuncAssert'
  | 'getObjectAssert'
  | 'promiseAssert';

class SampleTurboModuleExample extends React.Component<{||}, State> {
  static contextType: React$Context<RootTag> = RootTagContext;
  eventSubscriptions: EventSubscription[] = [];

  state: State = {
    testResults: {},
  };

  // Add calls to methods in TurboModule here
  // $FlowFixMe[missing-local-annot]
  _tests = {
    callback: () =>
      NativeSampleTurboModule.getValueWithCallback(callbackValue =>
        this._setResult('callback', callbackValue),
      ),
    promise: () =>
      NativeSampleTurboModule.getValueWithPromise(false).then(valuePromise =>
        this._setResult('promise', valuePromise),
      ),
    rejectPromise: () =>
      NativeSampleTurboModule.getValueWithPromise(true)
        .then(() => {})
        .catch(e => {
          this._setResult('rejectPromise', e.message);
          console.error('Error:', e, 'Stack: ', e.stack, 'Cause: ', e.cause);
        }),
    getConstants: () => NativeSampleTurboModule.getConstants(),
    voidFunc: () => NativeSampleTurboModule.voidFunc(),
    getBool: () => NativeSampleTurboModule.getBool(true),
    getEnum: () =>
      NativeSampleTurboModule.getEnum
        ? NativeSampleTurboModule.getEnum(EnumInt.A)
        : null,
    getNumber: () => NativeSampleTurboModule.getNumber(99.95),
    getString: () => NativeSampleTurboModule.getString('Hello'),
    getArray: () =>
      NativeSampleTurboModule.getArray([
        {a: 1, b: 'foo'},
        {a: 2, b: 'bar'},
        null,
      ]),
    getObject: () =>
      NativeSampleTurboModule.getObject({a: 1, b: 'foo', c: null}),
    getUnsafeObject: () =>
      NativeSampleTurboModule.getObject({a: 1, b: 'foo', c: null}),
    getRootTag: () => NativeSampleTurboModule.getRootTag(this.context),
    getValue: () =>
      NativeSampleTurboModule.getValue(5, 'test', {a: 1, b: 'foo'}),
  };

  // $FlowFixMe[missing-local-annot]
  _errorTests = {
    voidFuncThrows: () => {
      try {
        NativeSampleTurboModule.voidFuncThrows?.();
      } catch (e) {
        console.error('Error:', e, 'Stack: ', e.stack, 'Cause: ', e.cause);
        return e.message;
      }
    },
    getObjectThrows: () => {
      try {
        NativeSampleTurboModule.getObjectThrows?.({a: 1, b: 'foo', c: null});
      } catch (e) {
        console.error('Error:', e, 'Stack: ', e.stack, 'Cause: ', e.cause);
        return e.message;
      }
    },
    promiseThrows: () => {
      NativeSampleTurboModule.promiseThrows?.()
        .then(() => {})
        .catch(e => {
<<<<<<< HEAD
          this._setResult('promiseThrows', e.message);
          console.error('Error:', e, 'Stack: ', e.stack, 'Cause: ', e.cause);
=======
          console.error(e);
>>>>>>> 2eb7bcb8
        });
    },
    voidFuncAssert: () => {
      try {
        NativeSampleTurboModule.voidFuncAssert?.();
      } catch (e) {
        console.error('Error:', e, 'Stack: ', e.stack, 'Cause: ', e.cause);
        return e.message;
      }
    },
    getObjectAssert: () => {
      try {
        NativeSampleTurboModule.getObjectAssert?.({a: 1, b: 'foo', c: null});
      } catch (e) {
        console.error('Error:', e, 'Stack: ', e.stack, 'Cause: ', e.cause);
        return e.message;
      }
    },
    promiseAssert: () => {
      NativeSampleTurboModule.promiseAssert?.()
        .then(() => {})
        .catch(e => {
<<<<<<< HEAD
          this._setResult('promiseAssert', e.message);
          console.error('Error:', e, 'Stack: ', e.stack, 'Cause: ', e.cause);
        });
    },
    getObjectCppThrows: () => {
      try {
        NativeSampleTurboModule.getObjectCppThrows?.({a: 1, b: 'foo', c: null});
      } catch (e) {
        console.error('Error:', e, 'Stack: ', e.stack, 'Cause: ', e.cause);
        return e.message;
      }
=======
          console.error(e);
        });
    },
    installJSIBindings: () => {
      return global.__SampleTurboModuleJSIBindings;
>>>>>>> 2eb7bcb8
    },
  };

  _setResult(
<<<<<<< HEAD
    name:
      | string
      | 'callback'
      | 'getArray'
      | 'getBool'
      | 'getEnum'
      | 'getConstants'
      | 'getNumber'
      | 'getObject'
      | 'getRootTag'
      | 'getString'
      | 'getUnsafeObject'
      | 'getValue'
      | 'promise'
      | 'rejectPromise'
      | 'voidFunc'
      | 'voidFuncThrows'
      | 'getObjectThrows'
      | 'promiseThrows'
      | 'voidFuncAssert'
      | 'getObjectAssert'
      | 'promiseAssert'
      | 'getObjectCppThrows',
=======
    name: Examples | ErrorExamples,
>>>>>>> 2eb7bcb8
    result:
      | $FlowFixMe
      | void
      | RootTag
      | Promise<mixed>
      | number
      | string
      | boolean
      | {const1: boolean, const2: number, const3: string}
      | Array<$FlowFixMe>,
  ) {
    this.setState(({testResults}) => ({
      /* $FlowFixMe[cannot-spread-indexer] (>=0.122.0 site=react_native_fb)
       * This comment suppresses an error found when Flow v0.122.0 was
       * deployed. To see the error, delete this comment and run Flow. */
      testResults: {
        ...testResults,
        /* $FlowFixMe[invalid-computed-prop] (>=0.111.0 site=react_native_fb)
         * This comment suppresses an error found when Flow v0.111 was
         * deployed. To see the error, delete this comment and run Flow. */
        [name]: {value: result, type: typeof result},
      },
    }));
  }

  _renderResult(name: string): React.Node {
    const result = this.state.testResults[name] || {};
    return (
      <View style={styles.result}>
        <Text style={[styles.value]}>{JSON.stringify(result.value)}</Text>
        <Text style={[styles.type]}>{result.type}</Text>
      </View>
    );
  }

  componentDidMount(): void {
    if (global.__turboModuleProxy == null) {
      throw new Error(
        'Cannot load this example because TurboModule is not configured.',
      );
    }

    // Lazily load the module
    NativeSampleTurboModule.getConstants();
    if (global.__SampleTurboModuleJSIBindings !== 'Hello JSI!') {
      throw new Error(
        'The JSI bindings for SampleTurboModule are not installed.',
      );
    }
    this.eventSubscriptions.push(
      NativeSampleTurboModule.onPress(value => console.log('onPress: ()')),
    );
    this.eventSubscriptions.push(
      NativeSampleTurboModule.onClick(value =>
        console.log(`onClick: (${value})`),
      ),
    );
    this.eventSubscriptions.push(
      NativeSampleTurboModule.onChange(value =>
        console.log(`onChange: (${JSON.stringify(value)})`),
      ),
    );
    this.eventSubscriptions.push(
      NativeSampleTurboModule.onSubmit(value =>
        console.log(`onSubmit: (${JSON.stringify(value)})`),
      ),
    );
  }

  componentWillUnmount() {
    for (const subscription of this.eventSubscriptions) {
      subscription.remove();
    }
  }

  render(): React.Node {
    return (
      <View style={styles.container}>
        <View style={styles.item}>
          <TouchableOpacity
            style={[styles.column, styles.button]}
            onPress={() =>
              Object.keys(this._tests).forEach(item =>
                // $FlowFixMe[incompatible-call]
                this._setResult(item, this._tests[item]()),
              )
            }>
            <Text style={styles.buttonTextLarge}>Run all tests</Text>
          </TouchableOpacity>
          <TouchableOpacity
            onPress={() => this.setState({testResults: {}})}
            style={[styles.column, styles.button]}>
            <Text style={styles.buttonTextLarge}>Clear results</Text>
          </TouchableOpacity>
        </View>
        <FlatList
          // $FlowFixMe[incompatible-type-arg]
          data={Object.keys(this._tests)}
          keyExtractor={item => item}
          renderItem={({item}: {item: Examples, ...}) => (
            <View style={styles.item}>
              <TouchableOpacity
                style={[styles.column, styles.button]}
                onPress={e => this._setResult(item, this._tests[item]())}>
                <Text style={styles.buttonText}>{item}</Text>
              </TouchableOpacity>
              <View style={[styles.column]}>{this._renderResult(item)}</View>
            </View>
          )}
        />
        <View style={styles.item}>
          <Text style={styles.buttonTextLarge}>Report errors tests</Text>
        </View>
        <FlatList
          // $FlowFixMe[incompatible-type-arg]
          data={Object.keys(this._errorTests)}
          keyExtractor={item => item}
          renderItem={({item}: {item: ErrorExamples, ...}) => (
            <View style={styles.item}>
              <TouchableOpacity
                style={[styles.column, styles.button]}
                onPress={e => this._setResult(item, this._errorTests[item]())}>
                <Text style={styles.buttonText}>{item}</Text>
              </TouchableOpacity>
              <View style={[styles.column]}>{this._renderResult(item)}</View>
            </View>
          )}
        />
      </View>
    );
  }
}

module.exports = SampleTurboModuleExample;<|MERGE_RESOLUTION|>--- conflicted
+++ resolved
@@ -65,7 +65,8 @@
   | 'promiseThrows'
   | 'voidFuncAssert'
   | 'getObjectAssert'
-  | 'promiseAssert';
+  | 'promiseAssert'
+  | 'getObjectCppThrows';
 
 class SampleTurboModuleExample extends React.Component<{||}, State> {
   static contextType: React$Context<RootTag> = RootTagContext;
@@ -139,12 +140,8 @@
       NativeSampleTurboModule.promiseThrows?.()
         .then(() => {})
         .catch(e => {
-<<<<<<< HEAD
           this._setResult('promiseThrows', e.message);
           console.error('Error:', e, 'Stack: ', e.stack, 'Cause: ', e.cause);
-=======
-          console.error(e);
->>>>>>> 2eb7bcb8
         });
     },
     voidFuncAssert: () => {
@@ -167,7 +164,6 @@
       NativeSampleTurboModule.promiseAssert?.()
         .then(() => {})
         .catch(e => {
-<<<<<<< HEAD
           this._setResult('promiseAssert', e.message);
           console.error('Error:', e, 'Stack: ', e.stack, 'Cause: ', e.cause);
         });
@@ -179,44 +175,14 @@
         console.error('Error:', e, 'Stack: ', e.stack, 'Cause: ', e.cause);
         return e.message;
       }
-=======
-          console.error(e);
-        });
     },
     installJSIBindings: () => {
       return global.__SampleTurboModuleJSIBindings;
->>>>>>> 2eb7bcb8
     },
   };
 
   _setResult(
-<<<<<<< HEAD
-    name:
-      | string
-      | 'callback'
-      | 'getArray'
-      | 'getBool'
-      | 'getEnum'
-      | 'getConstants'
-      | 'getNumber'
-      | 'getObject'
-      | 'getRootTag'
-      | 'getString'
-      | 'getUnsafeObject'
-      | 'getValue'
-      | 'promise'
-      | 'rejectPromise'
-      | 'voidFunc'
-      | 'voidFuncThrows'
-      | 'getObjectThrows'
-      | 'promiseThrows'
-      | 'voidFuncAssert'
-      | 'getObjectAssert'
-      | 'promiseAssert'
-      | 'getObjectCppThrows',
-=======
     name: Examples | ErrorExamples,
->>>>>>> 2eb7bcb8
     result:
       | $FlowFixMe
       | void
