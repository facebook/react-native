--- conflicted
+++ resolved
@@ -219,27 +219,6 @@
         Show Modal
       </RNTesterButton>
       <Modal
-<<<<<<< HEAD
-        animationType={animationType}
-        presentationStyle={presentationStyle}
-        transparent={transparent}
-        hardwareAccelerated={hardwareAccelerated}
-        statusBarTranslucent={statusBarTranslucent}
-        visible={visible}
-        onRequestClose={onDismiss}
-        supportedOrientations={supportedOrientations[supportedOrientationKey]}
-        onOrientationChange={onOrientationChange}
-        onDismiss={onDismiss}
-        onShow={onShow}>
-        <View style={[styles.modalContainer, modalBackgroundStyle]}>
-          <View
-            style={[
-              styles.modalInnerContainer,
-              innerContainerTransparentStyle,
-            ]}>
-            <Text testID='modal_animationType_text'>
-              This modal was presented with animationType: '{animationType}'
-=======
         {...props}
         onRequestClose={onRequestClose}
         onOrientationChange={onOrientationChange}>
@@ -248,7 +227,6 @@
             <Text>
               This modal was presented with animationType: '
               {props.animationType}'
->>>>>>> 4d85e112
             </Text>
             {Platform.OS === 'ios' ? (
               <Text>
