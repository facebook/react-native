/**
 * Copyright (c) Meta Platforms, Inc. and affiliates.
 *
 * This source code is licensed under the MIT license found in the
 * LICENSE file in the root directory of this source tree.
 *
 * @format
 * @flow
 */

'use strict';

import type {RNTesterModuleInfo} from '../types/RNTesterTypes';

import ReactNativeFeatureFlags from 'react-native/Libraries/ReactNative/ReactNativeFeatureFlags';

const Components: Array<RNTesterModuleInfo> = [
  {
    key: 'ActivityIndicatorExample',
    category: 'UI',
    module: require('../examples/ActivityIndicator/ActivityIndicatorExample'),
  },
  {
    key: 'ButtonExample',
    module: require('../examples/Button/ButtonExample'),
    category: 'UI',
  },
  {
    key: 'FlatListExampleIndex',
    module: require('../examples/FlatList/FlatListExampleIndex').default,
    category: 'ListView',
  },
  // [macOS
  {
    key: 'FocusEvents',
    module: require('../examples/FocusEventsExample/FocusEventsExample'),
  },
  // [macOS Github#1412
  {
    key: 'FocusOnMount',
    module: require('../examples/FocusOnMount/FocusOnMount'),
  },
  // macOS]
  // [macOS
  {
    key: 'GhostText',
    module: require('../examples/GhostText/GhostText'),
  },
  // macOS]
  {
    key: 'KeyboardEvents',
    module: require('../examples/KeyboardEventsExample/KeyboardEventsExample'),
  },
  {
    key: 'AccessibilityShowMenu',
    module: require('../examples/AccessibilityShowMenu/AccessibilityShowMenu'),
  }, // macOS]
  {
    key: 'ImageExample',
    module: require('../examples/Image/ImageExample'),
    skipTest: {
      // [macOS
      ios: 'Reason: -[NSURLResponse allHeaderFields]: unrecognized selector exception. Occurs upstream also.',
    }, // macOS]
    category: 'Basic',
  },
  {
    key: 'JSResponderHandlerExample',
    module: require('../examples/JSResponderHandlerExample/JSResponderHandlerExample'),
  },
  {
    key: 'InputAccessoryViewExample',
    module: require('../examples/InputAccessoryView/InputAccessoryViewExample'),
  },
  {
    key: 'KeyboardAvoidingViewExample',
    module: require('../examples/KeyboardAvoidingView/KeyboardAvoidingViewExample'),
  },
  {
    key: 'LayoutEventsExample',
    module: require('../examples/Layout/LayoutEventsExample'),
  },
  {
    key: 'ModalExample',
    module: require('../examples/Modal/ModalExample'),
  },
  {
    key: 'NewAppScreenExample',
    module: require('../examples/NewAppScreen/NewAppScreenExample'),
  },
  {
    key: 'PressableExample',
    module: require('../examples/Pressable/PressableExample'),
  },
  {
    key: 'RefreshControlExample',
    module: require('../examples/RefreshControl/RefreshControlExample'),
  },
  {
    key: 'ScrollViewSimpleExample',
    module: require('../examples/ScrollView/ScrollViewSimpleExample'),
    category: 'Basic',
  },
  {
    key: 'SafeAreaViewExample',
    module: require('../examples/SafeAreaView/SafeAreaViewExample'),
  },
  {
    key: 'ScrollViewExample',
    module: require('../examples/ScrollView/ScrollViewExample'),
    category: 'Basic',
  },
  {
    key: 'ScrollViewAnimatedExample',
    module: require('../examples/ScrollView/ScrollViewAnimatedExample'),
  },
  {
    key: 'ScrollViewIndicatorInsetsExample',
    module: require('../examples/ScrollView/ScrollViewIndicatorInsetsIOSExample'),
  },
  {
    key: 'ScrollViewKeyboardInsetsExample',
    module: require('../examples/ScrollView/ScrollViewKeyboardInsetsIOSExample'),
  },
  {
    key: 'SectionListIndex',
    module: require('../examples/SectionList/SectionListIndex'),
    category: 'ListView',
  },
  {
    key: 'StatusBarExample',
    module: require('../examples/StatusBar/StatusBarExample'),
  },
  {
    key: 'SwipeableCardExample',
    module: require('../examples/SwipeableCardExample/SwipeableCardExample'),
    category: 'UI',
  },
  {
    key: 'SwitchExample',
    module: require('../examples/Switch/SwitchExample'),
    category: 'UI',
  },
  {
    key: 'TextExample',
    module: require('../examples/Text/TextExample.ios'),
    category: 'Basic',
  },
  {
    key: 'TextInputExample',
    module: require('../examples/TextInput/TextInputExample.ios'),
    category: 'Basic',
  },
  {
    key: 'TooltipExample',
    module: require('../examples/Tooltip/TooltipExample'),
  },
  {
    key: 'TouchableExample',
    module: require('../examples/Touchable/TouchableExample'),
  },
  {
    key: 'TransparentHitTestExample',
    module: require('../examples/TransparentHitTest/TransparentHitTestExample'),
  },
  {
    key: 'ViewExample',
    module: require('../examples/View/ViewExample').default,
    category: 'Basic',
  },
  {
    key: 'NewArchitectureExample',
    category: 'UI',
    module: require('../examples/NewArchitecture/NewArchitectureExample'),
    // [macOS
    skipTest: {
      default:
        'Reason: requires RCT_NEW_ARCH_ENABLED flag to be set during build',
    },
    // macOS]
  },
  {
    key: 'PerformanceComparisonExample',
    category: 'Basic',
    module: require('../examples/Performance/PerformanceComparisonExample'),
  },
];

const APIs: Array<RNTesterModuleInfo> = ([
  {
    key: 'AccessibilityExample',
    module: require('../examples/Accessibility/AccessibilityExample'),
  },
  {
    key: 'AccessibilityIOSExample',
    module: require('../examples/Accessibility/AccessibilityIOSExample'),
    category: 'iOS',
  },
  {
    key: 'ActionSheetIOSExample',
    module: require('../examples/ActionSheetIOS/ActionSheetIOSExample'),
    category: 'iOS',
  },
  {
    key: 'AlertExample',
    module: require('../examples/Alert/AlertExample').default,
    category: 'UI',
  },
  {
    key: 'AnimatedIndex',
    module: require('../examples/Animated/AnimatedIndex').default,
  },
  {
    key: 'AnExApp',
    module: require('../examples/AnimatedGratuitousApp/AnExApp'),
  },
  {
    key: 'AppearanceExample',
    module: require('../examples/Appearance/AppearanceExample'),
  },
  {
    key: 'AppStateExample',
    module: require('../examples/AppState/AppStateExample'),
  },
  {
    key: 'BorderExample',
    module: require('../examples/Border/BorderExample').default,
  },
  {
    key: 'BoxShadowExample',
    module: require('../examples/BoxShadow/BoxShadowExample'),
  },
  {
    key: 'CrashExample',
    module: require('../examples/Crash/CrashExample'),
  },

  {
    key: 'DevSettings',
    module: require('../examples/DevSettings/DevSettingsExample'),
  },
  {
    key: 'Dimensions',
    module: require('../examples/Dimensions/DimensionsExample'),
  },
<<<<<<< HEAD
  // [macOS
  {
    key: 'ASANCrashExample',
    module: require('../examples/ASAN/ASANCrashExample'),
  },
  {
    key: 'Focus Ring',
    module: require('../examples/FocusRing/FocusRingExample'),
  },
  // macOS]
=======
  // Only show the link for the example if the API is available.
  typeof IntersectionObserver === 'function'
    ? {
        key: 'IntersectionObserver',
        category: 'UI',
        module: require('../examples/IntersectionObserver/IntersectionObserverIndex'),
      }
    : null,
>>>>>>> ea85b313
  {
    key: 'InvalidPropsExample',
    module: require('../examples/InvalidProps/InvalidPropsExample'),
  },
  {
    key: 'Keyboard',
    module: require('../examples/Keyboard/KeyboardExample').default,
  },
  {
    key: 'LayoutAnimationExample',
    module: require('../examples/Layout/LayoutAnimationExample'),
  },
  {
    key: 'LayoutExample',
    module: require('../examples/Layout/LayoutExample'),
  },
  {
    key: 'LinkingExample',
    module: require('../examples/Linking/LinkingExample'),
  },
  typeof MutationObserver === 'function'
    ? {
        key: 'MutationObserver',
        category: 'UI',
        module: require('../examples/MutationObserver/MutationObserverIndex'),
      }
    : null,
  {
    key: 'NativeAnimationsExample',
    module: require('../examples/NativeAnimation/NativeAnimationsExample'),
  },
  {
    key: 'OrientationChangeExample',
    module: require('../examples/OrientationChange/OrientationChangeExample'),
  },
  {
    key: 'PanResponderExample',
    module: require('../examples/PanResponder/PanResponderExample'),
  },
  {
    key: 'PlatformColorExample',
    module: require('../examples/PlatformColor/PlatformColorExample'),
  },
  {
    key: 'PointerEventsExample',
    module: require('../examples/PointerEvents/PointerEventsExample'),
  },
  {
    key: 'RCTRootViewIOSExample',
    module: require('../examples/RCTRootView/RCTRootViewIOSExample'),
    // [macOS
    skipTest: {
      default:
        'Reason: requires native components and is convered by RCTRootViewIntegrationTests',
    }, // macOS]
  },
  {
    key: 'RTLExample',
    module: require('../examples/RTL/RTLExample'),
  },
  {
    key: 'ShareExample',
    module: require('../examples/Share/ShareExample'),
  },
  {
    key: 'SnapshotExample',
    module: require('../examples/Snapshot/SnapshotExample'),
  },
  {
    key: 'TimerExample',
    module: require('../examples/Timer/TimerExample'),
  },
  {
    key: 'TransformExample',
    module: require('../examples/Transform/TransformExample'),
    // [macOS
    skipTest: {
      default: 'Reason: Stack overflow in jsi, upstream issue.',
    }, // macOS]
  },
  {
    key: 'TurboModuleExample',
    module: require('../examples/TurboModule/TurboModuleExample'),
    // [macOS
    skipTest: {
      default: 'Reason: requires TurboModule to be configured in host app.',
    }, // macOS]
  },
  {
    key: 'LegacyModuleExample',
    module: require('../examples/TurboModule/LegacyModuleExample'),
  },
  {
    key: 'TurboCxxModuleExample',
    module: require('../examples/TurboModule/TurboCxxModuleExample'),
  },
  {
    key: 'VibrationExample',
    module: require('../examples/Vibration/VibrationExample'),
  },
  {
    key: 'WebSocketExample',
    module: require('../examples/WebSocket/WebSocketExample'),
  },
  {
    key: 'XHRExample',
    module: require('../examples/XHR/XHRExample'),
  },
  {
    key: 'PerformanceApiExample',
    category: 'Basic',
    module: require('../examples/Performance/PerformanceApiExample'),
  },
]: Array<?RNTesterModuleInfo>).filter(Boolean);

if (ReactNativeFeatureFlags.shouldEmitW3CPointerEvents()) {
  APIs.push({
    key: 'W3C PointerEvents',
    category: 'Experimental',
    module: require('../examples/Experimental/W3CPointerEventsExample').default,
  });
}

const Modules: {...} = {};

APIs.concat(Components).forEach(Example => {
  // $FlowFixMe[prop-missing]
  Modules[Example.key] = Example.module;
});

const RNTesterList = {
  APIs,
  Components,
  Modules,
};

module.exports = RNTesterList;<|MERGE_RESOLUTION|>--- conflicted
+++ resolved
@@ -243,18 +243,6 @@
     key: 'Dimensions',
     module: require('../examples/Dimensions/DimensionsExample'),
   },
-<<<<<<< HEAD
-  // [macOS
-  {
-    key: 'ASANCrashExample',
-    module: require('../examples/ASAN/ASANCrashExample'),
-  },
-  {
-    key: 'Focus Ring',
-    module: require('../examples/FocusRing/FocusRingExample'),
-  },
-  // macOS]
-=======
   // Only show the link for the example if the API is available.
   typeof IntersectionObserver === 'function'
     ? {
@@ -263,7 +251,6 @@
         module: require('../examples/IntersectionObserver/IntersectionObserverIndex'),
       }
     : null,
->>>>>>> ea85b313
   {
     key: 'InvalidPropsExample',
     module: require('../examples/InvalidProps/InvalidPropsExample'),
@@ -377,6 +364,16 @@
     category: 'Basic',
     module: require('../examples/Performance/PerformanceApiExample'),
   },
+  // [macOS
+  {
+    key: 'ASANCrashExample',
+    module: require('../examples/ASAN/ASANCrashExample'),
+  },
+  {
+    key: 'Focus Ring',
+    module: require('../examples/FocusRing/FocusRingExample'),
+  },
+  // macOS]
 ]: Array<?RNTesterModuleInfo>).filter(Boolean);
 
 if (ReactNativeFeatureFlags.shouldEmitW3CPointerEvents()) {
