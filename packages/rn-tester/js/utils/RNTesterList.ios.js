--- conflicted
+++ resolved
@@ -119,13 +119,11 @@
     supportsTVOS: true,
   },
   {
-<<<<<<< HEAD
     key: 'ScrollViewExpandingExample',
     module: require('../examples/ScrollView/ScrollViewExpandingExample'),
-=======
+  },
     key: 'ScrollViewIndicatorInsetsExample',
     module: require('../examples/ScrollView/ScrollViewIndicatorInsetsExample'),
->>>>>>> ff9c8cda
   },
   {
     key: 'SectionListExample',
