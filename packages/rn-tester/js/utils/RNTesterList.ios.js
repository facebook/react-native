--- conflicted
+++ resolved
@@ -119,10 +119,10 @@
     supportsTVOS: true,
   },
   {
-<<<<<<< HEAD
     key: 'ScrollViewExpandingExample',
     module: require('../examples/ScrollView/ScrollViewExpandingExample'),
-=======
+  },
+  {
     key: 'SectionList-inverted',
     module: require('../examples/SectionList/SectionList-inverted'),
     category: 'ListView',
@@ -146,7 +146,6 @@
     key: 'SectionList-onViewableItemsChanged',
     module: require('../examples/SectionList/SectionList-onViewableItemsChanged'),
     category: 'ListView',
->>>>>>> 7d1d4dc0
   },
   {
     key: 'SectionListExample',
