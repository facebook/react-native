/**
 * Copyright (c) Facebook, Inc. and its affiliates.
 *
 * This source code is licensed under the MIT license found in the
 * LICENSE file in the root directory of this source tree.
 *
 * @format
 * @flow
 */

'use strict';

import type {RNTesterExample} from '../types/RNTesterTypes';

const ComponentExamples: Array<RNTesterExample> = [
  {
    key: 'ActivityIndicatorExample',
    category: 'UI',
    module: require('../examples/ActivityIndicator/ActivityIndicatorExample'),
  },
  {
    key: 'ButtonExample',
    category: 'UI',
    module: require('../examples/Button/ButtonExample'),
  },
  {
    key: 'FlatListExample',
    category: 'ListView',
    module: require('../examples/FlatList/FlatListExample'),
  },
  {
    key: 'FlatList-withSeparators',
    module: require('../examples/FlatList/FlatList-withSeparators'),
    category: 'ListView',
  },
  {
    key: 'FlatList-onViewableItemsChanged',
    module: require('../examples/FlatList/FlatList-onViewableItemsChanged'),
    category: 'ListView',
  },
  {
    key: 'FlatList-onEndReached',
    module: require('../examples/FlatList/FlatList-onEndReached'),
    category: 'ListView',
  },
  {
    key: 'ImageExample',
    category: 'Basic',
    module: require('../examples/Image/ImageExample'),
  },
  {
    key: 'JSResponderHandlerExample',
    module: require('../examples/JSResponderHandlerExample/JSResponderHandlerExample'),
  },
  {
    key: 'KeyboardAvoidingViewExample',
    module: require('../examples/KeyboardAvoidingView/KeyboardAvoidingViewExample'),
  },
  {
    key: 'ModalExample',
    category: 'UI',
    module: require('../examples/Modal/ModalExample'),
  },
  {
    key: 'MultiColumnExample',
    category: 'ListView',
    module: require('../examples/MultiColumn/MultiColumnExample'),
  },
  {
    key: 'NewAppScreenExample',
    module: require('../examples/NewAppScreen/NewAppScreenExample'),
  },
  {
    key: 'PressableExample',
    category: 'UI',
    module: require('../examples/Pressable/PressableExample'),
  },
  {
    key: 'RefreshControlExample',
    module: require('../examples/RefreshControl/RefreshControlExample'),
  },
  {
    key: 'ScrollViewExample',
    category: 'Basic',
    module: require('../examples/ScrollView/ScrollViewExample'),
  },
  {
    key: 'ScrollViewSimpleExample',
    category: 'Basic',
    module: require('../examples/ScrollView/ScrollViewSimpleExample'),
  },
  {
    key: 'ScrollViewAnimatedExample',
    category: 'Basic',
    module: require('../examples/ScrollView/ScrollViewAnimatedExample'),
  },
  {
<<<<<<< HEAD
    key: 'ScrollViewExpandingExample',
    module: require('../examples/ScrollView/ScrollViewExpandingExample'),
=======
    key: 'SectionList-onEndReached',
    module: require('../examples/SectionList/SectionList-onEndReached'),
    category: 'ListView',
  },
  {
    key: 'SectionList-inverted',
    module: require('../examples/SectionList/SectionList-inverted'),
    category: 'ListView',
  },
  {
    key: 'SectionList-onViewableItemsChanged',
    module: require('../examples/SectionList/SectionList-onViewableItemsChanged'),
    category: 'ListView',
  },
  {
    key: 'SectionList-stickyHeadersEnabled',
    module: require('../examples/SectionList/SectionList-stickyHeadersEnabled'),
    category: 'ListView',
  },
  {
    key: 'SectionList-withSeparators',
    module: require('../examples/SectionList/SectionList-withSeparators'),
    category: 'ListView',
>>>>>>> 7d1d4dc0
  },
  {
    key: 'SectionListExample',
    category: 'ListView',
    module: require('../examples/SectionList/SectionListExample'),
  },
  {
    key: 'StatusBarExample',
    category: 'UI',
    module: require('../examples/StatusBar/StatusBarExample'),
  },
  {
    key: 'SwipeableCardExample',
    category: 'UI',
    module: require('../examples/SwipeableCardExample/SwipeableCardExample'),
  },
  {
    key: 'SwitchExample',
    category: 'UI',
    module: require('../examples/Switch/SwitchExample'),
  },
  {
    key: 'TextExample',
    category: 'Basic',
    module: require('../examples/Text/TextExample'),
  },
  {
    key: 'TextInputExample',
    category: 'Basic',
    module: require('../examples/TextInput/TextInputExample'),
  },
  {
    key: 'TouchableExample',
    category: 'UI',
    module: require('../examples/Touchable/TouchableExample'),
  },
  {
    key: 'ViewExample',
    category: 'Basic',
    module: require('../examples/View/ViewExample'),
  },
];

const APIExamples: Array<RNTesterExample> = [
  {
    key: 'AccessibilityExample',
    category: 'Basic',
    module: require('../examples/Accessibility/AccessibilityExample'),
  },
  {
    key: 'AccessibilityAndroidExample',
    category: 'Android',
    module: require('../examples/Accessibility/AccessibilityAndroidExample'),
  },
  {
    key: 'AlertExample',
    category: 'UI',
    module: require('../examples/Alert/AlertExample'),
  },
  {
    key: 'AnimatedExample',
    category: 'UI',
    module: require('../examples/Animated/AnimatedExample').default,
  },
  {
    key: 'Animation - GratuitousAnimation',
    category: 'UI',
    module: require('../examples/AnimatedGratuitousApp/AnExApp'),
  },
  {
    key: 'AppearanceExample',
    category: 'UI',
    module: require('../examples/Appearance/AppearanceExample'),
  },
  {
    key: 'AppStateExample',
    category: 'Basic',
    module: require('../examples/AppState/AppStateExample'),
  },
  {
    key: 'BorderExample',
    category: 'UI',
    module: require('../examples/Border/BorderExample'),
  },
  {
    key: 'CrashExample',
    category: 'Basic',
    module: require('../examples/Crash/CrashExample'),
  },
  {
    key: 'DevSettings',
    category: 'Basic',
    module: require('../examples/DevSettings/DevSettingsExample'),
  },
  {
    key: 'Dimensions',
    category: 'UI',
    module: require('../examples/Dimensions/DimensionsExample'),
  },
  {
    key: 'LayoutEventsExample',
    category: 'UI',
    module: require('../examples/Layout/LayoutEventsExample'),
  },
  {
    key: 'LinkingExample',
    category: 'Basic',
    module: require('../examples/Linking/LinkingExample'),
  },
  {
    key: 'LayoutAnimationExample',
    category: 'UI',
    module: require('../examples/Layout/LayoutAnimationExample'),
  },
  {
    key: 'LayoutExample',
    category: 'UI',
    module: require('../examples/Layout/LayoutExample'),
  },
  {
    key: 'NativeAnimationsExample',
    category: 'UI',
    module: require('../examples/NativeAnimation/NativeAnimationsExample'),
  },
  {
    key: 'OrientationChangeExample',
    category: 'UI',
    module: require('../examples/OrientationChange/OrientationChangeExample'),
  },
  {
    key: 'PanResponderExample',
    category: 'Basic',
    module: require('../examples/PanResponder/PanResponderExample'),
  },
  {
    key: 'PermissionsExampleAndroid',
    category: 'Android',
    module: require('../examples/PermissionsAndroid/PermissionsExample'),
  },
  {
    key: 'PlatformColorExample',
    category: 'UI',
    module: require('../examples/PlatformColor/PlatformColorExample'),
  },
  {
    key: 'PointerEventsExample',
    category: 'Basic',
    module: require('../examples/PointerEvents/PointerEventsExample'),
  },
  {
    key: 'RTLExample',
    category: 'Basic',
    module: require('../examples/RTL/RTLExample'),
  },
  {
    key: 'ShareExample',
    category: 'Basic',
    module: require('../examples/Share/ShareExample'),
  },
  {
    key: 'TimerExample',
    category: 'UI',
    module: require('../examples/Timer/TimerExample'),
  },
  {
    key: 'ToastAndroidExample',
    category: 'Android',
    module: require('../examples/ToastAndroid/ToastAndroidExample'),
  },
  {
    key: 'TransformExample',
    category: 'UI',
    module: require('../examples/Transform/TransformExample'),
  },
  {
    key: 'VibrationExample',
    category: 'Basic',
    module: require('../examples/Vibration/VibrationExample'),
  },
  {
    key: 'WebSocketExample',
    category: 'Basic',
    module: require('../examples/WebSocket/WebSocketExample'),
  },
  {
    key: 'XHRExample',
    category: 'Basic',
    module: require('../examples/XHR/XHRExample'),
  },
];

if (global.__turboModuleProxy) {
  APIExamples.push({
    key: 'TurboModuleExample',
    category: 'Basic',
    module: require('../examples/TurboModule/TurboModuleExample'),
  });
}

const Modules: any = {};

APIExamples.concat(ComponentExamples).forEach(Example => {
  Modules[Example.key] = Example.module;
});

const RNTesterList = {
  APIExamples,
  ComponentExamples,
  Modules,
};

module.exports = RNTesterList;<|MERGE_RESOLUTION|>--- conflicted
+++ resolved
@@ -95,10 +95,10 @@
     module: require('../examples/ScrollView/ScrollViewAnimatedExample'),
   },
   {
-<<<<<<< HEAD
     key: 'ScrollViewExpandingExample',
     module: require('../examples/ScrollView/ScrollViewExpandingExample'),
-=======
+  },
+  {
     key: 'SectionList-onEndReached',
     module: require('../examples/SectionList/SectionList-onEndReached'),
     category: 'ListView',
@@ -122,7 +122,6 @@
     key: 'SectionList-withSeparators',
     module: require('../examples/SectionList/SectionList-withSeparators'),
     category: 'ListView',
->>>>>>> 7d1d4dc0
   },
   {
     key: 'SectionListExample',
