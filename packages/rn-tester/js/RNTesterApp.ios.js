--- conflicted
+++ resolved
@@ -8,13 +8,9 @@
  * @flow
  */
 
-<<<<<<< HEAD
-import {AppRegistry, NativeModules, Platform, View} from 'react-native'; // [macOS] everything but AppRegistry
-=======
 import type {Node} from 'react';
 
-import {AppRegistry} from 'react-native';
->>>>>>> 890805db
+import {AppRegistry, NativeModules, Platform, View} from 'react-native'; // [macOS] everything but AppRegistry
 import React from 'react';
 
 import SnapshotViewIOS from './examples/Snapshot/SnapshotViewIOS.ios';
