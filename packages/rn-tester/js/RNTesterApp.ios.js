--- conflicted
+++ resolved
@@ -10,355 +10,7 @@
 
 'use strict';
 
-<<<<<<< HEAD
-const RNTesterActions = require('./utils/RNTesterActions');
-const RNTesterExampleContainer = require('./components/RNTesterExampleContainer');
-const RNTesterExampleList = require('./components/RNTesterExampleList');
-const RNTesterList = require('./utils/RNTesterList.ios');
-const RNTesterNavigationReducer = require('./utils/RNTesterNavigationReducer');
-const React = require('react');
-const SnapshotViewIOS = require('./examples/Snapshot/SnapshotViewIOS.ios');
-const RNTesterNavbar = require('./components/RNTesterNavbar');
-
-const {
-  AppRegistry,
-  AsyncStorage,
-  BackHandler,
-  Button,
-  NativeModules, // TODO(OSS Candidate ISS#2710739)
-  Platform, // TODO(OSS Candidate ISS#2710739)
-  PlatformColor, // TODO(OSS Candidate ISS#2710739)
-  DynamicColorIOS, // TODO(OSS Candidate ISS#2710739)
-  DynamicColorMacOS, // TODO(macOS GH#774)
-  SafeAreaView,
-  StyleSheet,
-  Text,
-  useColorScheme,
-  View,
-  LogBox,
-} = require('react-native');
-
-const {TestModule} = NativeModules; // TODO(OSS Candidate ISS#2710739)
-const requestAnimationFrame = require('fbjs/lib/requestAnimationFrame'); // TODO(OSS Candidate ISS#2710739)
-
-import type {RNTesterExample} from './types/RNTesterTypes';
-import type {
-  RNTesterAction,
-  RNTesterExampleAction,
-} from './utils/RNTesterActions';
-import type {RNTesterNavigationState} from './utils/RNTesterNavigationReducer';
-import {RNTesterThemeContext, themes} from './components/RNTesterTheme';
-import RNTesterDocumentationURL from './components/RNTesterDocumentationURL';
-import type {ColorSchemeName} from '../../../Libraries/Utilities/NativeAppearance';
-import {
-  RNTesterBookmarkContext,
-  bookmarks,
-} from './components/RNTesterBookmark';
-import type {RNTesterBookmark} from './components/RNTesterBookmark';
-
-type Props = {exampleFromAppetizeParams?: ?string, ...};
-
-import {
-  initializeAsyncStore,
-  addApi,
-  addComponent,
-  removeApi,
-  removeComponent,
-  checkBookmarks,
-  updateRecentlyViewedList,
-} from './utils/RNTesterAsyncStorageAbstraction';
-
-const APP_STATE_KEY = 'RNTesterAppState.v2';
-
-const Header = ({
-  onBack,
-  title,
-  documentationURL,
-}: {
-  onBack?: () => mixed,
-  title: string,
-  documentationURL?: string,
-  ...
-}) => (
-  <RNTesterThemeContext.Consumer>
-    {theme => {
-      return (
-        <SafeAreaView
-          style={[
-            styles.headerContainer,
-            {
-              borderBottomColor: theme.SeparatorColor,
-              backgroundColor: theme.TertiarySystemBackgroundColor,
-            },
-          ]}>
-          <View style={styles.header}>
-            <View style={styles.headerCenter}>
-              <Text style={[styles.title, {color: theme.LabelColor}]}>
-                {title}
-              </Text>
-              {documentationURL && (
-                <RNTesterDocumentationURL documentationURL={documentationURL} />
-              )}
-            </View>
-            {onBack && (
-              <View>
-                <Button
-                  title="Back"
-                  onPress={onBack}
-                  color={Platform.select({
-                    ios: theme.LinkColor,
-                    default: undefined,
-                  })}
-                />
-              </View>
-            )}
-          </View>
-        </SafeAreaView>
-      );
-    }}
-  </RNTesterThemeContext.Consumer>
-);
-
-const RNTesterExampleContainerViaHook = ({
-  onBack,
-  title,
-  module,
-}: {
-  onBack?: () => mixed,
-  title: string,
-  module: RNTesterExample,
-  ...
-}) => {
-  const colorScheme: ?ColorSchemeName = useColorScheme();
-  const theme = colorScheme === 'dark' ? themes.dark : themes.light;
-  return (
-    <RNTesterThemeContext.Provider value={theme}>
-      <View style={styles.exampleContainer}>
-        <Header
-          title={title}
-          onBack={onBack}
-          documentationURL={module.documentationURL}
-        />
-        <RNTesterExampleContainer module={module} />
-      </View>
-    </RNTesterThemeContext.Provider>
-  );
-};
-
-const RNTesterExampleListViaHook = ({
-  onNavigate,
-  UpdateRecentlyViewedList,
-  recentComponents,
-  recentApis,
-  bookmark,
-  list,
-  screen,
-}: {
-  onNavigate?: (item: RNTesterExampleAction, key: string) => mixed,
-  UpdateRecentlyViewedList?: (item: RNTesterExample, key: string) => mixed,
-  recentComponents: Array<RNTesterExample>,
-  recentApis: Array<RNTesterExample>,
-  bookmark: RNTesterBookmark,
-  screen: string,
-  list: {
-    ComponentExamples: Array<RNTesterExample>,
-    APIExamples: Array<RNTesterExample>,
-    ...
-  },
-  ...
-}) => {
-  const colorScheme: ?ColorSchemeName = useColorScheme();
-  const theme = colorScheme === 'dark' ? themes.dark : themes.light;
-  const exampleTitle =
-    screen === 'component'
-      ? 'Component Store'
-      : screen === 'api'
-      ? 'API Store'
-      : 'Bookmarks';
-  return (
-    <RNTesterThemeContext.Provider value={theme}>
-      <RNTesterBookmarkContext.Provider value={bookmark}>
-        <View style={styles.exampleContainer}>
-          <Header title={exampleTitle} />
-          <RNTesterExampleList
-            onNavigate={onNavigate}
-            recentComponents={recentComponents}
-            recentApis={recentApis}
-            updateRecentlyViewedList={UpdateRecentlyViewedList}
-            list={list}
-            screen={screen}
-          />
-        </View>
-      </RNTesterBookmarkContext.Provider>
-    </RNTesterThemeContext.Provider>
-  );
-};
-
-class RNTesterApp extends React.Component<Props, RNTesterNavigationState> {
-  _mounted: boolean;
-
-  constructor() {
-    super();
-
-    // RNTester App currently uses Async Storage from react-native for storing navigation state
-    // and bookmark items.
-    // TODO: Add Native Async Storage Module in RNTester
-    LogBox.ignoreLogs([new RegExp('has been extracted from react-native')]);
-
-    this.state = {
-      openExample: null,
-      screen: 'component',
-      Components: bookmarks.Components,
-      Api: bookmarks.Api,
-      recentComponents: [],
-      recentApis: [],
-      AddApi: (apiName, api) => addApi(apiName, api, this),
-      AddComponent: (componentName, component) =>
-        addComponent(componentName, component, this),
-      RemoveApi: apiName => removeApi(apiName, this),
-      RemoveComponent: componentName => removeComponent(componentName, this),
-      checkBookmark: (title, key) => checkBookmarks(title, key, this),
-      updateRecentlyViewedList: (item, key) =>
-        updateRecentlyViewedList(item, key, this),
-    };
-  }
-
-  UNSAFE_componentWillMount() {
-    BackHandler.addEventListener('hardwareBackPress', this._handleBack);
-  }
-
-  componentDidMount() {
-    initializeAsyncStore(this);
-  }
-
-  _handleBack = () => {
-    this._handleAction(RNTesterActions.Back(this.state.screen));
-  };
-
-  _handleAction = (action: ?RNTesterAction) => {
-    if (!action) {
-      return;
-    }
-    const newState = RNTesterNavigationReducer(this.state, action);
-    if (this.state !== newState) {
-      // syncing the app screens over async storage
-      this.setState(newState, () =>
-        AsyncStorage.setItem(APP_STATE_KEY, JSON.stringify(this.state)),
-      );
-    }
-  };
-
-  render(): React.Node | null {
-    const bookmark = {
-      Components: this.state.Components,
-      Api: this.state.Api,
-      AddApi: this.state.AddApi,
-      AddComponent: this.state.AddComponent,
-      RemoveApi: this.state.RemoveApi,
-      RemoveComponent: this.state.RemoveComponent,
-      checkBookmark: this.state.checkBookmark,
-    };
-
-    if (!this.state) {
-      return null;
-    }
-    if (this.state.openExample) {
-      const Component = RNTesterList.Modules[this.state.openExample];
-      if (Component && Component.external) {
-        return <Component onExampleExit={this._handleBack} />;
-      } else {
-        return (
-          <>
-            <RNTesterExampleContainerViaHook
-              onBack={this._handleBack}
-              title={Component.title}
-              module={Component}
-            />
-            <View style={styles.bottomNavbar}>
-              <RNTesterNavbar onNavigate={this._handleAction} />
-            </View>
-          </>
-        );
-      }
-    }
-    return (
-      <>
-        <RNTesterExampleListViaHook
-          key={this.state.screen}
-          title={'RNTester'}
-          onNavigate={this._handleAction}
-          UpdateRecentlyViewedList={this.state.updateRecentlyViewedList}
-          recentComponents={this.state.recentComponents}
-          recentApis={this.state.recentApis}
-          bookmark={bookmark}
-          list={RNTesterList}
-          screen={this.state.screen}
-        />
-        <View style={styles.bottomNavbar}>
-          <RNTesterNavbar
-            screen={this.state.screen}
-            onNavigate={this._handleAction}
-          />
-        </View>
-      </>
-    );
-  }
-}
-
-const styles = StyleSheet.create({
-  container: {
-    flex: 1,
-  },
-  headerContainer: {
-    borderBottomWidth: StyleSheet.hairlineWidth,
-    borderBottomColor: PlatformColor('separatorColor'), // TODO(OSS Candidate ISS#2710739)
-    ...Platform.select({
-      // [TODO(macOS GH#774)
-      ios: {
-        backgroundColor: PlatformColor('tertiarySystemBackgroundColor'),
-      },
-      macos: {
-        backgroundColor: PlatformColor('windowBackgroundColor'),
-      },
-    }),
-    // ]TODO(macOS GH#774)
-  },
-  header: {
-    height: 40,
-    flexDirection: 'row',
-  },
-  headerCenter: {
-    flex: 1,
-    position: 'absolute',
-    top: 7,
-    left: 0,
-    right: 0,
-    alignItems: 'center',
-  },
-  title: {
-    fontSize: 19,
-    fontWeight: '600',
-    textAlign: 'center',
-    color:
-      // [TODO(macOS GH#774)
-      Platform.OS === 'macos'
-        ? DynamicColorMacOS({light: 'black', dark: 'white'})
-        : DynamicColorIOS({light: 'black', dark: 'white'}), // TODO(OSS Candidate ISS#2710739)
-    // ]TODO(macOS GH#774)
-  },
-  exampleContainer: {
-    flex: 1,
-  },
-  bottomNavbar: {
-    bottom: 0,
-    width: '100%',
-    display: 'flex',
-    flexDirection: 'column',
-    position: 'absolute',
-  },
-});
-=======
-import {AppRegistry} from 'react-native';
+import {AppRegistry, NativeModules, Platform, View} from 'react-native'; // TODO(OSS Candidate ISS#2710739): everything but AppRegistry
 import React from 'react';
 
 import SnapshotViewIOS from './examples/Snapshot/SnapshotViewIOS.ios';
@@ -366,7 +18,9 @@
 import RNTesterList from './utils/RNTesterList';
 import RNTesterApp from './RNTesterAppShared';
 import type {RNTesterExample} from './types/RNTesterTypes';
->>>>>>> 6581c77d
+
+const {TestModule} = NativeModules; // TODO(OSS Candidate ISS#2710739)
+const requestAnimationFrame = require('fbjs/lib/requestAnimationFrame'); // TODO(OSS Candidate ISS#2710739)
 
 AppRegistry.registerComponent('SetPropertiesExampleApp', () =>
   require('./examples/SetPropertiesExample/SetPropertiesExampleApp'),
