/**
 * Copyright (c) Facebook, Inc. and its affiliates.
 *
 * This source code is licensed under the MIT license found in the
 * LICENSE file in the root directory of this source tree.
 *
 * @format
 * @flow
 */

'use strict';

const RNTesterActions = require('./utils/RNTesterActions');
const RNTesterExampleContainer = require('./components/RNTesterExampleContainer');
const RNTesterExampleList = require('./components/RNTesterExampleList');
const RNTesterList = require('./utils/RNTesterList.ios');
const RNTesterNavigationReducer = require('./utils/RNTesterNavigationReducer');
const React = require('react');
const SnapshotViewIOS = require('./examples/Snapshot/SnapshotViewIOS.ios');
const RNTesterNavbar = require('./components/RNTesterNavbar');

const {
  AppRegistry,
  AsyncStorage,
  BackHandler,
  Button,
<<<<<<< HEAD
  Linking,
  NativeModules, // TODO(OSS Candidate ISS#2710739)
  Platform, // TODO(OSS Candidate ISS#2710739)
  PlatformColor, // TODO(OSS Candidate ISS#2710739)
  DynamicColorIOS, // TODO(OSS Candidate ISS#2710739)
  DynamicColorMacOS, // TODO(macOS GH#774)
=======
  Platform,
>>>>>>> 1270873e
  SafeAreaView,
  StyleSheet,
  Text,
  useColorScheme,
  View,
  LogBox,
} = require('react-native');

const {TestModule} = NativeModules; // TODO(OSS Candidate ISS#2710739)
const requestAnimationFrame = require('fbjs/lib/requestAnimationFrame'); // TODO(OSS Candidate ISS#2710739)

import type {RNTesterExample} from './types/RNTesterTypes';
import type {
  RNTesterAction,
  RNTesterExampleAction,
} from './utils/RNTesterActions';
import type {RNTesterNavigationState} from './utils/RNTesterNavigationReducer';
import {RNTesterThemeContext, themes} from './components/RNTesterTheme';
import RNTesterDocumentationURL from './components/RNTesterDocumentationURL';
import type {ColorSchemeName} from '../../../Libraries/Utilities/NativeAppearance';
import {
  RNTesterBookmarkContext,
  bookmarks,
} from './components/RNTesterBookmark';
import type {RNTesterBookmark} from './components/RNTesterBookmark';

type Props = {exampleFromAppetizeParams?: ?string, ...};

import {
  initializeAsyncStore,
  addApi,
  addComponent,
  removeApi,
  removeComponent,
  checkBookmarks,
  updateRecentlyViewedList,
} from './utils/RNTesterAsyncStorageAbstraction';

const APP_STATE_KEY = 'RNTesterAppState.v2';

const Header = ({
  onBack,
  title,
  documentationURL,
}: {
  onBack?: () => mixed,
  title: string,
  documentationURL?: string,
  ...
}) => (
  <RNTesterThemeContext.Consumer>
    {theme => {
      return (
        <SafeAreaView
          style={[
            styles.headerContainer,
            {
              borderBottomColor: theme.SeparatorColor,
              backgroundColor: theme.TertiarySystemBackgroundColor,
            },
          ]}>
          <View style={styles.header}>
            <View style={styles.headerCenter}>
              <Text style={[styles.title, {color: theme.LabelColor}]}>
                {title}
              </Text>
              {documentationURL && (
                <RNTesterDocumentationURL documentationURL={documentationURL} />
              )}
            </View>
            {onBack && (
              <View>
                <Button
                  title="Back"
                  onPress={onBack}
                  color={Platform.select({
                    ios: theme.LinkColor,
                    default: undefined,
                  })}
                />
              </View>
            )}
          </View>
        </SafeAreaView>
      );
    }}
  </RNTesterThemeContext.Consumer>
);

const RNTesterExampleContainerViaHook = ({
  onBack,
  title,
  module,
}: {
  onBack?: () => mixed,
  title: string,
  module: RNTesterExample,
  ...
}) => {
  const colorScheme: ?ColorSchemeName = useColorScheme();
  const theme = colorScheme === 'dark' ? themes.dark : themes.light;
  return (
    <RNTesterThemeContext.Provider value={theme}>
      <View style={styles.exampleContainer}>
        <Header
          title={title}
          onBack={onBack}
          documentationURL={module.documentationURL}
        />
        <RNTesterExampleContainer module={module} />
      </View>
    </RNTesterThemeContext.Provider>
  );
};

const RNTesterExampleListViaHook = ({
  onNavigate,
  UpdateRecentlyViewedList,
  recentComponents,
  recentApis,
  bookmark,
  list,
  screen,
}: {
  onNavigate?: (item: RNTesterExampleAction, key: string) => mixed,
  UpdateRecentlyViewedList?: (item: RNTesterExample, key: string) => mixed,
  recentComponents: Array<RNTesterExample>,
  recentApis: Array<RNTesterExample>,
  bookmark: RNTesterBookmark,
  screen: string,
  list: {
    ComponentExamples: Array<RNTesterExample>,
    APIExamples: Array<RNTesterExample>,
    ...
  },
  ...
}) => {
  const colorScheme: ?ColorSchemeName = useColorScheme();
  const theme = colorScheme === 'dark' ? themes.dark : themes.light;
  const exampleTitle =
    screen === 'component'
      ? 'Component Store'
      : screen === 'api'
      ? 'API Store'
      : 'Bookmarks';
  return (
    <RNTesterThemeContext.Provider value={theme}>
      <RNTesterBookmarkContext.Provider value={bookmark}>
        <View style={styles.exampleContainer}>
          <Header title={exampleTitle} />
          <RNTesterExampleList
            onNavigate={onNavigate}
            recentComponents={recentComponents}
            recentApis={recentApis}
            updateRecentlyViewedList={UpdateRecentlyViewedList}
            list={list}
            screen={screen}
          />
        </View>
      </RNTesterBookmarkContext.Provider>
    </RNTesterThemeContext.Provider>
  );
};

class RNTesterApp extends React.Component<Props, RNTesterNavigationState> {
  _mounted: boolean;

  constructor() {
    super();

    // RNTester App currently uses Async Storage from react-native for storing navigation state
    // and bookmark items.
    // TODO: Add Native Async Storage Module in RNTester
    LogBox.ignoreLogs([new RegExp('has been extracted from react-native')]);

    this.state = {
      openExample: null,
      screen: 'component',
      Components: bookmarks.Components,
      Api: bookmarks.Api,
      recentComponents: [],
      recentApis: [],
      AddApi: (apiName, api) => addApi(apiName, api, this),
      AddComponent: (componentName, component) =>
        addComponent(componentName, component, this),
      RemoveApi: apiName => removeApi(apiName, this),
      RemoveComponent: componentName => removeComponent(componentName, this),
      checkBookmark: (title, key) => checkBookmarks(title, key, this),
      updateRecentlyViewedList: (item, key) =>
        updateRecentlyViewedList(item, key, this),
    };
  }

  UNSAFE_componentWillMount() {
    BackHandler.addEventListener('hardwareBackPress', this._handleBack);
  }

  componentDidMount() {
    initializeAsyncStore(this);
  }

  _handleBack = () => {
    this._handleAction(RNTesterActions.Back(this.state.screen));
  };

  _handleAction = (action: ?RNTesterAction) => {
    if (!action) {
      return;
    }
    const newState = RNTesterNavigationReducer(this.state, action);
    if (this.state !== newState) {
      // syncing the app screens over async storage
      this.setState(newState, () =>
        AsyncStorage.setItem(APP_STATE_KEY, JSON.stringify(this.state)),
      );
    }
  };

  render(): React.Node | null {
    const bookmark = {
      Components: this.state.Components,
      Api: this.state.Api,
      AddApi: this.state.AddApi,
      AddComponent: this.state.AddComponent,
      RemoveApi: this.state.RemoveApi,
      RemoveComponent: this.state.RemoveComponent,
      checkBookmark: this.state.checkBookmark,
    };

    if (!this.state) {
      return null;
    }
    if (this.state.openExample) {
      const Component = RNTesterList.Modules[this.state.openExample];
      if (Component && Component.external) {
        return <Component onExampleExit={this._handleBack} />;
      } else {
        return (
          <>
            <RNTesterExampleContainerViaHook
              onBack={this._handleBack}
              title={Component.title}
              module={Component}
            />
            <View style={styles.bottomNavbar}>
              <RNTesterNavbar onNavigate={this._handleAction} />
            </View>
          </>
        );
      }
    }
    return (
      <>
        <RNTesterExampleListViaHook
          key={this.state.screen}
          title={'RNTester'}
          onNavigate={this._handleAction}
          UpdateRecentlyViewedList={this.state.updateRecentlyViewedList}
          recentComponents={this.state.recentComponents}
          recentApis={this.state.recentApis}
          bookmark={bookmark}
          list={RNTesterList}
          screen={this.state.screen}
        />
        <View style={styles.bottomNavbar}>
          <RNTesterNavbar
            screen={this.state.screen}
            onNavigate={this._handleAction}
          />
        </View>
      </>
    );
  }
}

const styles = StyleSheet.create({
  container: {
    flex: 1,
  },
  headerContainer: {
    borderBottomWidth: StyleSheet.hairlineWidth,
    borderBottomColor: PlatformColor('separatorColor'), // TODO(OSS Candidate ISS#2710739)
    ...Platform.select({
      // [TODO(macOS GH#774)
      ios: {
        backgroundColor: PlatformColor('tertiarySystemBackgroundColor'),
      },
      macos: {
        backgroundColor: PlatformColor('windowBackgroundColor'),
      },
    }),
    // ]TODO(macOS GH#774)
  },
  header: {
    height: 40,
    flexDirection: 'row',
  },
  headerCenter: {
    flex: 1,
    position: 'absolute',
    top: 7,
    left: 0,
    right: 0,
    alignItems: 'center',
  },
  title: {
    fontSize: 19,
    fontWeight: '600',
    textAlign: 'center',
    color:
      // [TODO(macOS GH#774)
      Platform.OS === 'macos'
        ? DynamicColorMacOS({light: 'black', dark: 'white'})
        : DynamicColorIOS({light: 'black', dark: 'white'}), // TODO(OSS Candidate ISS#2710739)
    // ]TODO(macOS GH#774)
  },
  exampleContainer: {
    flex: 1,
  },
  bottomNavbar: {
    bottom: 0,
    width: '100%',
    display: 'flex',
    flexDirection: 'column',
    position: 'absolute',
  },
});

AppRegistry.registerComponent('SetPropertiesExampleApp', () =>
  require('./examples/SetPropertiesExample/SetPropertiesExampleApp'),
);
AppRegistry.registerComponent('RootViewSizeFlexibilityExampleApp', () =>
  require('./examples/RootViewSizeFlexibilityExample/RootViewSizeFlexibilityExampleApp'),
);
AppRegistry.registerComponent('RNTesterApp', () => RNTesterApp);

// Register suitable examples for snapshot tests
RNTesterList.ComponentExamples.concat(RNTesterList.APIExamples).forEach(
  (Example: RNTesterExample) => {
    const ExampleModule = Example.module;
    if (ExampleModule.displayName) {
      class Snapshotter extends React.Component<{...}> {
        render() {
          return (
            <SnapshotViewIOS>
              <RNTesterExampleContainer module={ExampleModule} />
            </SnapshotViewIOS>
          );
        }
      }

      AppRegistry.registerComponent(
        ExampleModule.displayName,
        () => Snapshotter,
      );
    }

    // [TODO(OSS Candidate ISS#2710739)
    class LoadPageTest extends React.Component<{}> {
      componentDidMount() {
        requestAnimationFrame(() => {
          TestModule.markTestCompleted();
        });
      }

      render() {
        return <RNTesterExampleContainer module={ExampleModule} />;
      }
    }

    AppRegistry.registerComponent(
      'LoadPageTest_' + Example.key,
      () => LoadPageTest,
    );
    // ]TODO(OSS Candidate ISS#2710739)
  },
);

// [TODO(OSS Candidate ISS#2710739)
class EnumerateExamplePages extends React.Component<{}> {
  render() {
    RNTesterList.ComponentExamples.concat(RNTesterList.APIExamples).forEach(
      (Example: RNTesterExample) => {
        let skipTest = false;
        if ('skipTest' in Example) {
          const platforms = Example.skipTest;
          skipTest =
            platforms !== undefined &&
            (Platform.OS in platforms || 'default' in platforms);
        }
        if (!skipTest) {
          console.trace(Example.key);
        }
      },
    );
    TestModule.markTestCompleted();
    return <View />;
  }
}

AppRegistry.registerComponent(
  'EnumerateExamplePages',
  () => EnumerateExamplePages,
);
// ]TODO(OSS Candidate ISS#2710739)

module.exports = RNTesterApp;<|MERGE_RESOLUTION|>--- conflicted
+++ resolved
@@ -24,16 +24,11 @@
   AsyncStorage,
   BackHandler,
   Button,
-<<<<<<< HEAD
-  Linking,
   NativeModules, // TODO(OSS Candidate ISS#2710739)
   Platform, // TODO(OSS Candidate ISS#2710739)
   PlatformColor, // TODO(OSS Candidate ISS#2710739)
   DynamicColorIOS, // TODO(OSS Candidate ISS#2710739)
   DynamicColorMacOS, // TODO(macOS GH#774)
-=======
-  Platform,
->>>>>>> 1270873e
   SafeAreaView,
   StyleSheet,
   Text,
