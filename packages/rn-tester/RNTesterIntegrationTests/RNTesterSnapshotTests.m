/*
 * Copyright (c) Meta Platforms, Inc. and affiliates.
 *
 * This source code is licensed under the MIT license found in the
 * LICENSE file in the root directory of this source tree.
 */

#import <React/RCTUIKit.h> // [macOS]
#import <XCTest/XCTest.h>

#import <RCTTest/RCTTestRunner.h>

@interface RNTesterSnapshotTests : XCTestCase {
  RCTTestRunner *_runner;
}

@end

@implementation RNTesterSnapshotTests

- (void)setUp
{
#if !TARGET_OS_OSX // [macOS]
  _runner = RCTInitRunnerForApp(@"packages/rn-tester/js/RNTesterApp.ios", nil, nil);
  if ([[[UIDevice currentDevice] systemVersion] floatValue] >= 10) {
    _runner.testSuffix = [NSString stringWithFormat:@"-iOS%d", UIDevice.currentDevice.systemVersion.intValue];
  }
<<<<<<< HEAD
#else // [macOS
  _runner = RCTInitRunnerForApp(@"packages/rn-tester/js/RNTesterApp.macos", nil, nil);
#endif // macOS]

  // ---------
  // WHEN SNAPSHOTS ARE FAILING LOCALLY
  // THIS IS THE LINE TO CHANGE TO "YES"
  // SO THAT YOU CAN REGENERATE THE SNAPSHOTS!
  // ---------
=======

  // To update snapshots, set recordMode to YES and re-run RNTesterSnapshotTests.
  // Do not forget to set back to NO before committing your changes.
>>>>>>> 890805db
  _runner.recordMode = NO;
}

#define RCT_TEST(name)                     \
  -(void)test##name                        \
  {                                        \
    [_runner runTest:_cmd module:@ #name]; \
  }

RCT_TEST(ViewExample)
RCT_TEST(LayoutExample)
RCT_TEST(ScrollViewExample)
RCT_TEST(TextExample)
#if !TARGET_OS_TV
// No switch available on tvOS
RCT_TEST(SwitchExample)
#endif

- (void)testZZZNotInRecordMode
{
  XCTAssertFalse(_runner.recordMode, @"Don't forget to turn record mode back to off");
}

@end<|MERGE_RESOLUTION|>--- conflicted
+++ resolved
@@ -25,21 +25,12 @@
   if ([[[UIDevice currentDevice] systemVersion] floatValue] >= 10) {
     _runner.testSuffix = [NSString stringWithFormat:@"-iOS%d", UIDevice.currentDevice.systemVersion.intValue];
   }
-<<<<<<< HEAD
 #else // [macOS
   _runner = RCTInitRunnerForApp(@"packages/rn-tester/js/RNTesterApp.macos", nil, nil);
 #endif // macOS]
 
-  // ---------
-  // WHEN SNAPSHOTS ARE FAILING LOCALLY
-  // THIS IS THE LINE TO CHANGE TO "YES"
-  // SO THAT YOU CAN REGENERATE THE SNAPSHOTS!
-  // ---------
-=======
-
   // To update snapshots, set recordMode to YES and re-run RNTesterSnapshotTests.
   // Do not forget to set back to NO before committing your changes.
->>>>>>> 890805db
   _runner.recordMode = NO;
 }
 
