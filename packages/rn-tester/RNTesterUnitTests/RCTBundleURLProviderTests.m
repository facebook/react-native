/*
 * Copyright (c) Facebook, Inc. and its affiliates.
 *
 * This source code is licensed under the MIT license found in the
 * LICENSE file in the root directory of this source tree.
 */

#import <XCTest/XCTest.h>

#import <React/RCTBundleURLProvider.h>
#import <React/RCTUtils.h>

#import "OCMock/OCMock.h"

static NSString *const testFile = @"test.jsbundle";
static NSString *const mainBundle = @"main.jsbundle";

static NSURL *mainBundleURL()
{
  return [[[NSBundle mainBundle] bundleURL] URLByAppendingPathComponent:mainBundle];
}

static NSURL *localhostBundleURL()
{
#ifdef HERMES_BYTECODE_VERSION
  return [NSURL
      URLWithString:
          [NSString
              stringWithFormat:
                  @"http://localhost:8081/%@.bundle?platform=ios&dev=true&minify=false&modulesOnly=false&runModule=true&runtimeBytecodeVersion=%u&app=com.apple.dt.xctest.tool",
                  testFile,
                  HERMES_BYTECODE_VERSION]];
#else
  return [NSURL
      URLWithString:
          [NSString
              stringWithFormat:
<<<<<<< HEAD
                  @"http://localhost:8081/%@.bundle?platform=%@&dev=true&minify=false&modulesOnly=false&runModule=true&app=com.apple.dt.xctest.tool",
                  testFile,
                  kRCTPlatformName]]; // TODO(macOS GH#774)
=======
                  @"http://localhost:8081/%@.bundle?platform=ios&dev=true&minify=false&modulesOnly=false&runModule=true&app=com.apple.dt.xctest.tool",
                  testFile]];
#endif
>>>>>>> e89d494f
}

static NSURL *ipBundleURL()
{
#ifdef HERMES_BYTECODE_VERSION
  return [NSURL
      URLWithString:
          [NSString
              stringWithFormat:
                  @"http://192.168.1.1:8081/%@.bundle?platform=ios&dev=true&minify=false&modulesOnly=false&runModule=true&runtimeBytecodeVersion=%u&app=com.apple.dt.xctest.tool",
                  testFile,
                  HERMES_BYTECODE_VERSION]];
#else
  return [NSURL
      URLWithString:
          [NSString
              stringWithFormat:
<<<<<<< HEAD
                  @"http://192.168.1.1:8081/%@.bundle?platform=%@&dev=true&minify=false&modulesOnly=false&runModule=true&app=com.apple.dt.xctest.tool",
                  testFile,
                  kRCTPlatformName]]; // TODO(macOS GH#774)
=======
                  @"http://192.168.1.1:8081/%@.bundle?platform=ios&dev=true&minify=false&modulesOnly=false&runModule=true&app=com.apple.dt.xctest.tool",
                  testFile]];
#endif
>>>>>>> e89d494f
}

@implementation NSBundle (RCTBundleURLProviderTests)

- (NSURL *)RCT_URLForResource:(NSString *)name withExtension:(NSString *)ext
{
  // Ensure that test files is always reported as existing
  if ([[name stringByAppendingFormat:@".%@", ext] isEqualToString:mainBundle]) {
    return [[self bundleURL] URLByAppendingPathComponent:mainBundle];
  }
  return [self RCT_URLForResource:name withExtension:ext];
}

@end

@interface RCTBundleURLProviderTests : XCTestCase
@end

@implementation RCTBundleURLProviderTests

- (void)setUp
{
  [super setUp];

  RCTSwapInstanceMethods(
      [NSBundle class], @selector(URLForResource:withExtension:), @selector(RCT_URLForResource:withExtension:));
}

- (void)tearDown
{
  RCTSwapInstanceMethods(
      [NSBundle class], @selector(URLForResource:withExtension:), @selector(RCT_URLForResource:withExtension:));

  [super tearDown];
}

- (void)testBundleURL
{
  RCTBundleURLProvider *settings = [RCTBundleURLProvider sharedSettings];
  settings.jsLocation = nil;
  NSURL *URL = [settings jsBundleURLForBundleRoot:testFile fallbackResource:nil];
  if (!getenv("CI_USE_PACKAGER")) {
    XCTAssertEqualObjects(URL, mainBundleURL());
  } else {
    XCTAssertEqualObjects(URL, localhostBundleURL());
  }
}

- (void)testLocalhostURL
{
  id classMock = OCMClassMock([RCTBundleURLProvider class]);
  [[[classMock stub] andReturnValue:@YES] isPackagerRunning:[OCMArg any] scheme:[OCMArg any]];
  RCTBundleURLProvider *settings = [RCTBundleURLProvider sharedSettings];
  settings.jsLocation = @"localhost";
  NSURL *URL = [settings jsBundleURLForBundleRoot:testFile fallbackResource:nil];
  XCTAssertEqualObjects(URL, localhostBundleURL());
}

- (void)testIPURL
{
  id classMock = OCMClassMock([RCTBundleURLProvider class]);
  [[[classMock stub] andReturnValue:@YES] isPackagerRunning:[OCMArg any] scheme:[OCMArg any]];
  RCTBundleURLProvider *settings = [RCTBundleURLProvider sharedSettings];
  settings.jsLocation = @"192.168.1.1";
  NSURL *URL = [settings jsBundleURLForBundleRoot:testFile fallbackResource:nil];
  XCTAssertEqualObjects(URL, ipBundleURL());
}

@end<|MERGE_RESOLUTION|>--- conflicted
+++ resolved
@@ -27,23 +27,19 @@
       URLWithString:
           [NSString
               stringWithFormat:
-                  @"http://localhost:8081/%@.bundle?platform=ios&dev=true&minify=false&modulesOnly=false&runModule=true&runtimeBytecodeVersion=%u&app=com.apple.dt.xctest.tool",
+                  @"http://localhost:8081/%@.bundle?platform=%@&dev=true&minify=false&modulesOnly=false&runModule=true&runtimeBytecodeVersion=%u&app=com.apple.dt.xctest.tool",
                   testFile,
+                  kRCTPlatformName, // TODO(macOS GH#774)
                   HERMES_BYTECODE_VERSION]];
 #else
   return [NSURL
       URLWithString:
           [NSString
               stringWithFormat:
-<<<<<<< HEAD
                   @"http://localhost:8081/%@.bundle?platform=%@&dev=true&minify=false&modulesOnly=false&runModule=true&app=com.apple.dt.xctest.tool",
                   testFile,
                   kRCTPlatformName]]; // TODO(macOS GH#774)
-=======
-                  @"http://localhost:8081/%@.bundle?platform=ios&dev=true&minify=false&modulesOnly=false&runModule=true&app=com.apple.dt.xctest.tool",
-                  testFile]];
 #endif
->>>>>>> e89d494f
 }
 
 static NSURL *ipBundleURL()
@@ -53,23 +49,19 @@
       URLWithString:
           [NSString
               stringWithFormat:
-                  @"http://192.168.1.1:8081/%@.bundle?platform=ios&dev=true&minify=false&modulesOnly=false&runModule=true&runtimeBytecodeVersion=%u&app=com.apple.dt.xctest.tool",
+                  @"http://192.168.1.1:8081/%@.bundle?platform=%@&dev=true&minify=false&modulesOnly=false&runModule=true&runtimeBytecodeVersion=%u&app=com.apple.dt.xctest.tool",
                   testFile,
+                  kRCTPlatformName, // TODO(macOS GH#774)
                   HERMES_BYTECODE_VERSION]];
 #else
   return [NSURL
       URLWithString:
           [NSString
               stringWithFormat:
-<<<<<<< HEAD
                   @"http://192.168.1.1:8081/%@.bundle?platform=%@&dev=true&minify=false&modulesOnly=false&runModule=true&app=com.apple.dt.xctest.tool",
                   testFile,
                   kRCTPlatformName]]; // TODO(macOS GH#774)
-=======
-                  @"http://192.168.1.1:8081/%@.bundle?platform=ios&dev=true&minify=false&modulesOnly=false&runModule=true&app=com.apple.dt.xctest.tool",
-                  testFile]];
 #endif
->>>>>>> e89d494f
 }
 
 @implementation NSBundle (RCTBundleURLProviderTests)
