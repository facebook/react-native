/*
 * Copyright (c) Meta Platforms, Inc. and affiliates.
 *
 * This source code is licensed under the MIT license found in the
 * LICENSE file in the root directory of this source tree.
 */

#import "AppDelegate.h"

#import <UserNotifications/UserNotifications.h>

#import <React/RCTBundleURLProvider.h>
#import <React/RCTDefines.h>
#import <React/RCTLinkingManager.h>
#import <ReactCommon/RCTSampleTurboModule.h>
#import <ReactCommon/SampleTurboCxxModule.h>

#import <React/RCTPushNotificationManager.h>

#import <NativeCxxModuleExample/NativeCxxModuleExample.h>
#ifndef RN_DISABLE_OSS_PLUGIN_HEADER
#import <RNTMyNativeViewComponentView.h>
#endif

<<<<<<< HEAD
#if BUNDLE_PATH
NSString *kBundlePath = @"xplat/js/RKJSModules/EntryPoints/RNTesterTestBundle.js";
#else
#if !TARGET_OS_OSX // [macOS]
NSString *kBundlePath = @"js/RNTesterApp.ios";
#else // [macOS
NSString *kBundlePath = @"js/RNTesterApp.macos";
#endif // macOS]
#endif
=======
static NSString *kBundlePath = @"js/RNTesterApp.ios";

@interface AppDelegate () <UNUserNotificationCenterDelegate>
@end
>>>>>>> c99d96b7

@implementation AppDelegate

#if !TARGET_OS_OSX // [macOS]
- (BOOL)application:(UIApplication *)application didFinishLaunchingWithOptions:(NSDictionary *)launchOptions
#else // [macOS
- (void)applicationDidFinishLaunching:(NSNotification *)notification
#endif // macOS]
{
  self.moduleName = @"RNTesterApp";
  // You can add your custom initial props in the dictionary below.
  // They will be passed down to the ViewController used by React Native.
  self.initialProps = [self prepareInitialProps];

<<<<<<< HEAD
#if !TARGET_OS_OSX // [macOS]
=======
  [[UNUserNotificationCenter currentNotificationCenter] setDelegate:self];

>>>>>>> c99d96b7
  return [super application:application didFinishLaunchingWithOptions:launchOptions];
#else // [macOS
  [super applicationDidFinishLaunching:notification];
#endif // macOS]
}

- (void)applicationDidEnterBackground:(UIApplication *)application
{
  [super applicationDidEnterBackground:application];
}

- (NSDictionary *)prepareInitialProps
{
  NSMutableDictionary *initProps = [NSMutableDictionary new];

  NSString *_routeUri = [[NSUserDefaults standardUserDefaults] stringForKey:@"route"];
  if (_routeUri) {
    initProps[@"exampleFromAppetizeParams"] = [NSString stringWithFormat:@"rntester://example/%@Example", _routeUri];
  }

  return initProps;
}

- (NSURL *)sourceURLForBridge:(RCTBridge *)bridge
{
  return [[RCTBundleURLProvider sharedSettings] jsBundleURLForBundleRoot:kBundlePath];
}

#if !TARGET_OS_OSX // [macOS]
- (BOOL)application:(UIApplication *)app
            openURL:(NSURL *)url
            options:(NSDictionary<UIApplicationOpenURLOptionsKey, id> *)options
{
  return [RCTLinkingManager application:app openURL:url options:options];
}
#endif // [macOS]

- (void)loadSourceForBridge:(RCTBridge *)bridge
                 onProgress:(RCTSourceLoadProgressBlock)onProgress
                 onComplete:(RCTSourceLoadBlock)loadCallback
{
  [RCTJavaScriptLoader loadBundleAtURL:[self sourceURLForBridge:bridge] onProgress:onProgress onComplete:loadCallback];
}

- (std::shared_ptr<facebook::react::TurboModule>)getTurboModule:(const std::string &)name
                                                      jsInvoker:(std::shared_ptr<facebook::react::CallInvoker>)jsInvoker
{
  if (name == std::string([@"SampleTurboCxxModule" UTF8String])) {
    return std::make_shared<facebook::react::SampleTurboCxxModule>(jsInvoker);
  }
  if (name == facebook::react::NativeCxxModuleExample::kModuleName) {
    return std::make_shared<facebook::react::NativeCxxModuleExample>(jsInvoker);
  }
  return nullptr;
}

// Required for the remoteNotificationsRegistered event.
- (void)application:(__unused RCTUIApplication *)application
    didRegisterForRemoteNotificationsWithDeviceToken:(NSData *)deviceToken
{
  [RCTPushNotificationManager didRegisterForRemoteNotificationsWithDeviceToken:deviceToken];
}

// Required for the remoteNotificationRegistrationError event.
- (void)application:(__unused RCTUIApplication *)application
    didFailToRegisterForRemoteNotificationsWithError:(NSError *)error
{
  [RCTPushNotificationManager didFailToRegisterForRemoteNotificationsWithError:error];
}

<<<<<<< HEAD
// Required for the remoteNotificationReceived event.
- (void)application:(__unused RCTUIApplication *)application didReceiveRemoteNotification:(NSDictionary *)notification
=======
#pragma mark - UNUserNotificationCenterDelegate

// Required for the remoteNotificationReceived and localNotificationReceived events
- (void)userNotificationCenter:(UNUserNotificationCenter *)center
       willPresentNotification:(UNNotification *)notification
         withCompletionHandler:(void (^)(UNNotificationPresentationOptions))completionHandler
>>>>>>> c99d96b7
{
  [RCTPushNotificationManager didReceiveNotification:notification];
  completionHandler(UNNotificationPresentationOptionNone);
}

<<<<<<< HEAD
#if TARGET_OS_IOS // [macOS] [visionOS]
// Required for the localNotificationReceived event.
- (void)application:(__unused UIApplication *)application
    didReceiveLocalNotification:(UILocalNotification *)notification
=======
// Required for the remoteNotificationReceived and localNotificationReceived events
// Called when a notification is tapped from background. (Foreground notification will not be shown per
// the presentation option selected above).
- (void)userNotificationCenter:(UNUserNotificationCenter *)center
    didReceiveNotificationResponse:(UNNotificationResponse *)response
             withCompletionHandler:(void (^)(void))completionHandler
>>>>>>> c99d96b7
{
  UNNotification *notification = response.notification;

  // This condition will be true if tapping the notification launched the app.
  if ([response.actionIdentifier isEqualToString:UNNotificationDefaultActionIdentifier]) {
    // This can be retrieved with getInitialNotification.
    [RCTPushNotificationManager setInitialNotification:notification];
  }

  [RCTPushNotificationManager didReceiveNotification:notification];
  completionHandler();
}
#endif // [macOS] [visionOS]
#if TARGET_OS_OSX // [macOS
- (void)userNotificationCenter:(NSUserNotificationCenter *)center
        didDeliverNotification:(NSUserNotification *)notification
{
}

<<<<<<< HEAD
- (void)userNotificationCenter:(NSUserNotificationCenter *)center
       didActivateNotification:(NSUserNotification *)notification
{
  [RCTPushNotificationManager didReceiveUserNotification:notification];
}

- (BOOL)userNotificationCenter:(NSUserNotificationCenter *)center
     shouldPresentNotification:(NSUserNotification *)notification
{
  return YES;
}
#endif // macOS]
=======
#pragma mark - New Arch Enabled settings

- (BOOL)bridgelessEnabled
{
  return [super bridgelessEnabled];
}
>>>>>>> c99d96b7

#pragma mark - RCTComponentViewFactoryComponentProvider

#ifndef RN_DISABLE_OSS_PLUGIN_HEADER
- (nonnull NSDictionary<NSString *, Class<RCTComponentViewProtocol>> *)thirdPartyFabricComponents
{
  return @{@"RNTMyNativeView" : RNTMyNativeViewComponentView.class};
}
#endif

- (NSURL *)bundleURL
{
  return [[RCTBundleURLProvider sharedSettings] jsBundleURLForBundleRoot:kBundlePath];
}

@end<|MERGE_RESOLUTION|>--- conflicted
+++ resolved
@@ -22,22 +22,14 @@
 #import <RNTMyNativeViewComponentView.h>
 #endif
 
-<<<<<<< HEAD
-#if BUNDLE_PATH
-NSString *kBundlePath = @"xplat/js/RKJSModules/EntryPoints/RNTesterTestBundle.js";
-#else
 #if !TARGET_OS_OSX // [macOS]
 NSString *kBundlePath = @"js/RNTesterApp.ios";
 #else // [macOS
 NSString *kBundlePath = @"js/RNTesterApp.macos";
 #endif // macOS]
-#endif
-=======
-static NSString *kBundlePath = @"js/RNTesterApp.ios";
 
 @interface AppDelegate () <UNUserNotificationCenterDelegate>
 @end
->>>>>>> c99d96b7
 
 @implementation AppDelegate
 
@@ -52,22 +44,21 @@
   // They will be passed down to the ViewController used by React Native.
   self.initialProps = [self prepareInitialProps];
 
-<<<<<<< HEAD
-#if !TARGET_OS_OSX // [macOS]
-=======
   [[UNUserNotificationCenter currentNotificationCenter] setDelegate:self];
 
->>>>>>> c99d96b7
+#if !TARGET_OS_OSX // [macOS]
   return [super application:application didFinishLaunchingWithOptions:launchOptions];
 #else // [macOS
   [super applicationDidFinishLaunching:notification];
 #endif // macOS]
 }
 
+#if !TARGET_OS_OSX // [macOS]
 - (void)applicationDidEnterBackground:(UIApplication *)application
 {
   [super applicationDidEnterBackground:application];
 }
+#endif // [macOS]
 
 - (NSDictionary *)prepareInitialProps
 {
@@ -128,35 +119,23 @@
   [RCTPushNotificationManager didFailToRegisterForRemoteNotificationsWithError:error];
 }
 
-<<<<<<< HEAD
-// Required for the remoteNotificationReceived event.
-- (void)application:(__unused RCTUIApplication *)application didReceiveRemoteNotification:(NSDictionary *)notification
-=======
 #pragma mark - UNUserNotificationCenterDelegate
 
 // Required for the remoteNotificationReceived and localNotificationReceived events
 - (void)userNotificationCenter:(UNUserNotificationCenter *)center
        willPresentNotification:(UNNotification *)notification
          withCompletionHandler:(void (^)(UNNotificationPresentationOptions))completionHandler
->>>>>>> c99d96b7
 {
   [RCTPushNotificationManager didReceiveNotification:notification];
   completionHandler(UNNotificationPresentationOptionNone);
 }
 
-<<<<<<< HEAD
-#if TARGET_OS_IOS // [macOS] [visionOS]
-// Required for the localNotificationReceived event.
-- (void)application:(__unused UIApplication *)application
-    didReceiveLocalNotification:(UILocalNotification *)notification
-=======
 // Required for the remoteNotificationReceived and localNotificationReceived events
 // Called when a notification is tapped from background. (Foreground notification will not be shown per
 // the presentation option selected above).
 - (void)userNotificationCenter:(UNUserNotificationCenter *)center
     didReceiveNotificationResponse:(UNNotificationResponse *)response
              withCompletionHandler:(void (^)(void))completionHandler
->>>>>>> c99d96b7
 {
   UNNotification *notification = response.notification;
 
@@ -169,14 +148,12 @@
   [RCTPushNotificationManager didReceiveNotification:notification];
   completionHandler();
 }
-#endif // [macOS] [visionOS]
 #if TARGET_OS_OSX // [macOS
 - (void)userNotificationCenter:(NSUserNotificationCenter *)center
         didDeliverNotification:(NSUserNotification *)notification
 {
 }
 
-<<<<<<< HEAD
 - (void)userNotificationCenter:(NSUserNotificationCenter *)center
        didActivateNotification:(NSUserNotification *)notification
 {
@@ -189,14 +166,13 @@
   return YES;
 }
 #endif // macOS]
-=======
+
 #pragma mark - New Arch Enabled settings
 
 - (BOOL)bridgelessEnabled
 {
   return [super bridgelessEnabled];
 }
->>>>>>> c99d96b7
 
 #pragma mark - RCTComponentViewFactoryComponentProvider
 
