/*
 * Copyright (c) Meta Platforms, Inc. and affiliates.
 *
 * This source code is licensed under the MIT license found in the
 * LICENSE file in the root directory of this source tree.
 */

#import "AppDelegate.h"

#ifndef RCT_USE_HERMES
#if __has_include(<reacthermes/HermesExecutorFactory.h>)
#define RCT_USE_HERMES 1
#else
#define RCT_USE_HERMES 0
#endif
#endif

#ifdef RCT_NEW_ARCH_ENABLED
#define RN_FABRIC_ENABLED
#endif

#if RCT_USE_HERMES
#import <reacthermes/HermesExecutorFactory.h>
#else
#import <React/JSCExecutorFactory.h>
#endif

#import <React/RCTBridge.h>
#import <React/RCTBundleURLProvider.h>
#import <React/RCTCxxBridgeDelegate.h>
#import <React/RCTDataRequestHandler.h>
#import <React/RCTFileRequestHandler.h>
#import <React/RCTGIFImageDecoder.h>
#import <React/RCTHTTPRequestHandler.h>
#import <React/RCTImageLoader.h>
#import <React/RCTJSIExecutorRuntimeInstaller.h>
#import <React/RCTJavaScriptLoader.h>
#import <React/RCTLinkingManager.h>
#import <React/RCTLocalAssetImageLoader.h>
#import <React/RCTNetworking.h>
#import <React/RCTRootView.h>

#import <cxxreact/JSExecutor.h>

#if !TARGET_OS_TV && !TARGET_OS_UIKITFORMAC
#import <React/RCTPushNotificationManager.h>
#endif

#ifdef RN_FABRIC_ENABLED
#import <React/RCTFabricSurfaceHostingProxyRootView.h>
#import <React/RCTSurfacePresenter.h>
#import <React/RCTSurfacePresenterBridgeAdapter.h>

#import <react/config/ReactNativeConfig.h>
#import <react/renderer/runtimescheduler/RuntimeScheduler.h>
#import <react/renderer/runtimescheduler/RuntimeSchedulerBinding.h>
#import <react/renderer/runtimescheduler/RuntimeSchedulerCallInvoker.h>
#endif

#if DEBUG
#ifdef FB_SONARKIT_ENABLED
#import <FlipperKit/FlipperClient.h>
#import <FlipperKitLayoutPlugin/FlipperKitLayoutPlugin.h>
#import <FlipperKitLayoutPlugin/SKDescriptorMapper.h>
#import <FlipperKitNetworkPlugin/FlipperKitNetworkPlugin.h>
#import <FlipperKitReactPlugin/FlipperKitReactPlugin.h>
#import <FlipperKitUserDefaultsPlugin/FKUserDefaultsPlugin.h>
#import <SKIOSNetworkPlugin/SKIOSNetworkAdapter.h>
#endif
#endif

#import <ReactCommon/RCTTurboModuleManager.h>
#import "RNTesterTurboModuleProvider.h"

#if !TARGET_OS_OSX // [macOS]
@interface AppDelegate () <RCTCxxBridgeDelegate, RCTTurboModuleManagerDelegate> {
#else // [macOS
@interface AppDelegate () <RCTCxxBridgeDelegate, RCTTurboModuleManagerDelegate, NSUserNotificationCenterDelegate> {
#endif // macOS]
#ifdef RN_FABRIC_ENABLED
  RCTSurfacePresenterBridgeAdapter *_bridgeAdapter;
  std::shared_ptr<const facebook::react::ReactNativeConfig> _reactNativeConfig;
  facebook::react::ContextContainer::Shared _contextContainer;
  std::shared_ptr<facebook::react::RuntimeScheduler> _runtimeScheduler;
#endif

  RCTTurboModuleManager *_turboModuleManager;
}
@end

static NSString *const kRNConcurrentRoot = @"concurrentRoot";

@implementation AppDelegate

<<<<<<< HEAD
#if !TARGET_OS_OSX // [macOS]
=======
#ifdef RN_FABRIC_ENABLED
- (instancetype)init
{
  if (self = [super init]) {
    _contextContainer = std::make_shared<facebook::react::ContextContainer const>();
    _reactNativeConfig = std::make_shared<facebook::react::EmptyReactNativeConfig const>();
    _contextContainer->insert("ReactNativeConfig", _reactNativeConfig);
  }
  return self;
}
#endif

>>>>>>> 14ab76ac
- (BOOL)application:(__unused UIApplication *)application didFinishLaunchingWithOptions:(NSDictionary *)launchOptions
{
#else // [macOS
- (void)applicationDidFinishLaunching:(NSNotification *)notification
{
    NSApplication *application = [notification object];
    NSDictionary *launchOptions = [notification userInfo];
#endif // macOS]
  RCTEnableTurboModule(YES);

  _bridge = [[RCTBridge alloc] initWithDelegate:self launchOptions:launchOptions];

  // Appetizer.io params check
  NSDictionary *initProps = [self prepareInitialProps];

#ifdef RN_FABRIC_ENABLED
  _bridgeAdapter = [[RCTSurfacePresenterBridgeAdapter alloc] initWithBridge:_bridge contextContainer:_contextContainer];

  _bridge.surfacePresenter = _bridgeAdapter.surfacePresenter;

  RCTUIView *rootView = [[RCTFabricSurfaceHostingProxyRootView alloc] initWithBridge:_bridge // [macOS]
                                                                          moduleName:@"RNTesterApp"
                                                                   initialProperties:initProps];
#else
  RCTUIView *rootView = [[RCTRootView alloc] initWithBridge:_bridge moduleName:@"RNTesterApp" initialProperties:initProps]; // [macOS]
#endif

#if !TARGET_OS_OSX // [macOS
  self.window = [[UIWindow alloc] initWithFrame:[UIScreen mainScreen].bounds];
  UIViewController *rootViewController = [UIViewController new];
  rootViewController.view = rootView;
  self.window.rootViewController = rootViewController;
  [self.window makeKeyAndVisible];
  [self initializeFlipper:application];
  return YES;
#else // [macOS
  NSRect frame = NSMakeRect(0,0,1024,768);
  self.window = [[NSWindow alloc] initWithContentRect:NSZeroRect
                                            styleMask:NSWindowStyleMaskTitled | NSWindowStyleMaskResizable | NSWindowStyleMaskClosable | NSWindowStyleMaskMiniaturizable
                                              backing:NSBackingStoreBuffered
                                                defer:NO];
  self.window.title = @"RNTester-macOS";
  self.window.autorecalculatesKeyViewLoop = YES;
  NSViewController *rootViewController = [NSViewController new];
  rootViewController.view = rootView;
  rootView.autoresizingMask = NSViewWidthSizable | NSViewHeightSizable;
  rootView.frame = frame;
  self.window.contentViewController = rootViewController;
  [self.window makeKeyAndOrderFront:self];
  [self.window center];
  [self initializeFlipper:application];
#endif // macOS]
}

- (BOOL)concurrentRootEnabled
{
  // Switch this bool to turn on and off the concurrent root
  return true;
}

- (NSDictionary *)prepareInitialProps
{
  NSMutableDictionary *initProps = [NSMutableDictionary new];

  NSString *_routeUri = [[NSUserDefaults standardUserDefaults] stringForKey:@"route"];
  if (_routeUri) {
    initProps[@"exampleFromAppetizeParams"] = [NSString stringWithFormat:@"rntester://example/%@Example", _routeUri];
  }

#ifdef RCT_NEW_ARCH_ENABLED
  initProps[kRNConcurrentRoot] = @([self concurrentRootEnabled]);
#endif

  return initProps;
}

- (NSURL *)sourceURLForBridge:(__unused RCTBridge *)bridge
{
#if !TARGET_OS_OSX // [macOS]
  return [[RCTBundleURLProvider sharedSettings] jsBundleURLForBundleRoot:@"packages/rn-tester/js/RNTesterApp.ios"];
#else // [macOS
  return [[RCTBundleURLProvider sharedSettings] jsBundleURLForBundleRoot:@"packages/rn-tester/js/RNTesterApp.macos"];
#endif
}

- (void)initializeFlipper:(UIApplication *)application
{
#if DEBUG
#ifdef FB_SONARKIT_ENABLED
  FlipperClient *client = [FlipperClient sharedClient];
  SKDescriptorMapper *layoutDescriptorMapper = [[SKDescriptorMapper alloc] initWithDefaults];
  [client addPlugin:[[FlipperKitLayoutPlugin alloc] initWithRootNode:application
                                                withDescriptorMapper:layoutDescriptorMapper]];
  [client addPlugin:[[FKUserDefaultsPlugin alloc] initWithSuiteName:nil]];
  [client addPlugin:[FlipperKitReactPlugin new]];
  [client addPlugin:[[FlipperKitNetworkPlugin alloc] initWithNetworkAdapter:[SKIOSNetworkAdapter new]]];
  [client start];
#endif
#endif
}

#if !TARGET_OS_OSX // [macOS]
- (BOOL)application:(UIApplication *)app
            openURL:(NSURL *)url
            options:(NSDictionary<UIApplicationOpenURLOptionsKey, id> *)options
{
  return [RCTLinkingManager application:app openURL:url options:options];
}
#endif // [macOS]

- (void)loadSourceForBridge:(RCTBridge *)bridge
                 onProgress:(RCTSourceLoadProgressBlock)onProgress
                 onComplete:(RCTSourceLoadBlock)loadCallback
{
  [RCTJavaScriptLoader loadBundleAtURL:[self sourceURLForBridge:bridge] onProgress:onProgress onComplete:loadCallback];
}

#pragma mark - RCTCxxBridgeDelegate

// This function is called during
// `[[RCTBridge alloc] initWithDelegate:self launchOptions:launchOptions];`
- (std::unique_ptr<facebook::react::JSExecutorFactory>)jsExecutorFactoryForBridge:(RCTBridge *)bridge
{
  std::shared_ptr<facebook::react::CallInvoker> callInvoker = bridge.jsCallInvoker;

#ifdef RCT_NEW_ARCH_ENABLED
  _runtimeScheduler = std::make_shared<facebook::react::RuntimeScheduler>(RCTRuntimeExecutorFromBridge(bridge));
  _contextContainer->erase("RuntimeScheduler");
  _contextContainer->insert("RuntimeScheduler", _runtimeScheduler);
  callInvoker = std::make_shared<facebook::react::RuntimeSchedulerCallInvoker>(_runtimeScheduler);
#endif
  _turboModuleManager = [[RCTTurboModuleManager alloc] initWithBridge:bridge delegate:self jsInvoker:callInvoker];
  [bridge setRCTTurboModuleRegistry:_turboModuleManager];

#if RCT_DEV
  /**
   * Eagerly initialize RCTDevMenu so CMD + d, CMD + i, and CMD + r work.
   * This is a stop gap until we have a system to eagerly init Turbo Modules.
   */
  [_turboModuleManager moduleForName:"RCTDevMenu"];
#endif

  __weak __typeof(self) weakSelf = self;

#if RCT_USE_HERMES
  return std::make_unique<facebook::react::HermesExecutorFactory>(
#else
  return std::make_unique<facebook::react::JSCExecutorFactory>(
#endif
      facebook::react::RCTJSIExecutorRuntimeInstaller([weakSelf, bridge](facebook::jsi::Runtime &runtime) {
        if (!bridge) {
          return;
        }
        __typeof(self) strongSelf = weakSelf;
        if (strongSelf && strongSelf->_runtimeScheduler) {
          facebook::react::RuntimeSchedulerBinding::createAndInstallIfNeeded(runtime, strongSelf->_runtimeScheduler);
        }
        if (strongSelf) {
          facebook::react::RuntimeExecutor syncRuntimeExecutor =
              [&](std::function<void(facebook::jsi::Runtime & runtime_)> &&callback) { callback(runtime); };
          [strongSelf->_turboModuleManager installJSBindingWithRuntimeExecutor:syncRuntimeExecutor];
        }
      }));
}

#pragma mark RCTTurboModuleManagerDelegate

- (Class)getModuleClassFromName:(const char *)name
{
  return facebook::react::RNTesterTurboModuleClassProvider(name);
}

- (std::shared_ptr<facebook::react::TurboModule>)getTurboModule:(const std::string &)name
                                                      jsInvoker:(std::shared_ptr<facebook::react::CallInvoker>)jsInvoker
{
  return facebook::react::RNTesterTurboModuleProvider(name, jsInvoker);
}

- (id<RCTTurboModule>)getModuleInstanceFromClass:(Class)moduleClass
{
  // Set up the default RCTImageLoader and RCTNetworking modules.
  if (moduleClass == RCTImageLoader.class) {
    return [[moduleClass alloc] initWithRedirectDelegate:nil
        loadersProvider:^NSArray<id<RCTImageURLLoader>> *(RCTModuleRegistry *moduleRegistry) {
          return @[ [RCTLocalAssetImageLoader new] ];
        }
        decodersProvider:^NSArray<id<RCTImageDataDecoder>> *(RCTModuleRegistry *moduleRegistry) {
          return @[ [RCTGIFImageDecoder new] ];
        }];
  } else if (moduleClass == RCTNetworking.class) {
    return [[moduleClass alloc]
        initWithHandlersProvider:^NSArray<id<RCTURLRequestHandler>> *(RCTModuleRegistry *moduleRegistry) {
          return @[
            [RCTHTTPRequestHandler new],
            [RCTDataRequestHandler new],
            [RCTFileRequestHandler new],
          ];
        }];
  }
  // No custom initializer here.
  return [moduleClass new];
}

#pragma mark - Push Notifications

#if !TARGET_OS_TV && !TARGET_OS_UIKITFORMAC

#if !TARGET_OS_OSX // [macOS]
// Required to register for notifications
- (void)application:(__unused UIApplication *)application
    didRegisterUserNotificationSettings:(UIUserNotificationSettings *)notificationSettings
{
  [RCTPushNotificationManager didRegisterUserNotificationSettings:notificationSettings];
}
#endif // [macOS]

// Required for the remoteNotificationsRegistered event.
- (void)application:(__unused RCTUIApplication *)application
    didRegisterForRemoteNotificationsWithDeviceToken:(NSData *)deviceToken
{
  [RCTPushNotificationManager didRegisterForRemoteNotificationsWithDeviceToken:deviceToken];
}

// Required for the remoteNotificationRegistrationError event.
- (void)application:(__unused RCTUIApplication *)application
    didFailToRegisterForRemoteNotificationsWithError:(NSError *)error
{
  [RCTPushNotificationManager didFailToRegisterForRemoteNotificationsWithError:error];
}

// Required for the remoteNotificationReceived event.
- (void)application:(__unused RCTUIApplication *)application didReceiveRemoteNotification:(NSDictionary *)notification
{
  [RCTPushNotificationManager didReceiveRemoteNotification:notification];
}

#if !TARGET_OS_OSX // [macOS]
// Required for the localNotificationReceived event.
- (void)application:(__unused UIApplication *)application
    didReceiveLocalNotification:(UILocalNotification *)notification
{
  [RCTPushNotificationManager didReceiveLocalNotification:notification];
}
#endif // [macOS]
#if TARGET_OS_OSX // [macOS
- (void)userNotificationCenter:(NSUserNotificationCenter *)center
        didDeliverNotification:(NSUserNotification *)notification
{
}

- (void)userNotificationCenter:(NSUserNotificationCenter *)center
       didActivateNotification:(NSUserNotification *)notification
{
  [RCTPushNotificationManager didReceiveUserNotification:notification];
}

- (BOOL)userNotificationCenter:(NSUserNotificationCenter *)center
     shouldPresentNotification:(NSUserNotification *)notification
{
  return YES;
}
#endif // macOS]
#endif

@end<|MERGE_RESOLUTION|>--- conflicted
+++ resolved
@@ -92,9 +92,6 @@
 
 @implementation AppDelegate
 
-<<<<<<< HEAD
-#if !TARGET_OS_OSX // [macOS]
-=======
 #ifdef RN_FABRIC_ENABLED
 - (instancetype)init
 {
@@ -107,7 +104,7 @@
 }
 #endif
 
->>>>>>> 14ab76ac
+#if !TARGET_OS_OSX // [macOS]
 - (BOOL)application:(__unused UIApplication *)application didFinishLaunchingWithOptions:(NSDictionary *)launchOptions
 {
 #else // [macOS
