// !$*UTF8*$!
{
	archiveVersion = 1;
	classes = {
	};
	objectVersion = 54;
	objects = {

/* Begin PBXBuildFile section */
<<<<<<< HEAD
		0CBC915D60C701A81731A5A4 /* libPods-RNTester-macOS.a in Frameworks */ = {isa = PBXBuildFile; fileRef = 9C88AE81E635231C7F0F3BA4 /* libPods-RNTester-macOS.a */; };
=======
		00915AE8006CF5DB156153DD /* Pods_RNTester.framework in Frameworks */ = {isa = PBXBuildFile; fileRef = F9DA138FE541ED31A6C589D7 /* Pods_RNTester.framework */; };
>>>>>>> c99d96b7
		13B07FC11A68108700A75B9A /* main.m in Sources */ = {isa = PBXBuildFile; fileRef = 13B07FB71A68108700A75B9A /* main.m */; };
		2DDEF0101F84BF7B00DBDF73 /* Images.xcassets in Resources */ = {isa = PBXBuildFile; fileRef = 2DDEF00F1F84BF7B00DBDF73 /* Images.xcassets */; };
		383889DA23A7398900D06C3E /* RCTConvert_UIColorTests.m in Sources */ = {isa = PBXBuildFile; fileRef = 383889D923A7398900D06C3E /* RCTConvert_UIColorTests.m */; };
		3A87E8599EEB2C61C0F6589F /* libPods-RNTester-macOSUnitTests.a in Frameworks */ = {isa = PBXBuildFile; fileRef = 07517909E4081E5D74D5DD60 /* libPods-RNTester-macOSUnitTests.a */; };
		3D2AFAF51D646CF80089D1A3 /* legacy_image@2x.png in Resources */ = {isa = PBXBuildFile; fileRef = 3D2AFAF41D646CF80089D1A3 /* legacy_image@2x.png */; };
		5C60EB1C226440DB0018C04F /* AppDelegate.mm in Sources */ = {isa = PBXBuildFile; fileRef = 5C60EB1B226440DB0018C04F /* AppDelegate.mm */; };
		5D6B063D55CB76D4D2309391 /* libPods-RNTesterIntegrationTests.a in Frameworks */ = {isa = PBXBuildFile; fileRef = 63C6B5E1C2465D85E9BDB6E5 /* libPods-RNTesterIntegrationTests.a */; };
		8145AE06241172D900A3F8DA /* LaunchScreen.storyboard in Resources */ = {isa = PBXBuildFile; fileRef = 8145AE05241172D900A3F8DA /* LaunchScreen.storyboard */; };
		832F45BB2A8A6E1F0097B4E6 /* SwiftTest.swift in Sources */ = {isa = PBXBuildFile; fileRef = 832F45BA2A8A6E1F0097B4E6 /* SwiftTest.swift */; };
<<<<<<< HEAD
		918A215FD4EF5A828705D765 /* libPods-RNTester-macOSIntegrationTests.a in Frameworks */ = {isa = PBXBuildFile; fileRef = 474EC5CD967949D41527EECF /* libPods-RNTester-macOSIntegrationTests.a */; };
		AC30658829B14F38007A839A /* RCTComponentPropsTests.m in Sources */ = {isa = PBXBuildFile; fileRef = E7DB20CC22B2BAA5005AC45F /* RCTComponentPropsTests.m */; };
		AC73FCE829B1316D0003586F /* RNTesterIntegrationTests.m in Sources */ = {isa = PBXBuildFile; fileRef = E7C1241922BEC44B00DA25C0 /* RNTesterIntegrationTests.m */; };
		AC73FCE929B131700003586F /* RCTLoggingTests.m in Sources */ = {isa = PBXBuildFile; fileRef = E7DB215E22B2F3EC005AC45F /* RCTLoggingTests.m */; };
		AC73FCEB29B131770003586F /* RCTUIManagerScenarioTests.m in Sources */ = {isa = PBXBuildFile; fileRef = E7DB215F22B2F3EC005AC45F /* RCTUIManagerScenarioTests.m */; };
		AC73FCED29B1317D0003586F /* RNTesterTestModule.m in Sources */ = {isa = PBXBuildFile; fileRef = E7DB215D22B2F3EC005AC45F /* RNTesterTestModule.m */; };
		AC73FCEE29B131870003586F /* RCTAllocationTests.m in Sources */ = {isa = PBXBuildFile; fileRef = E7DB20C622B2BAA5005AC45F /* RCTAllocationTests.m */; };
		AC73FCEF29B1318B0003586F /* RCTAnimationUtilsTests.m in Sources */ = {isa = PBXBuildFile; fileRef = E7DB20B222B2BAA4005AC45F /* RCTAnimationUtilsTests.m */; };
		AC73FCF029B1318E0003586F /* RCTBlobManagerTests.m in Sources */ = {isa = PBXBuildFile; fileRef = E7DB20AB22B2BAA3005AC45F /* RCTBlobManagerTests.m */; };
		AC73FCF129B131910003586F /* RCTBundleURLProviderTests.m in Sources */ = {isa = PBXBuildFile; fileRef = E7DB20A922B2BAA3005AC45F /* RCTBundleURLProviderTests.m */; };
		AC73FCF329B131960003586F /* RCTConvert_NSURLTests.m in Sources */ = {isa = PBXBuildFile; fileRef = E7DB20CA22B2BAA5005AC45F /* RCTConvert_NSURLTests.m */; };
		AC73FCF429B1319A0003586F /* RCTConvert_YGValueTests.m in Sources */ = {isa = PBXBuildFile; fileRef = E7DB20CE22B2BAA5005AC45F /* RCTConvert_YGValueTests.m */; };
		AC73FCF529B1319C0003586F /* RCTConvert_UIColorTests.m in Sources */ = {isa = PBXBuildFile; fileRef = 383889D923A7398900D06C3E /* RCTConvert_UIColorTests.m */; };
		AC73FCF629B1319F0003586F /* RCTDevMenuTests.m in Sources */ = {isa = PBXBuildFile; fileRef = E7DB20C822B2BAA5005AC45F /* RCTDevMenuTests.m */; };
		AC73FCF729B131A20003586F /* RCTEventDispatcherTests.m in Sources */ = {isa = PBXBuildFile; fileRef = E7DB20C022B2BAA4005AC45F /* RCTEventDispatcherTests.m */; };
		AC73FCF829B131A40003586F /* RCTFontTests.m in Sources */ = {isa = PBXBuildFile; fileRef = E7DB20AF22B2BAA4005AC45F /* RCTFontTests.m */; };
		AC73FCF929B131A70003586F /* RCTFormatErrorTests.m in Sources */ = {isa = PBXBuildFile; fileRef = E7DB20C722B2BAA5005AC45F /* RCTFormatErrorTests.m */; };
		AC73FCFA29B131AA0003586F /* RCTGzipTests.m in Sources */ = {isa = PBXBuildFile; fileRef = E7DB20C522B2BAA4005AC45F /* RCTGzipTests.m */; };
		AC73FCFB29B131B50003586F /* RCTImageLoaderHelpers.m in Sources */ = {isa = PBXBuildFile; fileRef = E7DB20C922B2BAA5005AC45F /* RCTImageLoaderHelpers.m */; };
		AC73FCFC29B131B80003586F /* RCTImageLoaderTests.m in Sources */ = {isa = PBXBuildFile; fileRef = E7DB20C222B2BAA4005AC45F /* RCTImageLoaderTests.m */; };
		AC73FCFD29B131BC0003586F /* RCTImageUtilTests.m in Sources */ = {isa = PBXBuildFile; fileRef = E7DB20CD22B2BAA5005AC45F /* RCTImageUtilTests.m */; };
		AC73FCFE29B131BE0003586F /* RCTJSONTests.m in Sources */ = {isa = PBXBuildFile; fileRef = E7DB20B122B2BAA4005AC45F /* RCTJSONTests.m */; };
		AC73FCFF29B131C10003586F /* RCTMethodArgumentTests.m in Sources */ = {isa = PBXBuildFile; fileRef = E7DB20C322B2BAA4005AC45F /* RCTMethodArgumentTests.m */; };
		AC73FD0029B131C30003586F /* RCTModuleInitNotificationRaceTests.m in Sources */ = {isa = PBXBuildFile; fileRef = E7DB20AA22B2BAA3005AC45F /* RCTModuleInitNotificationRaceTests.m */; };
		AC73FD0129B131C70003586F /* RCTModuleInitTests.m in Sources */ = {isa = PBXBuildFile; fileRef = E7DB20B022B2BAA4005AC45F /* RCTModuleInitTests.m */; };
		AC73FD0229B131CA0003586F /* RCTModuleMethodTests.mm in Sources */ = {isa = PBXBuildFile; fileRef = E7DB20CB22B2BAA5005AC45F /* RCTModuleMethodTests.mm */; };
		AC73FD0329B131CD0003586F /* RCTMultipartStreamReaderTests.m in Sources */ = {isa = PBXBuildFile; fileRef = E7DB20CF22B2BAA5005AC45F /* RCTMultipartStreamReaderTests.m */; };
		AC73FD0429B131D10003586F /* RCTNativeAnimatedNodesManagerTests.m in Sources */ = {isa = PBXBuildFile; fileRef = E7DB20BE22B2BAA4005AC45F /* RCTNativeAnimatedNodesManagerTests.m */; };
		AC73FD0529B131D40003586F /* RCTPerformanceLoggerTests.m in Sources */ = {isa = PBXBuildFile; fileRef = E7DB20AD22B2BAA3005AC45F /* RCTPerformanceLoggerTests.m */; };
		AC73FD0629B131D70003586F /* RCTShadowViewTests.m in Sources */ = {isa = PBXBuildFile; fileRef = E7DB20C422B2BAA4005AC45F /* RCTShadowViewTests.m */; };
		AC73FD0729B131DA0003586F /* RCTUIManagerTests.m in Sources */ = {isa = PBXBuildFile; fileRef = E7DB20BF22B2BAA4005AC45F /* RCTUIManagerTests.m */; };
		AC73FD0829B131DD0003586F /* RCTUnicodeDecodeTests.m in Sources */ = {isa = PBXBuildFile; fileRef = E7DB20C122B2BAA4005AC45F /* RCTUnicodeDecodeTests.m */; };
		AC73FD0929B131E10003586F /* RCTURLUtilsTests.m in Sources */ = {isa = PBXBuildFile; fileRef = E7DB20D022B2BAA5005AC45F /* RCTURLUtilsTests.m */; };
		AC73FD0A29B131E50003586F /* RCTViewTests.m in Sources */ = {isa = PBXBuildFile; fileRef = E7DB20E022B2BAA5005AC45F /* RCTViewTests.m */; };
		AC78A6152B5738FD00121555 /* Assets.xcassets in Resources */ = {isa = PBXBuildFile; fileRef = AC78A6142B5738FD00121555 /* Assets.xcassets */; };
		AC78A61D2B573BAA00121555 /* AppDelegate.mm in Sources */ = {isa = PBXBuildFile; fileRef = 5C60EB1B226440DB0018C04F /* AppDelegate.mm */; };
		AC78A61E2B573BAE00121555 /* main.m in Sources */ = {isa = PBXBuildFile; fileRef = 13B07FB71A68108700A75B9A /* main.m */; };
		AC78A61F2B573BB200121555 /* SwiftTest.swift in Sources */ = {isa = PBXBuildFile; fileRef = 832F45BA2A8A6E1F0097B4E6 /* SwiftTest.swift */; };
		AC78A6202B573BD300121555 /* FlexibleSizeExampleView.mm in Sources */ = {isa = PBXBuildFile; fileRef = 27F441E81BEBE5030039B79C /* FlexibleSizeExampleView.mm */; };
		AC78A6212B573BD800121555 /* UpdatePropertiesExampleView.mm in Sources */ = {isa = PBXBuildFile; fileRef = 272E6B3C1BEA849E001FCF37 /* UpdatePropertiesExampleView.mm */; };
		ACC52F47299ECB7B002A2B0B /* Assets.xcassets in Resources */ = {isa = PBXBuildFile; fileRef = ACC52F46299ECB7B002A2B0B /* Assets.xcassets */; };
		ACC52F4A299ECB7B002A2B0B /* Main.storyboard in Resources */ = {isa = PBXBuildFile; fileRef = ACC52F48299ECB7B002A2B0B /* Main.storyboard */; };
		ACC52F6C299ECDDA002A2B0B /* Info.plist in Resources */ = {isa = PBXBuildFile; fileRef = ACC52F6B299ECDDA002A2B0B /* Info.plist */; };
		ACDBF0D529B2BF0A00EEBD9E /* RNTesterUnitTestsBundle.js in Resources */ = {isa = PBXBuildFile; fileRef = E7DB20B322B2BAA4005AC45F /* RNTesterUnitTestsBundle.js */; };
		BE29745FA46255D106CB15ED /* libPods-RNTester.a in Frameworks */ = {isa = PBXBuildFile; fileRef = 77955ECD532E128A8C49AC35 /* libPods-RNTester.a */; };
		CD10C7A5290BD4EB0033E1ED /* RCTEventEmitterTests.m in Sources */ = {isa = PBXBuildFile; fileRef = CD10C7A4290BD4EB0033E1ED /* RCTEventEmitterTests.m */; };
		E319E5C2892523FABA38B418 /* libPods-RNTester-visionOS.a in Frameworks */ = {isa = PBXBuildFile; fileRef = CD5A82EE0F733AF40EA06F36 /* libPods-RNTester-visionOS.a */; };
=======
		836E54623F6567BB812F3F6A /* Pods_RNTesterUnitTests.framework in Frameworks */ = {isa = PBXBuildFile; fileRef = 3B5084412F9118F6F7FA99DA /* Pods_RNTesterUnitTests.framework */; };
		CD10C7A5290BD4EB0033E1ED /* RCTEventEmitterTests.m in Sources */ = {isa = PBXBuildFile; fileRef = CD10C7A4290BD4EB0033E1ED /* RCTEventEmitterTests.m */; };
>>>>>>> c99d96b7
		E62F11832A5C6580000BF1C8 /* FlexibleSizeExampleView.mm in Sources */ = {isa = PBXBuildFile; fileRef = 27F441E81BEBE5030039B79C /* FlexibleSizeExampleView.mm */; };
		E62F11842A5C6584000BF1C8 /* UpdatePropertiesExampleView.mm in Sources */ = {isa = PBXBuildFile; fileRef = 272E6B3C1BEA849E001FCF37 /* UpdatePropertiesExampleView.mm */; };
		E7C1241A22BEC44B00DA25C0 /* RNTesterIntegrationTests.m in Sources */ = {isa = PBXBuildFile; fileRef = E7C1241922BEC44B00DA25C0 /* RNTesterIntegrationTests.m */; };
		E7DB20D122B2BAA6005AC45F /* RCTBundleURLProviderTests.m in Sources */ = {isa = PBXBuildFile; fileRef = E7DB20A922B2BAA3005AC45F /* RCTBundleURLProviderTests.m */; };
		E7DB20D222B2BAA6005AC45F /* RCTModuleInitNotificationRaceTests.m in Sources */ = {isa = PBXBuildFile; fileRef = E7DB20AA22B2BAA3005AC45F /* RCTModuleInitNotificationRaceTests.m */; };
		E7DB20D322B2BAA6005AC45F /* RCTBlobManagerTests.m in Sources */ = {isa = PBXBuildFile; fileRef = E7DB20AB22B2BAA3005AC45F /* RCTBlobManagerTests.m */; };
		E7DB20D522B2BAA6005AC45F /* RCTPerformanceLoggerTests.m in Sources */ = {isa = PBXBuildFile; fileRef = E7DB20AD22B2BAA3005AC45F /* RCTPerformanceLoggerTests.m */; };
		E7DB20D622B2BAA6005AC45F /* RCTFontTests.m in Sources */ = {isa = PBXBuildFile; fileRef = E7DB20AF22B2BAA4005AC45F /* RCTFontTests.m */; };
		E7DB20D722B2BAA6005AC45F /* RCTModuleInitTests.m in Sources */ = {isa = PBXBuildFile; fileRef = E7DB20B022B2BAA4005AC45F /* RCTModuleInitTests.m */; };
		E7DB20D822B2BAA6005AC45F /* RCTJSONTests.m in Sources */ = {isa = PBXBuildFile; fileRef = E7DB20B122B2BAA4005AC45F /* RCTJSONTests.m */; };
		E7DB20D922B2BAA6005AC45F /* RCTAnimationUtilsTests.m in Sources */ = {isa = PBXBuildFile; fileRef = E7DB20B222B2BAA4005AC45F /* RCTAnimationUtilsTests.m */; };
		E7DB20DA22B2BAA6005AC45F /* RNTesterUnitTestsBundle.js in Resources */ = {isa = PBXBuildFile; fileRef = E7DB20B322B2BAA4005AC45F /* RNTesterUnitTestsBundle.js */; };
		E7DB20DB22B2BAA6005AC45F /* RCTNativeAnimatedNodesManagerTests.m in Sources */ = {isa = PBXBuildFile; fileRef = E7DB20BE22B2BAA4005AC45F /* RCTNativeAnimatedNodesManagerTests.m */; };
		E7DB20DC22B2BAA6005AC45F /* RCTUIManagerTests.m in Sources */ = {isa = PBXBuildFile; fileRef = E7DB20BF22B2BAA4005AC45F /* RCTUIManagerTests.m */; };
		E7DB20DD22B2BAA6005AC45F /* RCTEventDispatcherTests.m in Sources */ = {isa = PBXBuildFile; fileRef = E7DB20C022B2BAA4005AC45F /* RCTEventDispatcherTests.m */; };
		E7DB20DE22B2BAA6005AC45F /* RCTUnicodeDecodeTests.m in Sources */ = {isa = PBXBuildFile; fileRef = E7DB20C122B2BAA4005AC45F /* RCTUnicodeDecodeTests.m */; };
		E7DB20DF22B2BAA6005AC45F /* RCTImageLoaderTests.m in Sources */ = {isa = PBXBuildFile; fileRef = E7DB20C222B2BAA4005AC45F /* RCTImageLoaderTests.m */; };
		E7DB20E022B2BAA6005AC45F /* RCTMethodArgumentTests.m in Sources */ = {isa = PBXBuildFile; fileRef = E7DB20C322B2BAA4005AC45F /* RCTMethodArgumentTests.m */; };
		E7DB20E122B2BAA6005AC45F /* RCTShadowViewTests.m in Sources */ = {isa = PBXBuildFile; fileRef = E7DB20C422B2BAA4005AC45F /* RCTShadowViewTests.m */; };
		E7DB20E222B2BAA6005AC45F /* RCTGzipTests.m in Sources */ = {isa = PBXBuildFile; fileRef = E7DB20C522B2BAA4005AC45F /* RCTGzipTests.m */; };
		E7DB20E322B2BAA6005AC45F /* RCTAllocationTests.m in Sources */ = {isa = PBXBuildFile; fileRef = E7DB20C622B2BAA5005AC45F /* RCTAllocationTests.m */; };
		E7DB20E422B2BAA6005AC45F /* RCTFormatErrorTests.m in Sources */ = {isa = PBXBuildFile; fileRef = E7DB20C722B2BAA5005AC45F /* RCTFormatErrorTests.m */; };
		E7DB20E522B2BAA6005AC45F /* RCTDevMenuTests.m in Sources */ = {isa = PBXBuildFile; fileRef = E7DB20C822B2BAA5005AC45F /* RCTDevMenuTests.m */; };
		E7DB20E622B2BAA6005AC45F /* RCTImageLoaderHelpers.m in Sources */ = {isa = PBXBuildFile; fileRef = E7DB20C922B2BAA5005AC45F /* RCTImageLoaderHelpers.m */; };
		E7DB20E722B2BAA6005AC45F /* RCTConvert_NSURLTests.m in Sources */ = {isa = PBXBuildFile; fileRef = E7DB20CA22B2BAA5005AC45F /* RCTConvert_NSURLTests.m */; };
		E7DB20E822B2BAA6005AC45F /* RCTModuleMethodTests.mm in Sources */ = {isa = PBXBuildFile; fileRef = E7DB20CB22B2BAA5005AC45F /* RCTModuleMethodTests.mm */; };
		E7DB20E922B2BAA6005AC45F /* RCTComponentPropsTests.m in Sources */ = {isa = PBXBuildFile; fileRef = E7DB20CC22B2BAA5005AC45F /* RCTComponentPropsTests.m */; };
		E7DB20EA22B2BAA6005AC45F /* RCTImageUtilTests.m in Sources */ = {isa = PBXBuildFile; fileRef = E7DB20CD22B2BAA5005AC45F /* RCTImageUtilTests.m */; };
		E7DB20EB22B2BAA6005AC45F /* RCTConvert_YGValueTests.m in Sources */ = {isa = PBXBuildFile; fileRef = E7DB20CE22B2BAA5005AC45F /* RCTConvert_YGValueTests.m */; };
		E7DB20EC22B2BAA6005AC45F /* RCTMultipartStreamReaderTests.m in Sources */ = {isa = PBXBuildFile; fileRef = E7DB20CF22B2BAA5005AC45F /* RCTMultipartStreamReaderTests.m */; };
		E7DB20ED22B2BAA6005AC45F /* RCTURLUtilsTests.m in Sources */ = {isa = PBXBuildFile; fileRef = E7DB20D022B2BAA5005AC45F /* RCTURLUtilsTests.m */; };
		E7DB20EE22B2BAA6005AC45F /* RCTViewTests.m in Sources */ = {isa = PBXBuildFile; fileRef = E7DB20E022B2BAA5005AC45F /* RCTViewTests.m */; };
		E7DB213122B2C649005AC45F /* JavaScriptCore.framework in Frameworks */ = {isa = PBXBuildFile; fileRef = E7DB213022B2C649005AC45F /* JavaScriptCore.framework */; };
		E7DB216222B2F3EC005AC45F /* RNTesterTestModule.m in Sources */ = {isa = PBXBuildFile; fileRef = E7DB215D22B2F3EC005AC45F /* RNTesterTestModule.m */; };
		E7DB216322B2F3EC005AC45F /* RCTLoggingTests.m in Sources */ = {isa = PBXBuildFile; fileRef = E7DB215E22B2F3EC005AC45F /* RCTLoggingTests.m */; };
		E7DB216422B2F3EC005AC45F /* RCTUIManagerScenarioTests.m in Sources */ = {isa = PBXBuildFile; fileRef = E7DB215F22B2F3EC005AC45F /* RCTUIManagerScenarioTests.m */; };
		E7DB216722B2F69F005AC45F /* JavaScriptCore.framework in Frameworks */ = {isa = PBXBuildFile; fileRef = E7DB213022B2C649005AC45F /* JavaScriptCore.framework */; };
		E7DB218C22B41FCD005AC45F /* XCTest.framework in Frameworks */ = {isa = PBXBuildFile; fileRef = E7DB218B22B41FCD005AC45F /* XCTest.framework */; };
		FA45ED19FFAECF4CFEFE0DC7 /* Pods_RNTesterIntegrationTests.framework in Frameworks */ = {isa = PBXBuildFile; fileRef = 87E71F82CA94BF2D3CA3110A /* Pods_RNTesterIntegrationTests.framework */; };
/* End PBXBuildFile section */

/* Begin PBXContainerItemProxy section */
		ACC52F59299ECB8A002A2B0B /* PBXContainerItemProxy */ = {
			isa = PBXContainerItemProxy;
			containerPortal = 83CBB9F71A601CBA00E9B192 /* Project object */;
			proxyType = 1;
			remoteGlobalIDString = ACC52F3D299ECB7A002A2B0B;
			remoteInfo = "RNTester-macOS";
		};
		ACC52F66299ECB97002A2B0B /* PBXContainerItemProxy */ = {
			isa = PBXContainerItemProxy;
			containerPortal = 83CBB9F71A601CBA00E9B192 /* Project object */;
			proxyType = 1;
			remoteGlobalIDString = ACC52F3D299ECB7A002A2B0B;
			remoteInfo = "RNTester-macOS";
		};
		ADA4EF572546F3F8000B7E75 /* PBXContainerItemProxy */ = {
			isa = PBXContainerItemProxy;
			containerPortal = 83CBB9F71A601CBA00E9B192 /* Project object */;
			proxyType = 1;
			remoteGlobalIDString = 13B07F861A680F5B00A75B9A;
			remoteInfo = RNTester;
		};
		E7DB215822B2F332005AC45F /* PBXContainerItemProxy */ = {
			isa = PBXContainerItemProxy;
			containerPortal = 83CBB9F71A601CBA00E9B192 /* Project object */;
			proxyType = 1;
			remoteGlobalIDString = 13B07F861A680F5B00A75B9A;
			remoteInfo = RNTester;
		};
/* End PBXContainerItemProxy section */

/* Begin PBXFileReference section */
<<<<<<< HEAD
		0553512BB0EDB0E5BC262515 /* Pods-RNTester-visionOS.release.xcconfig */ = {isa = PBXFileReference; includeInIndex = 1; lastKnownFileType = text.xcconfig; name = "Pods-RNTester-visionOS.release.xcconfig"; path = "Target Support Files/Pods-RNTester-visionOS/Pods-RNTester-visionOS.release.xcconfig"; sourceTree = "<group>"; };
		07517909E4081E5D74D5DD60 /* libPods-RNTester-macOSUnitTests.a */ = {isa = PBXFileReference; explicitFileType = archive.ar; includeInIndex = 0; path = "libPods-RNTester-macOSUnitTests.a"; sourceTree = BUILT_PRODUCTS_DIR; };
		0CC3BE1A25DDB68A0033CAEB /* RNTester.entitlements */ = {isa = PBXFileReference; lastKnownFileType = text.plist.entitlements; name = RNTester.entitlements; path = RNTester/RNTester.entitlements; sourceTree = "<group>"; };
		1176CCE167820DDB6B66801A /* Pods-RNTester-macOSUnitTests.release.xcconfig */ = {isa = PBXFileReference; includeInIndex = 1; lastKnownFileType = text.xcconfig; name = "Pods-RNTester-macOSUnitTests.release.xcconfig"; path = "Target Support Files/Pods-RNTester-macOSUnitTests/Pods-RNTester-macOSUnitTests.release.xcconfig"; sourceTree = "<group>"; };
=======
>>>>>>> c99d96b7
		13B07F961A680F5B00A75B9A /* RNTester.app */ = {isa = PBXFileReference; explicitFileType = wrapper.application; includeInIndex = 0; path = RNTester.app; sourceTree = BUILT_PRODUCTS_DIR; };
		13B07FAF1A68108700A75B9A /* AppDelegate.h */ = {isa = PBXFileReference; fileEncoding = 4; lastKnownFileType = sourcecode.c.h; name = AppDelegate.h; path = RNTester/AppDelegate.h; sourceTree = "<group>"; };
		13B07FB61A68108700A75B9A /* Info.plist */ = {isa = PBXFileReference; fileEncoding = 4; lastKnownFileType = text.plist.xml; name = Info.plist; path = RNTester/Info.plist; sourceTree = "<group>"; };
		13B07FB71A68108700A75B9A /* main.m */ = {isa = PBXFileReference; fileEncoding = 4; lastKnownFileType = sourcecode.c.objc; name = main.m; path = RNTester/main.m; sourceTree = "<group>"; };
		272E6B3B1BEA849E001FCF37 /* UpdatePropertiesExampleView.h */ = {isa = PBXFileReference; fileEncoding = 4; lastKnownFileType = sourcecode.c.h; name = UpdatePropertiesExampleView.h; path = RNTester/NativeExampleViews/UpdatePropertiesExampleView.h; sourceTree = "<group>"; };
		272E6B3C1BEA849E001FCF37 /* UpdatePropertiesExampleView.mm */ = {isa = PBXFileReference; fileEncoding = 4; lastKnownFileType = sourcecode.cpp.objcpp; name = UpdatePropertiesExampleView.mm; path = RNTester/NativeExampleViews/UpdatePropertiesExampleView.mm; sourceTree = "<group>"; };
		2734C5E31C1D7A09BF872585 /* Pods-RNTester.debug.xcconfig */ = {isa = PBXFileReference; includeInIndex = 1; lastKnownFileType = text.xcconfig; name = "Pods-RNTester.debug.xcconfig"; path = "Target Support Files/Pods-RNTester/Pods-RNTester.debug.xcconfig"; sourceTree = "<group>"; };
		27F441E81BEBE5030039B79C /* FlexibleSizeExampleView.mm */ = {isa = PBXFileReference; fileEncoding = 4; lastKnownFileType = sourcecode.cpp.objcpp; name = FlexibleSizeExampleView.mm; path = RNTester/NativeExampleViews/FlexibleSizeExampleView.mm; sourceTree = "<group>"; };
		27F441EA1BEBE5030039B79C /* FlexibleSizeExampleView.h */ = {isa = PBXFileReference; fileEncoding = 4; lastKnownFileType = sourcecode.c.h; name = FlexibleSizeExampleView.h; path = RNTester/NativeExampleViews/FlexibleSizeExampleView.h; sourceTree = "<group>"; };
		2DDEF00F1F84BF7B00DBDF73 /* Images.xcassets */ = {isa = PBXFileReference; lastKnownFileType = folder.assetcatalog; name = Images.xcassets; path = RNTester/Images.xcassets; sourceTree = "<group>"; };
		383889D923A7398900D06C3E /* RCTConvert_UIColorTests.m */ = {isa = PBXFileReference; fileEncoding = 4; lastKnownFileType = sourcecode.c.objc; path = RCTConvert_UIColorTests.m; sourceTree = "<group>"; };
		3B5084412F9118F6F7FA99DA /* Pods_RNTesterUnitTests.framework */ = {isa = PBXFileReference; explicitFileType = wrapper.framework; includeInIndex = 0; path = Pods_RNTesterUnitTests.framework; sourceTree = BUILT_PRODUCTS_DIR; };
		3D2AFAF41D646CF80089D1A3 /* legacy_image@2x.png */ = {isa = PBXFileReference; lastKnownFileType = image.png; name = "legacy_image@2x.png"; path = "RNTester/legacy_image@2x.png"; sourceTree = "<group>"; };
		474EC5CD967949D41527EECF /* libPods-RNTester-macOSIntegrationTests.a */ = {isa = PBXFileReference; explicitFileType = archive.ar; includeInIndex = 0; path = "libPods-RNTester-macOSIntegrationTests.a"; sourceTree = BUILT_PRODUCTS_DIR; };
		59BCC6695B251DC95CFA6A67 /* Pods-RNTester-macOS.debug.xcconfig */ = {isa = PBXFileReference; includeInIndex = 1; lastKnownFileType = text.xcconfig; name = "Pods-RNTester-macOS.debug.xcconfig"; path = "Target Support Files/Pods-RNTester-macOS/Pods-RNTester-macOS.debug.xcconfig"; sourceTree = "<group>"; };
		5C60EB1B226440DB0018C04F /* AppDelegate.mm */ = {isa = PBXFileReference; fileEncoding = 4; lastKnownFileType = sourcecode.cpp.objcpp; name = AppDelegate.mm; path = RNTester/AppDelegate.mm; sourceTree = "<group>"; };
		66C3087F2D5BF762FE9E6422 /* Pods-RNTesterIntegrationTests.debug.xcconfig */ = {isa = PBXFileReference; includeInIndex = 1; lastKnownFileType = text.xcconfig; name = "Pods-RNTesterIntegrationTests.debug.xcconfig"; path = "Target Support Files/Pods-RNTesterIntegrationTests/Pods-RNTesterIntegrationTests.debug.xcconfig"; sourceTree = "<group>"; };
		77955ECD532E128A8C49AC35 /* libPods-RNTester.a */ = {isa = PBXFileReference; explicitFileType = archive.ar; includeInIndex = 0; path = "libPods-RNTester.a"; sourceTree = BUILT_PRODUCTS_DIR; };
		7CDA7A212644C6BB8C0D00D8 /* Pods-RNTesterIntegrationTests.release.xcconfig */ = {isa = PBXFileReference; includeInIndex = 1; lastKnownFileType = text.xcconfig; name = "Pods-RNTesterIntegrationTests.release.xcconfig"; path = "Target Support Files/Pods-RNTesterIntegrationTests/Pods-RNTesterIntegrationTests.release.xcconfig"; sourceTree = "<group>"; };
		8145AE05241172D900A3F8DA /* LaunchScreen.storyboard */ = {isa = PBXFileReference; fileEncoding = 4; lastKnownFileType = file.storyboard; name = LaunchScreen.storyboard; path = RNTester/LaunchScreen.storyboard; sourceTree = "<group>"; };
		832F45BA2A8A6E1F0097B4E6 /* SwiftTest.swift */ = {isa = PBXFileReference; lastKnownFileType = sourcecode.swift; name = SwiftTest.swift; path = RNTester/SwiftTest.swift; sourceTree = "<group>"; };
		87E71F82CA94BF2D3CA3110A /* Pods_RNTesterIntegrationTests.framework */ = {isa = PBXFileReference; explicitFileType = wrapper.framework; includeInIndex = 0; path = Pods_RNTesterIntegrationTests.framework; sourceTree = BUILT_PRODUCTS_DIR; };
		8BFB9C61D7BDE894E24BF24F /* Pods-RNTesterUnitTests.release.xcconfig */ = {isa = PBXFileReference; includeInIndex = 1; lastKnownFileType = text.xcconfig; name = "Pods-RNTesterUnitTests.release.xcconfig"; path = "Target Support Files/Pods-RNTesterUnitTests/Pods-RNTesterUnitTests.release.xcconfig"; sourceTree = "<group>"; };
		95706B2D6A97C2C7489615A1 /* Pods-RNTester-macOSIntegrationTests.release.xcconfig */ = {isa = PBXFileReference; includeInIndex = 1; lastKnownFileType = text.xcconfig; name = "Pods-RNTester-macOSIntegrationTests.release.xcconfig"; path = "Target Support Files/Pods-RNTester-macOSIntegrationTests/Pods-RNTester-macOSIntegrationTests.release.xcconfig"; sourceTree = "<group>"; };
		9BD1BBDA193F1DB661EDB0CF /* Pods-RNTester-macOSIntegrationTests.debug.xcconfig */ = {isa = PBXFileReference; includeInIndex = 1; lastKnownFileType = text.xcconfig; name = "Pods-RNTester-macOSIntegrationTests.debug.xcconfig"; path = "Target Support Files/Pods-RNTester-macOSIntegrationTests/Pods-RNTester-macOSIntegrationTests.debug.xcconfig"; sourceTree = "<group>"; };
		9C88AE81E635231C7F0F3BA4 /* libPods-RNTester-macOS.a */ = {isa = PBXFileReference; explicitFileType = archive.ar; includeInIndex = 0; path = "libPods-RNTester-macOS.a"; sourceTree = BUILT_PRODUCTS_DIR; };
		AB8577B0E8D863BFD8BEB398 /* Pods-RNTester-visionOS.debug.xcconfig */ = {isa = PBXFileReference; includeInIndex = 1; lastKnownFileType = text.xcconfig; name = "Pods-RNTester-visionOS.debug.xcconfig"; path = "Target Support Files/Pods-RNTester-visionOS/Pods-RNTester-visionOS.debug.xcconfig"; sourceTree = "<group>"; };
		AC474BFE29BBF793002BDAED /* RNTester-macOS.xctestplan */ = {isa = PBXFileReference; lastKnownFileType = text; path = "RNTester-macOS.xctestplan"; sourceTree = "<group>"; };
		AC78A60A2B5738FB00121555 /* RNTester-visionOS.app */ = {isa = PBXFileReference; explicitFileType = wrapper.application; includeInIndex = 0; path = "RNTester-visionOS.app"; sourceTree = BUILT_PRODUCTS_DIR; };
		AC78A6142B5738FD00121555 /* Assets.xcassets */ = {isa = PBXFileReference; lastKnownFileType = folder.assetcatalog; path = Assets.xcassets; sourceTree = "<group>"; };
		AC78A6192B5738FD00121555 /* Info.plist */ = {isa = PBXFileReference; lastKnownFileType = text.plist.xml; path = Info.plist; sourceTree = "<group>"; };
		ACC52F3E299ECB7A002A2B0B /* RNTester-macOS.app */ = {isa = PBXFileReference; explicitFileType = wrapper.application; includeInIndex = 0; path = "RNTester-macOS.app"; sourceTree = BUILT_PRODUCTS_DIR; };
		ACC52F46299ECB7B002A2B0B /* Assets.xcassets */ = {isa = PBXFileReference; lastKnownFileType = folder.assetcatalog; path = Assets.xcassets; sourceTree = "<group>"; };
		ACC52F49299ECB7B002A2B0B /* Base */ = {isa = PBXFileReference; lastKnownFileType = file.storyboard; name = Base; path = Base.lproj/Main.storyboard; sourceTree = "<group>"; };
		ACC52F4D299ECB7B002A2B0B /* RNTester_macOS.entitlements */ = {isa = PBXFileReference; lastKnownFileType = text.plist.entitlements; path = RNTester_macOS.entitlements; sourceTree = "<group>"; };
		ACC52F55299ECB8A002A2B0B /* RNTester-macOSUnitTests.xctest */ = {isa = PBXFileReference; explicitFileType = wrapper.cfbundle; includeInIndex = 0; path = "RNTester-macOSUnitTests.xctest"; sourceTree = BUILT_PRODUCTS_DIR; };
		ACC52F62299ECB97002A2B0B /* RNTester-macOSIntegrationTests.xctest */ = {isa = PBXFileReference; explicitFileType = wrapper.cfbundle; includeInIndex = 0; path = "RNTester-macOSIntegrationTests.xctest"; sourceTree = BUILT_PRODUCTS_DIR; };
		ACC52F6B299ECDDA002A2B0B /* Info.plist */ = {isa = PBXFileReference; fileEncoding = 4; lastKnownFileType = text.plist.xml; path = Info.plist; sourceTree = "<group>"; };
		CAEBC2296BB4BDDDCAAF4404 /* Pods-RNTester-macOS.release.xcconfig */ = {isa = PBXFileReference; includeInIndex = 1; lastKnownFileType = text.xcconfig; name = "Pods-RNTester-macOS.release.xcconfig"; path = "Target Support Files/Pods-RNTester-macOS/Pods-RNTester-macOS.release.xcconfig"; sourceTree = "<group>"; };
		CD10C7A4290BD4EB0033E1ED /* RCTEventEmitterTests.m */ = {isa = PBXFileReference; fileEncoding = 4; lastKnownFileType = sourcecode.c.objc; path = RCTEventEmitterTests.m; sourceTree = "<group>"; };
<<<<<<< HEAD
		CD5A82EE0F733AF40EA06F36 /* libPods-RNTester-visionOS.a */ = {isa = PBXFileReference; explicitFileType = archive.ar; includeInIndex = 0; path = "libPods-RNTester-visionOS.a"; sourceTree = BUILT_PRODUCTS_DIR; };
		D6942D0981036096211E5BDC /* libPods-RNTesterUnitTests.a */ = {isa = PBXFileReference; explicitFileType = archive.ar; includeInIndex = 0; path = "libPods-RNTesterUnitTests.a"; sourceTree = BUILT_PRODUCTS_DIR; };
		E2994DA5CC7BE9B0C836D6B6 /* Pods-RNTester-macOSUnitTests.debug.xcconfig */ = {isa = PBXFileReference; includeInIndex = 1; lastKnownFileType = text.xcconfig; name = "Pods-RNTester-macOSUnitTests.debug.xcconfig"; path = "Target Support Files/Pods-RNTester-macOSUnitTests/Pods-RNTester-macOSUnitTests.debug.xcconfig"; sourceTree = "<group>"; };
=======
>>>>>>> c99d96b7
		E771AEEA22B44E3100EA1189 /* Info.plist */ = {isa = PBXFileReference; fileEncoding = 4; lastKnownFileType = text.plist.xml; name = Info.plist; path = RNTester/Info.plist; sourceTree = "<group>"; };
		E7C1241922BEC44B00DA25C0 /* RNTesterIntegrationTests.m */ = {isa = PBXFileReference; fileEncoding = 4; lastKnownFileType = sourcecode.c.objc; path = RNTesterIntegrationTests.m; sourceTree = "<group>"; };
		E7DB209F22B2BA84005AC45F /* RNTesterUnitTests.xctest */ = {isa = PBXFileReference; explicitFileType = wrapper.cfbundle; includeInIndex = 0; path = RNTesterUnitTests.xctest; sourceTree = BUILT_PRODUCTS_DIR; };
		E7DB20A322B2BA84005AC45F /* Info.plist */ = {isa = PBXFileReference; lastKnownFileType = text.plist.xml; path = Info.plist; sourceTree = "<group>"; };
		E7DB20A922B2BAA3005AC45F /* RCTBundleURLProviderTests.m */ = {isa = PBXFileReference; fileEncoding = 4; lastKnownFileType = sourcecode.c.objc; path = RCTBundleURLProviderTests.m; sourceTree = "<group>"; };
		E7DB20AA22B2BAA3005AC45F /* RCTModuleInitNotificationRaceTests.m */ = {isa = PBXFileReference; fileEncoding = 4; lastKnownFileType = sourcecode.c.objc; path = RCTModuleInitNotificationRaceTests.m; sourceTree = "<group>"; };
		E7DB20AB22B2BAA3005AC45F /* RCTBlobManagerTests.m */ = {isa = PBXFileReference; fileEncoding = 4; lastKnownFileType = sourcecode.c.objc; path = RCTBlobManagerTests.m; sourceTree = "<group>"; };
		E7DB20AD22B2BAA3005AC45F /* RCTPerformanceLoggerTests.m */ = {isa = PBXFileReference; fileEncoding = 4; lastKnownFileType = sourcecode.c.objc; path = RCTPerformanceLoggerTests.m; sourceTree = "<group>"; };
		E7DB20AE22B2BAA4005AC45F /* RCTImageLoaderHelpers.h */ = {isa = PBXFileReference; fileEncoding = 4; lastKnownFileType = sourcecode.c.h; path = RCTImageLoaderHelpers.h; sourceTree = "<group>"; };
		E7DB20AF22B2BAA4005AC45F /* RCTFontTests.m */ = {isa = PBXFileReference; fileEncoding = 4; lastKnownFileType = sourcecode.c.objc; path = RCTFontTests.m; sourceTree = "<group>"; };
		E7DB20B022B2BAA4005AC45F /* RCTModuleInitTests.m */ = {isa = PBXFileReference; fileEncoding = 4; lastKnownFileType = sourcecode.c.objc; path = RCTModuleInitTests.m; sourceTree = "<group>"; };
		E7DB20B122B2BAA4005AC45F /* RCTJSONTests.m */ = {isa = PBXFileReference; fileEncoding = 4; lastKnownFileType = sourcecode.c.objc; path = RCTJSONTests.m; sourceTree = "<group>"; };
		E7DB20B222B2BAA4005AC45F /* RCTAnimationUtilsTests.m */ = {isa = PBXFileReference; fileEncoding = 4; lastKnownFileType = sourcecode.c.objc; path = RCTAnimationUtilsTests.m; sourceTree = "<group>"; };
		E7DB20B322B2BAA4005AC45F /* RNTesterUnitTestsBundle.js */ = {isa = PBXFileReference; fileEncoding = 4; lastKnownFileType = sourcecode.javascript; path = RNTesterUnitTestsBundle.js; sourceTree = "<group>"; };
		E7DB20BE22B2BAA4005AC45F /* RCTNativeAnimatedNodesManagerTests.m */ = {isa = PBXFileReference; fileEncoding = 4; lastKnownFileType = sourcecode.c.objc; path = RCTNativeAnimatedNodesManagerTests.m; sourceTree = "<group>"; };
		E7DB20BF22B2BAA4005AC45F /* RCTUIManagerTests.m */ = {isa = PBXFileReference; fileEncoding = 4; lastKnownFileType = sourcecode.c.objc; path = RCTUIManagerTests.m; sourceTree = "<group>"; };
		E7DB20C022B2BAA4005AC45F /* RCTEventDispatcherTests.m */ = {isa = PBXFileReference; fileEncoding = 4; lastKnownFileType = sourcecode.c.objc; path = RCTEventDispatcherTests.m; sourceTree = "<group>"; };
		E7DB20C122B2BAA4005AC45F /* RCTUnicodeDecodeTests.m */ = {isa = PBXFileReference; fileEncoding = 4; lastKnownFileType = sourcecode.c.objc; path = RCTUnicodeDecodeTests.m; sourceTree = "<group>"; };
		E7DB20C222B2BAA4005AC45F /* RCTImageLoaderTests.m */ = {isa = PBXFileReference; fileEncoding = 4; lastKnownFileType = sourcecode.c.objc; path = RCTImageLoaderTests.m; sourceTree = "<group>"; };
		E7DB20C322B2BAA4005AC45F /* RCTMethodArgumentTests.m */ = {isa = PBXFileReference; fileEncoding = 4; lastKnownFileType = sourcecode.c.objc; path = RCTMethodArgumentTests.m; sourceTree = "<group>"; };
		E7DB20C422B2BAA4005AC45F /* RCTShadowViewTests.m */ = {isa = PBXFileReference; fileEncoding = 4; lastKnownFileType = sourcecode.c.objc; path = RCTShadowViewTests.m; sourceTree = "<group>"; };
		E7DB20C522B2BAA4005AC45F /* RCTGzipTests.m */ = {isa = PBXFileReference; fileEncoding = 4; lastKnownFileType = sourcecode.c.objc; path = RCTGzipTests.m; sourceTree = "<group>"; };
		E7DB20C622B2BAA5005AC45F /* RCTAllocationTests.m */ = {isa = PBXFileReference; fileEncoding = 4; lastKnownFileType = sourcecode.c.objc; path = RCTAllocationTests.m; sourceTree = "<group>"; };
		E7DB20C722B2BAA5005AC45F /* RCTFormatErrorTests.m */ = {isa = PBXFileReference; fileEncoding = 4; lastKnownFileType = sourcecode.c.objc; path = RCTFormatErrorTests.m; sourceTree = "<group>"; };
		E7DB20C822B2BAA5005AC45F /* RCTDevMenuTests.m */ = {isa = PBXFileReference; fileEncoding = 4; lastKnownFileType = sourcecode.c.objc; path = RCTDevMenuTests.m; sourceTree = "<group>"; };
		E7DB20C922B2BAA5005AC45F /* RCTImageLoaderHelpers.m */ = {isa = PBXFileReference; fileEncoding = 4; lastKnownFileType = sourcecode.c.objc; path = RCTImageLoaderHelpers.m; sourceTree = "<group>"; };
		E7DB20CA22B2BAA5005AC45F /* RCTConvert_NSURLTests.m */ = {isa = PBXFileReference; fileEncoding = 4; lastKnownFileType = sourcecode.c.objc; path = RCTConvert_NSURLTests.m; sourceTree = "<group>"; };
		E7DB20CB22B2BAA5005AC45F /* RCTModuleMethodTests.mm */ = {isa = PBXFileReference; fileEncoding = 4; lastKnownFileType = sourcecode.cpp.objcpp; path = RCTModuleMethodTests.mm; sourceTree = "<group>"; };
		E7DB20CC22B2BAA5005AC45F /* RCTComponentPropsTests.m */ = {isa = PBXFileReference; fileEncoding = 4; lastKnownFileType = sourcecode.c.objc; path = RCTComponentPropsTests.m; sourceTree = "<group>"; };
		E7DB20CD22B2BAA5005AC45F /* RCTImageUtilTests.m */ = {isa = PBXFileReference; fileEncoding = 4; lastKnownFileType = sourcecode.c.objc; path = RCTImageUtilTests.m; sourceTree = "<group>"; };
		E7DB20CE22B2BAA5005AC45F /* RCTConvert_YGValueTests.m */ = {isa = PBXFileReference; fileEncoding = 4; lastKnownFileType = sourcecode.c.objc; path = RCTConvert_YGValueTests.m; sourceTree = "<group>"; };
		E7DB20CF22B2BAA5005AC45F /* RCTMultipartStreamReaderTests.m */ = {isa = PBXFileReference; fileEncoding = 4; lastKnownFileType = sourcecode.c.objc; path = RCTMultipartStreamReaderTests.m; sourceTree = "<group>"; };
		E7DB20D022B2BAA5005AC45F /* RCTURLUtilsTests.m */ = {isa = PBXFileReference; fileEncoding = 4; lastKnownFileType = sourcecode.c.objc; path = RCTURLUtilsTests.m; sourceTree = "<group>"; };
		E7DB20E022B2BAA5005AC45F /* RCTViewTests.m */ = {isa = PBXFileReference; fileEncoding = 4; lastKnownFileType = sourcecode.c.objc; path = RCTViewTests.m; sourceTree = "<group>"; };
		E7DB20F022B2BD53005AC45F /* libDoubleConversion.a */ = {isa = PBXFileReference; explicitFileType = archive.ar; path = libDoubleConversion.a; sourceTree = BUILT_PRODUCTS_DIR; };
		E7DB20F222B2BD53005AC45F /* libFolly.a */ = {isa = PBXFileReference; explicitFileType = archive.ar; path = libFolly.a; sourceTree = BUILT_PRODUCTS_DIR; };
		E7DB20F422B2BD53005AC45F /* libglog.a */ = {isa = PBXFileReference; explicitFileType = archive.ar; path = libglog.a; sourceTree = BUILT_PRODUCTS_DIR; };
		E7DB20F822B2BD53005AC45F /* libReact-ART.a */ = {isa = PBXFileReference; explicitFileType = archive.ar; path = "libReact-ART.a"; sourceTree = BUILT_PRODUCTS_DIR; };
		E7DB20FA22B2BD53005AC45F /* libReact-Core.a */ = {isa = PBXFileReference; explicitFileType = archive.ar; path = "libReact-Core.a"; sourceTree = BUILT_PRODUCTS_DIR; };
		E7DB20FC22B2BD53005AC45F /* libReact-cxxreact.a */ = {isa = PBXFileReference; explicitFileType = archive.ar; path = "libReact-cxxreact.a"; sourceTree = BUILT_PRODUCTS_DIR; };
		E7DB210222B2BD53005AC45F /* libReact-jsi.a */ = {isa = PBXFileReference; explicitFileType = archive.ar; path = "libReact-jsi.a"; sourceTree = BUILT_PRODUCTS_DIR; };
		E7DB210422B2BD53005AC45F /* libReact-jsiexecutor.a */ = {isa = PBXFileReference; explicitFileType = archive.ar; path = "libReact-jsiexecutor.a"; sourceTree = BUILT_PRODUCTS_DIR; };
		E7DB210622B2BD53005AC45F /* libReact-jsinspector.a */ = {isa = PBXFileReference; explicitFileType = archive.ar; path = "libReact-jsinspector.a"; sourceTree = BUILT_PRODUCTS_DIR; };
		E7DB210822B2BD53005AC45F /* libReact-RCTActionSheet.a */ = {isa = PBXFileReference; explicitFileType = archive.ar; path = "libReact-RCTActionSheet.a"; sourceTree = BUILT_PRODUCTS_DIR; };
		E7DB210A22B2BD53005AC45F /* libReact-RCTAnimation.a */ = {isa = PBXFileReference; explicitFileType = archive.ar; path = "libReact-RCTAnimation.a"; sourceTree = BUILT_PRODUCTS_DIR; };
		E7DB210C22B2BD53005AC45F /* libReact-RCTBlob.a */ = {isa = PBXFileReference; explicitFileType = archive.ar; path = "libReact-RCTBlob.a"; sourceTree = BUILT_PRODUCTS_DIR; };
		E7DB210E22B2BD53005AC45F /* libReact-RCTImage.a */ = {isa = PBXFileReference; explicitFileType = archive.ar; path = "libReact-RCTImage.a"; sourceTree = BUILT_PRODUCTS_DIR; };
		E7DB211022B2BD53005AC45F /* libReact-RCTLinking.a */ = {isa = PBXFileReference; explicitFileType = archive.ar; path = "libReact-RCTLinking.a"; sourceTree = BUILT_PRODUCTS_DIR; };
		E7DB211222B2BD53005AC45F /* libReact-RCTNetwork.a */ = {isa = PBXFileReference; explicitFileType = archive.ar; path = "libReact-RCTNetwork.a"; sourceTree = BUILT_PRODUCTS_DIR; };
		E7DB211422B2BD53005AC45F /* libReact-RCTPushNotification.a */ = {isa = PBXFileReference; explicitFileType = archive.ar; path = "libReact-RCTPushNotification.a"; sourceTree = BUILT_PRODUCTS_DIR; };
		E7DB211622B2BD53005AC45F /* libReact-RCTSettings.a */ = {isa = PBXFileReference; explicitFileType = archive.ar; path = "libReact-RCTSettings.a"; sourceTree = BUILT_PRODUCTS_DIR; };
		E7DB211822B2BD53005AC45F /* libReact-RCTText.a */ = {isa = PBXFileReference; explicitFileType = archive.ar; path = "libReact-RCTText.a"; sourceTree = BUILT_PRODUCTS_DIR; };
		E7DB211A22B2BD53005AC45F /* libReact-RCTVibration.a */ = {isa = PBXFileReference; explicitFileType = archive.ar; path = "libReact-RCTVibration.a"; sourceTree = BUILT_PRODUCTS_DIR; };
		E7DB212222B2BD53005AC45F /* libyoga.a */ = {isa = PBXFileReference; explicitFileType = archive.ar; path = libyoga.a; sourceTree = BUILT_PRODUCTS_DIR; };
		E7DB213022B2C649005AC45F /* JavaScriptCore.framework */ = {isa = PBXFileReference; lastKnownFileType = wrapper.framework; name = JavaScriptCore.framework; path = System/Library/Frameworks/JavaScriptCore.framework; sourceTree = SDKROOT; };
		E7DB215322B2F332005AC45F /* RNTesterIntegrationTests.xctest */ = {isa = PBXFileReference; explicitFileType = wrapper.cfbundle; includeInIndex = 0; path = RNTesterIntegrationTests.xctest; sourceTree = BUILT_PRODUCTS_DIR; };
		E7DB215722B2F332005AC45F /* Info.plist */ = {isa = PBXFileReference; lastKnownFileType = text.plist.xml; path = Info.plist; sourceTree = "<group>"; };
		E7DB215D22B2F3EC005AC45F /* RNTesterTestModule.m */ = {isa = PBXFileReference; fileEncoding = 4; lastKnownFileType = sourcecode.c.objc; path = RNTesterTestModule.m; sourceTree = "<group>"; };
		E7DB215E22B2F3EC005AC45F /* RCTLoggingTests.m */ = {isa = PBXFileReference; fileEncoding = 4; lastKnownFileType = sourcecode.c.objc; path = RCTLoggingTests.m; sourceTree = "<group>"; };
		E7DB215F22B2F3EC005AC45F /* RCTUIManagerScenarioTests.m */ = {isa = PBXFileReference; fileEncoding = 4; lastKnownFileType = sourcecode.c.objc; path = RCTUIManagerScenarioTests.m; sourceTree = "<group>"; };
		E7DB218B22B41FCD005AC45F /* XCTest.framework */ = {isa = PBXFileReference; lastKnownFileType = wrapper.framework; path = XCTest.framework; sourceTree = DEVELOPER_DIR; };
<<<<<<< HEAD
		E8475AB4E5BB7B7A87C16D41 /* Pods-RNTesterUnitTests.debug.xcconfig */ = {isa = PBXFileReference; includeInIndex = 1; lastKnownFileType = text.xcconfig; name = "Pods-RNTesterUnitTests.debug.xcconfig"; path = "Target Support Files/Pods-RNTesterUnitTests/Pods-RNTesterUnitTests.debug.xcconfig"; sourceTree = "<group>"; };
		EE448B25704B6F47386E69A9 /* Pods-RNTester.release.xcconfig */ = {isa = PBXFileReference; includeInIndex = 1; lastKnownFileType = text.xcconfig; name = "Pods-RNTester.release.xcconfig"; path = "Target Support Files/Pods-RNTester/Pods-RNTester.release.xcconfig"; sourceTree = "<group>"; };
=======
		F9DA138FE541ED31A6C589D7 /* Pods_RNTester.framework */ = {isa = PBXFileReference; explicitFileType = wrapper.framework; includeInIndex = 0; path = Pods_RNTester.framework; sourceTree = BUILT_PRODUCTS_DIR; };
>>>>>>> c99d96b7
/* End PBXFileReference section */

/* Begin PBXFrameworksBuildPhase section */
		13B07F8C1A680F5B00A75B9A /* Frameworks */ = {
			isa = PBXFrameworksBuildPhase;
			buildActionMask = 2147483647;
			files = (
<<<<<<< HEAD
				BE29745FA46255D106CB15ED /* libPods-RNTester.a in Frameworks */,
			);
			runOnlyForDeploymentPostprocessing = 0;
		};
		ACC52F3B299ECB7A002A2B0B /* Frameworks */ = {
			isa = PBXFrameworksBuildPhase;
			buildActionMask = 2147483647;
			files = (
				0CBC915D60C701A81731A5A4 /* libPods-RNTester-macOS.a in Frameworks */,
			);
			runOnlyForDeploymentPostprocessing = 0;
		};
		ACC52F52299ECB8A002A2B0B /* Frameworks */ = {
			isa = PBXFrameworksBuildPhase;
			buildActionMask = 2147483647;
			files = (
				3A87E8599EEB2C61C0F6589F /* libPods-RNTester-macOSUnitTests.a in Frameworks */,
			);
			runOnlyForDeploymentPostprocessing = 0;
		};
		ACC52F5F299ECB97002A2B0B /* Frameworks */ = {
			isa = PBXFrameworksBuildPhase;
			buildActionMask = 2147483647;
			files = (
				918A215FD4EF5A828705D765 /* libPods-RNTester-macOSIntegrationTests.a in Frameworks */,
			);
			runOnlyForDeploymentPostprocessing = 0;
		};
		AEF892198F25B84713C203D8 /* Frameworks */ = {
			isa = PBXFrameworksBuildPhase;
			buildActionMask = 2147483647;
			files = (
				E319E5C2892523FABA38B418 /* libPods-RNTester-visionOS.a in Frameworks */,
=======
				00915AE8006CF5DB156153DD /* Pods_RNTester.framework in Frameworks */,
>>>>>>> c99d96b7
			);
			runOnlyForDeploymentPostprocessing = 0;
		};
		E7DB209C22B2BA84005AC45F /* Frameworks */ = {
			isa = PBXFrameworksBuildPhase;
			buildActionMask = 2147483647;
			files = (
				E7DB213122B2C649005AC45F /* JavaScriptCore.framework in Frameworks */,
				836E54623F6567BB812F3F6A /* Pods_RNTesterUnitTests.framework in Frameworks */,
			);
			runOnlyForDeploymentPostprocessing = 0;
		};
		E7DB215022B2F332005AC45F /* Frameworks */ = {
			isa = PBXFrameworksBuildPhase;
			buildActionMask = 2147483647;
			files = (
				E7DB218C22B41FCD005AC45F /* XCTest.framework in Frameworks */,
				E7DB216722B2F69F005AC45F /* JavaScriptCore.framework in Frameworks */,
<<<<<<< HEAD
				5D6B063D55CB76D4D2309391 /* libPods-RNTesterIntegrationTests.a in Frameworks */,
=======
				FA45ED19FFAECF4CFEFE0DC7 /* Pods_RNTesterIntegrationTests.framework in Frameworks */,
>>>>>>> c99d96b7
			);
			runOnlyForDeploymentPostprocessing = 0;
		};
/* End PBXFrameworksBuildPhase section */

/* Begin PBXGroup section */
		1323F18D1C04ABAC0091BED0 /* Supporting Files */ = {
			isa = PBXGroup;
			children = (
				3D2AFAF41D646CF80089D1A3 /* legacy_image@2x.png */,
				13B07FB61A68108700A75B9A /* Info.plist */,
			);
			name = "Supporting Files";
			sourceTree = "<group>";
		};
		13B07FAE1A68108700A75B9A /* RNTester */ = {
			isa = PBXGroup;
			children = (
<<<<<<< HEAD
				0CC3BE1A25DDB68A0033CAEB /* RNTester.entitlements */,
=======
				AC474BFB29BBD4A1002BDAED /* RNTester.xctestplan */,
>>>>>>> c99d96b7
				E771AEEA22B44E3100EA1189 /* Info.plist */,
				13B07FAF1A68108700A75B9A /* AppDelegate.h */,
				5C60EB1B226440DB0018C04F /* AppDelegate.mm */,
				13B07FB71A68108700A75B9A /* main.m */,
				832F45BA2A8A6E1F0097B4E6 /* SwiftTest.swift */,
				2DDEF00F1F84BF7B00DBDF73 /* Images.xcassets */,
				8145AE05241172D900A3F8DA /* LaunchScreen.storyboard */,
				680759612239798500290469 /* Fabric */,
				272E6B3A1BEA846C001FCF37 /* NativeExampleViews */,
				1323F18D1C04ABAC0091BED0 /* Supporting Files */,
			);
			name = RNTester;
			sourceTree = "<group>";
		};
		272E6B3A1BEA846C001FCF37 /* NativeExampleViews */ = {
			isa = PBXGroup;
			children = (
				27F441E81BEBE5030039B79C /* FlexibleSizeExampleView.mm */,
				27F441EA1BEBE5030039B79C /* FlexibleSizeExampleView.h */,
				272E6B3B1BEA849E001FCF37 /* UpdatePropertiesExampleView.h */,
				272E6B3C1BEA849E001FCF37 /* UpdatePropertiesExampleView.mm */,
			);
			name = NativeExampleViews;
			sourceTree = "<group>";
		};
		2DE7E7D81FB2A4F3009E225D /* Frameworks */ = {
			isa = PBXGroup;
			children = (
				E7DB218B22B41FCD005AC45F /* XCTest.framework */,
				E7DB213022B2C649005AC45F /* JavaScriptCore.framework */,
				E7DB20F022B2BD53005AC45F /* libDoubleConversion.a */,
				E7DB20F222B2BD53005AC45F /* libFolly.a */,
				E7DB20F422B2BD53005AC45F /* libglog.a */,
				E7DB20F822B2BD53005AC45F /* libReact-ART.a */,
				E7DB20FA22B2BD53005AC45F /* libReact-Core.a */,
				E7DB20FC22B2BD53005AC45F /* libReact-cxxreact.a */,
				E7DB210222B2BD53005AC45F /* libReact-jsi.a */,
				E7DB210422B2BD53005AC45F /* libReact-jsiexecutor.a */,
				E7DB210622B2BD53005AC45F /* libReact-jsinspector.a */,
				E7DB210822B2BD53005AC45F /* libReact-RCTActionSheet.a */,
				E7DB210A22B2BD53005AC45F /* libReact-RCTAnimation.a */,
				E7DB210C22B2BD53005AC45F /* libReact-RCTBlob.a */,
				E7DB210E22B2BD53005AC45F /* libReact-RCTImage.a */,
				E7DB211022B2BD53005AC45F /* libReact-RCTLinking.a */,
				E7DB211222B2BD53005AC45F /* libReact-RCTNetwork.a */,
				E7DB211422B2BD53005AC45F /* libReact-RCTPushNotification.a */,
				E7DB211622B2BD53005AC45F /* libReact-RCTSettings.a */,
				E7DB211822B2BD53005AC45F /* libReact-RCTText.a */,
				E7DB211A22B2BD53005AC45F /* libReact-RCTVibration.a */,
				E7DB212222B2BD53005AC45F /* libyoga.a */,
<<<<<<< HEAD
				9C88AE81E635231C7F0F3BA4 /* libPods-RNTester-macOS.a */,
				07517909E4081E5D74D5DD60 /* libPods-RNTester-macOSUnitTests.a */,
				474EC5CD967949D41527EECF /* libPods-RNTester-macOSIntegrationTests.a */,
				63C6B5E1C2465D85E9BDB6E5 /* libPods-RNTesterIntegrationTests.a */,
				D6942D0981036096211E5BDC /* libPods-RNTesterUnitTests.a */,
				77955ECD532E128A8C49AC35 /* libPods-RNTester.a */,
				CD5A82EE0F733AF40EA06F36 /* libPods-RNTester-visionOS.a */,
=======
				F9DA138FE541ED31A6C589D7 /* Pods_RNTester.framework */,
				87E71F82CA94BF2D3CA3110A /* Pods_RNTesterIntegrationTests.framework */,
				3B5084412F9118F6F7FA99DA /* Pods_RNTesterUnitTests.framework */,
>>>>>>> c99d96b7
			);
			name = Frameworks;
			sourceTree = "<group>";
		};
		680759612239798500290469 /* Fabric */ = {
			isa = PBXGroup;
			children = (
			);
			name = Fabric;
			sourceTree = "<group>";
		};
		83CBB9F61A601CBA00E9B192 = {
			isa = PBXGroup;
			children = (
				13B07FAE1A68108700A75B9A /* RNTester */,
				E7DB20A022B2BA84005AC45F /* RNTesterUnitTests */,
				E7DB215422B2F332005AC45F /* RNTesterIntegrationTests */,
				ACC52F3F299ECB7A002A2B0B /* RNTester-macOS */,
				ACC52F56299ECB8A002A2B0B /* RNTester-macOSUnitTests */,
				ACC52F63299ECB97002A2B0B /* RNTester-macOSIntegrationTests */,
				AC78A60B2B5738FB00121555 /* RNTester-visionOS */,
				83CBBA001A601CBA00E9B192 /* Products */,
				2DE7E7D81FB2A4F3009E225D /* Frameworks */,
				E23BD6487B06BD71F1A86914 /* Pods */,
			);
			indentWidth = 2;
			sourceTree = "<group>";
			tabWidth = 2;
			usesTabs = 0;
		};
		83CBBA001A601CBA00E9B192 /* Products */ = {
			isa = PBXGroup;
			children = (
				13B07F961A680F5B00A75B9A /* RNTester.app */,
				E7DB209F22B2BA84005AC45F /* RNTesterUnitTests.xctest */,
				E7DB215322B2F332005AC45F /* RNTesterIntegrationTests.xctest */,
				ACC52F3E299ECB7A002A2B0B /* RNTester-macOS.app */,
				ACC52F55299ECB8A002A2B0B /* RNTester-macOSUnitTests.xctest */,
				ACC52F62299ECB97002A2B0B /* RNTester-macOSIntegrationTests.xctest */,
				AC78A60A2B5738FB00121555 /* RNTester-visionOS.app */,
			);
			name = Products;
			sourceTree = "<group>";
		};
		AC78A60B2B5738FB00121555 /* RNTester-visionOS */ = {
			isa = PBXGroup;
			children = (
				AC78A6142B5738FD00121555 /* Assets.xcassets */,
				AC78A6192B5738FD00121555 /* Info.plist */,
			);
			path = "RNTester-visionOS";
			sourceTree = "<group>";
		};
		ACC52F3F299ECB7A002A2B0B /* RNTester-macOS */ = {
			isa = PBXGroup;
			children = (
				ACC52F4D299ECB7B002A2B0B /* RNTester_macOS.entitlements */,
				ACC52F6B299ECDDA002A2B0B /* Info.plist */,
				ACC52F46299ECB7B002A2B0B /* Assets.xcassets */,
				ACC52F48299ECB7B002A2B0B /* Main.storyboard */,
				AC474BFE29BBF793002BDAED /* RNTester-macOS.xctestplan */,
			);
			path = "RNTester-macOS";
			sourceTree = "<group>";
		};
		ACC52F56299ECB8A002A2B0B /* RNTester-macOSUnitTests */ = {
			isa = PBXGroup;
			children = (
			);
			path = "RNTester-macOSUnitTests";
			sourceTree = "<group>";
		};
		ACC52F63299ECB97002A2B0B /* RNTester-macOSIntegrationTests */ = {
			isa = PBXGroup;
			children = (
			);
			path = "RNTester-macOSIntegrationTests";
			sourceTree = "<group>";
		};
		E23BD6487B06BD71F1A86914 /* Pods */ = {
			isa = PBXGroup;
			children = (
				59BCC6695B251DC95CFA6A67 /* Pods-RNTester-macOS.debug.xcconfig */,
				CAEBC2296BB4BDDDCAAF4404 /* Pods-RNTester-macOS.release.xcconfig */,
				E2994DA5CC7BE9B0C836D6B6 /* Pods-RNTester-macOSUnitTests.debug.xcconfig */,
				1176CCE167820DDB6B66801A /* Pods-RNTester-macOSUnitTests.release.xcconfig */,
				9BD1BBDA193F1DB661EDB0CF /* Pods-RNTester-macOSIntegrationTests.debug.xcconfig */,
				95706B2D6A97C2C7489615A1 /* Pods-RNTester-macOSIntegrationTests.release.xcconfig */,
				2734C5E31C1D7A09BF872585 /* Pods-RNTester.debug.xcconfig */,
				66C3087F2D5BF762FE9E6422 /* Pods-RNTesterIntegrationTests.debug.xcconfig */,
				7CDA7A212644C6BB8C0D00D8 /* Pods-RNTesterIntegrationTests.release.xcconfig */,
				8BFB9C61D7BDE894E24BF24F /* Pods-RNTesterUnitTests.release.xcconfig */,
				EE448B25704B6F47386E69A9 /* Pods-RNTester.release.xcconfig */,
				E8475AB4E5BB7B7A87C16D41 /* Pods-RNTesterUnitTests.debug.xcconfig */,
				AB8577B0E8D863BFD8BEB398 /* Pods-RNTester-visionOS.debug.xcconfig */,
				0553512BB0EDB0E5BC262515 /* Pods-RNTester-visionOS.release.xcconfig */,
			);
			path = Pods;
			sourceTree = "<group>";
		};
		E7DB20A022B2BA84005AC45F /* RNTesterUnitTests */ = {
			isa = PBXGroup;
			children = (
				CD10C7A4290BD4EB0033E1ED /* RCTEventEmitterTests.m */,
				E7DB20A322B2BA84005AC45F /* Info.plist */,
				E7DB20C622B2BAA5005AC45F /* RCTAllocationTests.m */,
				E7DB20B222B2BAA4005AC45F /* RCTAnimationUtilsTests.m */,
				E7DB20AB22B2BAA3005AC45F /* RCTBlobManagerTests.m */,
				E7DB20A922B2BAA3005AC45F /* RCTBundleURLProviderTests.m */,
				E7DB20CC22B2BAA5005AC45F /* RCTComponentPropsTests.m */,
				E7DB20CA22B2BAA5005AC45F /* RCTConvert_NSURLTests.m */,
				E7DB20CE22B2BAA5005AC45F /* RCTConvert_YGValueTests.m */,
				383889D923A7398900D06C3E /* RCTConvert_UIColorTests.m */,
				E7DB20C822B2BAA5005AC45F /* RCTDevMenuTests.m */,
				E7DB20C022B2BAA4005AC45F /* RCTEventDispatcherTests.m */,
				E7DB20AF22B2BAA4005AC45F /* RCTFontTests.m */,
				E7DB20C722B2BAA5005AC45F /* RCTFormatErrorTests.m */,
				E7DB20C522B2BAA4005AC45F /* RCTGzipTests.m */,
				E7DB20AE22B2BAA4005AC45F /* RCTImageLoaderHelpers.h */,
				E7DB20C922B2BAA5005AC45F /* RCTImageLoaderHelpers.m */,
				E7DB20C222B2BAA4005AC45F /* RCTImageLoaderTests.m */,
				E7DB20CD22B2BAA5005AC45F /* RCTImageUtilTests.m */,
				E7DB20B122B2BAA4005AC45F /* RCTJSONTests.m */,
				E7DB20C322B2BAA4005AC45F /* RCTMethodArgumentTests.m */,
				E7DB20AA22B2BAA3005AC45F /* RCTModuleInitNotificationRaceTests.m */,
				E7DB20B022B2BAA4005AC45F /* RCTModuleInitTests.m */,
				E7DB20CB22B2BAA5005AC45F /* RCTModuleMethodTests.mm */,
				E7DB20CF22B2BAA5005AC45F /* RCTMultipartStreamReaderTests.m */,
				E7DB20BE22B2BAA4005AC45F /* RCTNativeAnimatedNodesManagerTests.m */,
				E7DB20AD22B2BAA3005AC45F /* RCTPerformanceLoggerTests.m */,
				E7DB20C422B2BAA4005AC45F /* RCTShadowViewTests.m */,
				E7DB20BF22B2BAA4005AC45F /* RCTUIManagerTests.m */,
				E7DB20C122B2BAA4005AC45F /* RCTUnicodeDecodeTests.m */,
				E7DB20D022B2BAA5005AC45F /* RCTURLUtilsTests.m */,
				E7DB20E022B2BAA5005AC45F /* RCTViewTests.m */,
				E7DB20B322B2BAA4005AC45F /* RNTesterUnitTestsBundle.js */,
			);
			path = RNTesterUnitTests;
			sourceTree = "<group>";
		};
		E7DB215422B2F332005AC45F /* RNTesterIntegrationTests */ = {
			isa = PBXGroup;
			children = (
				E7C1241922BEC44B00DA25C0 /* RNTesterIntegrationTests.m */,
				E7DB215E22B2F3EC005AC45F /* RCTLoggingTests.m */,
				E7DB215F22B2F3EC005AC45F /* RCTUIManagerScenarioTests.m */,
				E7DB215D22B2F3EC005AC45F /* RNTesterTestModule.m */,
				E7DB215722B2F332005AC45F /* Info.plist */,
			);
			path = RNTesterIntegrationTests;
			sourceTree = "<group>";
		};
/* End PBXGroup section */

/* Begin PBXNativeTarget section */
		13B07F861A680F5B00A75B9A /* RNTester */ = {
			isa = PBXNativeTarget;
			buildConfigurationList = 13B07F931A680F5B00A75B9A /* Build configuration list for PBXNativeTarget "RNTester" */;
			buildPhases = (
				ABDE2A52ACD1B95E14790B5E /* [CP] Check Pods Manifest.lock */,
				13B07F871A680F5B00A75B9A /* Sources */,
				13B07F8C1A680F5B00A75B9A /* Frameworks */,
				13B07F8E1A680F5B00A75B9A /* Resources */,
				68CD48B71D2BCB2C007E06A9 /* Build JS Bundle */,
				79E8BE2B119D4C5CCD2F04B3 /* [RN] Copy Hermes Framework */,
				5625E703156DD564DE9175B0 /* [CP] Copy Pods Resources */,
			);
			buildRules = (
			);
			dependencies = (
			);
			name = RNTester;
			productName = "Hello World";
			productReference = 13B07F961A680F5B00A75B9A /* RNTester.app */;
			productType = "com.apple.product-type.application";
		};
		AC78A6092B5738FB00121555 /* RNTester-visionOS */ = {
			isa = PBXNativeTarget;
			buildConfigurationList = AC78A61C2B5738FD00121555 /* Build configuration list for PBXNativeTarget "RNTester-visionOS" */;
			buildPhases = (
				F9A1BAAC381CE5CB1FBF6823 /* [CP] Check Pods Manifest.lock */,
				AC78A6062B5738FB00121555 /* Sources */,
				AC78A6082B5738FB00121555 /* Resources */,
				AEF892198F25B84713C203D8 /* Frameworks */,
				C5F78553891EDA0EFD90FDD9 /* [CP] Copy Pods Resources */,
			);
			buildRules = (
			);
			dependencies = (
			);
			name = "RNTester-visionOS";
			productName = "RNTester-visionOS";
			productReference = AC78A60A2B5738FB00121555 /* RNTester-visionOS.app */;
			productType = "com.apple.product-type.application";
		};
		ACC52F3D299ECB7A002A2B0B /* RNTester-macOS */ = {
			isa = PBXNativeTarget;
			buildConfigurationList = ACC52F50299ECB7B002A2B0B /* Build configuration list for PBXNativeTarget "RNTester-macOS" */;
			buildPhases = (
				F5F2B39E894FF9936ABB6036 /* [CP] Check Pods Manifest.lock */,
				13B07F871A680F5B00A75B9A /* Sources */,
				ACC52F3B299ECB7A002A2B0B /* Frameworks */,
				ACC52F3C299ECB7A002A2B0B /* Resources */,
				3106AC984814CBD2BBC7D019 /* [CP] Copy Pods Resources */,
			);
			buildRules = (
			);
			dependencies = (
			);
			name = "RNTester-macOS";
			productName = "RNTester-macOS";
			productReference = ACC52F3E299ECB7A002A2B0B /* RNTester-macOS.app */;
			productType = "com.apple.product-type.application";
		};
		ACC52F54299ECB8A002A2B0B /* RNTester-macOSUnitTests */ = {
			isa = PBXNativeTarget;
			buildConfigurationList = ACC52F5B299ECB8A002A2B0B /* Build configuration list for PBXNativeTarget "RNTester-macOSUnitTests" */;
			buildPhases = (
				B9BC065F9C5572B8BCB3A736 /* [CP] Check Pods Manifest.lock */,
				ACC52F51299ECB8A002A2B0B /* Sources */,
				ACC52F52299ECB8A002A2B0B /* Frameworks */,
				ACC52F53299ECB8A002A2B0B /* Resources */,
				186C6F79A9B283890ED5DB0D /* [CP] Copy Pods Resources */,
			);
			buildRules = (
			);
			dependencies = (
				ACC52F5A299ECB8A002A2B0B /* PBXTargetDependency */,
			);
			name = "RNTester-macOSUnitTests";
			productName = "RNTester-macOSUnitTests";
			productReference = ACC52F55299ECB8A002A2B0B /* RNTester-macOSUnitTests.xctest */;
			productType = "com.apple.product-type.bundle.unit-test";
		};
		ACC52F61299ECB97002A2B0B /* RNTester-macOSIntegrationTests */ = {
			isa = PBXNativeTarget;
			buildConfigurationList = ACC52F68299ECB97002A2B0B /* Build configuration list for PBXNativeTarget "RNTester-macOSIntegrationTests" */;
			buildPhases = (
				90B28A8FF4F9F5E4A8F2D512 /* [CP] Check Pods Manifest.lock */,
				ACC52F5E299ECB97002A2B0B /* Sources */,
				ACC52F5F299ECB97002A2B0B /* Frameworks */,
				ACC52F60299ECB97002A2B0B /* Resources */,
				F6335E1B271BC438989C54BB /* [CP] Copy Pods Resources */,
			);
			buildRules = (
			);
			dependencies = (
				ACC52F67299ECB97002A2B0B /* PBXTargetDependency */,
			);
			name = "RNTester-macOSIntegrationTests";
			productName = "RNTester-macOSIntegrationTests";
			productReference = ACC52F62299ECB97002A2B0B /* RNTester-macOSIntegrationTests.xctest */;
			productType = "com.apple.product-type.bundle.unit-test";
		};
		E7DB209E22B2BA84005AC45F /* RNTesterUnitTests */ = {
			isa = PBXNativeTarget;
			buildConfigurationList = E7DB20A622B2BA84005AC45F /* Build configuration list for PBXNativeTarget "RNTesterUnitTests" */;
			buildPhases = (
				4F76596957F7356516B534CE /* [CP] Check Pods Manifest.lock */,
				E7DB209B22B2BA84005AC45F /* Sources */,
				E7DB209C22B2BA84005AC45F /* Frameworks */,
				E7DB209D22B2BA84005AC45F /* Resources */,
				01934C30687B8C926E4F59CD /* [CP] Copy Pods Resources */,
			);
			buildRules = (
			);
			dependencies = (
				ADA4EF582546F3F8000B7E75 /* PBXTargetDependency */,
			);
			name = RNTesterUnitTests;
			productName = RNTesterUnitTests;
			productReference = E7DB209F22B2BA84005AC45F /* RNTesterUnitTests.xctest */;
			productType = "com.apple.product-type.bundle.unit-test";
		};
		E7DB215222B2F332005AC45F /* RNTesterIntegrationTests */ = {
			isa = PBXNativeTarget;
			buildConfigurationList = E7DB215A22B2F332005AC45F /* Build configuration list for PBXNativeTarget "RNTesterIntegrationTests" */;
			buildPhases = (
				B7EB74515CDE78D98087DD53 /* [CP] Check Pods Manifest.lock */,
				E7DB214F22B2F332005AC45F /* Sources */,
				E7DB215022B2F332005AC45F /* Frameworks */,
				E7DB215122B2F332005AC45F /* Resources */,
				E446637427ECD101CAACE52B /* [CP] Copy Pods Resources */,
			);
			buildRules = (
			);
			dependencies = (
				E7DB215922B2F332005AC45F /* PBXTargetDependency */,
			);
			name = RNTesterIntegrationTests;
			productName = RNTesterIntegrationTests;
			productReference = E7DB215322B2F332005AC45F /* RNTesterIntegrationTests.xctest */;
			productType = "com.apple.product-type.bundle.unit-test";
		};
/* End PBXNativeTarget section */

/* Begin PBXProject section */
		83CBB9F71A601CBA00E9B192 /* Project object */ = {
			isa = PBXProject;
			attributes = {
				LastSwiftUpdateCheck = 1520;
				LastUpgradeCheck = 1210;
				ORGANIZATIONNAME = Facebook;
				TargetAttributes = {
					13B07F861A680F5B00A75B9A = {
						LastSwiftMigration = 1430;
					};
					AC78A6092B5738FB00121555 = {
						CreatedOnToolsVersion = 15.2;
					};
					E7DB209E22B2BA84005AC45F = {
						CreatedOnToolsVersion = 10.2.1;
					};
					E7DB215222B2F332005AC45F = {
						CreatedOnToolsVersion = 10.2.1;
						TestTargetID = 13B07F861A680F5B00A75B9A;
					};
				};
			};
			buildConfigurationList = 83CBB9FA1A601CBA00E9B192 /* Build configuration list for PBXProject "RNTesterPods" */;
			compatibilityVersion = "Xcode 12.0";
			developmentRegion = en;
			hasScannedForEncodings = 0;
			knownRegions = (
				en,
				Base,
			);
			mainGroup = 83CBB9F61A601CBA00E9B192;
			productRefGroup = 83CBBA001A601CBA00E9B192 /* Products */;
			projectDirPath = "";
			projectRoot = "";
			targets = (
				13B07F861A680F5B00A75B9A /* RNTester */,
				E7DB209E22B2BA84005AC45F /* RNTesterUnitTests */,
				E7DB215222B2F332005AC45F /* RNTesterIntegrationTests */,
				ACC52F3D299ECB7A002A2B0B /* RNTester-macOS */,
				ACC52F54299ECB8A002A2B0B /* RNTester-macOSUnitTests */,
				ACC52F61299ECB97002A2B0B /* RNTester-macOSIntegrationTests */,
				AC78A6092B5738FB00121555 /* RNTester-visionOS */,
			);
		};
/* End PBXProject section */

/* Begin PBXResourcesBuildPhase section */
		13B07F8E1A680F5B00A75B9A /* Resources */ = {
			isa = PBXResourcesBuildPhase;
			buildActionMask = 2147483647;
			files = (
				2DDEF0101F84BF7B00DBDF73 /* Images.xcassets in Resources */,
				8145AE06241172D900A3F8DA /* LaunchScreen.storyboard in Resources */,
				3D2AFAF51D646CF80089D1A3 /* legacy_image@2x.png in Resources */,
			);
			runOnlyForDeploymentPostprocessing = 0;
		};
		AC78A6082B5738FB00121555 /* Resources */ = {
			isa = PBXResourcesBuildPhase;
			buildActionMask = 2147483647;
			files = (
				AC78A6152B5738FD00121555 /* Assets.xcassets in Resources */,
			);
			runOnlyForDeploymentPostprocessing = 0;
		};
		ACC52F3C299ECB7A002A2B0B /* Resources */ = {
			isa = PBXResourcesBuildPhase;
			buildActionMask = 2147483647;
			files = (
				ACC52F47299ECB7B002A2B0B /* Assets.xcassets in Resources */,
				ACC52F4A299ECB7B002A2B0B /* Main.storyboard in Resources */,
				ACC52F6C299ECDDA002A2B0B /* Info.plist in Resources */,
			);
			runOnlyForDeploymentPostprocessing = 0;
		};
		ACC52F53299ECB8A002A2B0B /* Resources */ = {
			isa = PBXResourcesBuildPhase;
			buildActionMask = 2147483647;
			files = (
				ACDBF0D529B2BF0A00EEBD9E /* RNTesterUnitTestsBundle.js in Resources */,
			);
			runOnlyForDeploymentPostprocessing = 0;
		};
		ACC52F60299ECB97002A2B0B /* Resources */ = {
			isa = PBXResourcesBuildPhase;
			buildActionMask = 2147483647;
			files = (
			);
			runOnlyForDeploymentPostprocessing = 0;
		};
		E7DB209D22B2BA84005AC45F /* Resources */ = {
			isa = PBXResourcesBuildPhase;
			buildActionMask = 2147483647;
			files = (
				E7DB20DA22B2BAA6005AC45F /* RNTesterUnitTestsBundle.js in Resources */,
			);
			runOnlyForDeploymentPostprocessing = 0;
		};
		E7DB215122B2F332005AC45F /* Resources */ = {
			isa = PBXResourcesBuildPhase;
			buildActionMask = 2147483647;
			files = (
			);
			runOnlyForDeploymentPostprocessing = 0;
		};
/* End PBXResourcesBuildPhase section */

/* Begin PBXShellScriptBuildPhase section */
		01934C30687B8C926E4F59CD /* [CP] Copy Pods Resources */ = {
			isa = PBXShellScriptBuildPhase;
			buildActionMask = 2147483647;
			files = (
			);
			inputFileListPaths = (
				"${PODS_ROOT}/Target Support Files/Pods-RNTesterUnitTests/Pods-RNTesterUnitTests-resources-${CONFIGURATION}-input-files.xcfilelist",
			);
			name = "[CP] Copy Pods Resources";
			outputFileListPaths = (
				"${PODS_ROOT}/Target Support Files/Pods-RNTesterUnitTests/Pods-RNTesterUnitTests-resources-${CONFIGURATION}-output-files.xcfilelist",
			);
			runOnlyForDeploymentPostprocessing = 0;
			shellPath = /bin/sh;
			shellScript = "\"${PODS_ROOT}/Target Support Files/Pods-RNTesterUnitTests/Pods-RNTesterUnitTests-resources.sh\"\n";
			showEnvVarsInLog = 0;
		};
		186C6F79A9B283890ED5DB0D /* [CP] Copy Pods Resources */ = {
			isa = PBXShellScriptBuildPhase;
			buildActionMask = 2147483647;
			files = (
			);
			inputFileListPaths = (
				"${PODS_ROOT}/Target Support Files/Pods-RNTester-macOSUnitTests/Pods-RNTester-macOSUnitTests-resources-${CONFIGURATION}-input-files.xcfilelist",
			);
			name = "[CP] Copy Pods Resources";
			outputFileListPaths = (
				"${PODS_ROOT}/Target Support Files/Pods-RNTester-macOSUnitTests/Pods-RNTester-macOSUnitTests-resources-${CONFIGURATION}-output-files.xcfilelist",
			);
			runOnlyForDeploymentPostprocessing = 0;
			shellPath = /bin/sh;
			shellScript = "\"${PODS_ROOT}/Target Support Files/Pods-RNTester-macOSUnitTests/Pods-RNTester-macOSUnitTests-resources.sh\"\n";
			showEnvVarsInLog = 0;
		};
		3106AC984814CBD2BBC7D019 /* [CP] Copy Pods Resources */ = {
			isa = PBXShellScriptBuildPhase;
			buildActionMask = 2147483647;
			files = (
			);
			inputFileListPaths = (
				"${PODS_ROOT}/Target Support Files/Pods-RNTester-macOS/Pods-RNTester-macOS-resources-${CONFIGURATION}-input-files.xcfilelist",
			);
			name = "[CP] Copy Pods Resources";
			outputFileListPaths = (
				"${PODS_ROOT}/Target Support Files/Pods-RNTester-macOS/Pods-RNTester-macOS-resources-${CONFIGURATION}-output-files.xcfilelist",
			);
			runOnlyForDeploymentPostprocessing = 0;
			shellPath = /bin/sh;
			shellScript = "\"${PODS_ROOT}/Target Support Files/Pods-RNTester-macOS/Pods-RNTester-macOS-resources.sh\"\n";
			showEnvVarsInLog = 0;
		};
		4F76596957F7356516B534CE /* [CP] Check Pods Manifest.lock */ = {
			isa = PBXShellScriptBuildPhase;
			buildActionMask = 2147483647;
			files = (
			);
			inputFileListPaths = (
			);
			inputPaths = (
				"${PODS_PODFILE_DIR_PATH}/Podfile.lock",
				"${PODS_ROOT}/Manifest.lock",
			);
			name = "[CP] Check Pods Manifest.lock";
			outputFileListPaths = (
			);
			outputPaths = (
				"$(DERIVED_FILE_DIR)/Pods-RNTesterUnitTests-checkManifestLockResult.txt",
			);
			runOnlyForDeploymentPostprocessing = 0;
			shellPath = /bin/sh;
			shellScript = "diff \"${PODS_PODFILE_DIR_PATH}/Podfile.lock\" \"${PODS_ROOT}/Manifest.lock\" > /dev/null\nif [ $? != 0 ] ; then\n    # print error to STDERR\n    echo \"error: The sandbox is not in sync with the Podfile.lock. Run 'pod install' or update your CocoaPods installation.\" >&2\n    exit 1\nfi\n# This output is used by Xcode 'outputs' to avoid re-running this script phase.\necho \"SUCCESS\" > \"${SCRIPT_OUTPUT_FILE_0}\"\n";
			showEnvVarsInLog = 0;
		};
		5625E703156DD564DE9175B0 /* [CP] Copy Pods Resources */ = {
			isa = PBXShellScriptBuildPhase;
			buildActionMask = 2147483647;
			files = (
			);
			inputFileListPaths = (
				"${PODS_ROOT}/Target Support Files/Pods-RNTester/Pods-RNTester-resources-${CONFIGURATION}-input-files.xcfilelist",
			);
			name = "[CP] Copy Pods Resources";
			outputFileListPaths = (
				"${PODS_ROOT}/Target Support Files/Pods-RNTester/Pods-RNTester-resources-${CONFIGURATION}-output-files.xcfilelist",
			);
			runOnlyForDeploymentPostprocessing = 0;
			shellPath = /bin/sh;
			shellScript = "\"${PODS_ROOT}/Target Support Files/Pods-RNTester/Pods-RNTester-resources.sh\"\n";
			showEnvVarsInLog = 0;
		};
		68CD48B71D2BCB2C007E06A9 /* Build JS Bundle */ = {
			isa = PBXShellScriptBuildPhase;
			buildActionMask = 2147483647;
			files = (
			);
			inputPaths = (
				"$(SRCROOT)/.xcode.env.local",
				"$(SRCROOT)/.xcode.env",
			);
			name = "Build JS Bundle";
			outputPaths = (
			);
			runOnlyForDeploymentPostprocessing = 0;
			shellPath = /bin/sh;
			shellScript = "set -e\n\nexport PROJECT_ROOT=\"$SRCROOT\"\nexport ENTRY_FILE=\"$SRCROOT/js/RNTesterApp.ios.js\"\nexport SOURCEMAP_FILE=../sourcemap.ios.map\n# export FORCE_BUNDLING=true \n\nWITH_ENVIRONMENT=\"../react-native/scripts/xcode/with-environment.sh\"\nREACT_NATIVE_XCODE=\"../react-native/scripts/react-native-xcode.sh\"\n\n/bin/sh -c \"$WITH_ENVIRONMENT $REACT_NATIVE_XCODE\"\n";
		};
		79E8BE2B119D4C5CCD2F04B3 /* [RN] Copy Hermes Framework */ = {
			isa = PBXShellScriptBuildPhase;
			buildActionMask = 2147483647;
			files = (
			);
			inputFileListPaths = (
			);
			inputPaths = (
			);
			name = "[RN] Copy Hermes Framework";
			outputFileListPaths = (
			);
			outputPaths = (
			);
			runOnlyForDeploymentPostprocessing = 0;
			shellPath = /bin/sh;
			shellScript = ". ../react-native/sdks/hermes-engine/utils/copy-hermes-xcode.sh\n";
		};
		90B28A8FF4F9F5E4A8F2D512 /* [CP] Check Pods Manifest.lock */ = {
			isa = PBXShellScriptBuildPhase;
			buildActionMask = 2147483647;
			files = (
			);
			inputFileListPaths = (
			);
			inputPaths = (
				"${PODS_PODFILE_DIR_PATH}/Podfile.lock",
				"${PODS_ROOT}/Manifest.lock",
			);
			name = "[CP] Check Pods Manifest.lock";
			outputFileListPaths = (
			);
			outputPaths = (
				"$(DERIVED_FILE_DIR)/Pods-RNTester-macOSIntegrationTests-checkManifestLockResult.txt",
			);
			runOnlyForDeploymentPostprocessing = 0;
			shellPath = /bin/sh;
			shellScript = "diff \"${PODS_PODFILE_DIR_PATH}/Podfile.lock\" \"${PODS_ROOT}/Manifest.lock\" > /dev/null\nif [ $? != 0 ] ; then\n    # print error to STDERR\n    echo \"error: The sandbox is not in sync with the Podfile.lock. Run 'pod install' or update your CocoaPods installation.\" >&2\n    exit 1\nfi\n# This output is used by Xcode 'outputs' to avoid re-running this script phase.\necho \"SUCCESS\" > \"${SCRIPT_OUTPUT_FILE_0}\"\n";
			showEnvVarsInLog = 0;
		};
		ABDE2A52ACD1B95E14790B5E /* [CP] Check Pods Manifest.lock */ = {
			isa = PBXShellScriptBuildPhase;
			buildActionMask = 2147483647;
			files = (
			);
			inputFileListPaths = (
			);
			inputPaths = (
				"${PODS_PODFILE_DIR_PATH}/Podfile.lock",
				"${PODS_ROOT}/Manifest.lock",
			);
			name = "[CP] Check Pods Manifest.lock";
			outputFileListPaths = (
			);
			outputPaths = (
				"$(DERIVED_FILE_DIR)/Pods-RNTester-checkManifestLockResult.txt",
			);
			runOnlyForDeploymentPostprocessing = 0;
			shellPath = /bin/sh;
			shellScript = "diff \"${PODS_PODFILE_DIR_PATH}/Podfile.lock\" \"${PODS_ROOT}/Manifest.lock\" > /dev/null\nif [ $? != 0 ] ; then\n    # print error to STDERR\n    echo \"error: The sandbox is not in sync with the Podfile.lock. Run 'pod install' or update your CocoaPods installation.\" >&2\n    exit 1\nfi\n# This output is used by Xcode 'outputs' to avoid re-running this script phase.\necho \"SUCCESS\" > \"${SCRIPT_OUTPUT_FILE_0}\"\n";
			showEnvVarsInLog = 0;
		};
		B7EB74515CDE78D98087DD53 /* [CP] Check Pods Manifest.lock */ = {
			isa = PBXShellScriptBuildPhase;
			buildActionMask = 2147483647;
			files = (
			);
			inputFileListPaths = (
			);
			inputPaths = (
				"${PODS_PODFILE_DIR_PATH}/Podfile.lock",
				"${PODS_ROOT}/Manifest.lock",
			);
			name = "[CP] Check Pods Manifest.lock";
			outputFileListPaths = (
			);
			outputPaths = (
				"$(DERIVED_FILE_DIR)/Pods-RNTesterIntegrationTests-checkManifestLockResult.txt",
			);
			runOnlyForDeploymentPostprocessing = 0;
			shellPath = /bin/sh;
			shellScript = "diff \"${PODS_PODFILE_DIR_PATH}/Podfile.lock\" \"${PODS_ROOT}/Manifest.lock\" > /dev/null\nif [ $? != 0 ] ; then\n    # print error to STDERR\n    echo \"error: The sandbox is not in sync with the Podfile.lock. Run 'pod install' or update your CocoaPods installation.\" >&2\n    exit 1\nfi\n# This output is used by Xcode 'outputs' to avoid re-running this script phase.\necho \"SUCCESS\" > \"${SCRIPT_OUTPUT_FILE_0}\"\n";
			showEnvVarsInLog = 0;
		};
		B9BC065F9C5572B8BCB3A736 /* [CP] Check Pods Manifest.lock */ = {
			isa = PBXShellScriptBuildPhase;
			buildActionMask = 2147483647;
			files = (
			);
			inputFileListPaths = (
			);
			inputPaths = (
				"${PODS_PODFILE_DIR_PATH}/Podfile.lock",
				"${PODS_ROOT}/Manifest.lock",
			);
			name = "[CP] Check Pods Manifest.lock";
			outputFileListPaths = (
			);
			outputPaths = (
				"$(DERIVED_FILE_DIR)/Pods-RNTester-macOSUnitTests-checkManifestLockResult.txt",
			);
			runOnlyForDeploymentPostprocessing = 0;
			shellPath = /bin/sh;
			shellScript = "diff \"${PODS_PODFILE_DIR_PATH}/Podfile.lock\" \"${PODS_ROOT}/Manifest.lock\" > /dev/null\nif [ $? != 0 ] ; then\n    # print error to STDERR\n    echo \"error: The sandbox is not in sync with the Podfile.lock. Run 'pod install' or update your CocoaPods installation.\" >&2\n    exit 1\nfi\n# This output is used by Xcode 'outputs' to avoid re-running this script phase.\necho \"SUCCESS\" > \"${SCRIPT_OUTPUT_FILE_0}\"\n";
			showEnvVarsInLog = 0;
		};
		C5F78553891EDA0EFD90FDD9 /* [CP] Copy Pods Resources */ = {
			isa = PBXShellScriptBuildPhase;
			buildActionMask = 2147483647;
			files = (
			);
			inputFileListPaths = (
				"${PODS_ROOT}/Target Support Files/Pods-RNTester-visionOS/Pods-RNTester-visionOS-resources-${CONFIGURATION}-input-files.xcfilelist",
			);
			name = "[CP] Copy Pods Resources";
			outputFileListPaths = (
				"${PODS_ROOT}/Target Support Files/Pods-RNTester-visionOS/Pods-RNTester-visionOS-resources-${CONFIGURATION}-output-files.xcfilelist",
			);
			runOnlyForDeploymentPostprocessing = 0;
			shellPath = /bin/sh;
			shellScript = "\"${PODS_ROOT}/Target Support Files/Pods-RNTester-visionOS/Pods-RNTester-visionOS-resources.sh\"\n";
			showEnvVarsInLog = 0;
		};
		E446637427ECD101CAACE52B /* [CP] Copy Pods Resources */ = {
			isa = PBXShellScriptBuildPhase;
			buildActionMask = 2147483647;
			files = (
			);
			inputFileListPaths = (
				"${PODS_ROOT}/Target Support Files/Pods-RNTesterIntegrationTests/Pods-RNTesterIntegrationTests-resources-${CONFIGURATION}-input-files.xcfilelist",
			);
			name = "[CP] Copy Pods Resources";
			outputFileListPaths = (
				"${PODS_ROOT}/Target Support Files/Pods-RNTesterIntegrationTests/Pods-RNTesterIntegrationTests-resources-${CONFIGURATION}-output-files.xcfilelist",
			);
			runOnlyForDeploymentPostprocessing = 0;
			shellPath = /bin/sh;
			shellScript = "\"${PODS_ROOT}/Target Support Files/Pods-RNTesterIntegrationTests/Pods-RNTesterIntegrationTests-resources.sh\"\n";
			showEnvVarsInLog = 0;
		};
		F5F2B39E894FF9936ABB6036 /* [CP] Check Pods Manifest.lock */ = {
			isa = PBXShellScriptBuildPhase;
			buildActionMask = 2147483647;
			files = (
			);
			inputFileListPaths = (
			);
			inputPaths = (
				"${PODS_PODFILE_DIR_PATH}/Podfile.lock",
				"${PODS_ROOT}/Manifest.lock",
			);
			name = "[CP] Check Pods Manifest.lock";
			outputFileListPaths = (
			);
			outputPaths = (
				"$(DERIVED_FILE_DIR)/Pods-RNTester-macOS-checkManifestLockResult.txt",
			);
			runOnlyForDeploymentPostprocessing = 0;
			shellPath = /bin/sh;
			shellScript = "diff \"${PODS_PODFILE_DIR_PATH}/Podfile.lock\" \"${PODS_ROOT}/Manifest.lock\" > /dev/null\nif [ $? != 0 ] ; then\n    # print error to STDERR\n    echo \"error: The sandbox is not in sync with the Podfile.lock. Run 'pod install' or update your CocoaPods installation.\" >&2\n    exit 1\nfi\n# This output is used by Xcode 'outputs' to avoid re-running this script phase.\necho \"SUCCESS\" > \"${SCRIPT_OUTPUT_FILE_0}\"\n";
			showEnvVarsInLog = 0;
		};
		F6335E1B271BC438989C54BB /* [CP] Copy Pods Resources */ = {
			isa = PBXShellScriptBuildPhase;
			buildActionMask = 2147483647;
			files = (
			);
			inputFileListPaths = (
				"${PODS_ROOT}/Target Support Files/Pods-RNTester-macOSIntegrationTests/Pods-RNTester-macOSIntegrationTests-resources-${CONFIGURATION}-input-files.xcfilelist",
			);
			name = "[CP] Copy Pods Resources";
			outputFileListPaths = (
				"${PODS_ROOT}/Target Support Files/Pods-RNTester-macOSIntegrationTests/Pods-RNTester-macOSIntegrationTests-resources-${CONFIGURATION}-output-files.xcfilelist",
			);
			runOnlyForDeploymentPostprocessing = 0;
			shellPath = /bin/sh;
			shellScript = "\"${PODS_ROOT}/Target Support Files/Pods-RNTester-macOSIntegrationTests/Pods-RNTester-macOSIntegrationTests-resources.sh\"\n";
			showEnvVarsInLog = 0;
		};
		F9A1BAAC381CE5CB1FBF6823 /* [CP] Check Pods Manifest.lock */ = {
			isa = PBXShellScriptBuildPhase;
			buildActionMask = 2147483647;
			files = (
			);
			inputFileListPaths = (
			);
			inputPaths = (
				"${PODS_PODFILE_DIR_PATH}/Podfile.lock",
				"${PODS_ROOT}/Manifest.lock",
			);
			name = "[CP] Check Pods Manifest.lock";
			outputFileListPaths = (
			);
			outputPaths = (
				"$(DERIVED_FILE_DIR)/Pods-RNTester-visionOS-checkManifestLockResult.txt",
			);
			runOnlyForDeploymentPostprocessing = 0;
			shellPath = /bin/sh;
			shellScript = "diff \"${PODS_PODFILE_DIR_PATH}/Podfile.lock\" \"${PODS_ROOT}/Manifest.lock\" > /dev/null\nif [ $? != 0 ] ; then\n    # print error to STDERR\n    echo \"error: The sandbox is not in sync with the Podfile.lock. Run 'pod install' or update your CocoaPods installation.\" >&2\n    exit 1\nfi\n# This output is used by Xcode 'outputs' to avoid re-running this script phase.\necho \"SUCCESS\" > \"${SCRIPT_OUTPUT_FILE_0}\"\n";
			showEnvVarsInLog = 0;
		};
/* End PBXShellScriptBuildPhase section */

/* Begin PBXSourcesBuildPhase section */
		13B07F871A680F5B00A75B9A /* Sources */ = {
			isa = PBXSourcesBuildPhase;
			buildActionMask = 2147483647;
			files = (
				E62F11842A5C6584000BF1C8 /* UpdatePropertiesExampleView.mm in Sources */,
				E62F11832A5C6580000BF1C8 /* FlexibleSizeExampleView.mm in Sources */,
				832F45BB2A8A6E1F0097B4E6 /* SwiftTest.swift in Sources */,
				5C60EB1C226440DB0018C04F /* AppDelegate.mm in Sources */,
				13B07FC11A68108700A75B9A /* main.m in Sources */,
			);
			runOnlyForDeploymentPostprocessing = 0;
		};
		AC78A6062B5738FB00121555 /* Sources */ = {
			isa = PBXSourcesBuildPhase;
			buildActionMask = 2147483647;
			files = (
				AC78A61F2B573BB200121555 /* SwiftTest.swift in Sources */,
				AC78A61E2B573BAE00121555 /* main.m in Sources */,
				AC78A6212B573BD800121555 /* UpdatePropertiesExampleView.mm in Sources */,
				AC78A61D2B573BAA00121555 /* AppDelegate.mm in Sources */,
				AC78A6202B573BD300121555 /* FlexibleSizeExampleView.mm in Sources */,
			);
			runOnlyForDeploymentPostprocessing = 0;
		};
		ACC52F51299ECB8A002A2B0B /* Sources */ = {
			isa = PBXSourcesBuildPhase;
			buildActionMask = 2147483647;
			files = (
				AC73FCEF29B1318B0003586F /* RCTAnimationUtilsTests.m in Sources */,
				AC73FD0729B131DA0003586F /* RCTUIManagerTests.m in Sources */,
				AC73FCF729B131A20003586F /* RCTEventDispatcherTests.m in Sources */,
				AC73FCF429B1319A0003586F /* RCTConvert_YGValueTests.m in Sources */,
				AC73FD0629B131D70003586F /* RCTShadowViewTests.m in Sources */,
				AC73FCFA29B131AA0003586F /* RCTGzipTests.m in Sources */,
				AC73FCFC29B131B80003586F /* RCTImageLoaderTests.m in Sources */,
				AC73FD0429B131D10003586F /* RCTNativeAnimatedNodesManagerTests.m in Sources */,
				AC73FD0929B131E10003586F /* RCTURLUtilsTests.m in Sources */,
				AC73FD0029B131C30003586F /* RCTModuleInitNotificationRaceTests.m in Sources */,
				AC73FD0A29B131E50003586F /* RCTViewTests.m in Sources */,
				AC73FCFE29B131BE0003586F /* RCTJSONTests.m in Sources */,
				AC73FCF629B1319F0003586F /* RCTDevMenuTests.m in Sources */,
				AC73FD0329B131CD0003586F /* RCTMultipartStreamReaderTests.m in Sources */,
				AC73FD0129B131C70003586F /* RCTModuleInitTests.m in Sources */,
				AC73FD0529B131D40003586F /* RCTPerformanceLoggerTests.m in Sources */,
				AC73FCF829B131A40003586F /* RCTFontTests.m in Sources */,
				AC73FD0229B131CA0003586F /* RCTModuleMethodTests.mm in Sources */,
				AC73FCF329B131960003586F /* RCTConvert_NSURLTests.m in Sources */,
				AC73FCF929B131A70003586F /* RCTFormatErrorTests.m in Sources */,
				AC73FD0829B131DD0003586F /* RCTUnicodeDecodeTests.m in Sources */,
				AC73FCEE29B131870003586F /* RCTAllocationTests.m in Sources */,
				AC73FCFD29B131BC0003586F /* RCTImageUtilTests.m in Sources */,
				AC73FCFB29B131B50003586F /* RCTImageLoaderHelpers.m in Sources */,
				AC73FCF529B1319C0003586F /* RCTConvert_UIColorTests.m in Sources */,
				AC73FCF129B131910003586F /* RCTBundleURLProviderTests.m in Sources */,
				AC73FCF029B1318E0003586F /* RCTBlobManagerTests.m in Sources */,
				AC73FCFF29B131C10003586F /* RCTMethodArgumentTests.m in Sources */,
				AC30658829B14F38007A839A /* RCTComponentPropsTests.m in Sources */,
			);
			runOnlyForDeploymentPostprocessing = 0;
		};
		ACC52F5E299ECB97002A2B0B /* Sources */ = {
			isa = PBXSourcesBuildPhase;
			buildActionMask = 2147483647;
			files = (
				AC73FCE829B1316D0003586F /* RNTesterIntegrationTests.m in Sources */,
				AC73FCE929B131700003586F /* RCTLoggingTests.m in Sources */,
				AC73FCEB29B131770003586F /* RCTUIManagerScenarioTests.m in Sources */,
				AC73FCED29B1317D0003586F /* RNTesterTestModule.m in Sources */,
			);
			runOnlyForDeploymentPostprocessing = 0;
		};
		E7DB209B22B2BA84005AC45F /* Sources */ = {
			isa = PBXSourcesBuildPhase;
			buildActionMask = 2147483647;
			files = (
				E7DB20DF22B2BAA6005AC45F /* RCTImageLoaderTests.m in Sources */,
				E7DB20D222B2BAA6005AC45F /* RCTModuleInitNotificationRaceTests.m in Sources */,
				E7DB20D522B2BAA6005AC45F /* RCTPerformanceLoggerTests.m in Sources */,
				E7DB20D922B2BAA6005AC45F /* RCTAnimationUtilsTests.m in Sources */,
				E7DB20D122B2BAA6005AC45F /* RCTBundleURLProviderTests.m in Sources */,
				E7DB20EC22B2BAA6005AC45F /* RCTMultipartStreamReaderTests.m in Sources */,
				E7DB20E022B2BAA6005AC45F /* RCTMethodArgumentTests.m in Sources */,
				E7DB20E822B2BAA6005AC45F /* RCTModuleMethodTests.mm in Sources */,
				E7DB20E222B2BAA6005AC45F /* RCTGzipTests.m in Sources */,
				E7DB20ED22B2BAA6005AC45F /* RCTURLUtilsTests.m in Sources */,
				E7DB20EE22B2BAA6005AC45F /* RCTViewTests.m in Sources */,
				E7DB20D322B2BAA6005AC45F /* RCTBlobManagerTests.m in Sources */,
				E7DB20DC22B2BAA6005AC45F /* RCTUIManagerTests.m in Sources */,
				E7DB20E322B2BAA6005AC45F /* RCTAllocationTests.m in Sources */,
				383889DA23A7398900D06C3E /* RCTConvert_UIColorTests.m in Sources */,
				E7DB20E622B2BAA6005AC45F /* RCTImageLoaderHelpers.m in Sources */,
				E7DB20D622B2BAA6005AC45F /* RCTFontTests.m in Sources */,
				E7DB20DB22B2BAA6005AC45F /* RCTNativeAnimatedNodesManagerTests.m in Sources */,
				E7DB20E722B2BAA6005AC45F /* RCTConvert_NSURLTests.m in Sources */,
				E7DB20DD22B2BAA6005AC45F /* RCTEventDispatcherTests.m in Sources */,
				E7DB20E122B2BAA6005AC45F /* RCTShadowViewTests.m in Sources */,
				E7DB20EA22B2BAA6005AC45F /* RCTImageUtilTests.m in Sources */,
				E7DB20D722B2BAA6005AC45F /* RCTModuleInitTests.m in Sources */,
				E7DB20E522B2BAA6005AC45F /* RCTDevMenuTests.m in Sources */,
				E7DB20DE22B2BAA6005AC45F /* RCTUnicodeDecodeTests.m in Sources */,
				CD10C7A5290BD4EB0033E1ED /* RCTEventEmitterTests.m in Sources */,
				E7DB20E422B2BAA6005AC45F /* RCTFormatErrorTests.m in Sources */,
				E7DB20EB22B2BAA6005AC45F /* RCTConvert_YGValueTests.m in Sources */,
				E7DB20E922B2BAA6005AC45F /* RCTComponentPropsTests.m in Sources */,
				E7DB20D822B2BAA6005AC45F /* RCTJSONTests.m in Sources */,
			);
			runOnlyForDeploymentPostprocessing = 0;
		};
		E7DB214F22B2F332005AC45F /* Sources */ = {
			isa = PBXSourcesBuildPhase;
			buildActionMask = 2147483647;
			files = (
				E7DB216222B2F3EC005AC45F /* RNTesterTestModule.m in Sources */,
				E7C1241A22BEC44B00DA25C0 /* RNTesterIntegrationTests.m in Sources */,
				E7DB216322B2F3EC005AC45F /* RCTLoggingTests.m in Sources */,
				E7DB216422B2F3EC005AC45F /* RCTUIManagerScenarioTests.m in Sources */,
			);
			runOnlyForDeploymentPostprocessing = 0;
		};
/* End PBXSourcesBuildPhase section */

/* Begin PBXTargetDependency section */
		ACC52F5A299ECB8A002A2B0B /* PBXTargetDependency */ = {
			isa = PBXTargetDependency;
			target = ACC52F3D299ECB7A002A2B0B /* RNTester-macOS */;
			targetProxy = ACC52F59299ECB8A002A2B0B /* PBXContainerItemProxy */;
		};
		ACC52F67299ECB97002A2B0B /* PBXTargetDependency */ = {
			isa = PBXTargetDependency;
			target = ACC52F3D299ECB7A002A2B0B /* RNTester-macOS */;
			targetProxy = ACC52F66299ECB97002A2B0B /* PBXContainerItemProxy */;
		};
		ADA4EF582546F3F8000B7E75 /* PBXTargetDependency */ = {
			isa = PBXTargetDependency;
			target = 13B07F861A680F5B00A75B9A /* RNTester */;
			targetProxy = ADA4EF572546F3F8000B7E75 /* PBXContainerItemProxy */;
		};
		E7DB215922B2F332005AC45F /* PBXTargetDependency */ = {
			isa = PBXTargetDependency;
			target = 13B07F861A680F5B00A75B9A /* RNTester */;
			targetProxy = E7DB215822B2F332005AC45F /* PBXContainerItemProxy */;
		};
/* End PBXTargetDependency section */

/* Begin PBXVariantGroup section */
		ACC52F48299ECB7B002A2B0B /* Main.storyboard */ = {
			isa = PBXVariantGroup;
			children = (
				ACC52F49299ECB7B002A2B0B /* Base */,
			);
			name = Main.storyboard;
			sourceTree = "<group>";
		};
/* End PBXVariantGroup section */

/* Begin XCBuildConfiguration section */
		13B07F941A680F5B00A75B9A /* Debug */ = {
			isa = XCBuildConfiguration;
			baseConfigurationReference = 2734C5E31C1D7A09BF872585 /* Pods-RNTester.debug.xcconfig */;
			buildSettings = {
				ASSETCATALOG_COMPILER_APPICON_NAME = AppIcon;
				CLANG_ENABLE_MODULES = YES;
				DEVELOPMENT_TEAM = "";
				HEADER_SEARCH_PATHS = (
					"${PODS_ROOT}/Headers/Private/Yoga",
					"$(inherited)",
				);
				INFOPLIST_FILE = "$(SRCROOT)/RNTester/Info.plist";
				IPHONEOS_DEPLOYMENT_TARGET = 13.4;
				LD_RUNPATH_SEARCH_PATHS = (
					/usr/lib/swift,
					"$(inherited)",
					"@executable_path/Frameworks",
				);
				LIBRARY_SEARCH_PATHS = (
					"\"$(SDKROOT)/usr/lib/swift\"",
					"$(inherited)",
					"$(TOOLCHAIN_DIR)/usr/lib/swift/$(PLATFORM_NAME)",
				);
				"LIBRARY_SEARCH_PATHS[arch=*]" = "$(inherited)";
				OTHER_LDFLAGS = (
					"$(inherited)",
					"-ObjC",
					"-framework",
					"\"JavaScriptCore\"",
				);
				PRODUCT_BUNDLE_IDENTIFIER = com.meta.RNTester.localDevelopment;
				PRODUCT_NAME = RNTester;
				SWIFT_OPTIMIZATION_LEVEL = "-Onone";
				SWIFT_VERSION = 5.0;
				TARGETED_DEVICE_FAMILY = "1,2";
			};
			name = Debug;
		};
		13B07F951A680F5B00A75B9A /* Release */ = {
			isa = XCBuildConfiguration;
			baseConfigurationReference = EE448B25704B6F47386E69A9 /* Pods-RNTester.release.xcconfig */;
			buildSettings = {
				ASSETCATALOG_COMPILER_APPICON_NAME = AppIcon;
				CLANG_ENABLE_MODULES = YES;
				DEVELOPMENT_TEAM = "";
				EXCLUDED_ARCHS = "";
				HEADER_SEARCH_PATHS = (
					"${PODS_ROOT}/Headers/Private/Yoga",
					"$(inherited)",
				);
				INFOPLIST_FILE = "$(SRCROOT)/RNTester/Info.plist";
				IPHONEOS_DEPLOYMENT_TARGET = 13.4;
				LD_RUNPATH_SEARCH_PATHS = (
					/usr/lib/swift,
					"$(inherited)",
					"@executable_path/Frameworks",
				);
				LIBRARY_SEARCH_PATHS = (
					"\"$(SDKROOT)/usr/lib/swift\"",
					"$(inherited)",
					"$(TOOLCHAIN_DIR)/usr/lib/swift/$(PLATFORM_NAME)",
				);
				OTHER_LDFLAGS = (
					"$(inherited)",
					"-ObjC",
					"-framework",
					"\"JavaScriptCore\"",
				);
				PRODUCT_BUNDLE_IDENTIFIER = com.meta.RNTester.localDevelopment;
				PRODUCT_NAME = RNTester;
				SWIFT_VERSION = 5.0;
				TARGETED_DEVICE_FAMILY = "1,2";
			};
			name = Release;
		};
		83CBBA201A601CBA00E9B192 /* Debug */ = {
			isa = XCBuildConfiguration;
			buildSettings = {
				ALWAYS_SEARCH_USER_PATHS = NO;
				CLANG_ANALYZER_LOCALIZABILITY_NONLOCALIZED = YES;
				CLANG_CXX_LANGUAGE_STANDARD = "c++20";
				CLANG_CXX_LIBRARY = "libc++";
				CLANG_ENABLE_MODULES = YES;
				CLANG_ENABLE_OBJC_ARC = YES;
				CLANG_WARN_ASSIGN_ENUM = YES;
				CLANG_WARN_BLOCK_CAPTURE_AUTORELEASING = YES;
				CLANG_WARN_BOOL_CONVERSION = YES;
				CLANG_WARN_COMMA = YES;
				CLANG_WARN_CONSTANT_CONVERSION = YES;
				CLANG_WARN_DEPRECATED_OBJC_IMPLEMENTATIONS = YES;
				CLANG_WARN_DIRECT_OBJC_ISA_USAGE = YES_ERROR;
				CLANG_WARN_DOCUMENTATION_COMMENTS = YES;
				CLANG_WARN_EMPTY_BODY = YES;
				CLANG_WARN_ENUM_CONVERSION = YES;
				CLANG_WARN_INFINITE_RECURSION = YES;
				CLANG_WARN_INT_CONVERSION = YES;
				CLANG_WARN_NON_LITERAL_NULL_CONVERSION = YES;
				CLANG_WARN_OBJC_IMPLICIT_ATOMIC_PROPERTIES = YES;
				CLANG_WARN_OBJC_IMPLICIT_RETAIN_SELF = YES;
				CLANG_WARN_OBJC_LITERAL_CONVERSION = YES;
				CLANG_WARN_OBJC_ROOT_CLASS = YES_ERROR;
				CLANG_WARN_QUOTED_INCLUDE_IN_FRAMEWORK_HEADER = YES;
				CLANG_WARN_RANGE_LOOP_ANALYSIS = YES;
				CLANG_WARN_STRICT_PROTOTYPES = YES;
				CLANG_WARN_SUSPICIOUS_MOVE = YES;
				CLANG_WARN_UNREACHABLE_CODE = YES;
				CLANG_WARN__DUPLICATE_METHOD_MATCH = YES;
				"CODE_SIGN_IDENTITY[sdk=iphoneos*]" = "iPhone Developer";
				COPY_PHASE_STRIP = NO;
				ENABLE_BITCODE = NO;
				ENABLE_STRICT_OBJC_MSGSEND = YES;
				ENABLE_TESTABILITY = YES;
				"EXCLUDED_ARCHS[sdk=iphonesimulator*]" = "";
				GCC_C_LANGUAGE_STANDARD = gnu11;
				GCC_DYNAMIC_NO_PIC = NO;
				GCC_NO_COMMON_BLOCKS = YES;
				GCC_OPTIMIZATION_LEVEL = 0;
				GCC_PREPROCESSOR_DEFINITIONS = (
					"DEBUG=1",
					"$(inherited)",
				);
				GCC_SYMBOLS_PRIVATE_EXTERN = NO;
				GCC_TREAT_INCOMPATIBLE_POINTER_TYPE_WARNINGS_AS_ERRORS = YES;
				GCC_WARN_64_TO_32_BIT_CONVERSION = YES;
				GCC_WARN_ABOUT_MISSING_NEWLINE = YES;
				GCC_WARN_ABOUT_MISSING_PROTOTYPES = YES;
				GCC_WARN_ABOUT_RETURN_TYPE = YES_ERROR;
				GCC_WARN_INITIALIZER_NOT_FULLY_BRACKETED = YES;
				GCC_WARN_MULTIPLE_DEFINITION_TYPES_FOR_SELECTOR = YES;
				GCC_WARN_SHADOW = YES;
				GCC_WARN_STRICT_SELECTOR_MATCH = YES;
				GCC_WARN_UNDECLARED_SELECTOR = YES;
				GCC_WARN_UNINITIALIZED_AUTOS = YES_AGGRESSIVE;
				GCC_WARN_UNKNOWN_PRAGMAS = YES;
				GCC_WARN_UNUSED_FUNCTION = YES;
				GCC_WARN_UNUSED_LABEL = YES;
				GCC_WARN_UNUSED_VARIABLE = YES;
				HEADER_SEARCH_PATHS = (
					"$(inherited)",
					"${PODS_CONFIGURATION_BUILD_DIR}/ReactCommon-Samples/ReactCommon_Samples.framework/Headers",
					"${PODS_CONFIGURATION_BUILD_DIR}/ReactCommon/ReactCommon.framework/Headers/react/nativemodule/core",
					"${PODS_CONFIGURATION_BUILD_DIR}/ReactCommon-Samples/ReactCommon_Samples.framework/Headers/platform/ios",
					"${PODS_CONFIGURATION_BUILD_DIR}/React-Fabric/React_Fabric.framework/Headers/react/renderer/components/view/platform/cxx",
					"${PODS_CONFIGURATION_BUILD_DIR}/React-NativeModulesApple/React_NativeModulesApple.framework/Headers",
					"${PODS_CONFIGURATION_BUILD_DIR}/React-graphics/React_graphics.framework/Headers/react/renderer/graphics/platform/ios",
					" ${PODS_CONFIGURATION_BUILD_DIR}/ReactCommon/ReactCommon.framework/Headers",
					" ${PODS_CONFIGURATION_BUILD_DIR}/React-graphics/React_graphics.framework/Headers",
				);
				IPHONEOS_DEPLOYMENT_TARGET = 13.4;
				MTL_ENABLE_DEBUG_INFO = YES;
				ONLY_ACTIVE_ARCH = YES;
				OTHER_CFLAGS = "$(inherited)";
				OTHER_CPLUSPLUSFLAGS = (
					"$(OTHER_CFLAGS)",
					"-DFOLLY_NO_CONFIG",
					"-DFOLLY_MOBILE=1",
					"-DFOLLY_USE_LIBCPP=1",
					"-DFOLLY_CFG_NO_COROUTINES=1",
					"-DFOLLY_HAVE_CLOCK_GETTIME=1",
				);
				OTHER_LDFLAGS = (
					"-ObjC",
					"-lc++",
				);
				REACT_NATIVE_PATH = "${PODS_ROOT}/../../react-native";
				SDKROOT = iphoneos;
				USE_HERMES = false;
				WARNING_CFLAGS = (
					"-Wextra",
					"-Wall",
					"-Wno-semicolon-before-method-body",
				);
			};
			name = Debug;
		};
		83CBBA211A601CBA00E9B192 /* Release */ = {
			isa = XCBuildConfiguration;
			buildSettings = {
				ALWAYS_SEARCH_USER_PATHS = NO;
				CLANG_ANALYZER_LOCALIZABILITY_NONLOCALIZED = YES;
				CLANG_CXX_LANGUAGE_STANDARD = "c++20";
				CLANG_CXX_LIBRARY = "libc++";
				CLANG_ENABLE_MODULES = YES;
				CLANG_ENABLE_OBJC_ARC = YES;
				CLANG_WARN_ASSIGN_ENUM = YES;
				CLANG_WARN_BLOCK_CAPTURE_AUTORELEASING = YES;
				CLANG_WARN_BOOL_CONVERSION = YES;
				CLANG_WARN_COMMA = YES;
				CLANG_WARN_CONSTANT_CONVERSION = YES;
				CLANG_WARN_DEPRECATED_OBJC_IMPLEMENTATIONS = YES;
				CLANG_WARN_DIRECT_OBJC_ISA_USAGE = YES_ERROR;
				CLANG_WARN_DOCUMENTATION_COMMENTS = YES;
				CLANG_WARN_EMPTY_BODY = YES;
				CLANG_WARN_ENUM_CONVERSION = YES;
				CLANG_WARN_INFINITE_RECURSION = YES;
				CLANG_WARN_INT_CONVERSION = YES;
				CLANG_WARN_NON_LITERAL_NULL_CONVERSION = YES;
				CLANG_WARN_OBJC_IMPLICIT_ATOMIC_PROPERTIES = YES;
				CLANG_WARN_OBJC_IMPLICIT_RETAIN_SELF = YES;
				CLANG_WARN_OBJC_LITERAL_CONVERSION = YES;
				CLANG_WARN_OBJC_ROOT_CLASS = YES_ERROR;
				CLANG_WARN_QUOTED_INCLUDE_IN_FRAMEWORK_HEADER = YES;
				CLANG_WARN_RANGE_LOOP_ANALYSIS = YES;
				CLANG_WARN_STRICT_PROTOTYPES = YES;
				CLANG_WARN_SUSPICIOUS_MOVE = YES;
				CLANG_WARN_UNREACHABLE_CODE = YES;
				CLANG_WARN__DUPLICATE_METHOD_MATCH = YES;
				"CODE_SIGN_IDENTITY[sdk=iphoneos*]" = "iPhone Developer";
				COPY_PHASE_STRIP = YES;
				ENABLE_BITCODE = NO;
				ENABLE_NS_ASSERTIONS = NO;
				ENABLE_STRICT_OBJC_MSGSEND = YES;
				"EXCLUDED_ARCHS[sdk=iphonesimulator*]" = "";
				GCC_C_LANGUAGE_STANDARD = gnu11;
				GCC_NO_COMMON_BLOCKS = YES;
				GCC_TREAT_INCOMPATIBLE_POINTER_TYPE_WARNINGS_AS_ERRORS = YES;
				GCC_WARN_64_TO_32_BIT_CONVERSION = YES;
				GCC_WARN_ABOUT_MISSING_NEWLINE = YES;
				GCC_WARN_ABOUT_MISSING_PROTOTYPES = YES;
				GCC_WARN_ABOUT_RETURN_TYPE = YES_ERROR;
				GCC_WARN_INITIALIZER_NOT_FULLY_BRACKETED = YES;
				GCC_WARN_MULTIPLE_DEFINITION_TYPES_FOR_SELECTOR = YES;
				GCC_WARN_SHADOW = YES;
				GCC_WARN_STRICT_SELECTOR_MATCH = YES;
				GCC_WARN_UNDECLARED_SELECTOR = YES;
				GCC_WARN_UNINITIALIZED_AUTOS = YES_AGGRESSIVE;
				GCC_WARN_UNKNOWN_PRAGMAS = YES;
				GCC_WARN_UNUSED_FUNCTION = YES;
				GCC_WARN_UNUSED_LABEL = YES;
				GCC_WARN_UNUSED_VARIABLE = YES;
				HEADER_SEARCH_PATHS = (
					"$(inherited)",
					"${PODS_CONFIGURATION_BUILD_DIR}/ReactCommon-Samples/ReactCommon_Samples.framework/Headers",
					"${PODS_CONFIGURATION_BUILD_DIR}/ReactCommon/ReactCommon.framework/Headers/react/nativemodule/core",
					"${PODS_CONFIGURATION_BUILD_DIR}/ReactCommon-Samples/ReactCommon_Samples.framework/Headers/platform/ios",
					"${PODS_CONFIGURATION_BUILD_DIR}/React-Fabric/React_Fabric.framework/Headers/react/renderer/components/view/platform/cxx",
					"${PODS_CONFIGURATION_BUILD_DIR}/React-NativeModulesApple/React_NativeModulesApple.framework/Headers",
					"${PODS_CONFIGURATION_BUILD_DIR}/React-graphics/React_graphics.framework/Headers/react/renderer/graphics/platform/ios",
					" ${PODS_CONFIGURATION_BUILD_DIR}/ReactCommon/ReactCommon.framework/Headers",
					" ${PODS_CONFIGURATION_BUILD_DIR}/React-graphics/React_graphics.framework/Headers",
				);
				IPHONEOS_DEPLOYMENT_TARGET = 13.4;
				MTL_ENABLE_DEBUG_INFO = NO;
				OTHER_CFLAGS = "$(inherited)";
				OTHER_CPLUSPLUSFLAGS = (
					"$(OTHER_CFLAGS)",
					"-DFOLLY_NO_CONFIG",
					"-DFOLLY_MOBILE=1",
					"-DFOLLY_USE_LIBCPP=1",
					"-DFOLLY_CFG_NO_COROUTINES=1",
					"-DFOLLY_HAVE_CLOCK_GETTIME=1",
				);
				OTHER_LDFLAGS = (
					"-ObjC",
					"-lc++",
				);
				REACT_NATIVE_PATH = "${PODS_ROOT}/../../react-native";
				SDKROOT = iphoneos;
				USE_HERMES = false;
				VALIDATE_PRODUCT = YES;
				WARNING_CFLAGS = (
					"-Wextra",
					"-Wall",
					"-Wno-semicolon-before-method-body",
				);
			};
			name = Release;
		};
		AC78A61A2B5738FD00121555 /* Debug */ = {
			isa = XCBuildConfiguration;
			baseConfigurationReference = AB8577B0E8D863BFD8BEB398 /* Pods-RNTester-visionOS.debug.xcconfig */;
			buildSettings = {
				ASSETCATALOG_COMPILER_APPICON_NAME = AppIcon;
				ASSETCATALOG_COMPILER_GENERATE_SWIFT_ASSET_SYMBOL_EXTENSIONS = YES;
				ASSETCATALOG_COMPILER_GLOBAL_ACCENT_COLOR_NAME = AccentColor;
				CLANG_ANALYZER_NONNULL = YES;
				CLANG_ANALYZER_NUMBER_OBJECT_CONVERSION = YES_AGGRESSIVE;
				CLANG_CXX_LANGUAGE_STANDARD = "gnu++20";
				CLANG_ENABLE_OBJC_WEAK = YES;
				CLANG_WARN_UNGUARDED_AVAILABILITY = YES_AGGRESSIVE;
				CODE_SIGN_STYLE = Automatic;
				CURRENT_PROJECT_VERSION = 1;
				DEBUG_INFORMATION_FORMAT = dwarf;
				DEVELOPMENT_ASSET_PATHS = "\"RNTester-visionOS/Preview Content\"";
				ENABLE_PREVIEWS = YES;
				GCC_C_LANGUAGE_STANDARD = gnu17;
				GENERATE_INFOPLIST_FILE = YES;
				HEADER_SEARCH_PATHS = (
					"${PODS_ROOT}/Headers/Private/Yoga",
					"$(inherited)",
				);
				INFOPLIST_FILE = "$(TARGET_NAME)/Info.plist";
				LD_RUNPATH_SEARCH_PATHS = (
					"$(inherited)",
					"@executable_path/Frameworks",
				);
				LOCALIZATION_PREFERS_STRING_CATALOGS = YES;
				MARKETING_VERSION = 1.0;
				MTL_ENABLE_DEBUG_INFO = INCLUDE_SOURCE;
				MTL_FAST_MATH = YES;
				PRODUCT_BUNDLE_IDENTIFIER = "Microsoft.RNTester-visionOS";
				PRODUCT_NAME = "$(TARGET_NAME)";
				SDKROOT = xros;
				SUPPORTED_PLATFORMS = "xros xrsimulator";
				SWIFT_ACTIVE_COMPILATION_CONDITIONS = "DEBUG $(inherited)";
				SWIFT_EMIT_LOC_STRINGS = YES;
				SWIFT_OPTIMIZATION_LEVEL = "-Onone";
				SWIFT_VERSION = 5.0;
				TARGETED_DEVICE_FAMILY = "1,2,7";
				XROS_DEPLOYMENT_TARGET = 1.0;
			};
			name = Debug;
		};
		AC78A61B2B5738FD00121555 /* Release */ = {
			isa = XCBuildConfiguration;
			baseConfigurationReference = 0553512BB0EDB0E5BC262515 /* Pods-RNTester-visionOS.release.xcconfig */;
			buildSettings = {
				ASSETCATALOG_COMPILER_APPICON_NAME = AppIcon;
				ASSETCATALOG_COMPILER_GENERATE_SWIFT_ASSET_SYMBOL_EXTENSIONS = YES;
				ASSETCATALOG_COMPILER_GLOBAL_ACCENT_COLOR_NAME = AccentColor;
				CLANG_ANALYZER_NONNULL = YES;
				CLANG_ANALYZER_NUMBER_OBJECT_CONVERSION = YES_AGGRESSIVE;
				CLANG_CXX_LANGUAGE_STANDARD = "gnu++20";
				CLANG_ENABLE_OBJC_WEAK = YES;
				CLANG_WARN_UNGUARDED_AVAILABILITY = YES_AGGRESSIVE;
				CODE_SIGN_STYLE = Automatic;
				COPY_PHASE_STRIP = NO;
				CURRENT_PROJECT_VERSION = 1;
				DEBUG_INFORMATION_FORMAT = "dwarf-with-dsym";
				DEVELOPMENT_ASSET_PATHS = "\"RNTester-visionOS/Preview Content\"";
				ENABLE_PREVIEWS = YES;
				GCC_C_LANGUAGE_STANDARD = gnu17;
				GENERATE_INFOPLIST_FILE = YES;
				HEADER_SEARCH_PATHS = (
					"${PODS_ROOT}/Headers/Private/Yoga",
					"$(inherited)",
				);
				INFOPLIST_FILE = "$(TARGET_NAME)/Info.plist";
				LD_RUNPATH_SEARCH_PATHS = (
					"$(inherited)",
					"@executable_path/Frameworks",
				);
				LOCALIZATION_PREFERS_STRING_CATALOGS = YES;
				MARKETING_VERSION = 1.0;
				MTL_FAST_MATH = YES;
				PRODUCT_BUNDLE_IDENTIFIER = "Microsoft.RNTester-visionOS";
				PRODUCT_NAME = "$(TARGET_NAME)";
				SDKROOT = xros;
				SUPPORTED_PLATFORMS = "xros xrsimulator";
				SWIFT_COMPILATION_MODE = wholemodule;
				SWIFT_EMIT_LOC_STRINGS = YES;
				SWIFT_VERSION = 5.0;
				TARGETED_DEVICE_FAMILY = "1,2,7";
				XROS_DEPLOYMENT_TARGET = 1.0;
			};
			name = Release;
		};
		ACC52F4E299ECB7B002A2B0B /* Debug */ = {
			isa = XCBuildConfiguration;
			baseConfigurationReference = 59BCC6695B251DC95CFA6A67 /* Pods-RNTester-macOS.debug.xcconfig */;
			buildSettings = {
				ASSETCATALOG_COMPILER_APPICON_NAME = AppIcon;
				ASSETCATALOG_COMPILER_GLOBAL_ACCENT_COLOR_NAME = AccentColor;
				CLANG_ANALYZER_NONNULL = YES;
				CLANG_ANALYZER_NUMBER_OBJECT_CONVERSION = YES_AGGRESSIVE;
				CLANG_CXX_LANGUAGE_STANDARD = "c++20";
				CLANG_ENABLE_MODULES = YES;
				CLANG_ENABLE_OBJC_WEAK = YES;
				CLANG_WARN_UNGUARDED_AVAILABILITY = YES_AGGRESSIVE;
				CODE_SIGN_ENTITLEMENTS = "RNTester-macOS/RNTester_macOS.entitlements";
				CODE_SIGN_STYLE = Automatic;
				COMBINE_HIDPI_IMAGES = YES;
				CURRENT_PROJECT_VERSION = 1;
				DEBUG_INFORMATION_FORMAT = dwarf;
				GENERATE_INFOPLIST_FILE = YES;
				HEADER_SEARCH_PATHS = (
					"${PODS_ROOT}/Headers/Private/Yoga",
					"$(inherited)",
				);
				INFOPLIST_KEY_NSHumanReadableCopyright = "Copyright © 2023 Facebook. All rights reserved.";
				INFOPLIST_KEY_NSMainStoryboardFile = Main;
				INFOPLIST_KEY_NSPrincipalClass = NSApplication;
				LD_RUNPATH_SEARCH_PATHS = (
					"$(inherited)",
					"@executable_path/../Frameworks",
				);
				MACOSX_DEPLOYMENT_TARGET = 10.15;
				MARKETING_VERSION = 1.0;
				MTL_ENABLE_DEBUG_INFO = INCLUDE_SOURCE;
				MTL_FAST_MATH = YES;
				PRODUCT_BUNDLE_IDENTIFIER = "Microsoft.RNTester-macOS";
				PRODUCT_NAME = "$(TARGET_NAME)";
				SDKROOT = macosx;
				SWIFT_EMIT_LOC_STRINGS = YES;
				SWIFT_OPTIMIZATION_LEVEL = "-Onone";
				SWIFT_VERSION = 5.0;
			};
			name = Debug;
		};
		ACC52F4F299ECB7B002A2B0B /* Release */ = {
			isa = XCBuildConfiguration;
			baseConfigurationReference = CAEBC2296BB4BDDDCAAF4404 /* Pods-RNTester-macOS.release.xcconfig */;
			buildSettings = {
				ASSETCATALOG_COMPILER_APPICON_NAME = AppIcon;
				ASSETCATALOG_COMPILER_GLOBAL_ACCENT_COLOR_NAME = AccentColor;
				CLANG_ANALYZER_NONNULL = YES;
				CLANG_ANALYZER_NUMBER_OBJECT_CONVERSION = YES_AGGRESSIVE;
				CLANG_CXX_LANGUAGE_STANDARD = "c++20";
				CLANG_ENABLE_OBJC_WEAK = YES;
				CLANG_WARN_UNGUARDED_AVAILABILITY = YES_AGGRESSIVE;
				CODE_SIGN_ENTITLEMENTS = "RNTester-macOS/RNTester_macOS.entitlements";
				CODE_SIGN_STYLE = Automatic;
				COMBINE_HIDPI_IMAGES = YES;
				COPY_PHASE_STRIP = NO;
				CURRENT_PROJECT_VERSION = 1;
				DEBUG_INFORMATION_FORMAT = "dwarf-with-dsym";
				GENERATE_INFOPLIST_FILE = YES;
				HEADER_SEARCH_PATHS = (
					"${PODS_ROOT}/Headers/Private/Yoga",
					"$(inherited)",
				);
				INFOPLIST_KEY_NSHumanReadableCopyright = "Copyright © 2023 Facebook. All rights reserved.";
				INFOPLIST_KEY_NSMainStoryboardFile = Main;
				INFOPLIST_KEY_NSPrincipalClass = NSApplication;
				LD_RUNPATH_SEARCH_PATHS = (
					"$(inherited)",
					"@executable_path/../Frameworks",
				);
				MACOSX_DEPLOYMENT_TARGET = 10.15;
				MARKETING_VERSION = 1.0;
				MTL_FAST_MATH = YES;
				PRODUCT_BUNDLE_IDENTIFIER = "Microsoft.RNTester-macOS";
				PRODUCT_NAME = "$(TARGET_NAME)";
				SDKROOT = macosx;
				SWIFT_EMIT_LOC_STRINGS = YES;
				SWIFT_OPTIMIZATION_LEVEL = "-Onone";
				SWIFT_VERSION = 5.0;
			};
			name = Release;
		};
		ACC52F5C299ECB8A002A2B0B /* Debug */ = {
			isa = XCBuildConfiguration;
			baseConfigurationReference = E2994DA5CC7BE9B0C836D6B6 /* Pods-RNTester-macOSUnitTests.debug.xcconfig */;
			buildSettings = {
				CLANG_ANALYZER_NONNULL = YES;
				CLANG_ANALYZER_NUMBER_OBJECT_CONVERSION = YES_AGGRESSIVE;
				CLANG_CXX_LANGUAGE_STANDARD = "c++20";
				CLANG_ENABLE_OBJC_WEAK = YES;
				CLANG_WARN_UNGUARDED_AVAILABILITY = YES_AGGRESSIVE;
				CODE_SIGN_STYLE = Automatic;
				CURRENT_PROJECT_VERSION = 1;
				DEBUG_INFORMATION_FORMAT = dwarf;
				GENERATE_INFOPLIST_FILE = YES;
				HEADER_SEARCH_PATHS = (
					"${PODS_ROOT}/Headers/Private/Yoga",
					"$(inherited)",
				);
				MACOSX_DEPLOYMENT_TARGET = 10.15;
				MARKETING_VERSION = 1.0;
				MTL_ENABLE_DEBUG_INFO = INCLUDE_SOURCE;
				MTL_FAST_MATH = YES;
				PRODUCT_BUNDLE_IDENTIFIER = "Microsoft.RNTester-macOSUnitTests";
				PRODUCT_NAME = "$(TARGET_NAME)";
				SDKROOT = macosx;
				SWIFT_EMIT_LOC_STRINGS = NO;
			};
			name = Debug;
		};
		ACC52F5D299ECB8A002A2B0B /* Release */ = {
			isa = XCBuildConfiguration;
			baseConfigurationReference = 1176CCE167820DDB6B66801A /* Pods-RNTester-macOSUnitTests.release.xcconfig */;
			buildSettings = {
				CLANG_ANALYZER_NONNULL = YES;
				CLANG_ANALYZER_NUMBER_OBJECT_CONVERSION = YES_AGGRESSIVE;
				CLANG_CXX_LANGUAGE_STANDARD = "c++20";
				CLANG_ENABLE_OBJC_WEAK = YES;
				CLANG_WARN_UNGUARDED_AVAILABILITY = YES_AGGRESSIVE;
				CODE_SIGN_STYLE = Automatic;
				COPY_PHASE_STRIP = NO;
				CURRENT_PROJECT_VERSION = 1;
				DEBUG_INFORMATION_FORMAT = "dwarf-with-dsym";
				GENERATE_INFOPLIST_FILE = YES;
				HEADER_SEARCH_PATHS = (
					"${PODS_ROOT}/Headers/Private/Yoga",
					"$(inherited)",
				);
				MACOSX_DEPLOYMENT_TARGET = 10.15;
				MARKETING_VERSION = 1.0;
				MTL_FAST_MATH = YES;
				PRODUCT_BUNDLE_IDENTIFIER = "Microsoft.RNTester-macOSUnitTests";
				PRODUCT_NAME = "$(TARGET_NAME)";
				SDKROOT = macosx;
				SWIFT_EMIT_LOC_STRINGS = NO;
			};
			name = Release;
		};
		ACC52F69299ECB97002A2B0B /* Debug */ = {
			isa = XCBuildConfiguration;
			baseConfigurationReference = 9BD1BBDA193F1DB661EDB0CF /* Pods-RNTester-macOSIntegrationTests.debug.xcconfig */;
			buildSettings = {
				BUNDLE_LOADER = "$(TEST_HOST)";
				CLANG_ANALYZER_NONNULL = YES;
				CLANG_ANALYZER_NUMBER_OBJECT_CONVERSION = YES_AGGRESSIVE;
				CLANG_CXX_LANGUAGE_STANDARD = "c++20";
				CLANG_ENABLE_OBJC_WEAK = YES;
				CLANG_WARN_UNGUARDED_AVAILABILITY = YES_AGGRESSIVE;
				CODE_SIGN_STYLE = Automatic;
				CURRENT_PROJECT_VERSION = 1;
				DEBUG_INFORMATION_FORMAT = dwarf;
				GENERATE_INFOPLIST_FILE = YES;
				HEADER_SEARCH_PATHS = (
					"${PODS_ROOT}/Headers/Private/Yoga",
					"$(inherited)",
				);
				MACOSX_DEPLOYMENT_TARGET = 10.15;
				MARKETING_VERSION = 1.0;
				MTL_ENABLE_DEBUG_INFO = INCLUDE_SOURCE;
				MTL_FAST_MATH = YES;
				PRODUCT_BUNDLE_IDENTIFIER = "Microsoft.RNTester-macOSIntegrationTests";
				PRODUCT_NAME = "$(TARGET_NAME)";
				SDKROOT = macosx;
				SWIFT_EMIT_LOC_STRINGS = NO;
				TEST_HOST = "$(BUILT_PRODUCTS_DIR)/RNTester-macOS.app/$(BUNDLE_EXECUTABLE_FOLDER_PATH)/RNTester-macOS";
			};
			name = Debug;
		};
		ACC52F6A299ECB97002A2B0B /* Release */ = {
			isa = XCBuildConfiguration;
			baseConfigurationReference = 95706B2D6A97C2C7489615A1 /* Pods-RNTester-macOSIntegrationTests.release.xcconfig */;
			buildSettings = {
				BUNDLE_LOADER = "$(TEST_HOST)";
				CLANG_ANALYZER_NONNULL = YES;
				CLANG_ANALYZER_NUMBER_OBJECT_CONVERSION = YES_AGGRESSIVE;
				CLANG_CXX_LANGUAGE_STANDARD = "c++20";
				CLANG_ENABLE_OBJC_WEAK = YES;
				CLANG_WARN_UNGUARDED_AVAILABILITY = YES_AGGRESSIVE;
				CODE_SIGN_STYLE = Automatic;
				COPY_PHASE_STRIP = NO;
				CURRENT_PROJECT_VERSION = 1;
				DEBUG_INFORMATION_FORMAT = "dwarf-with-dsym";
				GENERATE_INFOPLIST_FILE = YES;
				HEADER_SEARCH_PATHS = (
					"${PODS_ROOT}/Headers/Private/Yoga",
					"$(inherited)",
				);
				MACOSX_DEPLOYMENT_TARGET = 10.15;
				MARKETING_VERSION = 1.0;
				MTL_FAST_MATH = YES;
				PRODUCT_BUNDLE_IDENTIFIER = "Microsoft.RNTester-macOSIntegrationTests";
				PRODUCT_NAME = "$(TARGET_NAME)";
				SDKROOT = macosx;
				SWIFT_EMIT_LOC_STRINGS = NO;
				TEST_HOST = "$(BUILT_PRODUCTS_DIR)/RNTester-macOS.app/$(BUNDLE_EXECUTABLE_FOLDER_PATH)/RNTester-macOS";
			};
			name = Release;
		};
		E7DB20A722B2BA84005AC45F /* Debug */ = {
			isa = XCBuildConfiguration;
			baseConfigurationReference = E8475AB4E5BB7B7A87C16D41 /* Pods-RNTesterUnitTests.debug.xcconfig */;
			buildSettings = {
				ALWAYS_EMBED_SWIFT_STANDARD_LIBRARIES = YES;
				CLANG_ANALYZER_NONNULL = YES;
				CLANG_ANALYZER_NUMBER_OBJECT_CONVERSION = YES_AGGRESSIVE;
				CLANG_ENABLE_OBJC_WEAK = YES;
				CLANG_WARN_UNGUARDED_AVAILABILITY = YES_AGGRESSIVE;
				CODE_SIGN_IDENTITY = "iPhone Developer";
				DEBUG_INFORMATION_FORMAT = dwarf;
				DEVELOPMENT_TEAM = "";
				HEADER_SEARCH_PATHS = (
					"${PODS_ROOT}/Headers/Private/Yoga",
					"$(inherited)",
				);
				INFOPLIST_FILE = RNTesterUnitTests/Info.plist;
				IPHONEOS_DEPLOYMENT_TARGET = 13.4;
				LD_RUNPATH_SEARCH_PATHS = (
					"$(inherited)",
					"@executable_path/Frameworks",
					"@loader_path/Frameworks",
				);
				LIBRARY_SEARCH_PATHS = (
					"$(SDKROOT)/usr/lib/swift",
					"$(inherited)",
					"$(PROJECT_DIR)/RNTesterUnitTests",
				);
				MTL_ENABLE_DEBUG_INFO = INCLUDE_SOURCE;
				MTL_FAST_MATH = YES;
				OTHER_CFLAGS = "$(inherited)";
				OTHER_SWIFT_FLAGS = "$(inherited)";
				PRODUCT_BUNDLE_IDENTIFIER = com.meta.RNTesterUnitTests;
				PRODUCT_NAME = "$(TARGET_NAME)";
				TARGETED_DEVICE_FAMILY = "1,2";
			};
			name = Debug;
		};
		E7DB20A822B2BA84005AC45F /* Release */ = {
			isa = XCBuildConfiguration;
			baseConfigurationReference = 8BFB9C61D7BDE894E24BF24F /* Pods-RNTesterUnitTests.release.xcconfig */;
			buildSettings = {
				ALWAYS_EMBED_SWIFT_STANDARD_LIBRARIES = YES;
				CLANG_ANALYZER_NONNULL = YES;
				CLANG_ANALYZER_NUMBER_OBJECT_CONVERSION = YES_AGGRESSIVE;
				CLANG_ENABLE_OBJC_WEAK = YES;
				CLANG_WARN_UNGUARDED_AVAILABILITY = YES_AGGRESSIVE;
				CODE_SIGN_IDENTITY = "iPhone Developer";
				COPY_PHASE_STRIP = NO;
				DEBUG_INFORMATION_FORMAT = "dwarf-with-dsym";
				DEVELOPMENT_TEAM = "";
				HEADER_SEARCH_PATHS = (
					"${PODS_ROOT}/Headers/Private/Yoga",
					"$(inherited)",
				);
				INFOPLIST_FILE = RNTesterUnitTests/Info.plist;
				IPHONEOS_DEPLOYMENT_TARGET = 13.4;
				LD_RUNPATH_SEARCH_PATHS = (
					"$(inherited)",
					"@executable_path/Frameworks",
					"@loader_path/Frameworks",
				);
				LIBRARY_SEARCH_PATHS = (
					"$(SDKROOT)/usr/lib/swift",
					"$(inherited)",
					"$(PROJECT_DIR)/RNTesterUnitTests",
				);
				MTL_FAST_MATH = YES;
				OTHER_CFLAGS = "$(inherited)";
				OTHER_SWIFT_FLAGS = "$(inherited)";
				PRODUCT_BUNDLE_IDENTIFIER = com.meta.RNTesterUnitTests;
				PRODUCT_NAME = "$(TARGET_NAME)";
				TARGETED_DEVICE_FAMILY = "1,2";
			};
			name = Release;
		};
		E7DB215B22B2F332005AC45F /* Debug */ = {
			isa = XCBuildConfiguration;
			baseConfigurationReference = 66C3087F2D5BF762FE9E6422 /* Pods-RNTesterIntegrationTests.debug.xcconfig */;
			buildSettings = {
				ALWAYS_EMBED_SWIFT_STANDARD_LIBRARIES = YES;
				BUNDLE_LOADER = "$(TEST_HOST)";
				CLANG_ANALYZER_NONNULL = YES;
				CLANG_ANALYZER_NUMBER_OBJECT_CONVERSION = YES_AGGRESSIVE;
				CLANG_ENABLE_OBJC_WEAK = YES;
				CLANG_WARN_UNGUARDED_AVAILABILITY = YES_AGGRESSIVE;
				CODE_SIGN_IDENTITY = "iPhone Developer";
				DEBUG_INFORMATION_FORMAT = dwarf;
				DEVELOPMENT_TEAM = "";
				GCC_PREPROCESSOR_DEFINITIONS = (
					"FB_REFERENCE_IMAGE_DIR=\"\\\"$(SOURCE_ROOT)/RNTesterIntegrationTests/ReferenceImages\\\"\"",
					"$(inherited)",
				);
				HEADER_SEARCH_PATHS = (
					"${PODS_ROOT}/Headers/Private/Yoga",
					"$(inherited)",
				);
				INFOPLIST_FILE = RNTesterIntegrationTests/Info.plist;
				IPHONEOS_DEPLOYMENT_TARGET = 13.4;
				LD_RUNPATH_SEARCH_PATHS = (
					"$(inherited)",
					"@executable_path/Frameworks",
					"@loader_path/Frameworks",
				);
				MTL_ENABLE_DEBUG_INFO = INCLUDE_SOURCE;
				MTL_FAST_MATH = YES;
				OTHER_CFLAGS = "$(inherited)";
				OTHER_SWIFT_FLAGS = "$(inherited)";
				PRODUCT_BUNDLE_IDENTIFIER = com.meta.RNTesterIntegrationTests;
				PRODUCT_NAME = "$(TARGET_NAME)";
				TARGETED_DEVICE_FAMILY = "1,2";
				TEST_HOST = "$(BUILT_PRODUCTS_DIR)/RNTester.app/RNTester";
			};
			name = Debug;
		};
		E7DB215C22B2F332005AC45F /* Release */ = {
			isa = XCBuildConfiguration;
			baseConfigurationReference = 7CDA7A212644C6BB8C0D00D8 /* Pods-RNTesterIntegrationTests.release.xcconfig */;
			buildSettings = {
				ALWAYS_EMBED_SWIFT_STANDARD_LIBRARIES = YES;
				BUNDLE_LOADER = "$(TEST_HOST)";
				CLANG_ANALYZER_NONNULL = YES;
				CLANG_ANALYZER_NUMBER_OBJECT_CONVERSION = YES_AGGRESSIVE;
				CLANG_ENABLE_OBJC_WEAK = YES;
				CLANG_WARN_UNGUARDED_AVAILABILITY = YES_AGGRESSIVE;
				CODE_SIGN_IDENTITY = "iPhone Developer";
				COPY_PHASE_STRIP = NO;
				DEBUG_INFORMATION_FORMAT = "dwarf-with-dsym";
				DEVELOPMENT_TEAM = "";
				HEADER_SEARCH_PATHS = (
					"${PODS_ROOT}/Headers/Private/Yoga",
					"$(inherited)",
				);
				INFOPLIST_FILE = RNTesterIntegrationTests/Info.plist;
				IPHONEOS_DEPLOYMENT_TARGET = 13.4;
				LD_RUNPATH_SEARCH_PATHS = (
					"$(inherited)",
					"@executable_path/Frameworks",
					"@loader_path/Frameworks",
				);
				MTL_FAST_MATH = YES;
				OTHER_CFLAGS = "$(inherited)";
				OTHER_SWIFT_FLAGS = "$(inherited)";
				PRODUCT_BUNDLE_IDENTIFIER = com.meta.RNTesterIntegrationTests;
				PRODUCT_NAME = "$(TARGET_NAME)";
				TARGETED_DEVICE_FAMILY = "1,2";
				TEST_HOST = "$(BUILT_PRODUCTS_DIR)/RNTester.app/RNTester";
			};
			name = Release;
		};
/* End XCBuildConfiguration section */

/* Begin XCConfigurationList section */
		13B07F931A680F5B00A75B9A /* Build configuration list for PBXNativeTarget "RNTester" */ = {
			isa = XCConfigurationList;
			buildConfigurations = (
				13B07F941A680F5B00A75B9A /* Debug */,
				13B07F951A680F5B00A75B9A /* Release */,
			);
			defaultConfigurationIsVisible = 0;
			defaultConfigurationName = Release;
		};
		83CBB9FA1A601CBA00E9B192 /* Build configuration list for PBXProject "RNTesterPods" */ = {
			isa = XCConfigurationList;
			buildConfigurations = (
				83CBBA201A601CBA00E9B192 /* Debug */,
				83CBBA211A601CBA00E9B192 /* Release */,
			);
			defaultConfigurationIsVisible = 0;
			defaultConfigurationName = Release;
		};
		AC78A61C2B5738FD00121555 /* Build configuration list for PBXNativeTarget "RNTester-visionOS" */ = {
			isa = XCConfigurationList;
			buildConfigurations = (
				AC78A61A2B5738FD00121555 /* Debug */,
				AC78A61B2B5738FD00121555 /* Release */,
			);
			defaultConfigurationIsVisible = 0;
			defaultConfigurationName = Release;
		};
		ACC52F50299ECB7B002A2B0B /* Build configuration list for PBXNativeTarget "RNTester-macOS" */ = {
			isa = XCConfigurationList;
			buildConfigurations = (
				ACC52F4E299ECB7B002A2B0B /* Debug */,
				ACC52F4F299ECB7B002A2B0B /* Release */,
			);
			defaultConfigurationIsVisible = 0;
			defaultConfigurationName = Release;
		};
		ACC52F5B299ECB8A002A2B0B /* Build configuration list for PBXNativeTarget "RNTester-macOSUnitTests" */ = {
			isa = XCConfigurationList;
			buildConfigurations = (
				ACC52F5C299ECB8A002A2B0B /* Debug */,
				ACC52F5D299ECB8A002A2B0B /* Release */,
			);
			defaultConfigurationIsVisible = 0;
			defaultConfigurationName = Release;
		};
		ACC52F68299ECB97002A2B0B /* Build configuration list for PBXNativeTarget "RNTester-macOSIntegrationTests" */ = {
			isa = XCConfigurationList;
			buildConfigurations = (
				ACC52F69299ECB97002A2B0B /* Debug */,
				ACC52F6A299ECB97002A2B0B /* Release */,
			);
			defaultConfigurationIsVisible = 0;
			defaultConfigurationName = Release;
		};
		E7DB20A622B2BA84005AC45F /* Build configuration list for PBXNativeTarget "RNTesterUnitTests" */ = {
			isa = XCConfigurationList;
			buildConfigurations = (
				E7DB20A722B2BA84005AC45F /* Debug */,
				E7DB20A822B2BA84005AC45F /* Release */,
			);
			defaultConfigurationIsVisible = 0;
			defaultConfigurationName = Release;
		};
		E7DB215A22B2F332005AC45F /* Build configuration list for PBXNativeTarget "RNTesterIntegrationTests" */ = {
			isa = XCConfigurationList;
			buildConfigurations = (
				E7DB215B22B2F332005AC45F /* Debug */,
				E7DB215C22B2F332005AC45F /* Release */,
			);
			defaultConfigurationIsVisible = 0;
			defaultConfigurationName = Release;
		};
/* End XCConfigurationList section */
	};
	rootObject = 83CBB9F71A601CBA00E9B192 /* Project object */;
}<|MERGE_RESOLUTION|>--- conflicted
+++ resolved
@@ -7,22 +7,19 @@
 	objects = {
 
 /* Begin PBXBuildFile section */
-<<<<<<< HEAD
 		0CBC915D60C701A81731A5A4 /* libPods-RNTester-macOS.a in Frameworks */ = {isa = PBXBuildFile; fileRef = 9C88AE81E635231C7F0F3BA4 /* libPods-RNTester-macOS.a */; };
-=======
-		00915AE8006CF5DB156153DD /* Pods_RNTester.framework in Frameworks */ = {isa = PBXBuildFile; fileRef = F9DA138FE541ED31A6C589D7 /* Pods_RNTester.framework */; };
->>>>>>> c99d96b7
 		13B07FC11A68108700A75B9A /* main.m in Sources */ = {isa = PBXBuildFile; fileRef = 13B07FB71A68108700A75B9A /* main.m */; };
+		25990B13CE7E63DB346C61B9 /* libPods-RNTesterUnitTests.a in Frameworks */ = {isa = PBXBuildFile; fileRef = 7C0C9D229307A2C6B42B1127 /* libPods-RNTesterUnitTests.a */; };
 		2DDEF0101F84BF7B00DBDF73 /* Images.xcassets in Resources */ = {isa = PBXBuildFile; fileRef = 2DDEF00F1F84BF7B00DBDF73 /* Images.xcassets */; };
 		383889DA23A7398900D06C3E /* RCTConvert_UIColorTests.m in Sources */ = {isa = PBXBuildFile; fileRef = 383889D923A7398900D06C3E /* RCTConvert_UIColorTests.m */; };
 		3A87E8599EEB2C61C0F6589F /* libPods-RNTester-macOSUnitTests.a in Frameworks */ = {isa = PBXBuildFile; fileRef = 07517909E4081E5D74D5DD60 /* libPods-RNTester-macOSUnitTests.a */; };
 		3D2AFAF51D646CF80089D1A3 /* legacy_image@2x.png in Resources */ = {isa = PBXBuildFile; fileRef = 3D2AFAF41D646CF80089D1A3 /* legacy_image@2x.png */; };
 		5C60EB1C226440DB0018C04F /* AppDelegate.mm in Sources */ = {isa = PBXBuildFile; fileRef = 5C60EB1B226440DB0018C04F /* AppDelegate.mm */; };
-		5D6B063D55CB76D4D2309391 /* libPods-RNTesterIntegrationTests.a in Frameworks */ = {isa = PBXBuildFile; fileRef = 63C6B5E1C2465D85E9BDB6E5 /* libPods-RNTesterIntegrationTests.a */; };
+		5E27AAD0A6D7359909DE02F5 /* libPods-RNTesterIntegrationTests.a in Frameworks */ = {isa = PBXBuildFile; fileRef = 1DF28E21150E69B2A4F94B72 /* libPods-RNTesterIntegrationTests.a */; };
 		8145AE06241172D900A3F8DA /* LaunchScreen.storyboard in Resources */ = {isa = PBXBuildFile; fileRef = 8145AE05241172D900A3F8DA /* LaunchScreen.storyboard */; };
 		832F45BB2A8A6E1F0097B4E6 /* SwiftTest.swift in Sources */ = {isa = PBXBuildFile; fileRef = 832F45BA2A8A6E1F0097B4E6 /* SwiftTest.swift */; };
-<<<<<<< HEAD
 		918A215FD4EF5A828705D765 /* libPods-RNTester-macOSIntegrationTests.a in Frameworks */ = {isa = PBXBuildFile; fileRef = 474EC5CD967949D41527EECF /* libPods-RNTester-macOSIntegrationTests.a */; };
+		952DE744170276A21733854C /* libPods-RNTester.a in Frameworks */ = {isa = PBXBuildFile; fileRef = F8231F4FA4BF1B10D67D9E82 /* libPods-RNTester.a */; };
 		AC30658829B14F38007A839A /* RCTComponentPropsTests.m in Sources */ = {isa = PBXBuildFile; fileRef = E7DB20CC22B2BAA5005AC45F /* RCTComponentPropsTests.m */; };
 		AC73FCE829B1316D0003586F /* RNTesterIntegrationTests.m in Sources */ = {isa = PBXBuildFile; fileRef = E7C1241922BEC44B00DA25C0 /* RNTesterIntegrationTests.m */; };
 		AC73FCE929B131700003586F /* RCTLoggingTests.m in Sources */ = {isa = PBXBuildFile; fileRef = E7DB215E22B2F3EC005AC45F /* RCTLoggingTests.m */; };
@@ -66,13 +63,8 @@
 		ACC52F4A299ECB7B002A2B0B /* Main.storyboard in Resources */ = {isa = PBXBuildFile; fileRef = ACC52F48299ECB7B002A2B0B /* Main.storyboard */; };
 		ACC52F6C299ECDDA002A2B0B /* Info.plist in Resources */ = {isa = PBXBuildFile; fileRef = ACC52F6B299ECDDA002A2B0B /* Info.plist */; };
 		ACDBF0D529B2BF0A00EEBD9E /* RNTesterUnitTestsBundle.js in Resources */ = {isa = PBXBuildFile; fileRef = E7DB20B322B2BAA4005AC45F /* RNTesterUnitTestsBundle.js */; };
-		BE29745FA46255D106CB15ED /* libPods-RNTester.a in Frameworks */ = {isa = PBXBuildFile; fileRef = 77955ECD532E128A8C49AC35 /* libPods-RNTester.a */; };
 		CD10C7A5290BD4EB0033E1ED /* RCTEventEmitterTests.m in Sources */ = {isa = PBXBuildFile; fileRef = CD10C7A4290BD4EB0033E1ED /* RCTEventEmitterTests.m */; };
 		E319E5C2892523FABA38B418 /* libPods-RNTester-visionOS.a in Frameworks */ = {isa = PBXBuildFile; fileRef = CD5A82EE0F733AF40EA06F36 /* libPods-RNTester-visionOS.a */; };
-=======
-		836E54623F6567BB812F3F6A /* Pods_RNTesterUnitTests.framework in Frameworks */ = {isa = PBXBuildFile; fileRef = 3B5084412F9118F6F7FA99DA /* Pods_RNTesterUnitTests.framework */; };
-		CD10C7A5290BD4EB0033E1ED /* RCTEventEmitterTests.m in Sources */ = {isa = PBXBuildFile; fileRef = CD10C7A4290BD4EB0033E1ED /* RCTEventEmitterTests.m */; };
->>>>>>> c99d96b7
 		E62F11832A5C6580000BF1C8 /* FlexibleSizeExampleView.mm in Sources */ = {isa = PBXBuildFile; fileRef = 27F441E81BEBE5030039B79C /* FlexibleSizeExampleView.mm */; };
 		E62F11842A5C6584000BF1C8 /* UpdatePropertiesExampleView.mm in Sources */ = {isa = PBXBuildFile; fileRef = 272E6B3C1BEA849E001FCF37 /* UpdatePropertiesExampleView.mm */; };
 		E7C1241A22BEC44B00DA25C0 /* RNTesterIntegrationTests.m in Sources */ = {isa = PBXBuildFile; fileRef = E7C1241922BEC44B00DA25C0 /* RNTesterIntegrationTests.m */; };
@@ -111,7 +103,6 @@
 		E7DB216422B2F3EC005AC45F /* RCTUIManagerScenarioTests.m in Sources */ = {isa = PBXBuildFile; fileRef = E7DB215F22B2F3EC005AC45F /* RCTUIManagerScenarioTests.m */; };
 		E7DB216722B2F69F005AC45F /* JavaScriptCore.framework in Frameworks */ = {isa = PBXBuildFile; fileRef = E7DB213022B2C649005AC45F /* JavaScriptCore.framework */; };
 		E7DB218C22B41FCD005AC45F /* XCTest.framework in Frameworks */ = {isa = PBXBuildFile; fileRef = E7DB218B22B41FCD005AC45F /* XCTest.framework */; };
-		FA45ED19FFAECF4CFEFE0DC7 /* Pods_RNTesterIntegrationTests.framework in Frameworks */ = {isa = PBXBuildFile; fileRef = 87E71F82CA94BF2D3CA3110A /* Pods_RNTesterIntegrationTests.framework */; };
 /* End PBXBuildFile section */
 
 /* Begin PBXContainerItemProxy section */
@@ -146,17 +137,14 @@
 /* End PBXContainerItemProxy section */
 
 /* Begin PBXFileReference section */
-<<<<<<< HEAD
 		0553512BB0EDB0E5BC262515 /* Pods-RNTester-visionOS.release.xcconfig */ = {isa = PBXFileReference; includeInIndex = 1; lastKnownFileType = text.xcconfig; name = "Pods-RNTester-visionOS.release.xcconfig"; path = "Target Support Files/Pods-RNTester-visionOS/Pods-RNTester-visionOS.release.xcconfig"; sourceTree = "<group>"; };
 		07517909E4081E5D74D5DD60 /* libPods-RNTester-macOSUnitTests.a */ = {isa = PBXFileReference; explicitFileType = archive.ar; includeInIndex = 0; path = "libPods-RNTester-macOSUnitTests.a"; sourceTree = BUILT_PRODUCTS_DIR; };
-		0CC3BE1A25DDB68A0033CAEB /* RNTester.entitlements */ = {isa = PBXFileReference; lastKnownFileType = text.plist.entitlements; name = RNTester.entitlements; path = RNTester/RNTester.entitlements; sourceTree = "<group>"; };
 		1176CCE167820DDB6B66801A /* Pods-RNTester-macOSUnitTests.release.xcconfig */ = {isa = PBXFileReference; includeInIndex = 1; lastKnownFileType = text.xcconfig; name = "Pods-RNTester-macOSUnitTests.release.xcconfig"; path = "Target Support Files/Pods-RNTester-macOSUnitTests/Pods-RNTester-macOSUnitTests.release.xcconfig"; sourceTree = "<group>"; };
-=======
->>>>>>> c99d96b7
 		13B07F961A680F5B00A75B9A /* RNTester.app */ = {isa = PBXFileReference; explicitFileType = wrapper.application; includeInIndex = 0; path = RNTester.app; sourceTree = BUILT_PRODUCTS_DIR; };
 		13B07FAF1A68108700A75B9A /* AppDelegate.h */ = {isa = PBXFileReference; fileEncoding = 4; lastKnownFileType = sourcecode.c.h; name = AppDelegate.h; path = RNTester/AppDelegate.h; sourceTree = "<group>"; };
 		13B07FB61A68108700A75B9A /* Info.plist */ = {isa = PBXFileReference; fileEncoding = 4; lastKnownFileType = text.plist.xml; name = Info.plist; path = RNTester/Info.plist; sourceTree = "<group>"; };
 		13B07FB71A68108700A75B9A /* main.m */ = {isa = PBXFileReference; fileEncoding = 4; lastKnownFileType = sourcecode.c.objc; name = main.m; path = RNTester/main.m; sourceTree = "<group>"; };
+		1DF28E21150E69B2A4F94B72 /* libPods-RNTesterIntegrationTests.a */ = {isa = PBXFileReference; explicitFileType = archive.ar; includeInIndex = 0; path = "libPods-RNTesterIntegrationTests.a"; sourceTree = BUILT_PRODUCTS_DIR; };
 		272E6B3B1BEA849E001FCF37 /* UpdatePropertiesExampleView.h */ = {isa = PBXFileReference; fileEncoding = 4; lastKnownFileType = sourcecode.c.h; name = UpdatePropertiesExampleView.h; path = RNTester/NativeExampleViews/UpdatePropertiesExampleView.h; sourceTree = "<group>"; };
 		272E6B3C1BEA849E001FCF37 /* UpdatePropertiesExampleView.mm */ = {isa = PBXFileReference; fileEncoding = 4; lastKnownFileType = sourcecode.cpp.objcpp; name = UpdatePropertiesExampleView.mm; path = RNTester/NativeExampleViews/UpdatePropertiesExampleView.mm; sourceTree = "<group>"; };
 		2734C5E31C1D7A09BF872585 /* Pods-RNTester.debug.xcconfig */ = {isa = PBXFileReference; includeInIndex = 1; lastKnownFileType = text.xcconfig; name = "Pods-RNTester.debug.xcconfig"; path = "Target Support Files/Pods-RNTester/Pods-RNTester.debug.xcconfig"; sourceTree = "<group>"; };
@@ -164,17 +152,15 @@
 		27F441EA1BEBE5030039B79C /* FlexibleSizeExampleView.h */ = {isa = PBXFileReference; fileEncoding = 4; lastKnownFileType = sourcecode.c.h; name = FlexibleSizeExampleView.h; path = RNTester/NativeExampleViews/FlexibleSizeExampleView.h; sourceTree = "<group>"; };
 		2DDEF00F1F84BF7B00DBDF73 /* Images.xcassets */ = {isa = PBXFileReference; lastKnownFileType = folder.assetcatalog; name = Images.xcassets; path = RNTester/Images.xcassets; sourceTree = "<group>"; };
 		383889D923A7398900D06C3E /* RCTConvert_UIColorTests.m */ = {isa = PBXFileReference; fileEncoding = 4; lastKnownFileType = sourcecode.c.objc; path = RCTConvert_UIColorTests.m; sourceTree = "<group>"; };
-		3B5084412F9118F6F7FA99DA /* Pods_RNTesterUnitTests.framework */ = {isa = PBXFileReference; explicitFileType = wrapper.framework; includeInIndex = 0; path = Pods_RNTesterUnitTests.framework; sourceTree = BUILT_PRODUCTS_DIR; };
 		3D2AFAF41D646CF80089D1A3 /* legacy_image@2x.png */ = {isa = PBXFileReference; lastKnownFileType = image.png; name = "legacy_image@2x.png"; path = "RNTester/legacy_image@2x.png"; sourceTree = "<group>"; };
 		474EC5CD967949D41527EECF /* libPods-RNTester-macOSIntegrationTests.a */ = {isa = PBXFileReference; explicitFileType = archive.ar; includeInIndex = 0; path = "libPods-RNTester-macOSIntegrationTests.a"; sourceTree = BUILT_PRODUCTS_DIR; };
 		59BCC6695B251DC95CFA6A67 /* Pods-RNTester-macOS.debug.xcconfig */ = {isa = PBXFileReference; includeInIndex = 1; lastKnownFileType = text.xcconfig; name = "Pods-RNTester-macOS.debug.xcconfig"; path = "Target Support Files/Pods-RNTester-macOS/Pods-RNTester-macOS.debug.xcconfig"; sourceTree = "<group>"; };
 		5C60EB1B226440DB0018C04F /* AppDelegate.mm */ = {isa = PBXFileReference; fileEncoding = 4; lastKnownFileType = sourcecode.cpp.objcpp; name = AppDelegate.mm; path = RNTester/AppDelegate.mm; sourceTree = "<group>"; };
 		66C3087F2D5BF762FE9E6422 /* Pods-RNTesterIntegrationTests.debug.xcconfig */ = {isa = PBXFileReference; includeInIndex = 1; lastKnownFileType = text.xcconfig; name = "Pods-RNTesterIntegrationTests.debug.xcconfig"; path = "Target Support Files/Pods-RNTesterIntegrationTests/Pods-RNTesterIntegrationTests.debug.xcconfig"; sourceTree = "<group>"; };
-		77955ECD532E128A8C49AC35 /* libPods-RNTester.a */ = {isa = PBXFileReference; explicitFileType = archive.ar; includeInIndex = 0; path = "libPods-RNTester.a"; sourceTree = BUILT_PRODUCTS_DIR; };
+		7C0C9D229307A2C6B42B1127 /* libPods-RNTesterUnitTests.a */ = {isa = PBXFileReference; explicitFileType = archive.ar; includeInIndex = 0; path = "libPods-RNTesterUnitTests.a"; sourceTree = BUILT_PRODUCTS_DIR; };
 		7CDA7A212644C6BB8C0D00D8 /* Pods-RNTesterIntegrationTests.release.xcconfig */ = {isa = PBXFileReference; includeInIndex = 1; lastKnownFileType = text.xcconfig; name = "Pods-RNTesterIntegrationTests.release.xcconfig"; path = "Target Support Files/Pods-RNTesterIntegrationTests/Pods-RNTesterIntegrationTests.release.xcconfig"; sourceTree = "<group>"; };
 		8145AE05241172D900A3F8DA /* LaunchScreen.storyboard */ = {isa = PBXFileReference; fileEncoding = 4; lastKnownFileType = file.storyboard; name = LaunchScreen.storyboard; path = RNTester/LaunchScreen.storyboard; sourceTree = "<group>"; };
 		832F45BA2A8A6E1F0097B4E6 /* SwiftTest.swift */ = {isa = PBXFileReference; lastKnownFileType = sourcecode.swift; name = SwiftTest.swift; path = RNTester/SwiftTest.swift; sourceTree = "<group>"; };
-		87E71F82CA94BF2D3CA3110A /* Pods_RNTesterIntegrationTests.framework */ = {isa = PBXFileReference; explicitFileType = wrapper.framework; includeInIndex = 0; path = Pods_RNTesterIntegrationTests.framework; sourceTree = BUILT_PRODUCTS_DIR; };
 		8BFB9C61D7BDE894E24BF24F /* Pods-RNTesterUnitTests.release.xcconfig */ = {isa = PBXFileReference; includeInIndex = 1; lastKnownFileType = text.xcconfig; name = "Pods-RNTesterUnitTests.release.xcconfig"; path = "Target Support Files/Pods-RNTesterUnitTests/Pods-RNTesterUnitTests.release.xcconfig"; sourceTree = "<group>"; };
 		95706B2D6A97C2C7489615A1 /* Pods-RNTester-macOSIntegrationTests.release.xcconfig */ = {isa = PBXFileReference; includeInIndex = 1; lastKnownFileType = text.xcconfig; name = "Pods-RNTester-macOSIntegrationTests.release.xcconfig"; path = "Target Support Files/Pods-RNTester-macOSIntegrationTests/Pods-RNTester-macOSIntegrationTests.release.xcconfig"; sourceTree = "<group>"; };
 		9BD1BBDA193F1DB661EDB0CF /* Pods-RNTester-macOSIntegrationTests.debug.xcconfig */ = {isa = PBXFileReference; includeInIndex = 1; lastKnownFileType = text.xcconfig; name = "Pods-RNTester-macOSIntegrationTests.debug.xcconfig"; path = "Target Support Files/Pods-RNTester-macOSIntegrationTests/Pods-RNTester-macOSIntegrationTests.debug.xcconfig"; sourceTree = "<group>"; };
@@ -193,12 +179,8 @@
 		ACC52F6B299ECDDA002A2B0B /* Info.plist */ = {isa = PBXFileReference; fileEncoding = 4; lastKnownFileType = text.plist.xml; path = Info.plist; sourceTree = "<group>"; };
 		CAEBC2296BB4BDDDCAAF4404 /* Pods-RNTester-macOS.release.xcconfig */ = {isa = PBXFileReference; includeInIndex = 1; lastKnownFileType = text.xcconfig; name = "Pods-RNTester-macOS.release.xcconfig"; path = "Target Support Files/Pods-RNTester-macOS/Pods-RNTester-macOS.release.xcconfig"; sourceTree = "<group>"; };
 		CD10C7A4290BD4EB0033E1ED /* RCTEventEmitterTests.m */ = {isa = PBXFileReference; fileEncoding = 4; lastKnownFileType = sourcecode.c.objc; path = RCTEventEmitterTests.m; sourceTree = "<group>"; };
-<<<<<<< HEAD
 		CD5A82EE0F733AF40EA06F36 /* libPods-RNTester-visionOS.a */ = {isa = PBXFileReference; explicitFileType = archive.ar; includeInIndex = 0; path = "libPods-RNTester-visionOS.a"; sourceTree = BUILT_PRODUCTS_DIR; };
-		D6942D0981036096211E5BDC /* libPods-RNTesterUnitTests.a */ = {isa = PBXFileReference; explicitFileType = archive.ar; includeInIndex = 0; path = "libPods-RNTesterUnitTests.a"; sourceTree = BUILT_PRODUCTS_DIR; };
 		E2994DA5CC7BE9B0C836D6B6 /* Pods-RNTester-macOSUnitTests.debug.xcconfig */ = {isa = PBXFileReference; includeInIndex = 1; lastKnownFileType = text.xcconfig; name = "Pods-RNTester-macOSUnitTests.debug.xcconfig"; path = "Target Support Files/Pods-RNTester-macOSUnitTests/Pods-RNTester-macOSUnitTests.debug.xcconfig"; sourceTree = "<group>"; };
-=======
->>>>>>> c99d96b7
 		E771AEEA22B44E3100EA1189 /* Info.plist */ = {isa = PBXFileReference; fileEncoding = 4; lastKnownFileType = text.plist.xml; name = Info.plist; path = RNTester/Info.plist; sourceTree = "<group>"; };
 		E7C1241922BEC44B00DA25C0 /* RNTesterIntegrationTests.m */ = {isa = PBXFileReference; fileEncoding = 4; lastKnownFileType = sourcecode.c.objc; path = RNTesterIntegrationTests.m; sourceTree = "<group>"; };
 		E7DB209F22B2BA84005AC45F /* RNTesterUnitTests.xctest */ = {isa = PBXFileReference; explicitFileType = wrapper.cfbundle; includeInIndex = 0; path = RNTesterUnitTests.xctest; sourceTree = BUILT_PRODUCTS_DIR; };
@@ -260,12 +242,9 @@
 		E7DB215E22B2F3EC005AC45F /* RCTLoggingTests.m */ = {isa = PBXFileReference; fileEncoding = 4; lastKnownFileType = sourcecode.c.objc; path = RCTLoggingTests.m; sourceTree = "<group>"; };
 		E7DB215F22B2F3EC005AC45F /* RCTUIManagerScenarioTests.m */ = {isa = PBXFileReference; fileEncoding = 4; lastKnownFileType = sourcecode.c.objc; path = RCTUIManagerScenarioTests.m; sourceTree = "<group>"; };
 		E7DB218B22B41FCD005AC45F /* XCTest.framework */ = {isa = PBXFileReference; lastKnownFileType = wrapper.framework; path = XCTest.framework; sourceTree = DEVELOPER_DIR; };
-<<<<<<< HEAD
 		E8475AB4E5BB7B7A87C16D41 /* Pods-RNTesterUnitTests.debug.xcconfig */ = {isa = PBXFileReference; includeInIndex = 1; lastKnownFileType = text.xcconfig; name = "Pods-RNTesterUnitTests.debug.xcconfig"; path = "Target Support Files/Pods-RNTesterUnitTests/Pods-RNTesterUnitTests.debug.xcconfig"; sourceTree = "<group>"; };
 		EE448B25704B6F47386E69A9 /* Pods-RNTester.release.xcconfig */ = {isa = PBXFileReference; includeInIndex = 1; lastKnownFileType = text.xcconfig; name = "Pods-RNTester.release.xcconfig"; path = "Target Support Files/Pods-RNTester/Pods-RNTester.release.xcconfig"; sourceTree = "<group>"; };
-=======
-		F9DA138FE541ED31A6C589D7 /* Pods_RNTester.framework */ = {isa = PBXFileReference; explicitFileType = wrapper.framework; includeInIndex = 0; path = Pods_RNTester.framework; sourceTree = BUILT_PRODUCTS_DIR; };
->>>>>>> c99d96b7
+		F8231F4FA4BF1B10D67D9E82 /* libPods-RNTester.a */ = {isa = PBXFileReference; explicitFileType = archive.ar; includeInIndex = 0; path = "libPods-RNTester.a"; sourceTree = BUILT_PRODUCTS_DIR; };
 /* End PBXFileReference section */
 
 /* Begin PBXFrameworksBuildPhase section */
@@ -273,8 +252,7 @@
 			isa = PBXFrameworksBuildPhase;
 			buildActionMask = 2147483647;
 			files = (
-<<<<<<< HEAD
-				BE29745FA46255D106CB15ED /* libPods-RNTester.a in Frameworks */,
+				952DE744170276A21733854C /* libPods-RNTester.a in Frameworks */,
 			);
 			runOnlyForDeploymentPostprocessing = 0;
 		};
@@ -307,9 +285,6 @@
 			buildActionMask = 2147483647;
 			files = (
 				E319E5C2892523FABA38B418 /* libPods-RNTester-visionOS.a in Frameworks */,
-=======
-				00915AE8006CF5DB156153DD /* Pods_RNTester.framework in Frameworks */,
->>>>>>> c99d96b7
 			);
 			runOnlyForDeploymentPostprocessing = 0;
 		};
@@ -318,7 +293,7 @@
 			buildActionMask = 2147483647;
 			files = (
 				E7DB213122B2C649005AC45F /* JavaScriptCore.framework in Frameworks */,
-				836E54623F6567BB812F3F6A /* Pods_RNTesterUnitTests.framework in Frameworks */,
+				25990B13CE7E63DB346C61B9 /* libPods-RNTesterUnitTests.a in Frameworks */,
 			);
 			runOnlyForDeploymentPostprocessing = 0;
 		};
@@ -328,11 +303,7 @@
 			files = (
 				E7DB218C22B41FCD005AC45F /* XCTest.framework in Frameworks */,
 				E7DB216722B2F69F005AC45F /* JavaScriptCore.framework in Frameworks */,
-<<<<<<< HEAD
-				5D6B063D55CB76D4D2309391 /* libPods-RNTesterIntegrationTests.a in Frameworks */,
-=======
-				FA45ED19FFAECF4CFEFE0DC7 /* Pods_RNTesterIntegrationTests.framework in Frameworks */,
->>>>>>> c99d96b7
+				5E27AAD0A6D7359909DE02F5 /* libPods-RNTesterIntegrationTests.a in Frameworks */,
 			);
 			runOnlyForDeploymentPostprocessing = 0;
 		};
@@ -351,11 +322,6 @@
 		13B07FAE1A68108700A75B9A /* RNTester */ = {
 			isa = PBXGroup;
 			children = (
-<<<<<<< HEAD
-				0CC3BE1A25DDB68A0033CAEB /* RNTester.entitlements */,
-=======
-				AC474BFB29BBD4A1002BDAED /* RNTester.xctestplan */,
->>>>>>> c99d96b7
 				E771AEEA22B44E3100EA1189 /* Info.plist */,
 				13B07FAF1A68108700A75B9A /* AppDelegate.h */,
 				5C60EB1B226440DB0018C04F /* AppDelegate.mm */,
@@ -406,19 +372,13 @@
 				E7DB211822B2BD53005AC45F /* libReact-RCTText.a */,
 				E7DB211A22B2BD53005AC45F /* libReact-RCTVibration.a */,
 				E7DB212222B2BD53005AC45F /* libyoga.a */,
-<<<<<<< HEAD
 				9C88AE81E635231C7F0F3BA4 /* libPods-RNTester-macOS.a */,
 				07517909E4081E5D74D5DD60 /* libPods-RNTester-macOSUnitTests.a */,
 				474EC5CD967949D41527EECF /* libPods-RNTester-macOSIntegrationTests.a */,
-				63C6B5E1C2465D85E9BDB6E5 /* libPods-RNTesterIntegrationTests.a */,
-				D6942D0981036096211E5BDC /* libPods-RNTesterUnitTests.a */,
-				77955ECD532E128A8C49AC35 /* libPods-RNTester.a */,
 				CD5A82EE0F733AF40EA06F36 /* libPods-RNTester-visionOS.a */,
-=======
-				F9DA138FE541ED31A6C589D7 /* Pods_RNTester.framework */,
-				87E71F82CA94BF2D3CA3110A /* Pods_RNTesterIntegrationTests.framework */,
-				3B5084412F9118F6F7FA99DA /* Pods_RNTesterUnitTests.framework */,
->>>>>>> c99d96b7
+				F8231F4FA4BF1B10D67D9E82 /* libPods-RNTester.a */,
+				1DF28E21150E69B2A4F94B72 /* libPods-RNTesterIntegrationTests.a */,
+				7C0C9D229307A2C6B42B1127 /* libPods-RNTesterUnitTests.a */,
 			);
 			name = Frameworks;
 			sourceTree = "<group>";
