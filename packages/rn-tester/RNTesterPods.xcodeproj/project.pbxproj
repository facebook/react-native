// !$*UTF8*$!
{
	archiveVersion = 1;
	classes = {
	};
	objectVersion = 54;
	objects = {

/* Begin PBXBuildFile section */
<<<<<<< HEAD
		0CBC915D60C701A81731A5A4 /* libPods-RNTester-macOS.a in Frameworks */ = {isa = PBXBuildFile; fileRef = 9C88AE81E635231C7F0F3BA4 /* libPods-RNTester-macOS.a */; };
=======
		111FD3845C7358250C2702B6 /* libPods-RNTesterIntegrationTests.a in Frameworks */ = {isa = PBXBuildFile; fileRef = 63C6B5E1C2465D85E9BDB6E5 /* libPods-RNTesterIntegrationTests.a */; };
>>>>>>> 4e92f609
		13B07FC11A68108700A75B9A /* main.m in Sources */ = {isa = PBXBuildFile; fileRef = 13B07FB71A68108700A75B9A /* main.m */; };
		269DF007A51BEB2FDF0CFA56 /* libPods-RNTester.a in Frameworks */ = {isa = PBXBuildFile; fileRef = 8845E748A7EF4BC0568D4419 /* libPods-RNTester.a */; };
		2DDEF0101F84BF7B00DBDF73 /* Images.xcassets in Resources */ = {isa = PBXBuildFile; fileRef = 2DDEF00F1F84BF7B00DBDF73 /* Images.xcassets */; };
		3588A8FA3B64736F7023A4B0 /* libPods-RNTesterIntegrationTests.a in Frameworks */ = {isa = PBXBuildFile; fileRef = BF43347F8AFCCDDE032BA797 /* libPods-RNTesterIntegrationTests.a */; };
		383889DA23A7398900D06C3E /* RCTConvert_UIColorTests.m in Sources */ = {isa = PBXBuildFile; fileRef = 383889D923A7398900D06C3E /* RCTConvert_UIColorTests.m */; };
		3A87E8599EEB2C61C0F6589F /* libPods-RNTester-macOSUnitTests.a in Frameworks */ = {isa = PBXBuildFile; fileRef = 07517909E4081E5D74D5DD60 /* libPods-RNTester-macOSUnitTests.a */; };
		3D2AFAF51D646CF80089D1A3 /* legacy_image@2x.png in Resources */ = {isa = PBXBuildFile; fileRef = 3D2AFAF41D646CF80089D1A3 /* legacy_image@2x.png */; };
		5C60EB1C226440DB0018C04F /* AppDelegate.mm in Sources */ = {isa = PBXBuildFile; fileRef = 5C60EB1B226440DB0018C04F /* AppDelegate.mm */; };
		8145AE06241172D900A3F8DA /* LaunchScreen.storyboard in Resources */ = {isa = PBXBuildFile; fileRef = 8145AE05241172D900A3F8DA /* LaunchScreen.storyboard */; };
		832F45BB2A8A6E1F0097B4E6 /* SwiftTest.swift in Sources */ = {isa = PBXBuildFile; fileRef = 832F45BA2A8A6E1F0097B4E6 /* SwiftTest.swift */; };
<<<<<<< HEAD
		918A215FD4EF5A828705D765 /* libPods-RNTester-macOSIntegrationTests.a in Frameworks */ = {isa = PBXBuildFile; fileRef = 474EC5CD967949D41527EECF /* libPods-RNTester-macOSIntegrationTests.a */; };
		AC30658829B14F38007A839A /* RCTComponentPropsTests.m in Sources */ = {isa = PBXBuildFile; fileRef = E7DB20CC22B2BAA5005AC45F /* RCTComponentPropsTests.m */; };
		AC73FCE829B1316D0003586F /* RNTesterIntegrationTests.m in Sources */ = {isa = PBXBuildFile; fileRef = E7C1241922BEC44B00DA25C0 /* RNTesterIntegrationTests.m */; };
		AC73FCE929B131700003586F /* RCTLoggingTests.m in Sources */ = {isa = PBXBuildFile; fileRef = E7DB215E22B2F3EC005AC45F /* RCTLoggingTests.m */; };
		AC73FCEB29B131770003586F /* RCTUIManagerScenarioTests.m in Sources */ = {isa = PBXBuildFile; fileRef = E7DB215F22B2F3EC005AC45F /* RCTUIManagerScenarioTests.m */; };
		AC73FCEC29B1317A0003586F /* RNTesterSnapshotTests.m in Sources */ = {isa = PBXBuildFile; fileRef = E7DB216022B2F3EC005AC45F /* RNTesterSnapshotTests.m */; };
		AC73FCED29B1317D0003586F /* RNTesterTestModule.m in Sources */ = {isa = PBXBuildFile; fileRef = E7DB215D22B2F3EC005AC45F /* RNTesterTestModule.m */; };
		AC73FCEE29B131870003586F /* RCTAllocationTests.m in Sources */ = {isa = PBXBuildFile; fileRef = E7DB20C622B2BAA5005AC45F /* RCTAllocationTests.m */; };
		AC73FCEF29B1318B0003586F /* RCTAnimationUtilsTests.m in Sources */ = {isa = PBXBuildFile; fileRef = E7DB20B222B2BAA4005AC45F /* RCTAnimationUtilsTests.m */; };
		AC73FCF029B1318E0003586F /* RCTBlobManagerTests.m in Sources */ = {isa = PBXBuildFile; fileRef = E7DB20AB22B2BAA3005AC45F /* RCTBlobManagerTests.m */; };
		AC73FCF129B131910003586F /* RCTBundleURLProviderTests.m in Sources */ = {isa = PBXBuildFile; fileRef = E7DB20A922B2BAA3005AC45F /* RCTBundleURLProviderTests.m */; };
		AC73FCF329B131960003586F /* RCTConvert_NSURLTests.m in Sources */ = {isa = PBXBuildFile; fileRef = E7DB20CA22B2BAA5005AC45F /* RCTConvert_NSURLTests.m */; };
		AC73FCF429B1319A0003586F /* RCTConvert_YGValueTests.m in Sources */ = {isa = PBXBuildFile; fileRef = E7DB20CE22B2BAA5005AC45F /* RCTConvert_YGValueTests.m */; };
		AC73FCF529B1319C0003586F /* RCTConvert_UIColorTests.m in Sources */ = {isa = PBXBuildFile; fileRef = 383889D923A7398900D06C3E /* RCTConvert_UIColorTests.m */; };
		AC73FCF629B1319F0003586F /* RCTDevMenuTests.m in Sources */ = {isa = PBXBuildFile; fileRef = E7DB20C822B2BAA5005AC45F /* RCTDevMenuTests.m */; };
		AC73FCF729B131A20003586F /* RCTEventDispatcherTests.m in Sources */ = {isa = PBXBuildFile; fileRef = E7DB20C022B2BAA4005AC45F /* RCTEventDispatcherTests.m */; };
		AC73FCF829B131A40003586F /* RCTFontTests.m in Sources */ = {isa = PBXBuildFile; fileRef = E7DB20AF22B2BAA4005AC45F /* RCTFontTests.m */; };
		AC73FCF929B131A70003586F /* RCTFormatErrorTests.m in Sources */ = {isa = PBXBuildFile; fileRef = E7DB20C722B2BAA5005AC45F /* RCTFormatErrorTests.m */; };
		AC73FCFA29B131AA0003586F /* RCTGzipTests.m in Sources */ = {isa = PBXBuildFile; fileRef = E7DB20C522B2BAA4005AC45F /* RCTGzipTests.m */; };
		AC73FCFB29B131B50003586F /* RCTImageLoaderHelpers.m in Sources */ = {isa = PBXBuildFile; fileRef = E7DB20C922B2BAA5005AC45F /* RCTImageLoaderHelpers.m */; };
		AC73FCFC29B131B80003586F /* RCTImageLoaderTests.m in Sources */ = {isa = PBXBuildFile; fileRef = E7DB20C222B2BAA4005AC45F /* RCTImageLoaderTests.m */; };
		AC73FCFD29B131BC0003586F /* RCTImageUtilTests.m in Sources */ = {isa = PBXBuildFile; fileRef = E7DB20CD22B2BAA5005AC45F /* RCTImageUtilTests.m */; };
		AC73FCFE29B131BE0003586F /* RCTJSONTests.m in Sources */ = {isa = PBXBuildFile; fileRef = E7DB20B122B2BAA4005AC45F /* RCTJSONTests.m */; };
		AC73FCFF29B131C10003586F /* RCTMethodArgumentTests.m in Sources */ = {isa = PBXBuildFile; fileRef = E7DB20C322B2BAA4005AC45F /* RCTMethodArgumentTests.m */; };
		AC73FD0029B131C30003586F /* RCTModuleInitNotificationRaceTests.m in Sources */ = {isa = PBXBuildFile; fileRef = E7DB20AA22B2BAA3005AC45F /* RCTModuleInitNotificationRaceTests.m */; };
		AC73FD0129B131C70003586F /* RCTModuleInitTests.m in Sources */ = {isa = PBXBuildFile; fileRef = E7DB20B022B2BAA4005AC45F /* RCTModuleInitTests.m */; };
		AC73FD0229B131CA0003586F /* RCTModuleMethodTests.mm in Sources */ = {isa = PBXBuildFile; fileRef = E7DB20CB22B2BAA5005AC45F /* RCTModuleMethodTests.mm */; };
		AC73FD0329B131CD0003586F /* RCTMultipartStreamReaderTests.m in Sources */ = {isa = PBXBuildFile; fileRef = E7DB20CF22B2BAA5005AC45F /* RCTMultipartStreamReaderTests.m */; };
		AC73FD0429B131D10003586F /* RCTNativeAnimatedNodesManagerTests.m in Sources */ = {isa = PBXBuildFile; fileRef = E7DB20BE22B2BAA4005AC45F /* RCTNativeAnimatedNodesManagerTests.m */; };
		AC73FD0529B131D40003586F /* RCTPerformanceLoggerTests.m in Sources */ = {isa = PBXBuildFile; fileRef = E7DB20AD22B2BAA3005AC45F /* RCTPerformanceLoggerTests.m */; };
		AC73FD0629B131D70003586F /* RCTShadowViewTests.m in Sources */ = {isa = PBXBuildFile; fileRef = E7DB20C422B2BAA4005AC45F /* RCTShadowViewTests.m */; };
		AC73FD0729B131DA0003586F /* RCTUIManagerTests.m in Sources */ = {isa = PBXBuildFile; fileRef = E7DB20BF22B2BAA4005AC45F /* RCTUIManagerTests.m */; };
		AC73FD0829B131DD0003586F /* RCTUnicodeDecodeTests.m in Sources */ = {isa = PBXBuildFile; fileRef = E7DB20C122B2BAA4005AC45F /* RCTUnicodeDecodeTests.m */; };
		AC73FD0929B131E10003586F /* RCTURLUtilsTests.m in Sources */ = {isa = PBXBuildFile; fileRef = E7DB20D022B2BAA5005AC45F /* RCTURLUtilsTests.m */; };
		AC73FD0A29B131E50003586F /* RCTViewTests.m in Sources */ = {isa = PBXBuildFile; fileRef = E7DB20E022B2BAA5005AC45F /* RCTViewTests.m */; };
		ACC52F47299ECB7B002A2B0B /* Assets.xcassets in Resources */ = {isa = PBXBuildFile; fileRef = ACC52F46299ECB7B002A2B0B /* Assets.xcassets */; };
		ACC52F4A299ECB7B002A2B0B /* Main.storyboard in Resources */ = {isa = PBXBuildFile; fileRef = ACC52F48299ECB7B002A2B0B /* Main.storyboard */; };
		ACC52F6C299ECDDA002A2B0B /* Info.plist in Resources */ = {isa = PBXBuildFile; fileRef = ACC52F6B299ECDDA002A2B0B /* Info.plist */; };
		ACDBF0D529B2BF0A00EEBD9E /* RNTesterUnitTestsBundle.js in Resources */ = {isa = PBXBuildFile; fileRef = E7DB20B322B2BAA4005AC45F /* RNTesterUnitTestsBundle.js */; };
=======
>>>>>>> 4e92f609
		CD10C7A5290BD4EB0033E1ED /* RCTEventEmitterTests.m in Sources */ = {isa = PBXBuildFile; fileRef = CD10C7A4290BD4EB0033E1ED /* RCTEventEmitterTests.m */; };
		DD6FAB12C0152128DD2DA1BE /* libPods-RNTester.a in Frameworks */ = {isa = PBXBuildFile; fileRef = 175067970892CD30B8B0A8E0 /* libPods-RNTester.a */; };
		E62F11832A5C6580000BF1C8 /* FlexibleSizeExampleView.mm in Sources */ = {isa = PBXBuildFile; fileRef = 27F441E81BEBE5030039B79C /* FlexibleSizeExampleView.mm */; };
		E62F11842A5C6584000BF1C8 /* UpdatePropertiesExampleView.mm in Sources */ = {isa = PBXBuildFile; fileRef = 272E6B3C1BEA849E001FCF37 /* UpdatePropertiesExampleView.mm */; };
		E7C1241A22BEC44B00DA25C0 /* RNTesterIntegrationTests.m in Sources */ = {isa = PBXBuildFile; fileRef = E7C1241922BEC44B00DA25C0 /* RNTesterIntegrationTests.m */; };
		E7DB20D122B2BAA6005AC45F /* RCTBundleURLProviderTests.m in Sources */ = {isa = PBXBuildFile; fileRef = E7DB20A922B2BAA3005AC45F /* RCTBundleURLProviderTests.m */; };
		E7DB20D222B2BAA6005AC45F /* RCTModuleInitNotificationRaceTests.m in Sources */ = {isa = PBXBuildFile; fileRef = E7DB20AA22B2BAA3005AC45F /* RCTModuleInitNotificationRaceTests.m */; };
		E7DB20D322B2BAA6005AC45F /* RCTBlobManagerTests.m in Sources */ = {isa = PBXBuildFile; fileRef = E7DB20AB22B2BAA3005AC45F /* RCTBlobManagerTests.m */; };
		E7DB20D522B2BAA6005AC45F /* RCTPerformanceLoggerTests.m in Sources */ = {isa = PBXBuildFile; fileRef = E7DB20AD22B2BAA3005AC45F /* RCTPerformanceLoggerTests.m */; };
		E7DB20D622B2BAA6005AC45F /* RCTFontTests.m in Sources */ = {isa = PBXBuildFile; fileRef = E7DB20AF22B2BAA4005AC45F /* RCTFontTests.m */; };
		E7DB20D722B2BAA6005AC45F /* RCTModuleInitTests.m in Sources */ = {isa = PBXBuildFile; fileRef = E7DB20B022B2BAA4005AC45F /* RCTModuleInitTests.m */; };
		E7DB20D822B2BAA6005AC45F /* RCTJSONTests.m in Sources */ = {isa = PBXBuildFile; fileRef = E7DB20B122B2BAA4005AC45F /* RCTJSONTests.m */; };
		E7DB20D922B2BAA6005AC45F /* RCTAnimationUtilsTests.m in Sources */ = {isa = PBXBuildFile; fileRef = E7DB20B222B2BAA4005AC45F /* RCTAnimationUtilsTests.m */; };
		E7DB20DA22B2BAA6005AC45F /* RNTesterUnitTestsBundle.js in Resources */ = {isa = PBXBuildFile; fileRef = E7DB20B322B2BAA4005AC45F /* RNTesterUnitTestsBundle.js */; };
		E7DB20DB22B2BAA6005AC45F /* RCTNativeAnimatedNodesManagerTests.m in Sources */ = {isa = PBXBuildFile; fileRef = E7DB20BE22B2BAA4005AC45F /* RCTNativeAnimatedNodesManagerTests.m */; };
		E7DB20DC22B2BAA6005AC45F /* RCTUIManagerTests.m in Sources */ = {isa = PBXBuildFile; fileRef = E7DB20BF22B2BAA4005AC45F /* RCTUIManagerTests.m */; };
		E7DB20DD22B2BAA6005AC45F /* RCTEventDispatcherTests.m in Sources */ = {isa = PBXBuildFile; fileRef = E7DB20C022B2BAA4005AC45F /* RCTEventDispatcherTests.m */; };
		E7DB20DE22B2BAA6005AC45F /* RCTUnicodeDecodeTests.m in Sources */ = {isa = PBXBuildFile; fileRef = E7DB20C122B2BAA4005AC45F /* RCTUnicodeDecodeTests.m */; };
		E7DB20DF22B2BAA6005AC45F /* RCTImageLoaderTests.m in Sources */ = {isa = PBXBuildFile; fileRef = E7DB20C222B2BAA4005AC45F /* RCTImageLoaderTests.m */; };
		E7DB20E022B2BAA6005AC45F /* RCTMethodArgumentTests.m in Sources */ = {isa = PBXBuildFile; fileRef = E7DB20C322B2BAA4005AC45F /* RCTMethodArgumentTests.m */; };
		E7DB20E122B2BAA6005AC45F /* RCTShadowViewTests.m in Sources */ = {isa = PBXBuildFile; fileRef = E7DB20C422B2BAA4005AC45F /* RCTShadowViewTests.m */; };
		E7DB20E222B2BAA6005AC45F /* RCTGzipTests.m in Sources */ = {isa = PBXBuildFile; fileRef = E7DB20C522B2BAA4005AC45F /* RCTGzipTests.m */; };
		E7DB20E322B2BAA6005AC45F /* RCTAllocationTests.m in Sources */ = {isa = PBXBuildFile; fileRef = E7DB20C622B2BAA5005AC45F /* RCTAllocationTests.m */; };
		E7DB20E422B2BAA6005AC45F /* RCTFormatErrorTests.m in Sources */ = {isa = PBXBuildFile; fileRef = E7DB20C722B2BAA5005AC45F /* RCTFormatErrorTests.m */; };
		E7DB20E522B2BAA6005AC45F /* RCTDevMenuTests.m in Sources */ = {isa = PBXBuildFile; fileRef = E7DB20C822B2BAA5005AC45F /* RCTDevMenuTests.m */; };
		E7DB20E622B2BAA6005AC45F /* RCTImageLoaderHelpers.m in Sources */ = {isa = PBXBuildFile; fileRef = E7DB20C922B2BAA5005AC45F /* RCTImageLoaderHelpers.m */; };
		E7DB20E722B2BAA6005AC45F /* RCTConvert_NSURLTests.m in Sources */ = {isa = PBXBuildFile; fileRef = E7DB20CA22B2BAA5005AC45F /* RCTConvert_NSURLTests.m */; };
		E7DB20E822B2BAA6005AC45F /* RCTModuleMethodTests.mm in Sources */ = {isa = PBXBuildFile; fileRef = E7DB20CB22B2BAA5005AC45F /* RCTModuleMethodTests.mm */; };
		E7DB20E922B2BAA6005AC45F /* RCTComponentPropsTests.m in Sources */ = {isa = PBXBuildFile; fileRef = E7DB20CC22B2BAA5005AC45F /* RCTComponentPropsTests.m */; };
		E7DB20EA22B2BAA6005AC45F /* RCTImageUtilTests.m in Sources */ = {isa = PBXBuildFile; fileRef = E7DB20CD22B2BAA5005AC45F /* RCTImageUtilTests.m */; };
		E7DB20EB22B2BAA6005AC45F /* RCTConvert_YGValueTests.m in Sources */ = {isa = PBXBuildFile; fileRef = E7DB20CE22B2BAA5005AC45F /* RCTConvert_YGValueTests.m */; };
		E7DB20EC22B2BAA6005AC45F /* RCTMultipartStreamReaderTests.m in Sources */ = {isa = PBXBuildFile; fileRef = E7DB20CF22B2BAA5005AC45F /* RCTMultipartStreamReaderTests.m */; };
		E7DB20ED22B2BAA6005AC45F /* RCTURLUtilsTests.m in Sources */ = {isa = PBXBuildFile; fileRef = E7DB20D022B2BAA5005AC45F /* RCTURLUtilsTests.m */; };
		E7DB20EE22B2BAA6005AC45F /* RCTViewTests.m in Sources */ = {isa = PBXBuildFile; fileRef = E7DB20E022B2BAA5005AC45F /* RCTViewTests.m */; };
		E7DB213122B2C649005AC45F /* JavaScriptCore.framework in Frameworks */ = {isa = PBXBuildFile; fileRef = E7DB213022B2C649005AC45F /* JavaScriptCore.framework */; };
		E7DB216222B2F3EC005AC45F /* RNTesterTestModule.m in Sources */ = {isa = PBXBuildFile; fileRef = E7DB215D22B2F3EC005AC45F /* RNTesterTestModule.m */; };
		E7DB216322B2F3EC005AC45F /* RCTLoggingTests.m in Sources */ = {isa = PBXBuildFile; fileRef = E7DB215E22B2F3EC005AC45F /* RCTLoggingTests.m */; };
		E7DB216422B2F3EC005AC45F /* RCTUIManagerScenarioTests.m in Sources */ = {isa = PBXBuildFile; fileRef = E7DB215F22B2F3EC005AC45F /* RCTUIManagerScenarioTests.m */; };
		E7DB216722B2F69F005AC45F /* JavaScriptCore.framework in Frameworks */ = {isa = PBXBuildFile; fileRef = E7DB213022B2C649005AC45F /* JavaScriptCore.framework */; };
		E7DB218C22B41FCD005AC45F /* XCTest.framework in Frameworks */ = {isa = PBXBuildFile; fileRef = E7DB218B22B41FCD005AC45F /* XCTest.framework */; };
<<<<<<< HEAD
		FC730E1D02F7CAA73FEA5B6E /* libPods-RNTesterUnitTests.a in Frameworks */ = {isa = PBXBuildFile; fileRef = 1EBA72F76995515BE489A9B9 /* libPods-RNTesterUnitTests.a */; };
=======
		F37EF1CF1FC0B3DD56375DC7 /* libPods-RNTesterUnitTests.a in Frameworks */ = {isa = PBXBuildFile; fileRef = D6942D0981036096211E5BDC /* libPods-RNTesterUnitTests.a */; };
>>>>>>> 4e92f609
/* End PBXBuildFile section */

/* Begin PBXContainerItemProxy section */
		ACC52F59299ECB8A002A2B0B /* PBXContainerItemProxy */ = {
			isa = PBXContainerItemProxy;
			containerPortal = 83CBB9F71A601CBA00E9B192 /* Project object */;
			proxyType = 1;
			remoteGlobalIDString = ACC52F3D299ECB7A002A2B0B;
			remoteInfo = "RNTester-macOS";
		};
		ACC52F66299ECB97002A2B0B /* PBXContainerItemProxy */ = {
			isa = PBXContainerItemProxy;
			containerPortal = 83CBB9F71A601CBA00E9B192 /* Project object */;
			proxyType = 1;
			remoteGlobalIDString = ACC52F3D299ECB7A002A2B0B;
			remoteInfo = "RNTester-macOS";
		};
		ADA4EF572546F3F8000B7E75 /* PBXContainerItemProxy */ = {
			isa = PBXContainerItemProxy;
			containerPortal = 83CBB9F71A601CBA00E9B192 /* Project object */;
			proxyType = 1;
			remoteGlobalIDString = 13B07F861A680F5B00A75B9A;
			remoteInfo = RNTester;
		};
		E7DB215822B2F332005AC45F /* PBXContainerItemProxy */ = {
			isa = PBXContainerItemProxy;
			containerPortal = 83CBB9F71A601CBA00E9B192 /* Project object */;
			proxyType = 1;
			remoteGlobalIDString = 13B07F861A680F5B00A75B9A;
			remoteInfo = RNTester;
		};
/* End PBXContainerItemProxy section */

/* Begin PBXFileReference section */
		07517909E4081E5D74D5DD60 /* libPods-RNTester-macOSUnitTests.a */ = {isa = PBXFileReference; explicitFileType = archive.ar; includeInIndex = 0; path = "libPods-RNTester-macOSUnitTests.a"; sourceTree = BUILT_PRODUCTS_DIR; };
		0CC3BE1A25DDB68A0033CAEB /* RNTester.entitlements */ = {isa = PBXFileReference; lastKnownFileType = text.plist.entitlements; name = RNTester.entitlements; path = RNTester/RNTester.entitlements; sourceTree = "<group>"; };
		1176CCE167820DDB6B66801A /* Pods-RNTester-macOSUnitTests.release.xcconfig */ = {isa = PBXFileReference; includeInIndex = 1; lastKnownFileType = text.xcconfig; name = "Pods-RNTester-macOSUnitTests.release.xcconfig"; path = "Target Support Files/Pods-RNTester-macOSUnitTests/Pods-RNTester-macOSUnitTests.release.xcconfig"; sourceTree = "<group>"; };
		13B07F961A680F5B00A75B9A /* RNTester.app */ = {isa = PBXFileReference; explicitFileType = wrapper.application; includeInIndex = 0; path = RNTester.app; sourceTree = BUILT_PRODUCTS_DIR; };
		13B07FAF1A68108700A75B9A /* AppDelegate.h */ = {isa = PBXFileReference; fileEncoding = 4; lastKnownFileType = sourcecode.c.h; name = AppDelegate.h; path = RNTester/AppDelegate.h; sourceTree = "<group>"; };
		13B07FB61A68108700A75B9A /* Info.plist */ = {isa = PBXFileReference; fileEncoding = 4; lastKnownFileType = text.plist.xml; name = Info.plist; path = RNTester/Info.plist; sourceTree = "<group>"; };
		13B07FB71A68108700A75B9A /* main.m */ = {isa = PBXFileReference; fileEncoding = 4; lastKnownFileType = sourcecode.c.objc; name = main.m; path = RNTester/main.m; sourceTree = "<group>"; };
<<<<<<< HEAD
		1EBA72F76995515BE489A9B9 /* libPods-RNTesterUnitTests.a */ = {isa = PBXFileReference; explicitFileType = archive.ar; includeInIndex = 0; path = "libPods-RNTesterUnitTests.a"; sourceTree = BUILT_PRODUCTS_DIR; };
=======
		175067970892CD30B8B0A8E0 /* libPods-RNTester.a */ = {isa = PBXFileReference; explicitFileType = archive.ar; includeInIndex = 0; path = "libPods-RNTester.a"; sourceTree = BUILT_PRODUCTS_DIR; };
>>>>>>> 4e92f609
		272E6B3B1BEA849E001FCF37 /* UpdatePropertiesExampleView.h */ = {isa = PBXFileReference; fileEncoding = 4; lastKnownFileType = sourcecode.c.h; name = UpdatePropertiesExampleView.h; path = RNTester/NativeExampleViews/UpdatePropertiesExampleView.h; sourceTree = "<group>"; };
		272E6B3C1BEA849E001FCF37 /* UpdatePropertiesExampleView.mm */ = {isa = PBXFileReference; fileEncoding = 4; lastKnownFileType = sourcecode.cpp.objcpp; name = UpdatePropertiesExampleView.mm; path = RNTester/NativeExampleViews/UpdatePropertiesExampleView.mm; sourceTree = "<group>"; };
		2734C5E31C1D7A09BF872585 /* Pods-RNTester.debug.xcconfig */ = {isa = PBXFileReference; includeInIndex = 1; lastKnownFileType = text.xcconfig; name = "Pods-RNTester.debug.xcconfig"; path = "Target Support Files/Pods-RNTester/Pods-RNTester.debug.xcconfig"; sourceTree = "<group>"; };
		27F441E81BEBE5030039B79C /* FlexibleSizeExampleView.mm */ = {isa = PBXFileReference; fileEncoding = 4; lastKnownFileType = sourcecode.cpp.objcpp; name = FlexibleSizeExampleView.mm; path = RNTester/NativeExampleViews/FlexibleSizeExampleView.mm; sourceTree = "<group>"; };
		27F441EA1BEBE5030039B79C /* FlexibleSizeExampleView.h */ = {isa = PBXFileReference; fileEncoding = 4; lastKnownFileType = sourcecode.c.h; name = FlexibleSizeExampleView.h; path = RNTester/NativeExampleViews/FlexibleSizeExampleView.h; sourceTree = "<group>"; };
		2DDEF00F1F84BF7B00DBDF73 /* Images.xcassets */ = {isa = PBXFileReference; lastKnownFileType = folder.assetcatalog; name = Images.xcassets; path = RNTester/Images.xcassets; sourceTree = "<group>"; };
<<<<<<< HEAD
		383889D923A7398900D06C3E /* RCTConvert_UIColorTests.m */ = {isa = PBXFileReference; fileEncoding = 4; lastKnownFileType = sourcecode.c.objc; path = RCTConvert_UIColorTests.m; sourceTree = "<group>"; };
		3D2AFAF41D646CF80089D1A3 /* legacy_image@2x.png */ = {isa = PBXFileReference; lastKnownFileType = image.png; name = "legacy_image@2x.png"; path = "RNTester/legacy_image@2x.png"; sourceTree = "<group>"; };
		474EC5CD967949D41527EECF /* libPods-RNTester-macOSIntegrationTests.a */ = {isa = PBXFileReference; explicitFileType = archive.ar; includeInIndex = 0; path = "libPods-RNTester-macOSIntegrationTests.a"; sourceTree = BUILT_PRODUCTS_DIR; };
		4964478E1EDF94FBBE68672E /* Pods-RNTesterUnitTests.release.xcconfig */ = {isa = PBXFileReference; includeInIndex = 1; lastKnownFileType = text.xcconfig; name = "Pods-RNTesterUnitTests.release.xcconfig"; path = "Target Support Files/Pods-RNTesterUnitTests/Pods-RNTesterUnitTests.release.xcconfig"; sourceTree = "<group>"; };
		4C9A4F015156949B014F37D3 /* Pods-RNTesterUnitTests.debug.xcconfig */ = {isa = PBXFileReference; includeInIndex = 1; lastKnownFileType = text.xcconfig; name = "Pods-RNTesterUnitTests.debug.xcconfig"; path = "Target Support Files/Pods-RNTesterUnitTests/Pods-RNTesterUnitTests.debug.xcconfig"; sourceTree = "<group>"; };
		59BCC6695B251DC95CFA6A67 /* Pods-RNTester-macOS.debug.xcconfig */ = {isa = PBXFileReference; includeInIndex = 1; lastKnownFileType = text.xcconfig; name = "Pods-RNTester-macOS.debug.xcconfig"; path = "Target Support Files/Pods-RNTester-macOS/Pods-RNTester-macOS.debug.xcconfig"; sourceTree = "<group>"; };
		5C60EB1B226440DB0018C04F /* AppDelegate.mm */ = {isa = PBXFileReference; fileEncoding = 4; lastKnownFileType = sourcecode.cpp.objcpp; name = AppDelegate.mm; path = RNTester/AppDelegate.mm; sourceTree = "<group>"; };
		8145AE05241172D900A3F8DA /* LaunchScreen.storyboard */ = {isa = PBXFileReference; fileEncoding = 4; lastKnownFileType = file.storyboard; name = LaunchScreen.storyboard; path = RNTester/LaunchScreen.storyboard; sourceTree = "<group>"; };
		832F45BA2A8A6E1F0097B4E6 /* SwiftTest.swift */ = {isa = PBXFileReference; lastKnownFileType = sourcecode.swift; name = SwiftTest.swift; path = RNTester/SwiftTest.swift; sourceTree = "<group>"; };
		8845E748A7EF4BC0568D4419 /* libPods-RNTester.a */ = {isa = PBXFileReference; explicitFileType = archive.ar; includeInIndex = 0; path = "libPods-RNTester.a"; sourceTree = BUILT_PRODUCTS_DIR; };
		95706B2D6A97C2C7489615A1 /* Pods-RNTester-macOSIntegrationTests.release.xcconfig */ = {isa = PBXFileReference; includeInIndex = 1; lastKnownFileType = text.xcconfig; name = "Pods-RNTester-macOSIntegrationTests.release.xcconfig"; path = "Target Support Files/Pods-RNTester-macOSIntegrationTests/Pods-RNTester-macOSIntegrationTests.release.xcconfig"; sourceTree = "<group>"; };
		9BD1BBDA193F1DB661EDB0CF /* Pods-RNTester-macOSIntegrationTests.debug.xcconfig */ = {isa = PBXFileReference; includeInIndex = 1; lastKnownFileType = text.xcconfig; name = "Pods-RNTester-macOSIntegrationTests.debug.xcconfig"; path = "Target Support Files/Pods-RNTester-macOSIntegrationTests/Pods-RNTester-macOSIntegrationTests.debug.xcconfig"; sourceTree = "<group>"; };
		9C88AE81E635231C7F0F3BA4 /* libPods-RNTester-macOS.a */ = {isa = PBXFileReference; explicitFileType = archive.ar; includeInIndex = 0; path = "libPods-RNTester-macOS.a"; sourceTree = BUILT_PRODUCTS_DIR; };
		AC474BFD29BBF751002BDAED /* RNTester.xctestplan */ = {isa = PBXFileReference; lastKnownFileType = text; name = RNTester.xctestplan; path = RNTester/RNTester.xctestplan; sourceTree = "<group>"; };
		AC474BFE29BBF793002BDAED /* RNTester-macOS.xctestplan */ = {isa = PBXFileReference; lastKnownFileType = text; path = "RNTester-macOS.xctestplan"; sourceTree = "<group>"; };
		ACC52F3E299ECB7A002A2B0B /* RNTester-macOS.app */ = {isa = PBXFileReference; explicitFileType = wrapper.application; includeInIndex = 0; path = "RNTester-macOS.app"; sourceTree = BUILT_PRODUCTS_DIR; };
		ACC52F46299ECB7B002A2B0B /* Assets.xcassets */ = {isa = PBXFileReference; lastKnownFileType = folder.assetcatalog; path = Assets.xcassets; sourceTree = "<group>"; };
		ACC52F49299ECB7B002A2B0B /* Base */ = {isa = PBXFileReference; lastKnownFileType = file.storyboard; name = Base; path = Base.lproj/Main.storyboard; sourceTree = "<group>"; };
		ACC52F4D299ECB7B002A2B0B /* RNTester_macOS.entitlements */ = {isa = PBXFileReference; lastKnownFileType = text.plist.entitlements; path = RNTester_macOS.entitlements; sourceTree = "<group>"; };
		ACC52F55299ECB8A002A2B0B /* RNTester-macOSUnitTests.xctest */ = {isa = PBXFileReference; explicitFileType = wrapper.cfbundle; includeInIndex = 0; path = "RNTester-macOSUnitTests.xctest"; sourceTree = BUILT_PRODUCTS_DIR; };
		ACC52F62299ECB97002A2B0B /* RNTester-macOSIntegrationTests.xctest */ = {isa = PBXFileReference; explicitFileType = wrapper.cfbundle; includeInIndex = 0; path = "RNTester-macOSIntegrationTests.xctest"; sourceTree = BUILT_PRODUCTS_DIR; };
		ACC52F6B299ECDDA002A2B0B /* Info.plist */ = {isa = PBXFileReference; fileEncoding = 4; lastKnownFileType = text.plist.xml; path = Info.plist; sourceTree = "<group>"; };
		AE4D4DA9DA2F3F27E040F3B6 /* Pods-RNTesterIntegrationTests.debug.xcconfig */ = {isa = PBXFileReference; includeInIndex = 1; lastKnownFileType = text.xcconfig; name = "Pods-RNTesterIntegrationTests.debug.xcconfig"; path = "Target Support Files/Pods-RNTesterIntegrationTests/Pods-RNTesterIntegrationTests.debug.xcconfig"; sourceTree = "<group>"; };
		B48B1AF9A9C9D998832E8B46 /* Pods-RNTester.debug.xcconfig */ = {isa = PBXFileReference; includeInIndex = 1; lastKnownFileType = text.xcconfig; name = "Pods-RNTester.debug.xcconfig"; path = "Target Support Files/Pods-RNTester/Pods-RNTester.debug.xcconfig"; sourceTree = "<group>"; };
		BD6F35F6C79ACF7496CBC337 /* Pods-RNTesterIntegrationTests.release.xcconfig */ = {isa = PBXFileReference; includeInIndex = 1; lastKnownFileType = text.xcconfig; name = "Pods-RNTesterIntegrationTests.release.xcconfig"; path = "Target Support Files/Pods-RNTesterIntegrationTests/Pods-RNTesterIntegrationTests.release.xcconfig"; sourceTree = "<group>"; };
		BF43347F8AFCCDDE032BA797 /* libPods-RNTesterIntegrationTests.a */ = {isa = PBXFileReference; explicitFileType = archive.ar; includeInIndex = 0; path = "libPods-RNTesterIntegrationTests.a"; sourceTree = BUILT_PRODUCTS_DIR; };
		CAEBC2296BB4BDDDCAAF4404 /* Pods-RNTester-macOS.release.xcconfig */ = {isa = PBXFileReference; includeInIndex = 1; lastKnownFileType = text.xcconfig; name = "Pods-RNTester-macOS.release.xcconfig"; path = "Target Support Files/Pods-RNTester-macOS/Pods-RNTester-macOS.release.xcconfig"; sourceTree = "<group>"; };
		CD10C7A4290BD4EB0033E1ED /* RCTEventEmitterTests.m */ = {isa = PBXFileReference; fileEncoding = 4; lastKnownFileType = sourcecode.c.objc; path = RCTEventEmitterTests.m; sourceTree = "<group>"; };
		E2994DA5CC7BE9B0C836D6B6 /* Pods-RNTester-macOSUnitTests.debug.xcconfig */ = {isa = PBXFileReference; includeInIndex = 1; lastKnownFileType = text.xcconfig; name = "Pods-RNTester-macOSUnitTests.debug.xcconfig"; path = "Target Support Files/Pods-RNTester-macOSUnitTests/Pods-RNTester-macOSUnitTests.debug.xcconfig"; sourceTree = "<group>"; };
=======
		359825B9A5AE4A3F4AA612DD /* Pods-RNTesterUnitTests.debug.xcconfig */ = {isa = PBXFileReference; includeInIndex = 1; lastKnownFileType = text.xcconfig; name = "Pods-RNTesterUnitTests.debug.xcconfig"; path = "Target Support Files/Pods-RNTesterUnitTests/Pods-RNTesterUnitTests.debug.xcconfig"; sourceTree = "<group>"; };
		383889D923A7398900D06C3E /* RCTConvert_UIColorTests.m */ = {isa = PBXFileReference; fileEncoding = 4; lastKnownFileType = sourcecode.c.objc; path = RCTConvert_UIColorTests.m; sourceTree = "<group>"; };
		3D2AFAF41D646CF80089D1A3 /* legacy_image@2x.png */ = {isa = PBXFileReference; lastKnownFileType = image.png; name = "legacy_image@2x.png"; path = "RNTester/legacy_image@2x.png"; sourceTree = "<group>"; };
		5C60EB1B226440DB0018C04F /* AppDelegate.mm */ = {isa = PBXFileReference; fileEncoding = 4; lastKnownFileType = sourcecode.cpp.objcpp; name = AppDelegate.mm; path = RNTester/AppDelegate.mm; sourceTree = "<group>"; };
		63C6B5E1C2465D85E9BDB6E5 /* libPods-RNTesterIntegrationTests.a */ = {isa = PBXFileReference; explicitFileType = archive.ar; includeInIndex = 0; path = "libPods-RNTesterIntegrationTests.a"; sourceTree = BUILT_PRODUCTS_DIR; };
		66C3087F2D5BF762FE9E6422 /* Pods-RNTesterIntegrationTests.debug.xcconfig */ = {isa = PBXFileReference; includeInIndex = 1; lastKnownFileType = text.xcconfig; name = "Pods-RNTesterIntegrationTests.debug.xcconfig"; path = "Target Support Files/Pods-RNTesterIntegrationTests/Pods-RNTesterIntegrationTests.debug.xcconfig"; sourceTree = "<group>"; };
		7CDA7A212644C6BB8C0D00D8 /* Pods-RNTesterIntegrationTests.release.xcconfig */ = {isa = PBXFileReference; includeInIndex = 1; lastKnownFileType = text.xcconfig; name = "Pods-RNTesterIntegrationTests.release.xcconfig"; path = "Target Support Files/Pods-RNTesterIntegrationTests/Pods-RNTesterIntegrationTests.release.xcconfig"; sourceTree = "<group>"; };
		8145AE05241172D900A3F8DA /* LaunchScreen.storyboard */ = {isa = PBXFileReference; fileEncoding = 4; lastKnownFileType = file.storyboard; name = LaunchScreen.storyboard; path = RNTester/LaunchScreen.storyboard; sourceTree = "<group>"; };
		832F45BA2A8A6E1F0097B4E6 /* SwiftTest.swift */ = {isa = PBXFileReference; lastKnownFileType = sourcecode.swift; name = SwiftTest.swift; path = RNTester/SwiftTest.swift; sourceTree = "<group>"; };
		8BFB9C61D7BDE894E24BF24F /* Pods-RNTesterUnitTests.release.xcconfig */ = {isa = PBXFileReference; includeInIndex = 1; lastKnownFileType = text.xcconfig; name = "Pods-RNTesterUnitTests.release.xcconfig"; path = "Target Support Files/Pods-RNTesterUnitTests/Pods-RNTesterUnitTests.release.xcconfig"; sourceTree = "<group>"; };
		9B8542B8C590B51BD0588751 /* Pods-RNTester.release.xcconfig */ = {isa = PBXFileReference; includeInIndex = 1; lastKnownFileType = text.xcconfig; name = "Pods-RNTester.release.xcconfig"; path = "Target Support Files/Pods-RNTester/Pods-RNTester.release.xcconfig"; sourceTree = "<group>"; };
		AC474BFB29BBD4A1002BDAED /* RNTester.xctestplan */ = {isa = PBXFileReference; lastKnownFileType = text; name = RNTester.xctestplan; path = RNTester/RNTester.xctestplan; sourceTree = "<group>"; };
		CD10C7A4290BD4EB0033E1ED /* RCTEventEmitterTests.m */ = {isa = PBXFileReference; fileEncoding = 4; lastKnownFileType = sourcecode.c.objc; path = RCTEventEmitterTests.m; sourceTree = "<group>"; };
		D6942D0981036096211E5BDC /* libPods-RNTesterUnitTests.a */ = {isa = PBXFileReference; explicitFileType = archive.ar; includeInIndex = 0; path = "libPods-RNTesterUnitTests.a"; sourceTree = BUILT_PRODUCTS_DIR; };
>>>>>>> 4e92f609
		E771AEEA22B44E3100EA1189 /* Info.plist */ = {isa = PBXFileReference; fileEncoding = 4; lastKnownFileType = text.plist.xml; name = Info.plist; path = RNTester/Info.plist; sourceTree = "<group>"; };
		E7C1241922BEC44B00DA25C0 /* RNTesterIntegrationTests.m */ = {isa = PBXFileReference; fileEncoding = 4; lastKnownFileType = sourcecode.c.objc; path = RNTesterIntegrationTests.m; sourceTree = "<group>"; };
		E7DB209F22B2BA84005AC45F /* RNTesterUnitTests.xctest */ = {isa = PBXFileReference; explicitFileType = wrapper.cfbundle; includeInIndex = 0; path = RNTesterUnitTests.xctest; sourceTree = BUILT_PRODUCTS_DIR; };
		E7DB20A322B2BA84005AC45F /* Info.plist */ = {isa = PBXFileReference; lastKnownFileType = text.plist.xml; path = Info.plist; sourceTree = "<group>"; };
		E7DB20A922B2BAA3005AC45F /* RCTBundleURLProviderTests.m */ = {isa = PBXFileReference; fileEncoding = 4; lastKnownFileType = sourcecode.c.objc; path = RCTBundleURLProviderTests.m; sourceTree = "<group>"; };
		E7DB20AA22B2BAA3005AC45F /* RCTModuleInitNotificationRaceTests.m */ = {isa = PBXFileReference; fileEncoding = 4; lastKnownFileType = sourcecode.c.objc; path = RCTModuleInitNotificationRaceTests.m; sourceTree = "<group>"; };
		E7DB20AB22B2BAA3005AC45F /* RCTBlobManagerTests.m */ = {isa = PBXFileReference; fileEncoding = 4; lastKnownFileType = sourcecode.c.objc; path = RCTBlobManagerTests.m; sourceTree = "<group>"; };
		E7DB20AD22B2BAA3005AC45F /* RCTPerformanceLoggerTests.m */ = {isa = PBXFileReference; fileEncoding = 4; lastKnownFileType = sourcecode.c.objc; path = RCTPerformanceLoggerTests.m; sourceTree = "<group>"; };
		E7DB20AE22B2BAA4005AC45F /* RCTImageLoaderHelpers.h */ = {isa = PBXFileReference; fileEncoding = 4; lastKnownFileType = sourcecode.c.h; path = RCTImageLoaderHelpers.h; sourceTree = "<group>"; };
		E7DB20AF22B2BAA4005AC45F /* RCTFontTests.m */ = {isa = PBXFileReference; fileEncoding = 4; lastKnownFileType = sourcecode.c.objc; path = RCTFontTests.m; sourceTree = "<group>"; };
		E7DB20B022B2BAA4005AC45F /* RCTModuleInitTests.m */ = {isa = PBXFileReference; fileEncoding = 4; lastKnownFileType = sourcecode.c.objc; path = RCTModuleInitTests.m; sourceTree = "<group>"; };
		E7DB20B122B2BAA4005AC45F /* RCTJSONTests.m */ = {isa = PBXFileReference; fileEncoding = 4; lastKnownFileType = sourcecode.c.objc; path = RCTJSONTests.m; sourceTree = "<group>"; };
		E7DB20B222B2BAA4005AC45F /* RCTAnimationUtilsTests.m */ = {isa = PBXFileReference; fileEncoding = 4; lastKnownFileType = sourcecode.c.objc; path = RCTAnimationUtilsTests.m; sourceTree = "<group>"; };
		E7DB20B322B2BAA4005AC45F /* RNTesterUnitTestsBundle.js */ = {isa = PBXFileReference; fileEncoding = 4; lastKnownFileType = sourcecode.javascript; path = RNTesterUnitTestsBundle.js; sourceTree = "<group>"; };
		E7DB20BE22B2BAA4005AC45F /* RCTNativeAnimatedNodesManagerTests.m */ = {isa = PBXFileReference; fileEncoding = 4; lastKnownFileType = sourcecode.c.objc; path = RCTNativeAnimatedNodesManagerTests.m; sourceTree = "<group>"; };
		E7DB20BF22B2BAA4005AC45F /* RCTUIManagerTests.m */ = {isa = PBXFileReference; fileEncoding = 4; lastKnownFileType = sourcecode.c.objc; path = RCTUIManagerTests.m; sourceTree = "<group>"; };
		E7DB20C022B2BAA4005AC45F /* RCTEventDispatcherTests.m */ = {isa = PBXFileReference; fileEncoding = 4; lastKnownFileType = sourcecode.c.objc; path = RCTEventDispatcherTests.m; sourceTree = "<group>"; };
		E7DB20C122B2BAA4005AC45F /* RCTUnicodeDecodeTests.m */ = {isa = PBXFileReference; fileEncoding = 4; lastKnownFileType = sourcecode.c.objc; path = RCTUnicodeDecodeTests.m; sourceTree = "<group>"; };
		E7DB20C222B2BAA4005AC45F /* RCTImageLoaderTests.m */ = {isa = PBXFileReference; fileEncoding = 4; lastKnownFileType = sourcecode.c.objc; path = RCTImageLoaderTests.m; sourceTree = "<group>"; };
		E7DB20C322B2BAA4005AC45F /* RCTMethodArgumentTests.m */ = {isa = PBXFileReference; fileEncoding = 4; lastKnownFileType = sourcecode.c.objc; path = RCTMethodArgumentTests.m; sourceTree = "<group>"; };
		E7DB20C422B2BAA4005AC45F /* RCTShadowViewTests.m */ = {isa = PBXFileReference; fileEncoding = 4; lastKnownFileType = sourcecode.c.objc; path = RCTShadowViewTests.m; sourceTree = "<group>"; };
		E7DB20C522B2BAA4005AC45F /* RCTGzipTests.m */ = {isa = PBXFileReference; fileEncoding = 4; lastKnownFileType = sourcecode.c.objc; path = RCTGzipTests.m; sourceTree = "<group>"; };
		E7DB20C622B2BAA5005AC45F /* RCTAllocationTests.m */ = {isa = PBXFileReference; fileEncoding = 4; lastKnownFileType = sourcecode.c.objc; path = RCTAllocationTests.m; sourceTree = "<group>"; };
		E7DB20C722B2BAA5005AC45F /* RCTFormatErrorTests.m */ = {isa = PBXFileReference; fileEncoding = 4; lastKnownFileType = sourcecode.c.objc; path = RCTFormatErrorTests.m; sourceTree = "<group>"; };
		E7DB20C822B2BAA5005AC45F /* RCTDevMenuTests.m */ = {isa = PBXFileReference; fileEncoding = 4; lastKnownFileType = sourcecode.c.objc; path = RCTDevMenuTests.m; sourceTree = "<group>"; };
		E7DB20C922B2BAA5005AC45F /* RCTImageLoaderHelpers.m */ = {isa = PBXFileReference; fileEncoding = 4; lastKnownFileType = sourcecode.c.objc; path = RCTImageLoaderHelpers.m; sourceTree = "<group>"; };
		E7DB20CA22B2BAA5005AC45F /* RCTConvert_NSURLTests.m */ = {isa = PBXFileReference; fileEncoding = 4; lastKnownFileType = sourcecode.c.objc; path = RCTConvert_NSURLTests.m; sourceTree = "<group>"; };
		E7DB20CB22B2BAA5005AC45F /* RCTModuleMethodTests.mm */ = {isa = PBXFileReference; fileEncoding = 4; lastKnownFileType = sourcecode.cpp.objcpp; path = RCTModuleMethodTests.mm; sourceTree = "<group>"; };
		E7DB20CC22B2BAA5005AC45F /* RCTComponentPropsTests.m */ = {isa = PBXFileReference; fileEncoding = 4; lastKnownFileType = sourcecode.c.objc; path = RCTComponentPropsTests.m; sourceTree = "<group>"; };
		E7DB20CD22B2BAA5005AC45F /* RCTImageUtilTests.m */ = {isa = PBXFileReference; fileEncoding = 4; lastKnownFileType = sourcecode.c.objc; path = RCTImageUtilTests.m; sourceTree = "<group>"; };
		E7DB20CE22B2BAA5005AC45F /* RCTConvert_YGValueTests.m */ = {isa = PBXFileReference; fileEncoding = 4; lastKnownFileType = sourcecode.c.objc; path = RCTConvert_YGValueTests.m; sourceTree = "<group>"; };
		E7DB20CF22B2BAA5005AC45F /* RCTMultipartStreamReaderTests.m */ = {isa = PBXFileReference; fileEncoding = 4; lastKnownFileType = sourcecode.c.objc; path = RCTMultipartStreamReaderTests.m; sourceTree = "<group>"; };
		E7DB20D022B2BAA5005AC45F /* RCTURLUtilsTests.m */ = {isa = PBXFileReference; fileEncoding = 4; lastKnownFileType = sourcecode.c.objc; path = RCTURLUtilsTests.m; sourceTree = "<group>"; };
		E7DB20E022B2BAA5005AC45F /* RCTViewTests.m */ = {isa = PBXFileReference; fileEncoding = 4; lastKnownFileType = sourcecode.c.objc; path = RCTViewTests.m; sourceTree = "<group>"; };
		E7DB20F022B2BD53005AC45F /* libDoubleConversion.a */ = {isa = PBXFileReference; explicitFileType = archive.ar; path = libDoubleConversion.a; sourceTree = BUILT_PRODUCTS_DIR; };
		E7DB20F222B2BD53005AC45F /* libFolly.a */ = {isa = PBXFileReference; explicitFileType = archive.ar; path = libFolly.a; sourceTree = BUILT_PRODUCTS_DIR; };
		E7DB20F422B2BD53005AC45F /* libglog.a */ = {isa = PBXFileReference; explicitFileType = archive.ar; path = libglog.a; sourceTree = BUILT_PRODUCTS_DIR; };
		E7DB20F822B2BD53005AC45F /* libReact-ART.a */ = {isa = PBXFileReference; explicitFileType = archive.ar; path = "libReact-ART.a"; sourceTree = BUILT_PRODUCTS_DIR; };
		E7DB20FA22B2BD53005AC45F /* libReact-Core.a */ = {isa = PBXFileReference; explicitFileType = archive.ar; path = "libReact-Core.a"; sourceTree = BUILT_PRODUCTS_DIR; };
		E7DB20FC22B2BD53005AC45F /* libReact-cxxreact.a */ = {isa = PBXFileReference; explicitFileType = archive.ar; path = "libReact-cxxreact.a"; sourceTree = BUILT_PRODUCTS_DIR; };
		E7DB210222B2BD53005AC45F /* libReact-jsi.a */ = {isa = PBXFileReference; explicitFileType = archive.ar; path = "libReact-jsi.a"; sourceTree = BUILT_PRODUCTS_DIR; };
		E7DB210422B2BD53005AC45F /* libReact-jsiexecutor.a */ = {isa = PBXFileReference; explicitFileType = archive.ar; path = "libReact-jsiexecutor.a"; sourceTree = BUILT_PRODUCTS_DIR; };
		E7DB210622B2BD53005AC45F /* libReact-jsinspector.a */ = {isa = PBXFileReference; explicitFileType = archive.ar; path = "libReact-jsinspector.a"; sourceTree = BUILT_PRODUCTS_DIR; };
		E7DB210822B2BD53005AC45F /* libReact-RCTActionSheet.a */ = {isa = PBXFileReference; explicitFileType = archive.ar; path = "libReact-RCTActionSheet.a"; sourceTree = BUILT_PRODUCTS_DIR; };
		E7DB210A22B2BD53005AC45F /* libReact-RCTAnimation.a */ = {isa = PBXFileReference; explicitFileType = archive.ar; path = "libReact-RCTAnimation.a"; sourceTree = BUILT_PRODUCTS_DIR; };
		E7DB210C22B2BD53005AC45F /* libReact-RCTBlob.a */ = {isa = PBXFileReference; explicitFileType = archive.ar; path = "libReact-RCTBlob.a"; sourceTree = BUILT_PRODUCTS_DIR; };
		E7DB210E22B2BD53005AC45F /* libReact-RCTImage.a */ = {isa = PBXFileReference; explicitFileType = archive.ar; path = "libReact-RCTImage.a"; sourceTree = BUILT_PRODUCTS_DIR; };
		E7DB211022B2BD53005AC45F /* libReact-RCTLinking.a */ = {isa = PBXFileReference; explicitFileType = archive.ar; path = "libReact-RCTLinking.a"; sourceTree = BUILT_PRODUCTS_DIR; };
		E7DB211222B2BD53005AC45F /* libReact-RCTNetwork.a */ = {isa = PBXFileReference; explicitFileType = archive.ar; path = "libReact-RCTNetwork.a"; sourceTree = BUILT_PRODUCTS_DIR; };
		E7DB211422B2BD53005AC45F /* libReact-RCTPushNotification.a */ = {isa = PBXFileReference; explicitFileType = archive.ar; path = "libReact-RCTPushNotification.a"; sourceTree = BUILT_PRODUCTS_DIR; };
		E7DB211622B2BD53005AC45F /* libReact-RCTSettings.a */ = {isa = PBXFileReference; explicitFileType = archive.ar; path = "libReact-RCTSettings.a"; sourceTree = BUILT_PRODUCTS_DIR; };
		E7DB211822B2BD53005AC45F /* libReact-RCTText.a */ = {isa = PBXFileReference; explicitFileType = archive.ar; path = "libReact-RCTText.a"; sourceTree = BUILT_PRODUCTS_DIR; };
		E7DB211A22B2BD53005AC45F /* libReact-RCTVibration.a */ = {isa = PBXFileReference; explicitFileType = archive.ar; path = "libReact-RCTVibration.a"; sourceTree = BUILT_PRODUCTS_DIR; };
		E7DB212222B2BD53005AC45F /* libyoga.a */ = {isa = PBXFileReference; explicitFileType = archive.ar; path = libyoga.a; sourceTree = BUILT_PRODUCTS_DIR; };
		E7DB213022B2C649005AC45F /* JavaScriptCore.framework */ = {isa = PBXFileReference; lastKnownFileType = wrapper.framework; name = JavaScriptCore.framework; path = System/Library/Frameworks/JavaScriptCore.framework; sourceTree = SDKROOT; };
		E7DB215322B2F332005AC45F /* RNTesterIntegrationTests.xctest */ = {isa = PBXFileReference; explicitFileType = wrapper.cfbundle; includeInIndex = 0; path = RNTesterIntegrationTests.xctest; sourceTree = BUILT_PRODUCTS_DIR; };
		E7DB215722B2F332005AC45F /* Info.plist */ = {isa = PBXFileReference; lastKnownFileType = text.plist.xml; path = Info.plist; sourceTree = "<group>"; };
		E7DB215D22B2F3EC005AC45F /* RNTesterTestModule.m */ = {isa = PBXFileReference; fileEncoding = 4; lastKnownFileType = sourcecode.c.objc; path = RNTesterTestModule.m; sourceTree = "<group>"; };
		E7DB215E22B2F3EC005AC45F /* RCTLoggingTests.m */ = {isa = PBXFileReference; fileEncoding = 4; lastKnownFileType = sourcecode.c.objc; path = RCTLoggingTests.m; sourceTree = "<group>"; };
		E7DB215F22B2F3EC005AC45F /* RCTUIManagerScenarioTests.m */ = {isa = PBXFileReference; fileEncoding = 4; lastKnownFileType = sourcecode.c.objc; path = RCTUIManagerScenarioTests.m; sourceTree = "<group>"; };
		E7DB218B22B41FCD005AC45F /* XCTest.framework */ = {isa = PBXFileReference; lastKnownFileType = wrapper.framework; path = XCTest.framework; sourceTree = DEVELOPER_DIR; };
		F8DC9D4019E032B4F5412B3C /* Pods-RNTester.release.xcconfig */ = {isa = PBXFileReference; includeInIndex = 1; lastKnownFileType = text.xcconfig; name = "Pods-RNTester.release.xcconfig"; path = "Target Support Files/Pods-RNTester/Pods-RNTester.release.xcconfig"; sourceTree = "<group>"; };
/* End PBXFileReference section */

/* Begin PBXFrameworksBuildPhase section */
		13B07F8C1A680F5B00A75B9A /* Frameworks */ = {
			isa = PBXFrameworksBuildPhase;
			buildActionMask = 2147483647;
			files = (
<<<<<<< HEAD
				269DF007A51BEB2FDF0CFA56 /* libPods-RNTester.a in Frameworks */,
			);
			runOnlyForDeploymentPostprocessing = 0;
		};
		ACC52F3B299ECB7A002A2B0B /* Frameworks */ = {
			isa = PBXFrameworksBuildPhase;
			buildActionMask = 2147483647;
			files = (
				0CBC915D60C701A81731A5A4 /* libPods-RNTester-macOS.a in Frameworks */,
			);
			runOnlyForDeploymentPostprocessing = 0;
		};
		ACC52F52299ECB8A002A2B0B /* Frameworks */ = {
			isa = PBXFrameworksBuildPhase;
			buildActionMask = 2147483647;
			files = (
				3A87E8599EEB2C61C0F6589F /* libPods-RNTester-macOSUnitTests.a in Frameworks */,
			);
			runOnlyForDeploymentPostprocessing = 0;
		};
		ACC52F5F299ECB97002A2B0B /* Frameworks */ = {
			isa = PBXFrameworksBuildPhase;
			buildActionMask = 2147483647;
			files = (
				918A215FD4EF5A828705D765 /* libPods-RNTester-macOSIntegrationTests.a in Frameworks */,
=======
				DD6FAB12C0152128DD2DA1BE /* libPods-RNTester.a in Frameworks */,
>>>>>>> 4e92f609
			);
			runOnlyForDeploymentPostprocessing = 0;
		};
		E7DB209C22B2BA84005AC45F /* Frameworks */ = {
			isa = PBXFrameworksBuildPhase;
			buildActionMask = 2147483647;
			files = (
				E7DB213122B2C649005AC45F /* JavaScriptCore.framework in Frameworks */,
<<<<<<< HEAD
				FC730E1D02F7CAA73FEA5B6E /* libPods-RNTesterUnitTests.a in Frameworks */,
=======
				F37EF1CF1FC0B3DD56375DC7 /* libPods-RNTesterUnitTests.a in Frameworks */,
>>>>>>> 4e92f609
			);
			runOnlyForDeploymentPostprocessing = 0;
		};
		E7DB215022B2F332005AC45F /* Frameworks */ = {
			isa = PBXFrameworksBuildPhase;
			buildActionMask = 2147483647;
			files = (
				E7DB218C22B41FCD005AC45F /* XCTest.framework in Frameworks */,
				E7DB216722B2F69F005AC45F /* JavaScriptCore.framework in Frameworks */,
<<<<<<< HEAD
				3588A8FA3B64736F7023A4B0 /* libPods-RNTesterIntegrationTests.a in Frameworks */,
=======
				111FD3845C7358250C2702B6 /* libPods-RNTesterIntegrationTests.a in Frameworks */,
>>>>>>> 4e92f609
			);
			runOnlyForDeploymentPostprocessing = 0;
		};
/* End PBXFrameworksBuildPhase section */

/* Begin PBXGroup section */
		1323F18D1C04ABAC0091BED0 /* Supporting Files */ = {
			isa = PBXGroup;
			children = (
				3D2AFAF41D646CF80089D1A3 /* legacy_image@2x.png */,
				13B07FB61A68108700A75B9A /* Info.plist */,
			);
			name = "Supporting Files";
			sourceTree = "<group>";
		};
		13B07FAE1A68108700A75B9A /* RNTester */ = {
			isa = PBXGroup;
			children = (
				AC474BFD29BBF751002BDAED /* RNTester.xctestplan */,
				0CC3BE1A25DDB68A0033CAEB /* RNTester.entitlements */,
				E771AEEA22B44E3100EA1189 /* Info.plist */,
				13B07FAF1A68108700A75B9A /* AppDelegate.h */,
				5C60EB1B226440DB0018C04F /* AppDelegate.mm */,
				13B07FB71A68108700A75B9A /* main.m */,
				832F45BA2A8A6E1F0097B4E6 /* SwiftTest.swift */,
				2DDEF00F1F84BF7B00DBDF73 /* Images.xcassets */,
				8145AE05241172D900A3F8DA /* LaunchScreen.storyboard */,
				680759612239798500290469 /* Fabric */,
				272E6B3A1BEA846C001FCF37 /* NativeExampleViews */,
				1323F18D1C04ABAC0091BED0 /* Supporting Files */,
			);
			name = RNTester;
			sourceTree = "<group>";
		};
		272E6B3A1BEA846C001FCF37 /* NativeExampleViews */ = {
			isa = PBXGroup;
			children = (
				27F441E81BEBE5030039B79C /* FlexibleSizeExampleView.mm */,
				27F441EA1BEBE5030039B79C /* FlexibleSizeExampleView.h */,
				272E6B3B1BEA849E001FCF37 /* UpdatePropertiesExampleView.h */,
				272E6B3C1BEA849E001FCF37 /* UpdatePropertiesExampleView.mm */,
			);
			name = NativeExampleViews;
			sourceTree = "<group>";
		};
		2DE7E7D81FB2A4F3009E225D /* Frameworks */ = {
			isa = PBXGroup;
			children = (
				E7DB218B22B41FCD005AC45F /* XCTest.framework */,
				E7DB213022B2C649005AC45F /* JavaScriptCore.framework */,
				E7DB20F022B2BD53005AC45F /* libDoubleConversion.a */,
				E7DB20F222B2BD53005AC45F /* libFolly.a */,
				E7DB20F422B2BD53005AC45F /* libglog.a */,
				E7DB20F822B2BD53005AC45F /* libReact-ART.a */,
				E7DB20FA22B2BD53005AC45F /* libReact-Core.a */,
				E7DB20FC22B2BD53005AC45F /* libReact-cxxreact.a */,
				E7DB210222B2BD53005AC45F /* libReact-jsi.a */,
				E7DB210422B2BD53005AC45F /* libReact-jsiexecutor.a */,
				E7DB210622B2BD53005AC45F /* libReact-jsinspector.a */,
				E7DB210822B2BD53005AC45F /* libReact-RCTActionSheet.a */,
				E7DB210A22B2BD53005AC45F /* libReact-RCTAnimation.a */,
				E7DB210C22B2BD53005AC45F /* libReact-RCTBlob.a */,
				E7DB210E22B2BD53005AC45F /* libReact-RCTImage.a */,
				E7DB211022B2BD53005AC45F /* libReact-RCTLinking.a */,
				E7DB211222B2BD53005AC45F /* libReact-RCTNetwork.a */,
				E7DB211422B2BD53005AC45F /* libReact-RCTPushNotification.a */,
				E7DB211622B2BD53005AC45F /* libReact-RCTSettings.a */,
				E7DB211822B2BD53005AC45F /* libReact-RCTText.a */,
				E7DB211A22B2BD53005AC45F /* libReact-RCTVibration.a */,
				E7DB212222B2BD53005AC45F /* libyoga.a */,
<<<<<<< HEAD
				9C88AE81E635231C7F0F3BA4 /* libPods-RNTester-macOS.a */,
				07517909E4081E5D74D5DD60 /* libPods-RNTester-macOSUnitTests.a */,
				474EC5CD967949D41527EECF /* libPods-RNTester-macOSIntegrationTests.a */,
				8845E748A7EF4BC0568D4419 /* libPods-RNTester.a */,
				BF43347F8AFCCDDE032BA797 /* libPods-RNTesterIntegrationTests.a */,
				1EBA72F76995515BE489A9B9 /* libPods-RNTesterUnitTests.a */,
=======
				175067970892CD30B8B0A8E0 /* libPods-RNTester.a */,
				63C6B5E1C2465D85E9BDB6E5 /* libPods-RNTesterIntegrationTests.a */,
				D6942D0981036096211E5BDC /* libPods-RNTesterUnitTests.a */,
>>>>>>> 4e92f609
			);
			name = Frameworks;
			sourceTree = "<group>";
		};
		680759612239798500290469 /* Fabric */ = {
			isa = PBXGroup;
			children = (
			);
			name = Fabric;
			sourceTree = "<group>";
		};
		83CBB9F61A601CBA00E9B192 = {
			isa = PBXGroup;
			children = (
				13B07FAE1A68108700A75B9A /* RNTester */,
				E7DB20A022B2BA84005AC45F /* RNTesterUnitTests */,
				E7DB215422B2F332005AC45F /* RNTesterIntegrationTests */,
				ACC52F3F299ECB7A002A2B0B /* RNTester-macOS */,
				ACC52F56299ECB8A002A2B0B /* RNTester-macOSUnitTests */,
				ACC52F63299ECB97002A2B0B /* RNTester-macOSIntegrationTests */,
				83CBBA001A601CBA00E9B192 /* Products */,
				2DE7E7D81FB2A4F3009E225D /* Frameworks */,
				E23BD6487B06BD71F1A86914 /* Pods */,
			);
			indentWidth = 2;
			sourceTree = "<group>";
			tabWidth = 2;
			usesTabs = 0;
		};
		83CBBA001A601CBA00E9B192 /* Products */ = {
			isa = PBXGroup;
			children = (
				13B07F961A680F5B00A75B9A /* RNTester.app */,
				E7DB209F22B2BA84005AC45F /* RNTesterUnitTests.xctest */,
				E7DB215322B2F332005AC45F /* RNTesterIntegrationTests.xctest */,
				ACC52F3E299ECB7A002A2B0B /* RNTester-macOS.app */,
				ACC52F55299ECB8A002A2B0B /* RNTester-macOSUnitTests.xctest */,
				ACC52F62299ECB97002A2B0B /* RNTester-macOSIntegrationTests.xctest */,
			);
			name = Products;
			sourceTree = "<group>";
		};
		ACC52F3F299ECB7A002A2B0B /* RNTester-macOS */ = {
			isa = PBXGroup;
			children = (
				ACC52F4D299ECB7B002A2B0B /* RNTester_macOS.entitlements */,
				ACC52F6B299ECDDA002A2B0B /* Info.plist */,
				ACC52F46299ECB7B002A2B0B /* Assets.xcassets */,
				ACC52F48299ECB7B002A2B0B /* Main.storyboard */,
				AC474BFE29BBF793002BDAED /* RNTester-macOS.xctestplan */,
			);
			path = "RNTester-macOS";
			sourceTree = "<group>";
		};
		ACC52F56299ECB8A002A2B0B /* RNTester-macOSUnitTests */ = {
			isa = PBXGroup;
			children = (
			);
			path = "RNTester-macOSUnitTests";
			sourceTree = "<group>";
		};
		ACC52F63299ECB97002A2B0B /* RNTester-macOSIntegrationTests */ = {
			isa = PBXGroup;
			children = (
			);
			path = "RNTester-macOSIntegrationTests";
			sourceTree = "<group>";
		};
		E23BD6487B06BD71F1A86914 /* Pods */ = {
			isa = PBXGroup;
			children = (
<<<<<<< HEAD
				59BCC6695B251DC95CFA6A67 /* Pods-RNTester-macOS.debug.xcconfig */,
				CAEBC2296BB4BDDDCAAF4404 /* Pods-RNTester-macOS.release.xcconfig */,
				E2994DA5CC7BE9B0C836D6B6 /* Pods-RNTester-macOSUnitTests.debug.xcconfig */,
				1176CCE167820DDB6B66801A /* Pods-RNTester-macOSUnitTests.release.xcconfig */,
				9BD1BBDA193F1DB661EDB0CF /* Pods-RNTester-macOSIntegrationTests.debug.xcconfig */,
				95706B2D6A97C2C7489615A1 /* Pods-RNTester-macOSIntegrationTests.release.xcconfig */,
				B48B1AF9A9C9D998832E8B46 /* Pods-RNTester.debug.xcconfig */,
				F8DC9D4019E032B4F5412B3C /* Pods-RNTester.release.xcconfig */,
				AE4D4DA9DA2F3F27E040F3B6 /* Pods-RNTesterIntegrationTests.debug.xcconfig */,
				BD6F35F6C79ACF7496CBC337 /* Pods-RNTesterIntegrationTests.release.xcconfig */,
				4C9A4F015156949B014F37D3 /* Pods-RNTesterUnitTests.debug.xcconfig */,
				4964478E1EDF94FBBE68672E /* Pods-RNTesterUnitTests.release.xcconfig */,
=======
				2734C5E31C1D7A09BF872585 /* Pods-RNTester.debug.xcconfig */,
				9B8542B8C590B51BD0588751 /* Pods-RNTester.release.xcconfig */,
				66C3087F2D5BF762FE9E6422 /* Pods-RNTesterIntegrationTests.debug.xcconfig */,
				7CDA7A212644C6BB8C0D00D8 /* Pods-RNTesterIntegrationTests.release.xcconfig */,
				359825B9A5AE4A3F4AA612DD /* Pods-RNTesterUnitTests.debug.xcconfig */,
				8BFB9C61D7BDE894E24BF24F /* Pods-RNTesterUnitTests.release.xcconfig */,
>>>>>>> 4e92f609
			);
			path = Pods;
			sourceTree = "<group>";
		};
		E7DB20A022B2BA84005AC45F /* RNTesterUnitTests */ = {
			isa = PBXGroup;
			children = (
				CD10C7A4290BD4EB0033E1ED /* RCTEventEmitterTests.m */,
				E7DB20A322B2BA84005AC45F /* Info.plist */,
				E7DB20C622B2BAA5005AC45F /* RCTAllocationTests.m */,
				E7DB20B222B2BAA4005AC45F /* RCTAnimationUtilsTests.m */,
				E7DB20AB22B2BAA3005AC45F /* RCTBlobManagerTests.m */,
				E7DB20A922B2BAA3005AC45F /* RCTBundleURLProviderTests.m */,
				E7DB20CC22B2BAA5005AC45F /* RCTComponentPropsTests.m */,
				E7DB20CA22B2BAA5005AC45F /* RCTConvert_NSURLTests.m */,
				E7DB20CE22B2BAA5005AC45F /* RCTConvert_YGValueTests.m */,
				383889D923A7398900D06C3E /* RCTConvert_UIColorTests.m */,
				E7DB20C822B2BAA5005AC45F /* RCTDevMenuTests.m */,
				E7DB20C022B2BAA4005AC45F /* RCTEventDispatcherTests.m */,
				E7DB20AF22B2BAA4005AC45F /* RCTFontTests.m */,
				E7DB20C722B2BAA5005AC45F /* RCTFormatErrorTests.m */,
				E7DB20C522B2BAA4005AC45F /* RCTGzipTests.m */,
				E7DB20AE22B2BAA4005AC45F /* RCTImageLoaderHelpers.h */,
				E7DB20C922B2BAA5005AC45F /* RCTImageLoaderHelpers.m */,
				E7DB20C222B2BAA4005AC45F /* RCTImageLoaderTests.m */,
				E7DB20CD22B2BAA5005AC45F /* RCTImageUtilTests.m */,
				E7DB20B122B2BAA4005AC45F /* RCTJSONTests.m */,
				E7DB20C322B2BAA4005AC45F /* RCTMethodArgumentTests.m */,
				E7DB20AA22B2BAA3005AC45F /* RCTModuleInitNotificationRaceTests.m */,
				E7DB20B022B2BAA4005AC45F /* RCTModuleInitTests.m */,
				E7DB20CB22B2BAA5005AC45F /* RCTModuleMethodTests.mm */,
				E7DB20CF22B2BAA5005AC45F /* RCTMultipartStreamReaderTests.m */,
				E7DB20BE22B2BAA4005AC45F /* RCTNativeAnimatedNodesManagerTests.m */,
				E7DB20AD22B2BAA3005AC45F /* RCTPerformanceLoggerTests.m */,
				E7DB20C422B2BAA4005AC45F /* RCTShadowViewTests.m */,
				E7DB20BF22B2BAA4005AC45F /* RCTUIManagerTests.m */,
				E7DB20C122B2BAA4005AC45F /* RCTUnicodeDecodeTests.m */,
				E7DB20D022B2BAA5005AC45F /* RCTURLUtilsTests.m */,
				E7DB20E022B2BAA5005AC45F /* RCTViewTests.m */,
				E7DB20B322B2BAA4005AC45F /* RNTesterUnitTestsBundle.js */,
			);
			path = RNTesterUnitTests;
			sourceTree = "<group>";
		};
		E7DB215422B2F332005AC45F /* RNTesterIntegrationTests */ = {
			isa = PBXGroup;
			children = (
				E7C1241922BEC44B00DA25C0 /* RNTesterIntegrationTests.m */,
				E7DB215E22B2F3EC005AC45F /* RCTLoggingTests.m */,
				E7DB215F22B2F3EC005AC45F /* RCTUIManagerScenarioTests.m */,
				E7DB215D22B2F3EC005AC45F /* RNTesterTestModule.m */,
				E7DB215722B2F332005AC45F /* Info.plist */,
			);
			path = RNTesterIntegrationTests;
			sourceTree = "<group>";
		};
/* End PBXGroup section */

/* Begin PBXNativeTarget section */
		13B07F861A680F5B00A75B9A /* RNTester */ = {
			isa = PBXNativeTarget;
			buildConfigurationList = 13B07F931A680F5B00A75B9A /* Build configuration list for PBXNativeTarget "RNTester" */;
			buildPhases = (
<<<<<<< HEAD
				A690FFCB336252653BDD9F10 /* [CP] Check Pods Manifest.lock */,
=======
				ABDE2A52ACD1B95E14790B5E /* [CP] Check Pods Manifest.lock */,
>>>>>>> 4e92f609
				13B07F871A680F5B00A75B9A /* Sources */,
				13B07F8C1A680F5B00A75B9A /* Frameworks */,
				13B07F8E1A680F5B00A75B9A /* Resources */,
				68CD48B71D2BCB2C007E06A9 /* Build JS Bundle */,
				79E8BE2B119D4C5CCD2F04B3 /* [RN] Copy Hermes Framework */,
<<<<<<< HEAD
				5CD1530D75BEF0C8C14A60AD /* [CP] Copy Pods Resources */,
=======
				02B6FEF7E86B613B42F31284 /* [CP] Embed Pods Frameworks */,
				5625E703156DD564DE9175B0 /* [CP] Copy Pods Resources */,
>>>>>>> 4e92f609
			);
			buildRules = (
			);
			dependencies = (
			);
			name = RNTester;
			productName = "Hello World";
			productReference = 13B07F961A680F5B00A75B9A /* RNTester.app */;
			productType = "com.apple.product-type.application";
		};
		ACC52F3D299ECB7A002A2B0B /* RNTester-macOS */ = {
			isa = PBXNativeTarget;
			buildConfigurationList = ACC52F50299ECB7B002A2B0B /* Build configuration list for PBXNativeTarget "RNTester-macOS" */;
			buildPhases = (
				17100A5A88BB890341C46B7A /* [CP] Check Pods Manifest.lock */,
				13B07F871A680F5B00A75B9A /* Sources */,
				ACC52F3B299ECB7A002A2B0B /* Frameworks */,
				ACC52F3C299ECB7A002A2B0B /* Resources */,
				66F5AB8C2A94331500C16242 /* Build JS Bundle */,
				63B9AC6D4098D9EDCCD7F242 /* [CP] Copy Pods Resources */,
			);
			buildRules = (
			);
			dependencies = (
			);
			name = "RNTester-macOS";
			productName = "RNTester-macOS";
			productReference = ACC52F3E299ECB7A002A2B0B /* RNTester-macOS.app */;
			productType = "com.apple.product-type.application";
		};
		ACC52F54299ECB8A002A2B0B /* RNTester-macOSUnitTests */ = {
			isa = PBXNativeTarget;
			buildConfigurationList = ACC52F5B299ECB8A002A2B0B /* Build configuration list for PBXNativeTarget "RNTester-macOSUnitTests" */;
			buildPhases = (
				1F0A5A7F59A227EC0992C583 /* [CP] Check Pods Manifest.lock */,
				ACC52F51299ECB8A002A2B0B /* Sources */,
				ACC52F52299ECB8A002A2B0B /* Frameworks */,
				ACC52F53299ECB8A002A2B0B /* Resources */,
				67D0F81A83A6269C88257DC7 /* [CP] Copy Pods Resources */,
			);
			buildRules = (
			);
			dependencies = (
				ACC52F5A299ECB8A002A2B0B /* PBXTargetDependency */,
			);
			name = "RNTester-macOSUnitTests";
			productName = "RNTester-macOSUnitTests";
			productReference = ACC52F55299ECB8A002A2B0B /* RNTester-macOSUnitTests.xctest */;
			productType = "com.apple.product-type.bundle.unit-test";
		};
		ACC52F61299ECB97002A2B0B /* RNTester-macOSIntegrationTests */ = {
			isa = PBXNativeTarget;
			buildConfigurationList = ACC52F68299ECB97002A2B0B /* Build configuration list for PBXNativeTarget "RNTester-macOSIntegrationTests" */;
			buildPhases = (
				5B3DF47EFF3E5838425AB0AD /* [CP] Check Pods Manifest.lock */,
				ACC52F5E299ECB97002A2B0B /* Sources */,
				ACC52F5F299ECB97002A2B0B /* Frameworks */,
				ACC52F60299ECB97002A2B0B /* Resources */,
				9D178FED6B0F8D6F2F0FF3B9 /* [CP] Copy Pods Resources */,
			);
			buildRules = (
			);
			dependencies = (
				ACC52F67299ECB97002A2B0B /* PBXTargetDependency */,
			);
			name = "RNTester-macOSIntegrationTests";
			productName = "RNTester-macOSIntegrationTests";
			productReference = ACC52F62299ECB97002A2B0B /* RNTester-macOSIntegrationTests.xctest */;
			productType = "com.apple.product-type.bundle.unit-test";
		};
		E7DB209E22B2BA84005AC45F /* RNTesterUnitTests */ = {
			isa = PBXNativeTarget;
			buildConfigurationList = E7DB20A622B2BA84005AC45F /* Build configuration list for PBXNativeTarget "RNTesterUnitTests" */;
			buildPhases = (
<<<<<<< HEAD
				50B879565970A75DFE25B7EE /* [CP] Check Pods Manifest.lock */,
				E7DB209B22B2BA84005AC45F /* Sources */,
				E7DB209C22B2BA84005AC45F /* Frameworks */,
				E7DB209D22B2BA84005AC45F /* Resources */,
				FD4DADE065D444168A7E38DF /* [CP] Copy Pods Resources */,
=======
				4F76596957F7356516B534CE /* [CP] Check Pods Manifest.lock */,
				E7DB209B22B2BA84005AC45F /* Sources */,
				E7DB209C22B2BA84005AC45F /* Frameworks */,
				E7DB209D22B2BA84005AC45F /* Resources */,
				A904658C20543C2EDC217D15 /* [CP] Embed Pods Frameworks */,
				01934C30687B8C926E4F59CD /* [CP] Copy Pods Resources */,
>>>>>>> 4e92f609
			);
			buildRules = (
			);
			dependencies = (
				ADA4EF582546F3F8000B7E75 /* PBXTargetDependency */,
			);
			name = RNTesterUnitTests;
			productName = RNTesterUnitTests;
			productReference = E7DB209F22B2BA84005AC45F /* RNTesterUnitTests.xctest */;
			productType = "com.apple.product-type.bundle.unit-test";
		};
		E7DB215222B2F332005AC45F /* RNTesterIntegrationTests */ = {
			isa = PBXNativeTarget;
			buildConfigurationList = E7DB215A22B2F332005AC45F /* Build configuration list for PBXNativeTarget "RNTesterIntegrationTests" */;
			buildPhases = (
<<<<<<< HEAD
				68C22C10F9EB2C5E6C5EC63B /* [CP] Check Pods Manifest.lock */,
				E7DB214F22B2F332005AC45F /* Sources */,
				E7DB215022B2F332005AC45F /* Frameworks */,
				E7DB215122B2F332005AC45F /* Resources */,
				87CFFD3B65EC455C43217DE5 /* [CP] Copy Pods Resources */,
=======
				B7EB74515CDE78D98087DD53 /* [CP] Check Pods Manifest.lock */,
				E7DB214F22B2F332005AC45F /* Sources */,
				E7DB215022B2F332005AC45F /* Frameworks */,
				E7DB215122B2F332005AC45F /* Resources */,
				4F27ACC9DB890B37D6C267F1 /* [CP] Embed Pods Frameworks */,
				E446637427ECD101CAACE52B /* [CP] Copy Pods Resources */,
>>>>>>> 4e92f609
			);
			buildRules = (
			);
			dependencies = (
				E7DB215922B2F332005AC45F /* PBXTargetDependency */,
			);
			name = RNTesterIntegrationTests;
			productName = RNTesterIntegrationTests;
			productReference = E7DB215322B2F332005AC45F /* RNTesterIntegrationTests.xctest */;
			productType = "com.apple.product-type.bundle.unit-test";
		};
/* End PBXNativeTarget section */

/* Begin PBXProject section */
		83CBB9F71A601CBA00E9B192 /* Project object */ = {
			isa = PBXProject;
			attributes = {
				LastUpgradeCheck = 1210;
				ORGANIZATIONNAME = Facebook;
				TargetAttributes = {
					13B07F861A680F5B00A75B9A = {
						LastSwiftMigration = 1430;
					};
					E7DB209E22B2BA84005AC45F = {
						CreatedOnToolsVersion = 10.2.1;
					};
					E7DB215222B2F332005AC45F = {
						CreatedOnToolsVersion = 10.2.1;
						TestTargetID = 13B07F861A680F5B00A75B9A;
					};
				};
			};
			buildConfigurationList = 83CBB9FA1A601CBA00E9B192 /* Build configuration list for PBXProject "RNTesterPods" */;
			compatibilityVersion = "Xcode 12.0";
			developmentRegion = en;
			hasScannedForEncodings = 0;
			knownRegions = (
				en,
				Base,
			);
			mainGroup = 83CBB9F61A601CBA00E9B192;
			productRefGroup = 83CBBA001A601CBA00E9B192 /* Products */;
			projectDirPath = "";
			projectRoot = "";
			targets = (
				13B07F861A680F5B00A75B9A /* RNTester */,
				E7DB209E22B2BA84005AC45F /* RNTesterUnitTests */,
				E7DB215222B2F332005AC45F /* RNTesterIntegrationTests */,
				ACC52F3D299ECB7A002A2B0B /* RNTester-macOS */,
				ACC52F54299ECB8A002A2B0B /* RNTester-macOSUnitTests */,
				ACC52F61299ECB97002A2B0B /* RNTester-macOSIntegrationTests */,
			);
		};
/* End PBXProject section */

/* Begin PBXResourcesBuildPhase section */
		13B07F8E1A680F5B00A75B9A /* Resources */ = {
			isa = PBXResourcesBuildPhase;
			buildActionMask = 2147483647;
			files = (
				2DDEF0101F84BF7B00DBDF73 /* Images.xcassets in Resources */,
				8145AE06241172D900A3F8DA /* LaunchScreen.storyboard in Resources */,
				3D2AFAF51D646CF80089D1A3 /* legacy_image@2x.png in Resources */,
			);
			runOnlyForDeploymentPostprocessing = 0;
		};
		ACC52F3C299ECB7A002A2B0B /* Resources */ = {
			isa = PBXResourcesBuildPhase;
			buildActionMask = 2147483647;
			files = (
				ACC52F47299ECB7B002A2B0B /* Assets.xcassets in Resources */,
				ACC52F4A299ECB7B002A2B0B /* Main.storyboard in Resources */,
				ACC52F6C299ECDDA002A2B0B /* Info.plist in Resources */,
			);
			runOnlyForDeploymentPostprocessing = 0;
		};
		ACC52F53299ECB8A002A2B0B /* Resources */ = {
			isa = PBXResourcesBuildPhase;
			buildActionMask = 2147483647;
			files = (
				ACDBF0D529B2BF0A00EEBD9E /* RNTesterUnitTestsBundle.js in Resources */,
			);
			runOnlyForDeploymentPostprocessing = 0;
		};
		ACC52F60299ECB97002A2B0B /* Resources */ = {
			isa = PBXResourcesBuildPhase;
			buildActionMask = 2147483647;
			files = (
			);
			runOnlyForDeploymentPostprocessing = 0;
		};
		E7DB209D22B2BA84005AC45F /* Resources */ = {
			isa = PBXResourcesBuildPhase;
			buildActionMask = 2147483647;
			files = (
				E7DB20DA22B2BAA6005AC45F /* RNTesterUnitTestsBundle.js in Resources */,
			);
			runOnlyForDeploymentPostprocessing = 0;
		};
		E7DB215122B2F332005AC45F /* Resources */ = {
			isa = PBXResourcesBuildPhase;
			buildActionMask = 2147483647;
			files = (
			);
			runOnlyForDeploymentPostprocessing = 0;
		};
/* End PBXResourcesBuildPhase section */

/* Begin PBXShellScriptBuildPhase section */
<<<<<<< HEAD
		17100A5A88BB890341C46B7A /* [CP] Check Pods Manifest.lock */ = {
=======
		01934C30687B8C926E4F59CD /* [CP] Copy Pods Resources */ = {
>>>>>>> 4e92f609
			isa = PBXShellScriptBuildPhase;
			buildActionMask = 2147483647;
			files = (
			);
			inputFileListPaths = (
				"${PODS_ROOT}/Target Support Files/Pods-RNTesterUnitTests/Pods-RNTesterUnitTests-resources-${CONFIGURATION}-input-files.xcfilelist",
			);
			name = "[CP] Copy Pods Resources";
			outputFileListPaths = (
<<<<<<< HEAD
			);
			outputPaths = (
				"$(DERIVED_FILE_DIR)/Pods-RNTester-macOS-checkManifestLockResult.txt",
=======
				"${PODS_ROOT}/Target Support Files/Pods-RNTesterUnitTests/Pods-RNTesterUnitTests-resources-${CONFIGURATION}-output-files.xcfilelist",
>>>>>>> 4e92f609
			);
			runOnlyForDeploymentPostprocessing = 0;
			shellPath = /bin/sh;
			shellScript = "\"${PODS_ROOT}/Target Support Files/Pods-RNTesterUnitTests/Pods-RNTesterUnitTests-resources.sh\"\n";
			showEnvVarsInLog = 0;
		};
<<<<<<< HEAD
		1F0A5A7F59A227EC0992C583 /* [CP] Check Pods Manifest.lock */ = {
=======
		02B6FEF7E86B613B42F31284 /* [CP] Embed Pods Frameworks */ = {
>>>>>>> 4e92f609
			isa = PBXShellScriptBuildPhase;
			buildActionMask = 2147483647;
			files = (
			);
			inputFileListPaths = (
				"${PODS_ROOT}/Target Support Files/Pods-RNTester/Pods-RNTester-frameworks-${CONFIGURATION}-input-files.xcfilelist",
			);
			name = "[CP] Embed Pods Frameworks";
			outputFileListPaths = (
<<<<<<< HEAD
			);
			outputPaths = (
				"$(DERIVED_FILE_DIR)/Pods-RNTester-macOSUnitTests-checkManifestLockResult.txt",
=======
				"${PODS_ROOT}/Target Support Files/Pods-RNTester/Pods-RNTester-frameworks-${CONFIGURATION}-output-files.xcfilelist",
>>>>>>> 4e92f609
			);
			runOnlyForDeploymentPostprocessing = 0;
			shellPath = /bin/sh;
			shellScript = "\"${PODS_ROOT}/Target Support Files/Pods-RNTester/Pods-RNTester-frameworks.sh\"\n";
			showEnvVarsInLog = 0;
		};
<<<<<<< HEAD
		50B879565970A75DFE25B7EE /* [CP] Check Pods Manifest.lock */ = {
=======
		4F27ACC9DB890B37D6C267F1 /* [CP] Embed Pods Frameworks */ = {
>>>>>>> 4e92f609
			isa = PBXShellScriptBuildPhase;
			buildActionMask = 2147483647;
			files = (
			);
			inputFileListPaths = (
<<<<<<< HEAD
			);
			inputPaths = (
				"${PODS_PODFILE_DIR_PATH}/Podfile.lock",
				"${PODS_ROOT}/Manifest.lock",
			);
			name = "[CP] Check Pods Manifest.lock";
			outputFileListPaths = (
			);
			outputPaths = (
				"$(DERIVED_FILE_DIR)/Pods-RNTesterUnitTests-checkManifestLockResult.txt",
			);
			runOnlyForDeploymentPostprocessing = 0;
			shellPath = /bin/sh;
			shellScript = "diff \"${PODS_PODFILE_DIR_PATH}/Podfile.lock\" \"${PODS_ROOT}/Manifest.lock\" > /dev/null\nif [ $? != 0 ] ; then\n    # print error to STDERR\n    echo \"error: The sandbox is not in sync with the Podfile.lock. Run 'pod install' or update your CocoaPods installation.\" >&2\n    exit 1\nfi\n# This output is used by Xcode 'outputs' to avoid re-running this script phase.\necho \"SUCCESS\" > \"${SCRIPT_OUTPUT_FILE_0}\"\n";
			showEnvVarsInLog = 0;
		};
		5B3DF47EFF3E5838425AB0AD /* [CP] Check Pods Manifest.lock */ = {
=======
				"${PODS_ROOT}/Target Support Files/Pods-RNTesterIntegrationTests/Pods-RNTesterIntegrationTests-frameworks-${CONFIGURATION}-input-files.xcfilelist",
			);
			name = "[CP] Embed Pods Frameworks";
			outputFileListPaths = (
				"${PODS_ROOT}/Target Support Files/Pods-RNTesterIntegrationTests/Pods-RNTesterIntegrationTests-frameworks-${CONFIGURATION}-output-files.xcfilelist",
			);
			runOnlyForDeploymentPostprocessing = 0;
			shellPath = /bin/sh;
			shellScript = "\"${PODS_ROOT}/Target Support Files/Pods-RNTesterIntegrationTests/Pods-RNTesterIntegrationTests-frameworks.sh\"\n";
			showEnvVarsInLog = 0;
		};
		4F76596957F7356516B534CE /* [CP] Check Pods Manifest.lock */ = {
>>>>>>> 4e92f609
			isa = PBXShellScriptBuildPhase;
			buildActionMask = 2147483647;
			files = (
			);
			inputFileListPaths = (
			);
			inputPaths = (
				"${PODS_PODFILE_DIR_PATH}/Podfile.lock",
				"${PODS_ROOT}/Manifest.lock",
			);
			name = "[CP] Check Pods Manifest.lock";
			outputFileListPaths = (
			);
			outputPaths = (
<<<<<<< HEAD
				"$(DERIVED_FILE_DIR)/Pods-RNTester-macOSIntegrationTests-checkManifestLockResult.txt",
=======
				"$(DERIVED_FILE_DIR)/Pods-RNTesterUnitTests-checkManifestLockResult.txt",
>>>>>>> 4e92f609
			);
			runOnlyForDeploymentPostprocessing = 0;
			shellPath = /bin/sh;
			shellScript = "diff \"${PODS_PODFILE_DIR_PATH}/Podfile.lock\" \"${PODS_ROOT}/Manifest.lock\" > /dev/null\nif [ $? != 0 ] ; then\n    # print error to STDERR\n    echo \"error: The sandbox is not in sync with the Podfile.lock. Run 'pod install' or update your CocoaPods installation.\" >&2\n    exit 1\nfi\n# This output is used by Xcode 'outputs' to avoid re-running this script phase.\necho \"SUCCESS\" > \"${SCRIPT_OUTPUT_FILE_0}\"\n";
			showEnvVarsInLog = 0;
		};
<<<<<<< HEAD
		5CD1530D75BEF0C8C14A60AD /* [CP] Copy Pods Resources */ = {
=======
		5625E703156DD564DE9175B0 /* [CP] Copy Pods Resources */ = {
>>>>>>> 4e92f609
			isa = PBXShellScriptBuildPhase;
			buildActionMask = 2147483647;
			files = (
			);
			inputFileListPaths = (
				"${PODS_ROOT}/Target Support Files/Pods-RNTester/Pods-RNTester-resources-${CONFIGURATION}-input-files.xcfilelist",
			);
			name = "[CP] Copy Pods Resources";
			outputFileListPaths = (
				"${PODS_ROOT}/Target Support Files/Pods-RNTester/Pods-RNTester-resources-${CONFIGURATION}-output-files.xcfilelist",
			);
			runOnlyForDeploymentPostprocessing = 0;
			shellPath = /bin/sh;
			shellScript = "\"${PODS_ROOT}/Target Support Files/Pods-RNTester/Pods-RNTester-resources.sh\"\n";
			showEnvVarsInLog = 0;
		};
		63B9AC6D4098D9EDCCD7F242 /* [CP] Copy Pods Resources */ = {
			isa = PBXShellScriptBuildPhase;
			buildActionMask = 2147483647;
			files = (
			);
			inputFileListPaths = (
				"${PODS_ROOT}/Target Support Files/Pods-RNTester-macOS/Pods-RNTester-macOS-resources-${CONFIGURATION}-input-files.xcfilelist",
			);
			name = "[CP] Copy Pods Resources";
			outputFileListPaths = (
				"${PODS_ROOT}/Target Support Files/Pods-RNTester-macOS/Pods-RNTester-macOS-resources-${CONFIGURATION}-output-files.xcfilelist",
			);
			runOnlyForDeploymentPostprocessing = 0;
			shellPath = /bin/sh;
			shellScript = "\"${PODS_ROOT}/Target Support Files/Pods-RNTester-macOS/Pods-RNTester-macOS-resources.sh\"\n";
			showEnvVarsInLog = 0;
		};
		66F5AB8C2A94331500C16242 /* Build JS Bundle */ = {
			isa = PBXShellScriptBuildPhase;
			buildActionMask = 2147483647;
			files = (
			);
			inputFileListPaths = (
			);
			inputPaths = (
				"$(SRCROOT)/.xcode.env.local",
				"$(SRCROOT)/.xcode.env",
			);
			name = "Build JS Bundle";
			outputPaths = (
			);
			runOnlyForDeploymentPostprocessing = 0;
			shellPath = /bin/sh;
			shellScript = "set -e\n\nexport PROJECT_ROOT=\"$SRCROOT/\"\nexport ENTRY_FILE=\"$SRCROOT/js/RNTesterApp.macos.js\"\nexport SOURCEMAP_FILE=./sourcemap.macos.map\n# export FORCE_BUNDLING=true \n\nWITH_ENVIRONMENT=\"../react-native/scripts/xcode/with-environment.sh\"\nREACT_NATIVE_XCODE=\"../react-native/scripts/react-native-xcode.sh\"\n\n/bin/sh -c \"$WITH_ENVIRONMENT $REACT_NATIVE_XCODE\"\n";
		};
<<<<<<< HEAD
		67D0F81A83A6269C88257DC7 /* [CP] Copy Pods Resources */ = {
			isa = PBXShellScriptBuildPhase;
			buildActionMask = 2147483647;
			files = (
			);
			inputFileListPaths = (
				"${PODS_ROOT}/Target Support Files/Pods-RNTester-macOSUnitTests/Pods-RNTester-macOSUnitTests-resources-${CONFIGURATION}-input-files.xcfilelist",
			);
			name = "[CP] Copy Pods Resources";
			outputFileListPaths = (
				"${PODS_ROOT}/Target Support Files/Pods-RNTester-macOSUnitTests/Pods-RNTester-macOSUnitTests-resources-${CONFIGURATION}-output-files.xcfilelist",
			);
			runOnlyForDeploymentPostprocessing = 0;
			shellPath = /bin/sh;
			shellScript = "\"${PODS_ROOT}/Target Support Files/Pods-RNTester-macOSUnitTests/Pods-RNTester-macOSUnitTests-resources.sh\"\n";
			showEnvVarsInLog = 0;
		};
		68C22C10F9EB2C5E6C5EC63B /* [CP] Check Pods Manifest.lock */ = {
			isa = PBXShellScriptBuildPhase;
			buildActionMask = 2147483647;
			files = (
			);
			inputFileListPaths = (
			);
			inputPaths = (
				"${PODS_PODFILE_DIR_PATH}/Podfile.lock",
				"${PODS_ROOT}/Manifest.lock",
			);
			name = "[CP] Check Pods Manifest.lock";
			outputFileListPaths = (
			);
			outputPaths = (
				"$(DERIVED_FILE_DIR)/Pods-RNTesterIntegrationTests-checkManifestLockResult.txt",
			);
			runOnlyForDeploymentPostprocessing = 0;
			shellPath = /bin/sh;
			shellScript = "diff \"${PODS_PODFILE_DIR_PATH}/Podfile.lock\" \"${PODS_ROOT}/Manifest.lock\" > /dev/null\nif [ $? != 0 ] ; then\n    # print error to STDERR\n    echo \"error: The sandbox is not in sync with the Podfile.lock. Run 'pod install' or update your CocoaPods installation.\" >&2\n    exit 1\nfi\n# This output is used by Xcode 'outputs' to avoid re-running this script phase.\necho \"SUCCESS\" > \"${SCRIPT_OUTPUT_FILE_0}\"\n";
			showEnvVarsInLog = 0;
		};
		68CD48B71D2BCB2C007E06A9 /* Build JS Bundle */ = {
			isa = PBXShellScriptBuildPhase;
			buildActionMask = 2147483647;
			files = (
			);
			inputPaths = (
				"$(SRCROOT)/.xcode.env.local",
				"$(SRCROOT)/.xcode.env",
			);
			name = "Build JS Bundle";
			outputPaths = (
			);
			runOnlyForDeploymentPostprocessing = 0;
			shellPath = /bin/sh;
			shellScript = "set -e\n\nexport PROJECT_ROOT=\"$SRCROOT\"\nexport ENTRY_FILE=\"$SRCROOT/js/RNTesterApp.ios.js\"\nexport SOURCEMAP_FILE=../sourcemap.ios.map\n# export FORCE_BUNDLING=true \n\nWITH_ENVIRONMENT=\"../react-native/scripts/xcode/with-environment.sh\"\nREACT_NATIVE_XCODE=\"../react-native/scripts/react-native-xcode.sh\"\n\n/bin/sh -c \"$WITH_ENVIRONMENT $REACT_NATIVE_XCODE\"\n";
		};
=======
>>>>>>> 4e92f609
		79E8BE2B119D4C5CCD2F04B3 /* [RN] Copy Hermes Framework */ = {
			isa = PBXShellScriptBuildPhase;
			buildActionMask = 2147483647;
			files = (
			);
			inputFileListPaths = (
			);
			inputPaths = (
			);
			name = "[RN] Copy Hermes Framework";
			outputFileListPaths = (
			);
			outputPaths = (
			);
			runOnlyForDeploymentPostprocessing = 0;
			shellPath = /bin/sh;
			shellScript = ". ../react-native/sdks/hermes-engine/utils/copy-hermes-xcode.sh\n";
		};
<<<<<<< HEAD
		87CFFD3B65EC455C43217DE5 /* [CP] Copy Pods Resources */ = {
=======
		A904658C20543C2EDC217D15 /* [CP] Embed Pods Frameworks */ = {
>>>>>>> 4e92f609
			isa = PBXShellScriptBuildPhase;
			buildActionMask = 2147483647;
			files = (
			);
			inputFileListPaths = (
				"${PODS_ROOT}/Target Support Files/Pods-RNTesterUnitTests/Pods-RNTesterUnitTests-frameworks-${CONFIGURATION}-input-files.xcfilelist",
			);
			name = "[CP] Embed Pods Frameworks";
			outputFileListPaths = (
				"${PODS_ROOT}/Target Support Files/Pods-RNTesterUnitTests/Pods-RNTesterUnitTests-frameworks-${CONFIGURATION}-output-files.xcfilelist",
			);
			runOnlyForDeploymentPostprocessing = 0;
			shellPath = /bin/sh;
			shellScript = "\"${PODS_ROOT}/Target Support Files/Pods-RNTesterUnitTests/Pods-RNTesterUnitTests-frameworks.sh\"\n";
			showEnvVarsInLog = 0;
		};
<<<<<<< HEAD
		9D178FED6B0F8D6F2F0FF3B9 /* [CP] Copy Pods Resources */ = {
=======
		ABDE2A52ACD1B95E14790B5E /* [CP] Check Pods Manifest.lock */ = {
>>>>>>> 4e92f609
			isa = PBXShellScriptBuildPhase;
			buildActionMask = 2147483647;
			files = (
			);
			inputFileListPaths = (
<<<<<<< HEAD
				"${PODS_ROOT}/Target Support Files/Pods-RNTester-macOSIntegrationTests/Pods-RNTester-macOSIntegrationTests-resources-${CONFIGURATION}-input-files.xcfilelist",
			);
			name = "[CP] Copy Pods Resources";
			outputFileListPaths = (
				"${PODS_ROOT}/Target Support Files/Pods-RNTester-macOSIntegrationTests/Pods-RNTester-macOSIntegrationTests-resources-${CONFIGURATION}-output-files.xcfilelist",
			);
			runOnlyForDeploymentPostprocessing = 0;
			shellPath = /bin/sh;
			shellScript = "\"${PODS_ROOT}/Target Support Files/Pods-RNTester-macOSIntegrationTests/Pods-RNTester-macOSIntegrationTests-resources.sh\"\n";
			showEnvVarsInLog = 0;
		};
		A690FFCB336252653BDD9F10 /* [CP] Check Pods Manifest.lock */ = {
=======
			);
			inputPaths = (
				"${PODS_PODFILE_DIR_PATH}/Podfile.lock",
				"${PODS_ROOT}/Manifest.lock",
			);
			name = "[CP] Check Pods Manifest.lock";
			outputFileListPaths = (
			);
			outputPaths = (
				"$(DERIVED_FILE_DIR)/Pods-RNTester-checkManifestLockResult.txt",
			);
			runOnlyForDeploymentPostprocessing = 0;
			shellPath = /bin/sh;
			shellScript = "diff \"${PODS_PODFILE_DIR_PATH}/Podfile.lock\" \"${PODS_ROOT}/Manifest.lock\" > /dev/null\nif [ $? != 0 ] ; then\n    # print error to STDERR\n    echo \"error: The sandbox is not in sync with the Podfile.lock. Run 'pod install' or update your CocoaPods installation.\" >&2\n    exit 1\nfi\n# This output is used by Xcode 'outputs' to avoid re-running this script phase.\necho \"SUCCESS\" > \"${SCRIPT_OUTPUT_FILE_0}\"\n";
			showEnvVarsInLog = 0;
		};
		B7EB74515CDE78D98087DD53 /* [CP] Check Pods Manifest.lock */ = {
>>>>>>> 4e92f609
			isa = PBXShellScriptBuildPhase;
			buildActionMask = 2147483647;
			files = (
			);
			inputFileListPaths = (
			);
			inputPaths = (
				"${PODS_PODFILE_DIR_PATH}/Podfile.lock",
				"${PODS_ROOT}/Manifest.lock",
			);
			name = "[CP] Check Pods Manifest.lock";
			outputFileListPaths = (
			);
			outputPaths = (
<<<<<<< HEAD
				"$(DERIVED_FILE_DIR)/Pods-RNTester-checkManifestLockResult.txt",
=======
				"$(DERIVED_FILE_DIR)/Pods-RNTesterIntegrationTests-checkManifestLockResult.txt",
>>>>>>> 4e92f609
			);
			runOnlyForDeploymentPostprocessing = 0;
			shellPath = /bin/sh;
			shellScript = "diff \"${PODS_PODFILE_DIR_PATH}/Podfile.lock\" \"${PODS_ROOT}/Manifest.lock\" > /dev/null\nif [ $? != 0 ] ; then\n    # print error to STDERR\n    echo \"error: The sandbox is not in sync with the Podfile.lock. Run 'pod install' or update your CocoaPods installation.\" >&2\n    exit 1\nfi\n# This output is used by Xcode 'outputs' to avoid re-running this script phase.\necho \"SUCCESS\" > \"${SCRIPT_OUTPUT_FILE_0}\"\n";
			showEnvVarsInLog = 0;
		};
<<<<<<< HEAD
		FD4DADE065D444168A7E38DF /* [CP] Copy Pods Resources */ = {
=======
		E446637427ECD101CAACE52B /* [CP] Copy Pods Resources */ = {
>>>>>>> 4e92f609
			isa = PBXShellScriptBuildPhase;
			buildActionMask = 2147483647;
			files = (
			);
			inputFileListPaths = (
<<<<<<< HEAD
				"${PODS_ROOT}/Target Support Files/Pods-RNTesterUnitTests/Pods-RNTesterUnitTests-resources-${CONFIGURATION}-input-files.xcfilelist",
			);
			name = "[CP] Copy Pods Resources";
			outputFileListPaths = (
				"${PODS_ROOT}/Target Support Files/Pods-RNTesterUnitTests/Pods-RNTesterUnitTests-resources-${CONFIGURATION}-output-files.xcfilelist",
			);
			runOnlyForDeploymentPostprocessing = 0;
			shellPath = /bin/sh;
			shellScript = "\"${PODS_ROOT}/Target Support Files/Pods-RNTesterUnitTests/Pods-RNTesterUnitTests-resources.sh\"\n";
=======
				"${PODS_ROOT}/Target Support Files/Pods-RNTesterIntegrationTests/Pods-RNTesterIntegrationTests-resources-${CONFIGURATION}-input-files.xcfilelist",
			);
			name = "[CP] Copy Pods Resources";
			outputFileListPaths = (
				"${PODS_ROOT}/Target Support Files/Pods-RNTesterIntegrationTests/Pods-RNTesterIntegrationTests-resources-${CONFIGURATION}-output-files.xcfilelist",
			);
			runOnlyForDeploymentPostprocessing = 0;
			shellPath = /bin/sh;
			shellScript = "\"${PODS_ROOT}/Target Support Files/Pods-RNTesterIntegrationTests/Pods-RNTesterIntegrationTests-resources.sh\"\n";
>>>>>>> 4e92f609
			showEnvVarsInLog = 0;
		};
/* End PBXShellScriptBuildPhase section */

/* Begin PBXSourcesBuildPhase section */
		13B07F871A680F5B00A75B9A /* Sources */ = {
			isa = PBXSourcesBuildPhase;
			buildActionMask = 2147483647;
			files = (
				E62F11842A5C6584000BF1C8 /* UpdatePropertiesExampleView.mm in Sources */,
				E62F11832A5C6580000BF1C8 /* FlexibleSizeExampleView.mm in Sources */,
				832F45BB2A8A6E1F0097B4E6 /* SwiftTest.swift in Sources */,
				5C60EB1C226440DB0018C04F /* AppDelegate.mm in Sources */,
				13B07FC11A68108700A75B9A /* main.m in Sources */,
			);
			runOnlyForDeploymentPostprocessing = 0;
		};
		ACC52F51299ECB8A002A2B0B /* Sources */ = {
			isa = PBXSourcesBuildPhase;
			buildActionMask = 2147483647;
			files = (
				AC73FCEF29B1318B0003586F /* RCTAnimationUtilsTests.m in Sources */,
				AC73FD0729B131DA0003586F /* RCTUIManagerTests.m in Sources */,
				AC73FCF729B131A20003586F /* RCTEventDispatcherTests.m in Sources */,
				AC73FCF429B1319A0003586F /* RCTConvert_YGValueTests.m in Sources */,
				AC73FD0629B131D70003586F /* RCTShadowViewTests.m in Sources */,
				AC73FCFA29B131AA0003586F /* RCTGzipTests.m in Sources */,
				AC73FCFC29B131B80003586F /* RCTImageLoaderTests.m in Sources */,
				AC73FD0429B131D10003586F /* RCTNativeAnimatedNodesManagerTests.m in Sources */,
				AC73FD0929B131E10003586F /* RCTURLUtilsTests.m in Sources */,
				AC73FD0029B131C30003586F /* RCTModuleInitNotificationRaceTests.m in Sources */,
				AC73FD0A29B131E50003586F /* RCTViewTests.m in Sources */,
				AC73FCFE29B131BE0003586F /* RCTJSONTests.m in Sources */,
				AC73FCF629B1319F0003586F /* RCTDevMenuTests.m in Sources */,
				AC73FD0329B131CD0003586F /* RCTMultipartStreamReaderTests.m in Sources */,
				AC73FD0129B131C70003586F /* RCTModuleInitTests.m in Sources */,
				AC73FD0529B131D40003586F /* RCTPerformanceLoggerTests.m in Sources */,
				AC73FCF829B131A40003586F /* RCTFontTests.m in Sources */,
				AC73FD0229B131CA0003586F /* RCTModuleMethodTests.mm in Sources */,
				AC73FCF329B131960003586F /* RCTConvert_NSURLTests.m in Sources */,
				AC73FCF929B131A70003586F /* RCTFormatErrorTests.m in Sources */,
				AC73FD0829B131DD0003586F /* RCTUnicodeDecodeTests.m in Sources */,
				AC73FCEE29B131870003586F /* RCTAllocationTests.m in Sources */,
				AC73FCFD29B131BC0003586F /* RCTImageUtilTests.m in Sources */,
				AC73FCFB29B131B50003586F /* RCTImageLoaderHelpers.m in Sources */,
				AC73FCF529B1319C0003586F /* RCTConvert_UIColorTests.m in Sources */,
				AC73FCF129B131910003586F /* RCTBundleURLProviderTests.m in Sources */,
				AC73FCF029B1318E0003586F /* RCTBlobManagerTests.m in Sources */,
				AC73FCFF29B131C10003586F /* RCTMethodArgumentTests.m in Sources */,
				AC30658829B14F38007A839A /* RCTComponentPropsTests.m in Sources */,
			);
			runOnlyForDeploymentPostprocessing = 0;
		};
		ACC52F5E299ECB97002A2B0B /* Sources */ = {
			isa = PBXSourcesBuildPhase;
			buildActionMask = 2147483647;
			files = (
				AC73FCE829B1316D0003586F /* RNTesterIntegrationTests.m in Sources */,
				AC73FCE929B131700003586F /* RCTLoggingTests.m in Sources */,
				AC73FCEB29B131770003586F /* RCTUIManagerScenarioTests.m in Sources */,
				AC73FCED29B1317D0003586F /* RNTesterTestModule.m in Sources */,
				AC73FCEC29B1317A0003586F /* RNTesterSnapshotTests.m in Sources */,
			);
			runOnlyForDeploymentPostprocessing = 0;
		};
		E7DB209B22B2BA84005AC45F /* Sources */ = {
			isa = PBXSourcesBuildPhase;
			buildActionMask = 2147483647;
			files = (
				E7DB20DF22B2BAA6005AC45F /* RCTImageLoaderTests.m in Sources */,
				E7DB20D222B2BAA6005AC45F /* RCTModuleInitNotificationRaceTests.m in Sources */,
				E7DB20D522B2BAA6005AC45F /* RCTPerformanceLoggerTests.m in Sources */,
				E7DB20D922B2BAA6005AC45F /* RCTAnimationUtilsTests.m in Sources */,
				E7DB20D122B2BAA6005AC45F /* RCTBundleURLProviderTests.m in Sources */,
				E7DB20EC22B2BAA6005AC45F /* RCTMultipartStreamReaderTests.m in Sources */,
				E7DB20E022B2BAA6005AC45F /* RCTMethodArgumentTests.m in Sources */,
				E7DB20E822B2BAA6005AC45F /* RCTModuleMethodTests.mm in Sources */,
				E7DB20E222B2BAA6005AC45F /* RCTGzipTests.m in Sources */,
				E7DB20ED22B2BAA6005AC45F /* RCTURLUtilsTests.m in Sources */,
				E7DB20EE22B2BAA6005AC45F /* RCTViewTests.m in Sources */,
				E7DB20D322B2BAA6005AC45F /* RCTBlobManagerTests.m in Sources */,
				E7DB20DC22B2BAA6005AC45F /* RCTUIManagerTests.m in Sources */,
				E7DB20E322B2BAA6005AC45F /* RCTAllocationTests.m in Sources */,
				383889DA23A7398900D06C3E /* RCTConvert_UIColorTests.m in Sources */,
				E7DB20E622B2BAA6005AC45F /* RCTImageLoaderHelpers.m in Sources */,
				E7DB20D622B2BAA6005AC45F /* RCTFontTests.m in Sources */,
				E7DB20DB22B2BAA6005AC45F /* RCTNativeAnimatedNodesManagerTests.m in Sources */,
				E7DB20E722B2BAA6005AC45F /* RCTConvert_NSURLTests.m in Sources */,
				E7DB20DD22B2BAA6005AC45F /* RCTEventDispatcherTests.m in Sources */,
				E7DB20E122B2BAA6005AC45F /* RCTShadowViewTests.m in Sources */,
				E7DB20EA22B2BAA6005AC45F /* RCTImageUtilTests.m in Sources */,
				E7DB20D722B2BAA6005AC45F /* RCTModuleInitTests.m in Sources */,
				E7DB20E522B2BAA6005AC45F /* RCTDevMenuTests.m in Sources */,
				E7DB20DE22B2BAA6005AC45F /* RCTUnicodeDecodeTests.m in Sources */,
				CD10C7A5290BD4EB0033E1ED /* RCTEventEmitterTests.m in Sources */,
				E7DB20E422B2BAA6005AC45F /* RCTFormatErrorTests.m in Sources */,
				E7DB20EB22B2BAA6005AC45F /* RCTConvert_YGValueTests.m in Sources */,
				E7DB20E922B2BAA6005AC45F /* RCTComponentPropsTests.m in Sources */,
				E7DB20D822B2BAA6005AC45F /* RCTJSONTests.m in Sources */,
			);
			runOnlyForDeploymentPostprocessing = 0;
		};
		E7DB214F22B2F332005AC45F /* Sources */ = {
			isa = PBXSourcesBuildPhase;
			buildActionMask = 2147483647;
			files = (
				E7DB216222B2F3EC005AC45F /* RNTesterTestModule.m in Sources */,
				E7C1241A22BEC44B00DA25C0 /* RNTesterIntegrationTests.m in Sources */,
				E7DB216322B2F3EC005AC45F /* RCTLoggingTests.m in Sources */,
				E7DB216422B2F3EC005AC45F /* RCTUIManagerScenarioTests.m in Sources */,
			);
			runOnlyForDeploymentPostprocessing = 0;
		};
/* End PBXSourcesBuildPhase section */

/* Begin PBXTargetDependency section */
		ACC52F5A299ECB8A002A2B0B /* PBXTargetDependency */ = {
			isa = PBXTargetDependency;
			target = ACC52F3D299ECB7A002A2B0B /* RNTester-macOS */;
			targetProxy = ACC52F59299ECB8A002A2B0B /* PBXContainerItemProxy */;
		};
		ACC52F67299ECB97002A2B0B /* PBXTargetDependency */ = {
			isa = PBXTargetDependency;
			target = ACC52F3D299ECB7A002A2B0B /* RNTester-macOS */;
			targetProxy = ACC52F66299ECB97002A2B0B /* PBXContainerItemProxy */;
		};
		ADA4EF582546F3F8000B7E75 /* PBXTargetDependency */ = {
			isa = PBXTargetDependency;
			target = 13B07F861A680F5B00A75B9A /* RNTester */;
			targetProxy = ADA4EF572546F3F8000B7E75 /* PBXContainerItemProxy */;
		};
		E7DB215922B2F332005AC45F /* PBXTargetDependency */ = {
			isa = PBXTargetDependency;
			target = 13B07F861A680F5B00A75B9A /* RNTester */;
			targetProxy = E7DB215822B2F332005AC45F /* PBXContainerItemProxy */;
		};
/* End PBXTargetDependency section */

/* Begin PBXVariantGroup section */
		ACC52F48299ECB7B002A2B0B /* Main.storyboard */ = {
			isa = PBXVariantGroup;
			children = (
				ACC52F49299ECB7B002A2B0B /* Base */,
			);
			name = Main.storyboard;
			sourceTree = "<group>";
		};
/* End PBXVariantGroup section */

/* Begin XCBuildConfiguration section */
		13B07F941A680F5B00A75B9A /* Debug */ = {
			isa = XCBuildConfiguration;
<<<<<<< HEAD
			baseConfigurationReference = B48B1AF9A9C9D998832E8B46 /* Pods-RNTester.debug.xcconfig */;
=======
			baseConfigurationReference = 2734C5E31C1D7A09BF872585 /* Pods-RNTester.debug.xcconfig */;
>>>>>>> 4e92f609
			buildSettings = {
				ASSETCATALOG_COMPILER_APPICON_NAME = AppIcon;
				CLANG_ENABLE_MODULES = YES;
				CODE_SIGN_ENTITLEMENTS = RNTester/RNTester.entitlements;
				DEVELOPMENT_TEAM = "";
				HEADER_SEARCH_PATHS = (
					"${PODS_ROOT}/Headers/Private/Yoga",
					"$(inherited)",
				);
				INFOPLIST_FILE = "$(SRCROOT)/RNTester/Info.plist";
				IPHONEOS_DEPLOYMENT_TARGET = 13.4;
				LD_RUNPATH_SEARCH_PATHS = (
					/usr/lib/swift,
					"$(inherited)",
					"@executable_path/Frameworks",
				);
				LIBRARY_SEARCH_PATHS = (
					"\"$(SDKROOT)/usr/lib/swift\"",
					"$(inherited)",
					"$(TOOLCHAIN_DIR)/usr/lib/swift/$(PLATFORM_NAME)",
				);
				"LIBRARY_SEARCH_PATHS[arch=*]" = "$(inherited)";
				OTHER_LDFLAGS = (
					"$(inherited)",
					"-ObjC",
					"-framework",
					"\"JavaScriptCore\"",
				);
				PRODUCT_BUNDLE_IDENTIFIER = com.meta.RNTester.localDevelopment;
				PRODUCT_NAME = RNTester;
				SWIFT_OPTIMIZATION_LEVEL = "-Onone";
				SWIFT_VERSION = 5.0;
				TARGETED_DEVICE_FAMILY = "1,2";
			};
			name = Debug;
		};
		13B07F951A680F5B00A75B9A /* Release */ = {
			isa = XCBuildConfiguration;
<<<<<<< HEAD
			baseConfigurationReference = F8DC9D4019E032B4F5412B3C /* Pods-RNTester.release.xcconfig */;
=======
			baseConfigurationReference = 9B8542B8C590B51BD0588751 /* Pods-RNTester.release.xcconfig */;
>>>>>>> 4e92f609
			buildSettings = {
				ASSETCATALOG_COMPILER_APPICON_NAME = AppIcon;
				CLANG_ENABLE_MODULES = YES;
				CODE_SIGN_ENTITLEMENTS = RNTester/RNTester.entitlements;
				DEVELOPMENT_TEAM = "";
				EXCLUDED_ARCHS = "";
				HEADER_SEARCH_PATHS = (
					"${PODS_ROOT}/Headers/Private/Yoga",
					"$(inherited)",
				);
				INFOPLIST_FILE = "$(SRCROOT)/RNTester/Info.plist";
				IPHONEOS_DEPLOYMENT_TARGET = 13.4;
				LD_RUNPATH_SEARCH_PATHS = (
					/usr/lib/swift,
					"$(inherited)",
					"@executable_path/Frameworks",
				);
				LIBRARY_SEARCH_PATHS = (
					"\"$(SDKROOT)/usr/lib/swift\"",
					"$(inherited)",
					"$(TOOLCHAIN_DIR)/usr/lib/swift/$(PLATFORM_NAME)",
				);
				OTHER_LDFLAGS = (
					"$(inherited)",
					"-ObjC",
					"-framework",
					"\"JavaScriptCore\"",
				);
				PRODUCT_BUNDLE_IDENTIFIER = com.meta.RNTester.localDevelopment;
				PRODUCT_NAME = RNTester;
				SWIFT_VERSION = 5.0;
				TARGETED_DEVICE_FAMILY = "1,2";
			};
			name = Release;
		};
		83CBBA201A601CBA00E9B192 /* Debug */ = {
			isa = XCBuildConfiguration;
			buildSettings = {
				ALWAYS_SEARCH_USER_PATHS = NO;
				CLANG_ANALYZER_LOCALIZABILITY_NONLOCALIZED = YES;
				CLANG_CXX_LANGUAGE_STANDARD = "c++20";
				CLANG_CXX_LIBRARY = "libc++";
				CLANG_ENABLE_MODULES = YES;
				CLANG_ENABLE_OBJC_ARC = YES;
				CLANG_WARN_ASSIGN_ENUM = YES;
				CLANG_WARN_BLOCK_CAPTURE_AUTORELEASING = YES;
				CLANG_WARN_BOOL_CONVERSION = YES;
				CLANG_WARN_COMMA = YES;
				CLANG_WARN_CONSTANT_CONVERSION = YES;
				CLANG_WARN_DEPRECATED_OBJC_IMPLEMENTATIONS = YES;
				CLANG_WARN_DIRECT_OBJC_ISA_USAGE = YES_ERROR;
				CLANG_WARN_DOCUMENTATION_COMMENTS = YES;
				CLANG_WARN_EMPTY_BODY = YES;
				CLANG_WARN_ENUM_CONVERSION = YES;
				CLANG_WARN_INFINITE_RECURSION = YES;
				CLANG_WARN_INT_CONVERSION = YES;
				CLANG_WARN_NON_LITERAL_NULL_CONVERSION = YES;
				CLANG_WARN_OBJC_IMPLICIT_ATOMIC_PROPERTIES = YES;
				CLANG_WARN_OBJC_IMPLICIT_RETAIN_SELF = YES;
				CLANG_WARN_OBJC_LITERAL_CONVERSION = YES;
				CLANG_WARN_OBJC_ROOT_CLASS = YES_ERROR;
				CLANG_WARN_QUOTED_INCLUDE_IN_FRAMEWORK_HEADER = YES;
				CLANG_WARN_RANGE_LOOP_ANALYSIS = YES;
				CLANG_WARN_STRICT_PROTOTYPES = YES;
				CLANG_WARN_SUSPICIOUS_MOVE = YES;
				CLANG_WARN_UNREACHABLE_CODE = YES;
				CLANG_WARN__DUPLICATE_METHOD_MATCH = YES;
				"CODE_SIGN_IDENTITY[sdk=iphoneos*]" = "iPhone Developer";
				COPY_PHASE_STRIP = NO;
				ENABLE_BITCODE = NO;
				ENABLE_STRICT_OBJC_MSGSEND = YES;
				ENABLE_TESTABILITY = YES;
				"EXCLUDED_ARCHS[sdk=iphonesimulator*]" = "";
				GCC_C_LANGUAGE_STANDARD = gnu11;
				GCC_DYNAMIC_NO_PIC = NO;
				GCC_NO_COMMON_BLOCKS = YES;
				GCC_OPTIMIZATION_LEVEL = 0;
				GCC_PREPROCESSOR_DEFINITIONS = (
					"DEBUG=1",
					"$(inherited)",
				);
				GCC_SYMBOLS_PRIVATE_EXTERN = NO;
				GCC_TREAT_INCOMPATIBLE_POINTER_TYPE_WARNINGS_AS_ERRORS = YES;
				GCC_WARN_64_TO_32_BIT_CONVERSION = YES;
				GCC_WARN_ABOUT_MISSING_NEWLINE = YES;
				GCC_WARN_ABOUT_MISSING_PROTOTYPES = YES;
				GCC_WARN_ABOUT_RETURN_TYPE = YES_ERROR;
				GCC_WARN_INITIALIZER_NOT_FULLY_BRACKETED = YES;
				GCC_WARN_MULTIPLE_DEFINITION_TYPES_FOR_SELECTOR = YES;
				GCC_WARN_SHADOW = YES;
				GCC_WARN_STRICT_SELECTOR_MATCH = YES;
				GCC_WARN_UNDECLARED_SELECTOR = YES;
				GCC_WARN_UNINITIALIZED_AUTOS = YES_AGGRESSIVE;
				GCC_WARN_UNKNOWN_PRAGMAS = YES;
				GCC_WARN_UNUSED_FUNCTION = YES;
				GCC_WARN_UNUSED_LABEL = YES;
				GCC_WARN_UNUSED_VARIABLE = YES;
				HEADER_SEARCH_PATHS = (
					"$(inherited)",
					"${PODS_CONFIGURATION_BUILD_DIR}/ReactCommon-Samples/ReactCommon_Samples.framework/Headers",
					"${PODS_CONFIGURATION_BUILD_DIR}/ReactCommon/ReactCommon.framework/Headers/react/nativemodule/core",
					"${PODS_CONFIGURATION_BUILD_DIR}/ReactCommon-Samples/ReactCommon_Samples.framework/Headers/platform/ios",
					"${PODS_CONFIGURATION_BUILD_DIR}/React-Fabric/React_Fabric.framework/Headers/react/renderer/components/view/platform/cxx",
					"${PODS_CONFIGURATION_BUILD_DIR}/React-NativeModulesApple/React_NativeModulesApple.framework/Headers",
					"${PODS_CONFIGURATION_BUILD_DIR}/React-graphics/React_graphics.framework/Headers/react/renderer/graphics/platform/ios",
				);
				IPHONEOS_DEPLOYMENT_TARGET = 13.4;
				MTL_ENABLE_DEBUG_INFO = YES;
				ONLY_ACTIVE_ARCH = YES;
				OTHER_CFLAGS = (
					"$(inherited)",
					"-DRN_FABRIC_ENABLED",
				);
				OTHER_CPLUSPLUSFLAGS = (
					"$(OTHER_CFLAGS)",
					"-DFOLLY_NO_CONFIG",
					"-DFOLLY_MOBILE=1",
					"-DFOLLY_USE_LIBCPP=1",
					"-DFOLLY_CFG_NO_COROUTINES=1",
					"-DFOLLY_HAVE_CLOCK_GETTIME=1",
					"-DRN_FABRIC_ENABLED",
				);
				OTHER_LDFLAGS = (
					"-ObjC",
					"-lc++",
<<<<<<< HEAD
					"-Wl -ld_classic ",
=======
					"-Wl",
					"-ld_classic",
>>>>>>> 4e92f609
				);
				REACT_NATIVE_PATH = "${PODS_ROOT}/../../react-native";
				SDKROOT = iphoneos;
				USE_HERMES = false;
				WARNING_CFLAGS = (
					"-Wextra",
					"-Wall",
					"-Wno-semicolon-before-method-body",
				);
			};
			name = Debug;
		};
		83CBBA211A601CBA00E9B192 /* Release */ = {
			isa = XCBuildConfiguration;
			buildSettings = {
				ALWAYS_SEARCH_USER_PATHS = NO;
				CLANG_ANALYZER_LOCALIZABILITY_NONLOCALIZED = YES;
				CLANG_CXX_LANGUAGE_STANDARD = "c++20";
				CLANG_CXX_LIBRARY = "libc++";
				CLANG_ENABLE_MODULES = YES;
				CLANG_ENABLE_OBJC_ARC = YES;
				CLANG_WARN_ASSIGN_ENUM = YES;
				CLANG_WARN_BLOCK_CAPTURE_AUTORELEASING = YES;
				CLANG_WARN_BOOL_CONVERSION = YES;
				CLANG_WARN_COMMA = YES;
				CLANG_WARN_CONSTANT_CONVERSION = YES;
				CLANG_WARN_DEPRECATED_OBJC_IMPLEMENTATIONS = YES;
				CLANG_WARN_DIRECT_OBJC_ISA_USAGE = YES_ERROR;
				CLANG_WARN_DOCUMENTATION_COMMENTS = YES;
				CLANG_WARN_EMPTY_BODY = YES;
				CLANG_WARN_ENUM_CONVERSION = YES;
				CLANG_WARN_INFINITE_RECURSION = YES;
				CLANG_WARN_INT_CONVERSION = YES;
				CLANG_WARN_NON_LITERAL_NULL_CONVERSION = YES;
				CLANG_WARN_OBJC_IMPLICIT_ATOMIC_PROPERTIES = YES;
				CLANG_WARN_OBJC_IMPLICIT_RETAIN_SELF = YES;
				CLANG_WARN_OBJC_LITERAL_CONVERSION = YES;
				CLANG_WARN_OBJC_ROOT_CLASS = YES_ERROR;
				CLANG_WARN_QUOTED_INCLUDE_IN_FRAMEWORK_HEADER = YES;
				CLANG_WARN_RANGE_LOOP_ANALYSIS = YES;
				CLANG_WARN_STRICT_PROTOTYPES = YES;
				CLANG_WARN_SUSPICIOUS_MOVE = YES;
				CLANG_WARN_UNREACHABLE_CODE = YES;
				CLANG_WARN__DUPLICATE_METHOD_MATCH = YES;
				"CODE_SIGN_IDENTITY[sdk=iphoneos*]" = "iPhone Developer";
				COPY_PHASE_STRIP = YES;
				ENABLE_BITCODE = NO;
				ENABLE_NS_ASSERTIONS = NO;
				ENABLE_STRICT_OBJC_MSGSEND = YES;
				"EXCLUDED_ARCHS[sdk=iphonesimulator*]" = "";
				GCC_C_LANGUAGE_STANDARD = gnu11;
				GCC_NO_COMMON_BLOCKS = YES;
				GCC_TREAT_INCOMPATIBLE_POINTER_TYPE_WARNINGS_AS_ERRORS = YES;
				GCC_WARN_64_TO_32_BIT_CONVERSION = YES;
				GCC_WARN_ABOUT_MISSING_NEWLINE = YES;
				GCC_WARN_ABOUT_MISSING_PROTOTYPES = YES;
				GCC_WARN_ABOUT_RETURN_TYPE = YES_ERROR;
				GCC_WARN_INITIALIZER_NOT_FULLY_BRACKETED = YES;
				GCC_WARN_MULTIPLE_DEFINITION_TYPES_FOR_SELECTOR = YES;
				GCC_WARN_SHADOW = YES;
				GCC_WARN_STRICT_SELECTOR_MATCH = YES;
				GCC_WARN_UNDECLARED_SELECTOR = YES;
				GCC_WARN_UNINITIALIZED_AUTOS = YES_AGGRESSIVE;
				GCC_WARN_UNKNOWN_PRAGMAS = YES;
				GCC_WARN_UNUSED_FUNCTION = YES;
				GCC_WARN_UNUSED_LABEL = YES;
				GCC_WARN_UNUSED_VARIABLE = YES;
				HEADER_SEARCH_PATHS = (
					"$(inherited)",
					"${PODS_CONFIGURATION_BUILD_DIR}/ReactCommon-Samples/ReactCommon_Samples.framework/Headers",
					"${PODS_CONFIGURATION_BUILD_DIR}/ReactCommon/ReactCommon.framework/Headers/react/nativemodule/core",
					"${PODS_CONFIGURATION_BUILD_DIR}/ReactCommon-Samples/ReactCommon_Samples.framework/Headers/platform/ios",
					"${PODS_CONFIGURATION_BUILD_DIR}/React-Fabric/React_Fabric.framework/Headers/react/renderer/components/view/platform/cxx",
					"${PODS_CONFIGURATION_BUILD_DIR}/React-NativeModulesApple/React_NativeModulesApple.framework/Headers",
					"${PODS_CONFIGURATION_BUILD_DIR}/React-graphics/React_graphics.framework/Headers/react/renderer/graphics/platform/ios",
				);
				IPHONEOS_DEPLOYMENT_TARGET = 13.4;
				MTL_ENABLE_DEBUG_INFO = NO;
				OTHER_CFLAGS = (
					"$(inherited)",
					"-DRN_FABRIC_ENABLED",
				);
				OTHER_CPLUSPLUSFLAGS = (
					"$(OTHER_CFLAGS)",
					"-DFOLLY_NO_CONFIG",
					"-DFOLLY_MOBILE=1",
					"-DFOLLY_USE_LIBCPP=1",
					"-DFOLLY_CFG_NO_COROUTINES=1",
					"-DFOLLY_HAVE_CLOCK_GETTIME=1",
					"-DRN_FABRIC_ENABLED",
				);
				OTHER_LDFLAGS = (
					"-ObjC",
					"-lc++",
<<<<<<< HEAD
					"-Wl -ld_classic ",
=======
					"-Wl",
					"-ld_classic",
>>>>>>> 4e92f609
				);
				REACT_NATIVE_PATH = "${PODS_ROOT}/../../react-native";
				SDKROOT = iphoneos;
				USE_HERMES = false;
				VALIDATE_PRODUCT = YES;
				WARNING_CFLAGS = (
					"-Wextra",
					"-Wall",
					"-Wno-semicolon-before-method-body",
				);
			};
			name = Release;
		};
		ACC52F4E299ECB7B002A2B0B /* Debug */ = {
			isa = XCBuildConfiguration;
			baseConfigurationReference = 59BCC6695B251DC95CFA6A67 /* Pods-RNTester-macOS.debug.xcconfig */;
			buildSettings = {
				ASSETCATALOG_COMPILER_APPICON_NAME = AppIcon;
				ASSETCATALOG_COMPILER_GLOBAL_ACCENT_COLOR_NAME = AccentColor;
				CLANG_ANALYZER_NONNULL = YES;
				CLANG_ANALYZER_NUMBER_OBJECT_CONVERSION = YES_AGGRESSIVE;
				CLANG_CXX_LANGUAGE_STANDARD = "c++20";
				CLANG_ENABLE_MODULES = YES;
				CLANG_ENABLE_OBJC_WEAK = YES;
				CLANG_WARN_UNGUARDED_AVAILABILITY = YES_AGGRESSIVE;
				CODE_SIGN_ENTITLEMENTS = "RNTester-macOS/RNTester_macOS.entitlements";
				CODE_SIGN_STYLE = Automatic;
				COMBINE_HIDPI_IMAGES = YES;
				CURRENT_PROJECT_VERSION = 1;
				DEBUG_INFORMATION_FORMAT = dwarf;
				GENERATE_INFOPLIST_FILE = YES;
				HEADER_SEARCH_PATHS = (
					"${PODS_ROOT}/Headers/Private/Yoga",
					"$(inherited)",
				);
				INFOPLIST_KEY_NSHumanReadableCopyright = "Copyright © 2023 Facebook. All rights reserved.";
				INFOPLIST_KEY_NSMainStoryboardFile = Main;
				INFOPLIST_KEY_NSPrincipalClass = NSApplication;
				LD_RUNPATH_SEARCH_PATHS = (
					"$(inherited)",
					"@executable_path/../Frameworks",
				);
				MACOSX_DEPLOYMENT_TARGET = 10.15;
				MARKETING_VERSION = 1.0;
				MTL_ENABLE_DEBUG_INFO = INCLUDE_SOURCE;
				MTL_FAST_MATH = YES;
				PRODUCT_BUNDLE_IDENTIFIER = "Microsoft.RNTester-macOS";
				PRODUCT_NAME = "$(TARGET_NAME)";
				SDKROOT = macosx;
				SWIFT_EMIT_LOC_STRINGS = YES;
				SWIFT_OPTIMIZATION_LEVEL = "-Onone";
				SWIFT_VERSION = 5.0;
			};
			name = Debug;
		};
		ACC52F4F299ECB7B002A2B0B /* Release */ = {
			isa = XCBuildConfiguration;
			baseConfigurationReference = CAEBC2296BB4BDDDCAAF4404 /* Pods-RNTester-macOS.release.xcconfig */;
			buildSettings = {
				ASSETCATALOG_COMPILER_APPICON_NAME = AppIcon;
				ASSETCATALOG_COMPILER_GLOBAL_ACCENT_COLOR_NAME = AccentColor;
				CLANG_ANALYZER_NONNULL = YES;
				CLANG_ANALYZER_NUMBER_OBJECT_CONVERSION = YES_AGGRESSIVE;
				CLANG_CXX_LANGUAGE_STANDARD = "c++20";
				CLANG_ENABLE_OBJC_WEAK = YES;
				CLANG_WARN_UNGUARDED_AVAILABILITY = YES_AGGRESSIVE;
				CODE_SIGN_ENTITLEMENTS = "RNTester-macOS/RNTester_macOS.entitlements";
				CODE_SIGN_STYLE = Automatic;
				COMBINE_HIDPI_IMAGES = YES;
				COPY_PHASE_STRIP = NO;
				CURRENT_PROJECT_VERSION = 1;
				DEBUG_INFORMATION_FORMAT = "dwarf-with-dsym";
				GENERATE_INFOPLIST_FILE = YES;
				HEADER_SEARCH_PATHS = (
					"${PODS_ROOT}/Headers/Private/Yoga",
					"$(inherited)",
				);
				INFOPLIST_KEY_NSHumanReadableCopyright = "Copyright © 2023 Facebook. All rights reserved.";
				INFOPLIST_KEY_NSMainStoryboardFile = Main;
				INFOPLIST_KEY_NSPrincipalClass = NSApplication;
				LD_RUNPATH_SEARCH_PATHS = (
					"$(inherited)",
					"@executable_path/../Frameworks",
				);
				MACOSX_DEPLOYMENT_TARGET = 10.15;
				MARKETING_VERSION = 1.0;
				MTL_FAST_MATH = YES;
				PRODUCT_BUNDLE_IDENTIFIER = "Microsoft.RNTester-macOS";
				PRODUCT_NAME = "$(TARGET_NAME)";
				SDKROOT = macosx;
				SWIFT_EMIT_LOC_STRINGS = YES;
				SWIFT_OPTIMIZATION_LEVEL = "-Onone";
				SWIFT_VERSION = 5.0;
			};
			name = Release;
		};
		ACC52F5C299ECB8A002A2B0B /* Debug */ = {
			isa = XCBuildConfiguration;
			baseConfigurationReference = E2994DA5CC7BE9B0C836D6B6 /* Pods-RNTester-macOSUnitTests.debug.xcconfig */;
			buildSettings = {
				CLANG_ANALYZER_NONNULL = YES;
				CLANG_ANALYZER_NUMBER_OBJECT_CONVERSION = YES_AGGRESSIVE;
				CLANG_CXX_LANGUAGE_STANDARD = "c++20";
				CLANG_ENABLE_OBJC_WEAK = YES;
				CLANG_WARN_UNGUARDED_AVAILABILITY = YES_AGGRESSIVE;
				CODE_SIGN_STYLE = Automatic;
				CURRENT_PROJECT_VERSION = 1;
				DEBUG_INFORMATION_FORMAT = dwarf;
				GENERATE_INFOPLIST_FILE = YES;
				HEADER_SEARCH_PATHS = (
					"${PODS_ROOT}/Headers/Private/Yoga",
					"$(inherited)",
				);
				MACOSX_DEPLOYMENT_TARGET = 10.15;
				MARKETING_VERSION = 1.0;
				MTL_ENABLE_DEBUG_INFO = INCLUDE_SOURCE;
				MTL_FAST_MATH = YES;
				PRODUCT_BUNDLE_IDENTIFIER = "Microsoft.RNTester-macOSUnitTests";
				PRODUCT_NAME = "$(TARGET_NAME)";
				SDKROOT = macosx;
				SWIFT_EMIT_LOC_STRINGS = NO;
			};
			name = Debug;
		};
		ACC52F5D299ECB8A002A2B0B /* Release */ = {
			isa = XCBuildConfiguration;
			baseConfigurationReference = 1176CCE167820DDB6B66801A /* Pods-RNTester-macOSUnitTests.release.xcconfig */;
			buildSettings = {
				CLANG_ANALYZER_NONNULL = YES;
				CLANG_ANALYZER_NUMBER_OBJECT_CONVERSION = YES_AGGRESSIVE;
				CLANG_CXX_LANGUAGE_STANDARD = "c++20";
				CLANG_ENABLE_OBJC_WEAK = YES;
				CLANG_WARN_UNGUARDED_AVAILABILITY = YES_AGGRESSIVE;
				CODE_SIGN_STYLE = Automatic;
				COPY_PHASE_STRIP = NO;
				CURRENT_PROJECT_VERSION = 1;
				DEBUG_INFORMATION_FORMAT = "dwarf-with-dsym";
				GENERATE_INFOPLIST_FILE = YES;
				HEADER_SEARCH_PATHS = (
					"${PODS_ROOT}/Headers/Private/Yoga",
					"$(inherited)",
				);
				MACOSX_DEPLOYMENT_TARGET = 10.15;
				MARKETING_VERSION = 1.0;
				MTL_FAST_MATH = YES;
				PRODUCT_BUNDLE_IDENTIFIER = "Microsoft.RNTester-macOSUnitTests";
				PRODUCT_NAME = "$(TARGET_NAME)";
				SDKROOT = macosx;
				SWIFT_EMIT_LOC_STRINGS = NO;
			};
			name = Release;
		};
		ACC52F69299ECB97002A2B0B /* Debug */ = {
			isa = XCBuildConfiguration;
			baseConfigurationReference = 9BD1BBDA193F1DB661EDB0CF /* Pods-RNTester-macOSIntegrationTests.debug.xcconfig */;
			buildSettings = {
				BUNDLE_LOADER = "$(TEST_HOST)";
				CLANG_ANALYZER_NONNULL = YES;
				CLANG_ANALYZER_NUMBER_OBJECT_CONVERSION = YES_AGGRESSIVE;
				CLANG_CXX_LANGUAGE_STANDARD = "c++20";
				CLANG_ENABLE_OBJC_WEAK = YES;
				CLANG_WARN_UNGUARDED_AVAILABILITY = YES_AGGRESSIVE;
				CODE_SIGN_STYLE = Automatic;
				CURRENT_PROJECT_VERSION = 1;
				DEBUG_INFORMATION_FORMAT = dwarf;
				GENERATE_INFOPLIST_FILE = YES;
				HEADER_SEARCH_PATHS = (
					"${PODS_ROOT}/Headers/Private/Yoga",
					"$(inherited)",
				);
				MACOSX_DEPLOYMENT_TARGET = 10.15;
				MARKETING_VERSION = 1.0;
				MTL_ENABLE_DEBUG_INFO = INCLUDE_SOURCE;
				MTL_FAST_MATH = YES;
				PRODUCT_BUNDLE_IDENTIFIER = "Microsoft.RNTester-macOSIntegrationTests";
				PRODUCT_NAME = "$(TARGET_NAME)";
				SDKROOT = macosx;
				SWIFT_EMIT_LOC_STRINGS = NO;
				TEST_HOST = "$(BUILT_PRODUCTS_DIR)/RNTester-macOS.app/$(BUNDLE_EXECUTABLE_FOLDER_PATH)/RNTester-macOS";
			};
			name = Debug;
		};
		ACC52F6A299ECB97002A2B0B /* Release */ = {
			isa = XCBuildConfiguration;
			baseConfigurationReference = 95706B2D6A97C2C7489615A1 /* Pods-RNTester-macOSIntegrationTests.release.xcconfig */;
			buildSettings = {
				BUNDLE_LOADER = "$(TEST_HOST)";
				CLANG_ANALYZER_NONNULL = YES;
				CLANG_ANALYZER_NUMBER_OBJECT_CONVERSION = YES_AGGRESSIVE;
				CLANG_CXX_LANGUAGE_STANDARD = "c++20";
				CLANG_ENABLE_OBJC_WEAK = YES;
				CLANG_WARN_UNGUARDED_AVAILABILITY = YES_AGGRESSIVE;
				CODE_SIGN_STYLE = Automatic;
				COPY_PHASE_STRIP = NO;
				CURRENT_PROJECT_VERSION = 1;
				DEBUG_INFORMATION_FORMAT = "dwarf-with-dsym";
				GENERATE_INFOPLIST_FILE = YES;
				HEADER_SEARCH_PATHS = (
					"${PODS_ROOT}/Headers/Private/Yoga",
					"$(inherited)",
				);
				MACOSX_DEPLOYMENT_TARGET = 10.15;
				MARKETING_VERSION = 1.0;
				MTL_FAST_MATH = YES;
				PRODUCT_BUNDLE_IDENTIFIER = "Microsoft.RNTester-macOSIntegrationTests";
				PRODUCT_NAME = "$(TARGET_NAME)";
				SDKROOT = macosx;
				SWIFT_EMIT_LOC_STRINGS = NO;
				TEST_HOST = "$(BUILT_PRODUCTS_DIR)/RNTester-macOS.app/$(BUNDLE_EXECUTABLE_FOLDER_PATH)/RNTester-macOS";
			};
			name = Release;
		};
		E7DB20A722B2BA84005AC45F /* Debug */ = {
			isa = XCBuildConfiguration;
<<<<<<< HEAD
			baseConfigurationReference = 4C9A4F015156949B014F37D3 /* Pods-RNTesterUnitTests.debug.xcconfig */;
=======
			baseConfigurationReference = 359825B9A5AE4A3F4AA612DD /* Pods-RNTesterUnitTests.debug.xcconfig */;
>>>>>>> 4e92f609
			buildSettings = {
				ALWAYS_EMBED_SWIFT_STANDARD_LIBRARIES = YES;
				CLANG_ANALYZER_NONNULL = YES;
				CLANG_ANALYZER_NUMBER_OBJECT_CONVERSION = YES_AGGRESSIVE;
				CLANG_ENABLE_OBJC_WEAK = YES;
				CLANG_WARN_UNGUARDED_AVAILABILITY = YES_AGGRESSIVE;
				CODE_SIGN_IDENTITY = "iPhone Developer";
				CODE_SIGN_STYLE = Automatic;
				DEBUG_INFORMATION_FORMAT = dwarf;
				DEVELOPMENT_TEAM = "";
				HEADER_SEARCH_PATHS = (
					"${PODS_ROOT}/Headers/Private/Yoga",
					"$(inherited)",
				);
				INFOPLIST_FILE = RNTesterUnitTests/Info.plist;
				IPHONEOS_DEPLOYMENT_TARGET = 13.4;
				LD_RUNPATH_SEARCH_PATHS = (
					"$(inherited)",
					"@executable_path/Frameworks",
					"@loader_path/Frameworks",
				);
				LIBRARY_SEARCH_PATHS = (
					"$(SDKROOT)/usr/lib/swift",
					"$(inherited)",
					"$(PROJECT_DIR)/RNTesterUnitTests",
				);
				MTL_ENABLE_DEBUG_INFO = INCLUDE_SOURCE;
				MTL_FAST_MATH = YES;
				OTHER_CFLAGS = (
					"$(inherited)",
					"-DFB_SONARKIT_ENABLED=1",
				);
				OTHER_SWIFT_FLAGS = "$(inherited) -Xcc -DFB_SONARKIT_ENABLED";
				PRODUCT_BUNDLE_IDENTIFIER = com.meta.RNTesterUnitTests;
				PRODUCT_NAME = "$(TARGET_NAME)";
				TARGETED_DEVICE_FAMILY = "1,2";
			};
			name = Debug;
		};
		E7DB20A822B2BA84005AC45F /* Release */ = {
			isa = XCBuildConfiguration;
<<<<<<< HEAD
			baseConfigurationReference = 4964478E1EDF94FBBE68672E /* Pods-RNTesterUnitTests.release.xcconfig */;
=======
			baseConfigurationReference = 8BFB9C61D7BDE894E24BF24F /* Pods-RNTesterUnitTests.release.xcconfig */;
>>>>>>> 4e92f609
			buildSettings = {
				ALWAYS_EMBED_SWIFT_STANDARD_LIBRARIES = YES;
				CLANG_ANALYZER_NONNULL = YES;
				CLANG_ANALYZER_NUMBER_OBJECT_CONVERSION = YES_AGGRESSIVE;
				CLANG_ENABLE_OBJC_WEAK = YES;
				CLANG_WARN_UNGUARDED_AVAILABILITY = YES_AGGRESSIVE;
				CODE_SIGN_IDENTITY = "iPhone Developer";
				CODE_SIGN_STYLE = Automatic;
				COPY_PHASE_STRIP = NO;
				DEBUG_INFORMATION_FORMAT = "dwarf-with-dsym";
				DEVELOPMENT_TEAM = "";
				HEADER_SEARCH_PATHS = (
					"${PODS_ROOT}/Headers/Private/Yoga",
					"$(inherited)",
				);
				INFOPLIST_FILE = RNTesterUnitTests/Info.plist;
				IPHONEOS_DEPLOYMENT_TARGET = 13.4;
				LD_RUNPATH_SEARCH_PATHS = (
					"$(inherited)",
					"@executable_path/Frameworks",
					"@loader_path/Frameworks",
				);
				LIBRARY_SEARCH_PATHS = (
					"$(SDKROOT)/usr/lib/swift",
					"$(inherited)",
					"$(PROJECT_DIR)/RNTesterUnitTests",
				);
				MTL_FAST_MATH = YES;
				OTHER_CFLAGS = (
					"$(inherited)",
					"-DFB_SONARKIT_ENABLED=1",
				);
				OTHER_SWIFT_FLAGS = "$(inherited) -Xcc -DFB_SONARKIT_ENABLED";
				PRODUCT_BUNDLE_IDENTIFIER = com.meta.RNTesterUnitTests;
				PRODUCT_NAME = "$(TARGET_NAME)";
				TARGETED_DEVICE_FAMILY = "1,2";
			};
			name = Release;
		};
		E7DB215B22B2F332005AC45F /* Debug */ = {
			isa = XCBuildConfiguration;
<<<<<<< HEAD
			baseConfigurationReference = AE4D4DA9DA2F3F27E040F3B6 /* Pods-RNTesterIntegrationTests.debug.xcconfig */;
=======
			baseConfigurationReference = 66C3087F2D5BF762FE9E6422 /* Pods-RNTesterIntegrationTests.debug.xcconfig */;
>>>>>>> 4e92f609
			buildSettings = {
				ALWAYS_EMBED_SWIFT_STANDARD_LIBRARIES = YES;
				BUNDLE_LOADER = "$(TEST_HOST)";
				CLANG_ANALYZER_NONNULL = YES;
				CLANG_ANALYZER_NUMBER_OBJECT_CONVERSION = YES_AGGRESSIVE;
				CLANG_ENABLE_OBJC_WEAK = YES;
				CLANG_WARN_UNGUARDED_AVAILABILITY = YES_AGGRESSIVE;
				CODE_SIGN_IDENTITY = "iPhone Developer";
				CODE_SIGN_STYLE = Automatic;
				DEBUG_INFORMATION_FORMAT = dwarf;
				DEVELOPMENT_TEAM = "";
				GCC_PREPROCESSOR_DEFINITIONS = (
					"FB_REFERENCE_IMAGE_DIR=\"\\\"$(SOURCE_ROOT)/RNTesterIntegrationTests/ReferenceImages\\\"\"",
					"$(inherited)",
				);
				HEADER_SEARCH_PATHS = (
					"${PODS_ROOT}/Headers/Private/Yoga",
					"$(inherited)",
				);
				INFOPLIST_FILE = RNTesterIntegrationTests/Info.plist;
				IPHONEOS_DEPLOYMENT_TARGET = 13.4;
				LD_RUNPATH_SEARCH_PATHS = (
					"$(inherited)",
					"@executable_path/Frameworks",
					"@loader_path/Frameworks",
				);
				MTL_ENABLE_DEBUG_INFO = INCLUDE_SOURCE;
				MTL_FAST_MATH = YES;
				OTHER_CFLAGS = (
					"$(inherited)",
					"-DFB_SONARKIT_ENABLED=1",
				);
				OTHER_SWIFT_FLAGS = "$(inherited) -Xcc -DFB_SONARKIT_ENABLED";
				PRODUCT_BUNDLE_IDENTIFIER = com.meta.RNTesterIntegrationTests;
				PRODUCT_NAME = "$(TARGET_NAME)";
				TARGETED_DEVICE_FAMILY = "1,2";
				TEST_HOST = "$(BUILT_PRODUCTS_DIR)/RNTester.app/RNTester";
			};
			name = Debug;
		};
		E7DB215C22B2F332005AC45F /* Release */ = {
			isa = XCBuildConfiguration;
			baseConfigurationReference = 7CDA7A212644C6BB8C0D00D8 /* Pods-RNTesterIntegrationTests.release.xcconfig */;
			buildSettings = {
				ALWAYS_EMBED_SWIFT_STANDARD_LIBRARIES = YES;
				BUNDLE_LOADER = "$(TEST_HOST)";
				CLANG_ANALYZER_NONNULL = YES;
				CLANG_ANALYZER_NUMBER_OBJECT_CONVERSION = YES_AGGRESSIVE;
				CLANG_ENABLE_OBJC_WEAK = YES;
				CLANG_WARN_UNGUARDED_AVAILABILITY = YES_AGGRESSIVE;
				CODE_SIGN_IDENTITY = "iPhone Developer";
				CODE_SIGN_STYLE = Automatic;
				COPY_PHASE_STRIP = NO;
				DEBUG_INFORMATION_FORMAT = "dwarf-with-dsym";
				DEVELOPMENT_TEAM = "";
				HEADER_SEARCH_PATHS = (
					"${PODS_ROOT}/Headers/Private/Yoga",
					"$(inherited)",
				);
				INFOPLIST_FILE = RNTesterIntegrationTests/Info.plist;
				IPHONEOS_DEPLOYMENT_TARGET = 13.4;
				LD_RUNPATH_SEARCH_PATHS = (
					"$(inherited)",
					"@executable_path/Frameworks",
					"@loader_path/Frameworks",
				);
				MTL_FAST_MATH = YES;
				OTHER_CFLAGS = (
					"$(inherited)",
					"-DFB_SONARKIT_ENABLED=1",
				);
				OTHER_SWIFT_FLAGS = "$(inherited) -Xcc -DFB_SONARKIT_ENABLED";
				PRODUCT_BUNDLE_IDENTIFIER = com.meta.RNTesterIntegrationTests;
				PRODUCT_NAME = "$(TARGET_NAME)";
				TARGETED_DEVICE_FAMILY = "1,2";
				TEST_HOST = "$(BUILT_PRODUCTS_DIR)/RNTester.app/RNTester";
			};
			name = Release;
		};
/* End XCBuildConfiguration section */

/* Begin XCConfigurationList section */
		13B07F931A680F5B00A75B9A /* Build configuration list for PBXNativeTarget "RNTester" */ = {
			isa = XCConfigurationList;
			buildConfigurations = (
				13B07F941A680F5B00A75B9A /* Debug */,
				13B07F951A680F5B00A75B9A /* Release */,
			);
			defaultConfigurationIsVisible = 0;
			defaultConfigurationName = Release;
		};
		83CBB9FA1A601CBA00E9B192 /* Build configuration list for PBXProject "RNTesterPods" */ = {
			isa = XCConfigurationList;
			buildConfigurations = (
				83CBBA201A601CBA00E9B192 /* Debug */,
				83CBBA211A601CBA00E9B192 /* Release */,
			);
			defaultConfigurationIsVisible = 0;
			defaultConfigurationName = Release;
		};
		ACC52F50299ECB7B002A2B0B /* Build configuration list for PBXNativeTarget "RNTester-macOS" */ = {
			isa = XCConfigurationList;
			buildConfigurations = (
				ACC52F4E299ECB7B002A2B0B /* Debug */,
				ACC52F4F299ECB7B002A2B0B /* Release */,
			);
			defaultConfigurationIsVisible = 0;
			defaultConfigurationName = Release;
		};
		ACC52F5B299ECB8A002A2B0B /* Build configuration list for PBXNativeTarget "RNTester-macOSUnitTests" */ = {
			isa = XCConfigurationList;
			buildConfigurations = (
				ACC52F5C299ECB8A002A2B0B /* Debug */,
				ACC52F5D299ECB8A002A2B0B /* Release */,
			);
			defaultConfigurationIsVisible = 0;
			defaultConfigurationName = Release;
		};
		ACC52F68299ECB97002A2B0B /* Build configuration list for PBXNativeTarget "RNTester-macOSIntegrationTests" */ = {
			isa = XCConfigurationList;
			buildConfigurations = (
				ACC52F69299ECB97002A2B0B /* Debug */,
				ACC52F6A299ECB97002A2B0B /* Release */,
			);
			defaultConfigurationIsVisible = 0;
			defaultConfigurationName = Release;
		};
		E7DB20A622B2BA84005AC45F /* Build configuration list for PBXNativeTarget "RNTesterUnitTests" */ = {
			isa = XCConfigurationList;
			buildConfigurations = (
				E7DB20A722B2BA84005AC45F /* Debug */,
				E7DB20A822B2BA84005AC45F /* Release */,
			);
			defaultConfigurationIsVisible = 0;
			defaultConfigurationName = Release;
		};
		E7DB215A22B2F332005AC45F /* Build configuration list for PBXNativeTarget "RNTesterIntegrationTests" */ = {
			isa = XCConfigurationList;
			buildConfigurations = (
				E7DB215B22B2F332005AC45F /* Debug */,
				E7DB215C22B2F332005AC45F /* Release */,
			);
			defaultConfigurationIsVisible = 0;
			defaultConfigurationName = Release;
		};
/* End XCConfigurationList section */
	};
	rootObject = 83CBB9F71A601CBA00E9B192 /* Project object */;
}<|MERGE_RESOLUTION|>--- conflicted
+++ resolved
@@ -7,28 +7,22 @@
 	objects = {
 
 /* Begin PBXBuildFile section */
-<<<<<<< HEAD
 		0CBC915D60C701A81731A5A4 /* libPods-RNTester-macOS.a in Frameworks */ = {isa = PBXBuildFile; fileRef = 9C88AE81E635231C7F0F3BA4 /* libPods-RNTester-macOS.a */; };
-=======
-		111FD3845C7358250C2702B6 /* libPods-RNTesterIntegrationTests.a in Frameworks */ = {isa = PBXBuildFile; fileRef = 63C6B5E1C2465D85E9BDB6E5 /* libPods-RNTesterIntegrationTests.a */; };
->>>>>>> 4e92f609
 		13B07FC11A68108700A75B9A /* main.m in Sources */ = {isa = PBXBuildFile; fileRef = 13B07FB71A68108700A75B9A /* main.m */; };
-		269DF007A51BEB2FDF0CFA56 /* libPods-RNTester.a in Frameworks */ = {isa = PBXBuildFile; fileRef = 8845E748A7EF4BC0568D4419 /* libPods-RNTester.a */; };
 		2DDEF0101F84BF7B00DBDF73 /* Images.xcassets in Resources */ = {isa = PBXBuildFile; fileRef = 2DDEF00F1F84BF7B00DBDF73 /* Images.xcassets */; };
-		3588A8FA3B64736F7023A4B0 /* libPods-RNTesterIntegrationTests.a in Frameworks */ = {isa = PBXBuildFile; fileRef = BF43347F8AFCCDDE032BA797 /* libPods-RNTesterIntegrationTests.a */; };
 		383889DA23A7398900D06C3E /* RCTConvert_UIColorTests.m in Sources */ = {isa = PBXBuildFile; fileRef = 383889D923A7398900D06C3E /* RCTConvert_UIColorTests.m */; };
 		3A87E8599EEB2C61C0F6589F /* libPods-RNTester-macOSUnitTests.a in Frameworks */ = {isa = PBXBuildFile; fileRef = 07517909E4081E5D74D5DD60 /* libPods-RNTester-macOSUnitTests.a */; };
 		3D2AFAF51D646CF80089D1A3 /* legacy_image@2x.png in Resources */ = {isa = PBXBuildFile; fileRef = 3D2AFAF41D646CF80089D1A3 /* legacy_image@2x.png */; };
 		5C60EB1C226440DB0018C04F /* AppDelegate.mm in Sources */ = {isa = PBXBuildFile; fileRef = 5C60EB1B226440DB0018C04F /* AppDelegate.mm */; };
+		5D6B063D55CB76D4D2309391 /* libPods-RNTesterIntegrationTests.a in Frameworks */ = {isa = PBXBuildFile; fileRef = 63C6B5E1C2465D85E9BDB6E5 /* libPods-RNTesterIntegrationTests.a */; };
 		8145AE06241172D900A3F8DA /* LaunchScreen.storyboard in Resources */ = {isa = PBXBuildFile; fileRef = 8145AE05241172D900A3F8DA /* LaunchScreen.storyboard */; };
 		832F45BB2A8A6E1F0097B4E6 /* SwiftTest.swift in Sources */ = {isa = PBXBuildFile; fileRef = 832F45BA2A8A6E1F0097B4E6 /* SwiftTest.swift */; };
-<<<<<<< HEAD
 		918A215FD4EF5A828705D765 /* libPods-RNTester-macOSIntegrationTests.a in Frameworks */ = {isa = PBXBuildFile; fileRef = 474EC5CD967949D41527EECF /* libPods-RNTester-macOSIntegrationTests.a */; };
 		AC30658829B14F38007A839A /* RCTComponentPropsTests.m in Sources */ = {isa = PBXBuildFile; fileRef = E7DB20CC22B2BAA5005AC45F /* RCTComponentPropsTests.m */; };
 		AC73FCE829B1316D0003586F /* RNTesterIntegrationTests.m in Sources */ = {isa = PBXBuildFile; fileRef = E7C1241922BEC44B00DA25C0 /* RNTesterIntegrationTests.m */; };
 		AC73FCE929B131700003586F /* RCTLoggingTests.m in Sources */ = {isa = PBXBuildFile; fileRef = E7DB215E22B2F3EC005AC45F /* RCTLoggingTests.m */; };
 		AC73FCEB29B131770003586F /* RCTUIManagerScenarioTests.m in Sources */ = {isa = PBXBuildFile; fileRef = E7DB215F22B2F3EC005AC45F /* RCTUIManagerScenarioTests.m */; };
-		AC73FCEC29B1317A0003586F /* RNTesterSnapshotTests.m in Sources */ = {isa = PBXBuildFile; fileRef = E7DB216022B2F3EC005AC45F /* RNTesterSnapshotTests.m */; };
+		AC73FCEC29B1317A0003586F /* BuildFile in Sources */ = {isa = PBXBuildFile; };
 		AC73FCED29B1317D0003586F /* RNTesterTestModule.m in Sources */ = {isa = PBXBuildFile; fileRef = E7DB215D22B2F3EC005AC45F /* RNTesterTestModule.m */; };
 		AC73FCEE29B131870003586F /* RCTAllocationTests.m in Sources */ = {isa = PBXBuildFile; fileRef = E7DB20C622B2BAA5005AC45F /* RCTAllocationTests.m */; };
 		AC73FCEF29B1318B0003586F /* RCTAnimationUtilsTests.m in Sources */ = {isa = PBXBuildFile; fileRef = E7DB20B222B2BAA4005AC45F /* RCTAnimationUtilsTests.m */; };
@@ -62,10 +56,9 @@
 		ACC52F4A299ECB7B002A2B0B /* Main.storyboard in Resources */ = {isa = PBXBuildFile; fileRef = ACC52F48299ECB7B002A2B0B /* Main.storyboard */; };
 		ACC52F6C299ECDDA002A2B0B /* Info.plist in Resources */ = {isa = PBXBuildFile; fileRef = ACC52F6B299ECDDA002A2B0B /* Info.plist */; };
 		ACDBF0D529B2BF0A00EEBD9E /* RNTesterUnitTestsBundle.js in Resources */ = {isa = PBXBuildFile; fileRef = E7DB20B322B2BAA4005AC45F /* RNTesterUnitTestsBundle.js */; };
-=======
->>>>>>> 4e92f609
+		BE29745FA46255D106CB15ED /* libPods-RNTester.a in Frameworks */ = {isa = PBXBuildFile; fileRef = 77955ECD532E128A8C49AC35 /* libPods-RNTester.a */; };
 		CD10C7A5290BD4EB0033E1ED /* RCTEventEmitterTests.m in Sources */ = {isa = PBXBuildFile; fileRef = CD10C7A4290BD4EB0033E1ED /* RCTEventEmitterTests.m */; };
-		DD6FAB12C0152128DD2DA1BE /* libPods-RNTester.a in Frameworks */ = {isa = PBXBuildFile; fileRef = 175067970892CD30B8B0A8E0 /* libPods-RNTester.a */; };
+		DD6FAB12C0152128DD2DA1BE /* BuildFile in Frameworks */ = {isa = PBXBuildFile; };
 		E62F11832A5C6580000BF1C8 /* FlexibleSizeExampleView.mm in Sources */ = {isa = PBXBuildFile; fileRef = 27F441E81BEBE5030039B79C /* FlexibleSizeExampleView.mm */; };
 		E62F11842A5C6584000BF1C8 /* UpdatePropertiesExampleView.mm in Sources */ = {isa = PBXBuildFile; fileRef = 272E6B3C1BEA849E001FCF37 /* UpdatePropertiesExampleView.mm */; };
 		E7C1241A22BEC44B00DA25C0 /* RNTesterIntegrationTests.m in Sources */ = {isa = PBXBuildFile; fileRef = E7C1241922BEC44B00DA25C0 /* RNTesterIntegrationTests.m */; };
@@ -104,11 +97,7 @@
 		E7DB216422B2F3EC005AC45F /* RCTUIManagerScenarioTests.m in Sources */ = {isa = PBXBuildFile; fileRef = E7DB215F22B2F3EC005AC45F /* RCTUIManagerScenarioTests.m */; };
 		E7DB216722B2F69F005AC45F /* JavaScriptCore.framework in Frameworks */ = {isa = PBXBuildFile; fileRef = E7DB213022B2C649005AC45F /* JavaScriptCore.framework */; };
 		E7DB218C22B41FCD005AC45F /* XCTest.framework in Frameworks */ = {isa = PBXBuildFile; fileRef = E7DB218B22B41FCD005AC45F /* XCTest.framework */; };
-<<<<<<< HEAD
-		FC730E1D02F7CAA73FEA5B6E /* libPods-RNTesterUnitTests.a in Frameworks */ = {isa = PBXBuildFile; fileRef = 1EBA72F76995515BE489A9B9 /* libPods-RNTesterUnitTests.a */; };
-=======
 		F37EF1CF1FC0B3DD56375DC7 /* libPods-RNTesterUnitTests.a in Frameworks */ = {isa = PBXBuildFile; fileRef = D6942D0981036096211E5BDC /* libPods-RNTesterUnitTests.a */; };
->>>>>>> 4e92f609
 /* End PBXBuildFile section */
 
 /* Begin PBXContainerItemProxy section */
@@ -150,32 +139,27 @@
 		13B07FAF1A68108700A75B9A /* AppDelegate.h */ = {isa = PBXFileReference; fileEncoding = 4; lastKnownFileType = sourcecode.c.h; name = AppDelegate.h; path = RNTester/AppDelegate.h; sourceTree = "<group>"; };
 		13B07FB61A68108700A75B9A /* Info.plist */ = {isa = PBXFileReference; fileEncoding = 4; lastKnownFileType = text.plist.xml; name = Info.plist; path = RNTester/Info.plist; sourceTree = "<group>"; };
 		13B07FB71A68108700A75B9A /* main.m */ = {isa = PBXFileReference; fileEncoding = 4; lastKnownFileType = sourcecode.c.objc; name = main.m; path = RNTester/main.m; sourceTree = "<group>"; };
-<<<<<<< HEAD
-		1EBA72F76995515BE489A9B9 /* libPods-RNTesterUnitTests.a */ = {isa = PBXFileReference; explicitFileType = archive.ar; includeInIndex = 0; path = "libPods-RNTesterUnitTests.a"; sourceTree = BUILT_PRODUCTS_DIR; };
-=======
-		175067970892CD30B8B0A8E0 /* libPods-RNTester.a */ = {isa = PBXFileReference; explicitFileType = archive.ar; includeInIndex = 0; path = "libPods-RNTester.a"; sourceTree = BUILT_PRODUCTS_DIR; };
->>>>>>> 4e92f609
 		272E6B3B1BEA849E001FCF37 /* UpdatePropertiesExampleView.h */ = {isa = PBXFileReference; fileEncoding = 4; lastKnownFileType = sourcecode.c.h; name = UpdatePropertiesExampleView.h; path = RNTester/NativeExampleViews/UpdatePropertiesExampleView.h; sourceTree = "<group>"; };
 		272E6B3C1BEA849E001FCF37 /* UpdatePropertiesExampleView.mm */ = {isa = PBXFileReference; fileEncoding = 4; lastKnownFileType = sourcecode.cpp.objcpp; name = UpdatePropertiesExampleView.mm; path = RNTester/NativeExampleViews/UpdatePropertiesExampleView.mm; sourceTree = "<group>"; };
 		2734C5E31C1D7A09BF872585 /* Pods-RNTester.debug.xcconfig */ = {isa = PBXFileReference; includeInIndex = 1; lastKnownFileType = text.xcconfig; name = "Pods-RNTester.debug.xcconfig"; path = "Target Support Files/Pods-RNTester/Pods-RNTester.debug.xcconfig"; sourceTree = "<group>"; };
 		27F441E81BEBE5030039B79C /* FlexibleSizeExampleView.mm */ = {isa = PBXFileReference; fileEncoding = 4; lastKnownFileType = sourcecode.cpp.objcpp; name = FlexibleSizeExampleView.mm; path = RNTester/NativeExampleViews/FlexibleSizeExampleView.mm; sourceTree = "<group>"; };
 		27F441EA1BEBE5030039B79C /* FlexibleSizeExampleView.h */ = {isa = PBXFileReference; fileEncoding = 4; lastKnownFileType = sourcecode.c.h; name = FlexibleSizeExampleView.h; path = RNTester/NativeExampleViews/FlexibleSizeExampleView.h; sourceTree = "<group>"; };
 		2DDEF00F1F84BF7B00DBDF73 /* Images.xcassets */ = {isa = PBXFileReference; lastKnownFileType = folder.assetcatalog; name = Images.xcassets; path = RNTester/Images.xcassets; sourceTree = "<group>"; };
-<<<<<<< HEAD
 		383889D923A7398900D06C3E /* RCTConvert_UIColorTests.m */ = {isa = PBXFileReference; fileEncoding = 4; lastKnownFileType = sourcecode.c.objc; path = RCTConvert_UIColorTests.m; sourceTree = "<group>"; };
 		3D2AFAF41D646CF80089D1A3 /* legacy_image@2x.png */ = {isa = PBXFileReference; lastKnownFileType = image.png; name = "legacy_image@2x.png"; path = "RNTester/legacy_image@2x.png"; sourceTree = "<group>"; };
 		474EC5CD967949D41527EECF /* libPods-RNTester-macOSIntegrationTests.a */ = {isa = PBXFileReference; explicitFileType = archive.ar; includeInIndex = 0; path = "libPods-RNTester-macOSIntegrationTests.a"; sourceTree = BUILT_PRODUCTS_DIR; };
-		4964478E1EDF94FBBE68672E /* Pods-RNTesterUnitTests.release.xcconfig */ = {isa = PBXFileReference; includeInIndex = 1; lastKnownFileType = text.xcconfig; name = "Pods-RNTesterUnitTests.release.xcconfig"; path = "Target Support Files/Pods-RNTesterUnitTests/Pods-RNTesterUnitTests.release.xcconfig"; sourceTree = "<group>"; };
-		4C9A4F015156949B014F37D3 /* Pods-RNTesterUnitTests.debug.xcconfig */ = {isa = PBXFileReference; includeInIndex = 1; lastKnownFileType = text.xcconfig; name = "Pods-RNTesterUnitTests.debug.xcconfig"; path = "Target Support Files/Pods-RNTesterUnitTests/Pods-RNTesterUnitTests.debug.xcconfig"; sourceTree = "<group>"; };
 		59BCC6695B251DC95CFA6A67 /* Pods-RNTester-macOS.debug.xcconfig */ = {isa = PBXFileReference; includeInIndex = 1; lastKnownFileType = text.xcconfig; name = "Pods-RNTester-macOS.debug.xcconfig"; path = "Target Support Files/Pods-RNTester-macOS/Pods-RNTester-macOS.debug.xcconfig"; sourceTree = "<group>"; };
 		5C60EB1B226440DB0018C04F /* AppDelegate.mm */ = {isa = PBXFileReference; fileEncoding = 4; lastKnownFileType = sourcecode.cpp.objcpp; name = AppDelegate.mm; path = RNTester/AppDelegate.mm; sourceTree = "<group>"; };
+		63C6B5E1C2465D85E9BDB6E5 /* libPods-RNTesterIntegrationTests.a */ = {isa = PBXFileReference; explicitFileType = archive.ar; includeInIndex = 0; path = "libPods-RNTesterIntegrationTests.a"; sourceTree = BUILT_PRODUCTS_DIR; };
+		66C3087F2D5BF762FE9E6422 /* Pods-RNTesterIntegrationTests.debug.xcconfig */ = {isa = PBXFileReference; includeInIndex = 1; lastKnownFileType = text.xcconfig; name = "Pods-RNTesterIntegrationTests.debug.xcconfig"; path = "Target Support Files/Pods-RNTesterIntegrationTests/Pods-RNTesterIntegrationTests.debug.xcconfig"; sourceTree = "<group>"; };
+		77955ECD532E128A8C49AC35 /* libPods-RNTester.a */ = {isa = PBXFileReference; explicitFileType = archive.ar; includeInIndex = 0; path = "libPods-RNTester.a"; sourceTree = BUILT_PRODUCTS_DIR; };
+		7CDA7A212644C6BB8C0D00D8 /* Pods-RNTesterIntegrationTests.release.xcconfig */ = {isa = PBXFileReference; includeInIndex = 1; lastKnownFileType = text.xcconfig; name = "Pods-RNTesterIntegrationTests.release.xcconfig"; path = "Target Support Files/Pods-RNTesterIntegrationTests/Pods-RNTesterIntegrationTests.release.xcconfig"; sourceTree = "<group>"; };
 		8145AE05241172D900A3F8DA /* LaunchScreen.storyboard */ = {isa = PBXFileReference; fileEncoding = 4; lastKnownFileType = file.storyboard; name = LaunchScreen.storyboard; path = RNTester/LaunchScreen.storyboard; sourceTree = "<group>"; };
 		832F45BA2A8A6E1F0097B4E6 /* SwiftTest.swift */ = {isa = PBXFileReference; lastKnownFileType = sourcecode.swift; name = SwiftTest.swift; path = RNTester/SwiftTest.swift; sourceTree = "<group>"; };
-		8845E748A7EF4BC0568D4419 /* libPods-RNTester.a */ = {isa = PBXFileReference; explicitFileType = archive.ar; includeInIndex = 0; path = "libPods-RNTester.a"; sourceTree = BUILT_PRODUCTS_DIR; };
+		8BFB9C61D7BDE894E24BF24F /* Pods-RNTesterUnitTests.release.xcconfig */ = {isa = PBXFileReference; includeInIndex = 1; lastKnownFileType = text.xcconfig; name = "Pods-RNTesterUnitTests.release.xcconfig"; path = "Target Support Files/Pods-RNTesterUnitTests/Pods-RNTesterUnitTests.release.xcconfig"; sourceTree = "<group>"; };
 		95706B2D6A97C2C7489615A1 /* Pods-RNTester-macOSIntegrationTests.release.xcconfig */ = {isa = PBXFileReference; includeInIndex = 1; lastKnownFileType = text.xcconfig; name = "Pods-RNTester-macOSIntegrationTests.release.xcconfig"; path = "Target Support Files/Pods-RNTester-macOSIntegrationTests/Pods-RNTester-macOSIntegrationTests.release.xcconfig"; sourceTree = "<group>"; };
 		9BD1BBDA193F1DB661EDB0CF /* Pods-RNTester-macOSIntegrationTests.debug.xcconfig */ = {isa = PBXFileReference; includeInIndex = 1; lastKnownFileType = text.xcconfig; name = "Pods-RNTester-macOSIntegrationTests.debug.xcconfig"; path = "Target Support Files/Pods-RNTester-macOSIntegrationTests/Pods-RNTester-macOSIntegrationTests.debug.xcconfig"; sourceTree = "<group>"; };
 		9C88AE81E635231C7F0F3BA4 /* libPods-RNTester-macOS.a */ = {isa = PBXFileReference; explicitFileType = archive.ar; includeInIndex = 0; path = "libPods-RNTester-macOS.a"; sourceTree = BUILT_PRODUCTS_DIR; };
-		AC474BFD29BBF751002BDAED /* RNTester.xctestplan */ = {isa = PBXFileReference; lastKnownFileType = text; name = RNTester.xctestplan; path = RNTester/RNTester.xctestplan; sourceTree = "<group>"; };
 		AC474BFE29BBF793002BDAED /* RNTester-macOS.xctestplan */ = {isa = PBXFileReference; lastKnownFileType = text; path = "RNTester-macOS.xctestplan"; sourceTree = "<group>"; };
 		ACC52F3E299ECB7A002A2B0B /* RNTester-macOS.app */ = {isa = PBXFileReference; explicitFileType = wrapper.application; includeInIndex = 0; path = "RNTester-macOS.app"; sourceTree = BUILT_PRODUCTS_DIR; };
 		ACC52F46299ECB7B002A2B0B /* Assets.xcassets */ = {isa = PBXFileReference; lastKnownFileType = folder.assetcatalog; path = Assets.xcassets; sourceTree = "<group>"; };
@@ -184,29 +168,10 @@
 		ACC52F55299ECB8A002A2B0B /* RNTester-macOSUnitTests.xctest */ = {isa = PBXFileReference; explicitFileType = wrapper.cfbundle; includeInIndex = 0; path = "RNTester-macOSUnitTests.xctest"; sourceTree = BUILT_PRODUCTS_DIR; };
 		ACC52F62299ECB97002A2B0B /* RNTester-macOSIntegrationTests.xctest */ = {isa = PBXFileReference; explicitFileType = wrapper.cfbundle; includeInIndex = 0; path = "RNTester-macOSIntegrationTests.xctest"; sourceTree = BUILT_PRODUCTS_DIR; };
 		ACC52F6B299ECDDA002A2B0B /* Info.plist */ = {isa = PBXFileReference; fileEncoding = 4; lastKnownFileType = text.plist.xml; path = Info.plist; sourceTree = "<group>"; };
-		AE4D4DA9DA2F3F27E040F3B6 /* Pods-RNTesterIntegrationTests.debug.xcconfig */ = {isa = PBXFileReference; includeInIndex = 1; lastKnownFileType = text.xcconfig; name = "Pods-RNTesterIntegrationTests.debug.xcconfig"; path = "Target Support Files/Pods-RNTesterIntegrationTests/Pods-RNTesterIntegrationTests.debug.xcconfig"; sourceTree = "<group>"; };
-		B48B1AF9A9C9D998832E8B46 /* Pods-RNTester.debug.xcconfig */ = {isa = PBXFileReference; includeInIndex = 1; lastKnownFileType = text.xcconfig; name = "Pods-RNTester.debug.xcconfig"; path = "Target Support Files/Pods-RNTester/Pods-RNTester.debug.xcconfig"; sourceTree = "<group>"; };
-		BD6F35F6C79ACF7496CBC337 /* Pods-RNTesterIntegrationTests.release.xcconfig */ = {isa = PBXFileReference; includeInIndex = 1; lastKnownFileType = text.xcconfig; name = "Pods-RNTesterIntegrationTests.release.xcconfig"; path = "Target Support Files/Pods-RNTesterIntegrationTests/Pods-RNTesterIntegrationTests.release.xcconfig"; sourceTree = "<group>"; };
-		BF43347F8AFCCDDE032BA797 /* libPods-RNTesterIntegrationTests.a */ = {isa = PBXFileReference; explicitFileType = archive.ar; includeInIndex = 0; path = "libPods-RNTesterIntegrationTests.a"; sourceTree = BUILT_PRODUCTS_DIR; };
 		CAEBC2296BB4BDDDCAAF4404 /* Pods-RNTester-macOS.release.xcconfig */ = {isa = PBXFileReference; includeInIndex = 1; lastKnownFileType = text.xcconfig; name = "Pods-RNTester-macOS.release.xcconfig"; path = "Target Support Files/Pods-RNTester-macOS/Pods-RNTester-macOS.release.xcconfig"; sourceTree = "<group>"; };
 		CD10C7A4290BD4EB0033E1ED /* RCTEventEmitterTests.m */ = {isa = PBXFileReference; fileEncoding = 4; lastKnownFileType = sourcecode.c.objc; path = RCTEventEmitterTests.m; sourceTree = "<group>"; };
+		D6942D0981036096211E5BDC /* libPods-RNTesterUnitTests.a */ = {isa = PBXFileReference; explicitFileType = archive.ar; includeInIndex = 0; path = "libPods-RNTesterUnitTests.a"; sourceTree = BUILT_PRODUCTS_DIR; };
 		E2994DA5CC7BE9B0C836D6B6 /* Pods-RNTester-macOSUnitTests.debug.xcconfig */ = {isa = PBXFileReference; includeInIndex = 1; lastKnownFileType = text.xcconfig; name = "Pods-RNTester-macOSUnitTests.debug.xcconfig"; path = "Target Support Files/Pods-RNTester-macOSUnitTests/Pods-RNTester-macOSUnitTests.debug.xcconfig"; sourceTree = "<group>"; };
-=======
-		359825B9A5AE4A3F4AA612DD /* Pods-RNTesterUnitTests.debug.xcconfig */ = {isa = PBXFileReference; includeInIndex = 1; lastKnownFileType = text.xcconfig; name = "Pods-RNTesterUnitTests.debug.xcconfig"; path = "Target Support Files/Pods-RNTesterUnitTests/Pods-RNTesterUnitTests.debug.xcconfig"; sourceTree = "<group>"; };
-		383889D923A7398900D06C3E /* RCTConvert_UIColorTests.m */ = {isa = PBXFileReference; fileEncoding = 4; lastKnownFileType = sourcecode.c.objc; path = RCTConvert_UIColorTests.m; sourceTree = "<group>"; };
-		3D2AFAF41D646CF80089D1A3 /* legacy_image@2x.png */ = {isa = PBXFileReference; lastKnownFileType = image.png; name = "legacy_image@2x.png"; path = "RNTester/legacy_image@2x.png"; sourceTree = "<group>"; };
-		5C60EB1B226440DB0018C04F /* AppDelegate.mm */ = {isa = PBXFileReference; fileEncoding = 4; lastKnownFileType = sourcecode.cpp.objcpp; name = AppDelegate.mm; path = RNTester/AppDelegate.mm; sourceTree = "<group>"; };
-		63C6B5E1C2465D85E9BDB6E5 /* libPods-RNTesterIntegrationTests.a */ = {isa = PBXFileReference; explicitFileType = archive.ar; includeInIndex = 0; path = "libPods-RNTesterIntegrationTests.a"; sourceTree = BUILT_PRODUCTS_DIR; };
-		66C3087F2D5BF762FE9E6422 /* Pods-RNTesterIntegrationTests.debug.xcconfig */ = {isa = PBXFileReference; includeInIndex = 1; lastKnownFileType = text.xcconfig; name = "Pods-RNTesterIntegrationTests.debug.xcconfig"; path = "Target Support Files/Pods-RNTesterIntegrationTests/Pods-RNTesterIntegrationTests.debug.xcconfig"; sourceTree = "<group>"; };
-		7CDA7A212644C6BB8C0D00D8 /* Pods-RNTesterIntegrationTests.release.xcconfig */ = {isa = PBXFileReference; includeInIndex = 1; lastKnownFileType = text.xcconfig; name = "Pods-RNTesterIntegrationTests.release.xcconfig"; path = "Target Support Files/Pods-RNTesterIntegrationTests/Pods-RNTesterIntegrationTests.release.xcconfig"; sourceTree = "<group>"; };
-		8145AE05241172D900A3F8DA /* LaunchScreen.storyboard */ = {isa = PBXFileReference; fileEncoding = 4; lastKnownFileType = file.storyboard; name = LaunchScreen.storyboard; path = RNTester/LaunchScreen.storyboard; sourceTree = "<group>"; };
-		832F45BA2A8A6E1F0097B4E6 /* SwiftTest.swift */ = {isa = PBXFileReference; lastKnownFileType = sourcecode.swift; name = SwiftTest.swift; path = RNTester/SwiftTest.swift; sourceTree = "<group>"; };
-		8BFB9C61D7BDE894E24BF24F /* Pods-RNTesterUnitTests.release.xcconfig */ = {isa = PBXFileReference; includeInIndex = 1; lastKnownFileType = text.xcconfig; name = "Pods-RNTesterUnitTests.release.xcconfig"; path = "Target Support Files/Pods-RNTesterUnitTests/Pods-RNTesterUnitTests.release.xcconfig"; sourceTree = "<group>"; };
-		9B8542B8C590B51BD0588751 /* Pods-RNTester.release.xcconfig */ = {isa = PBXFileReference; includeInIndex = 1; lastKnownFileType = text.xcconfig; name = "Pods-RNTester.release.xcconfig"; path = "Target Support Files/Pods-RNTester/Pods-RNTester.release.xcconfig"; sourceTree = "<group>"; };
-		AC474BFB29BBD4A1002BDAED /* RNTester.xctestplan */ = {isa = PBXFileReference; lastKnownFileType = text; name = RNTester.xctestplan; path = RNTester/RNTester.xctestplan; sourceTree = "<group>"; };
-		CD10C7A4290BD4EB0033E1ED /* RCTEventEmitterTests.m */ = {isa = PBXFileReference; fileEncoding = 4; lastKnownFileType = sourcecode.c.objc; path = RCTEventEmitterTests.m; sourceTree = "<group>"; };
-		D6942D0981036096211E5BDC /* libPods-RNTesterUnitTests.a */ = {isa = PBXFileReference; explicitFileType = archive.ar; includeInIndex = 0; path = "libPods-RNTesterUnitTests.a"; sourceTree = BUILT_PRODUCTS_DIR; };
->>>>>>> 4e92f609
 		E771AEEA22B44E3100EA1189 /* Info.plist */ = {isa = PBXFileReference; fileEncoding = 4; lastKnownFileType = text.plist.xml; name = Info.plist; path = RNTester/Info.plist; sourceTree = "<group>"; };
 		E7C1241922BEC44B00DA25C0 /* RNTesterIntegrationTests.m */ = {isa = PBXFileReference; fileEncoding = 4; lastKnownFileType = sourcecode.c.objc; path = RNTesterIntegrationTests.m; sourceTree = "<group>"; };
 		E7DB209F22B2BA84005AC45F /* RNTesterUnitTests.xctest */ = {isa = PBXFileReference; explicitFileType = wrapper.cfbundle; includeInIndex = 0; path = RNTesterUnitTests.xctest; sourceTree = BUILT_PRODUCTS_DIR; };
@@ -268,7 +233,8 @@
 		E7DB215E22B2F3EC005AC45F /* RCTLoggingTests.m */ = {isa = PBXFileReference; fileEncoding = 4; lastKnownFileType = sourcecode.c.objc; path = RCTLoggingTests.m; sourceTree = "<group>"; };
 		E7DB215F22B2F3EC005AC45F /* RCTUIManagerScenarioTests.m */ = {isa = PBXFileReference; fileEncoding = 4; lastKnownFileType = sourcecode.c.objc; path = RCTUIManagerScenarioTests.m; sourceTree = "<group>"; };
 		E7DB218B22B41FCD005AC45F /* XCTest.framework */ = {isa = PBXFileReference; lastKnownFileType = wrapper.framework; path = XCTest.framework; sourceTree = DEVELOPER_DIR; };
-		F8DC9D4019E032B4F5412B3C /* Pods-RNTester.release.xcconfig */ = {isa = PBXFileReference; includeInIndex = 1; lastKnownFileType = text.xcconfig; name = "Pods-RNTester.release.xcconfig"; path = "Target Support Files/Pods-RNTester/Pods-RNTester.release.xcconfig"; sourceTree = "<group>"; };
+		E8475AB4E5BB7B7A87C16D41 /* Pods-RNTesterUnitTests.debug.xcconfig */ = {isa = PBXFileReference; includeInIndex = 1; lastKnownFileType = text.xcconfig; name = "Pods-RNTesterUnitTests.debug.xcconfig"; path = "Target Support Files/Pods-RNTesterUnitTests/Pods-RNTesterUnitTests.debug.xcconfig"; sourceTree = "<group>"; };
+		EE448B25704B6F47386E69A9 /* Pods-RNTester.release.xcconfig */ = {isa = PBXFileReference; includeInIndex = 1; lastKnownFileType = text.xcconfig; name = "Pods-RNTester.release.xcconfig"; path = "Target Support Files/Pods-RNTester/Pods-RNTester.release.xcconfig"; sourceTree = "<group>"; };
 /* End PBXFileReference section */
 
 /* Begin PBXFrameworksBuildPhase section */
@@ -276,8 +242,8 @@
 			isa = PBXFrameworksBuildPhase;
 			buildActionMask = 2147483647;
 			files = (
-<<<<<<< HEAD
-				269DF007A51BEB2FDF0CFA56 /* libPods-RNTester.a in Frameworks */,
+				DD6FAB12C0152128DD2DA1BE /* BuildFile in Frameworks */,
+				BE29745FA46255D106CB15ED /* libPods-RNTester.a in Frameworks */,
 			);
 			runOnlyForDeploymentPostprocessing = 0;
 		};
@@ -302,9 +268,6 @@
 			buildActionMask = 2147483647;
 			files = (
 				918A215FD4EF5A828705D765 /* libPods-RNTester-macOSIntegrationTests.a in Frameworks */,
-=======
-				DD6FAB12C0152128DD2DA1BE /* libPods-RNTester.a in Frameworks */,
->>>>>>> 4e92f609
 			);
 			runOnlyForDeploymentPostprocessing = 0;
 		};
@@ -313,11 +276,7 @@
 			buildActionMask = 2147483647;
 			files = (
 				E7DB213122B2C649005AC45F /* JavaScriptCore.framework in Frameworks */,
-<<<<<<< HEAD
-				FC730E1D02F7CAA73FEA5B6E /* libPods-RNTesterUnitTests.a in Frameworks */,
-=======
 				F37EF1CF1FC0B3DD56375DC7 /* libPods-RNTesterUnitTests.a in Frameworks */,
->>>>>>> 4e92f609
 			);
 			runOnlyForDeploymentPostprocessing = 0;
 		};
@@ -327,11 +286,7 @@
 			files = (
 				E7DB218C22B41FCD005AC45F /* XCTest.framework in Frameworks */,
 				E7DB216722B2F69F005AC45F /* JavaScriptCore.framework in Frameworks */,
-<<<<<<< HEAD
-				3588A8FA3B64736F7023A4B0 /* libPods-RNTesterIntegrationTests.a in Frameworks */,
-=======
-				111FD3845C7358250C2702B6 /* libPods-RNTesterIntegrationTests.a in Frameworks */,
->>>>>>> 4e92f609
+				5D6B063D55CB76D4D2309391 /* libPods-RNTesterIntegrationTests.a in Frameworks */,
 			);
 			runOnlyForDeploymentPostprocessing = 0;
 		};
@@ -350,7 +305,6 @@
 		13B07FAE1A68108700A75B9A /* RNTester */ = {
 			isa = PBXGroup;
 			children = (
-				AC474BFD29BBF751002BDAED /* RNTester.xctestplan */,
 				0CC3BE1A25DDB68A0033CAEB /* RNTester.entitlements */,
 				E771AEEA22B44E3100EA1189 /* Info.plist */,
 				13B07FAF1A68108700A75B9A /* AppDelegate.h */,
@@ -402,18 +356,12 @@
 				E7DB211822B2BD53005AC45F /* libReact-RCTText.a */,
 				E7DB211A22B2BD53005AC45F /* libReact-RCTVibration.a */,
 				E7DB212222B2BD53005AC45F /* libyoga.a */,
-<<<<<<< HEAD
 				9C88AE81E635231C7F0F3BA4 /* libPods-RNTester-macOS.a */,
 				07517909E4081E5D74D5DD60 /* libPods-RNTester-macOSUnitTests.a */,
 				474EC5CD967949D41527EECF /* libPods-RNTester-macOSIntegrationTests.a */,
-				8845E748A7EF4BC0568D4419 /* libPods-RNTester.a */,
-				BF43347F8AFCCDDE032BA797 /* libPods-RNTesterIntegrationTests.a */,
-				1EBA72F76995515BE489A9B9 /* libPods-RNTesterUnitTests.a */,
-=======
-				175067970892CD30B8B0A8E0 /* libPods-RNTester.a */,
 				63C6B5E1C2465D85E9BDB6E5 /* libPods-RNTesterIntegrationTests.a */,
 				D6942D0981036096211E5BDC /* libPods-RNTesterUnitTests.a */,
->>>>>>> 4e92f609
+				77955ECD532E128A8C49AC35 /* libPods-RNTester.a */,
 			);
 			name = Frameworks;
 			sourceTree = "<group>";
@@ -485,27 +433,18 @@
 		E23BD6487B06BD71F1A86914 /* Pods */ = {
 			isa = PBXGroup;
 			children = (
-<<<<<<< HEAD
 				59BCC6695B251DC95CFA6A67 /* Pods-RNTester-macOS.debug.xcconfig */,
 				CAEBC2296BB4BDDDCAAF4404 /* Pods-RNTester-macOS.release.xcconfig */,
 				E2994DA5CC7BE9B0C836D6B6 /* Pods-RNTester-macOSUnitTests.debug.xcconfig */,
 				1176CCE167820DDB6B66801A /* Pods-RNTester-macOSUnitTests.release.xcconfig */,
 				9BD1BBDA193F1DB661EDB0CF /* Pods-RNTester-macOSIntegrationTests.debug.xcconfig */,
 				95706B2D6A97C2C7489615A1 /* Pods-RNTester-macOSIntegrationTests.release.xcconfig */,
-				B48B1AF9A9C9D998832E8B46 /* Pods-RNTester.debug.xcconfig */,
-				F8DC9D4019E032B4F5412B3C /* Pods-RNTester.release.xcconfig */,
-				AE4D4DA9DA2F3F27E040F3B6 /* Pods-RNTesterIntegrationTests.debug.xcconfig */,
-				BD6F35F6C79ACF7496CBC337 /* Pods-RNTesterIntegrationTests.release.xcconfig */,
-				4C9A4F015156949B014F37D3 /* Pods-RNTesterUnitTests.debug.xcconfig */,
-				4964478E1EDF94FBBE68672E /* Pods-RNTesterUnitTests.release.xcconfig */,
-=======
 				2734C5E31C1D7A09BF872585 /* Pods-RNTester.debug.xcconfig */,
-				9B8542B8C590B51BD0588751 /* Pods-RNTester.release.xcconfig */,
 				66C3087F2D5BF762FE9E6422 /* Pods-RNTesterIntegrationTests.debug.xcconfig */,
 				7CDA7A212644C6BB8C0D00D8 /* Pods-RNTesterIntegrationTests.release.xcconfig */,
-				359825B9A5AE4A3F4AA612DD /* Pods-RNTesterUnitTests.debug.xcconfig */,
 				8BFB9C61D7BDE894E24BF24F /* Pods-RNTesterUnitTests.release.xcconfig */,
->>>>>>> 4e92f609
+				EE448B25704B6F47386E69A9 /* Pods-RNTester.release.xcconfig */,
+				E8475AB4E5BB7B7A87C16D41 /* Pods-RNTesterUnitTests.debug.xcconfig */,
 			);
 			path = Pods;
 			sourceTree = "<group>";
@@ -569,22 +508,13 @@
 			isa = PBXNativeTarget;
 			buildConfigurationList = 13B07F931A680F5B00A75B9A /* Build configuration list for PBXNativeTarget "RNTester" */;
 			buildPhases = (
-<<<<<<< HEAD
-				A690FFCB336252653BDD9F10 /* [CP] Check Pods Manifest.lock */,
-=======
 				ABDE2A52ACD1B95E14790B5E /* [CP] Check Pods Manifest.lock */,
->>>>>>> 4e92f609
 				13B07F871A680F5B00A75B9A /* Sources */,
 				13B07F8C1A680F5B00A75B9A /* Frameworks */,
 				13B07F8E1A680F5B00A75B9A /* Resources */,
 				68CD48B71D2BCB2C007E06A9 /* Build JS Bundle */,
 				79E8BE2B119D4C5CCD2F04B3 /* [RN] Copy Hermes Framework */,
-<<<<<<< HEAD
-				5CD1530D75BEF0C8C14A60AD /* [CP] Copy Pods Resources */,
-=======
-				02B6FEF7E86B613B42F31284 /* [CP] Embed Pods Frameworks */,
 				5625E703156DD564DE9175B0 /* [CP] Copy Pods Resources */,
->>>>>>> 4e92f609
 			);
 			buildRules = (
 			);
@@ -599,12 +529,11 @@
 			isa = PBXNativeTarget;
 			buildConfigurationList = ACC52F50299ECB7B002A2B0B /* Build configuration list for PBXNativeTarget "RNTester-macOS" */;
 			buildPhases = (
-				17100A5A88BB890341C46B7A /* [CP] Check Pods Manifest.lock */,
+				F5F2B39E894FF9936ABB6036 /* [CP] Check Pods Manifest.lock */,
 				13B07F871A680F5B00A75B9A /* Sources */,
 				ACC52F3B299ECB7A002A2B0B /* Frameworks */,
 				ACC52F3C299ECB7A002A2B0B /* Resources */,
-				66F5AB8C2A94331500C16242 /* Build JS Bundle */,
-				63B9AC6D4098D9EDCCD7F242 /* [CP] Copy Pods Resources */,
+				3106AC984814CBD2BBC7D019 /* [CP] Copy Pods Resources */,
 			);
 			buildRules = (
 			);
@@ -619,11 +548,11 @@
 			isa = PBXNativeTarget;
 			buildConfigurationList = ACC52F5B299ECB8A002A2B0B /* Build configuration list for PBXNativeTarget "RNTester-macOSUnitTests" */;
 			buildPhases = (
-				1F0A5A7F59A227EC0992C583 /* [CP] Check Pods Manifest.lock */,
+				B9BC065F9C5572B8BCB3A736 /* [CP] Check Pods Manifest.lock */,
 				ACC52F51299ECB8A002A2B0B /* Sources */,
 				ACC52F52299ECB8A002A2B0B /* Frameworks */,
 				ACC52F53299ECB8A002A2B0B /* Resources */,
-				67D0F81A83A6269C88257DC7 /* [CP] Copy Pods Resources */,
+				186C6F79A9B283890ED5DB0D /* [CP] Copy Pods Resources */,
 			);
 			buildRules = (
 			);
@@ -639,11 +568,11 @@
 			isa = PBXNativeTarget;
 			buildConfigurationList = ACC52F68299ECB97002A2B0B /* Build configuration list for PBXNativeTarget "RNTester-macOSIntegrationTests" */;
 			buildPhases = (
-				5B3DF47EFF3E5838425AB0AD /* [CP] Check Pods Manifest.lock */,
+				90B28A8FF4F9F5E4A8F2D512 /* [CP] Check Pods Manifest.lock */,
 				ACC52F5E299ECB97002A2B0B /* Sources */,
 				ACC52F5F299ECB97002A2B0B /* Frameworks */,
 				ACC52F60299ECB97002A2B0B /* Resources */,
-				9D178FED6B0F8D6F2F0FF3B9 /* [CP] Copy Pods Resources */,
+				F6335E1B271BC438989C54BB /* [CP] Copy Pods Resources */,
 			);
 			buildRules = (
 			);
@@ -659,20 +588,11 @@
 			isa = PBXNativeTarget;
 			buildConfigurationList = E7DB20A622B2BA84005AC45F /* Build configuration list for PBXNativeTarget "RNTesterUnitTests" */;
 			buildPhases = (
-<<<<<<< HEAD
-				50B879565970A75DFE25B7EE /* [CP] Check Pods Manifest.lock */,
-				E7DB209B22B2BA84005AC45F /* Sources */,
-				E7DB209C22B2BA84005AC45F /* Frameworks */,
-				E7DB209D22B2BA84005AC45F /* Resources */,
-				FD4DADE065D444168A7E38DF /* [CP] Copy Pods Resources */,
-=======
 				4F76596957F7356516B534CE /* [CP] Check Pods Manifest.lock */,
 				E7DB209B22B2BA84005AC45F /* Sources */,
 				E7DB209C22B2BA84005AC45F /* Frameworks */,
 				E7DB209D22B2BA84005AC45F /* Resources */,
-				A904658C20543C2EDC217D15 /* [CP] Embed Pods Frameworks */,
 				01934C30687B8C926E4F59CD /* [CP] Copy Pods Resources */,
->>>>>>> 4e92f609
 			);
 			buildRules = (
 			);
@@ -688,20 +608,11 @@
 			isa = PBXNativeTarget;
 			buildConfigurationList = E7DB215A22B2F332005AC45F /* Build configuration list for PBXNativeTarget "RNTesterIntegrationTests" */;
 			buildPhases = (
-<<<<<<< HEAD
-				68C22C10F9EB2C5E6C5EC63B /* [CP] Check Pods Manifest.lock */,
-				E7DB214F22B2F332005AC45F /* Sources */,
-				E7DB215022B2F332005AC45F /* Frameworks */,
-				E7DB215122B2F332005AC45F /* Resources */,
-				87CFFD3B65EC455C43217DE5 /* [CP] Copy Pods Resources */,
-=======
 				B7EB74515CDE78D98087DD53 /* [CP] Check Pods Manifest.lock */,
 				E7DB214F22B2F332005AC45F /* Sources */,
 				E7DB215022B2F332005AC45F /* Frameworks */,
 				E7DB215122B2F332005AC45F /* Resources */,
-				4F27ACC9DB890B37D6C267F1 /* [CP] Embed Pods Frameworks */,
 				E446637427ECD101CAACE52B /* [CP] Copy Pods Resources */,
->>>>>>> 4e92f609
 			);
 			buildRules = (
 			);
@@ -811,11 +722,7 @@
 /* End PBXResourcesBuildPhase section */
 
 /* Begin PBXShellScriptBuildPhase section */
-<<<<<<< HEAD
-		17100A5A88BB890341C46B7A /* [CP] Check Pods Manifest.lock */ = {
-=======
 		01934C30687B8C926E4F59CD /* [CP] Copy Pods Resources */ = {
->>>>>>> 4e92f609
 			isa = PBXShellScriptBuildPhase;
 			buildActionMask = 2147483647;
 			files = (
@@ -825,57 +732,53 @@
 			);
 			name = "[CP] Copy Pods Resources";
 			outputFileListPaths = (
-<<<<<<< HEAD
-			);
-			outputPaths = (
-				"$(DERIVED_FILE_DIR)/Pods-RNTester-macOS-checkManifestLockResult.txt",
-=======
 				"${PODS_ROOT}/Target Support Files/Pods-RNTesterUnitTests/Pods-RNTesterUnitTests-resources-${CONFIGURATION}-output-files.xcfilelist",
->>>>>>> 4e92f609
 			);
 			runOnlyForDeploymentPostprocessing = 0;
 			shellPath = /bin/sh;
 			shellScript = "\"${PODS_ROOT}/Target Support Files/Pods-RNTesterUnitTests/Pods-RNTesterUnitTests-resources.sh\"\n";
 			showEnvVarsInLog = 0;
 		};
-<<<<<<< HEAD
-		1F0A5A7F59A227EC0992C583 /* [CP] Check Pods Manifest.lock */ = {
-=======
-		02B6FEF7E86B613B42F31284 /* [CP] Embed Pods Frameworks */ = {
->>>>>>> 4e92f609
+		186C6F79A9B283890ED5DB0D /* [CP] Copy Pods Resources */ = {
 			isa = PBXShellScriptBuildPhase;
 			buildActionMask = 2147483647;
 			files = (
 			);
 			inputFileListPaths = (
-				"${PODS_ROOT}/Target Support Files/Pods-RNTester/Pods-RNTester-frameworks-${CONFIGURATION}-input-files.xcfilelist",
-			);
-			name = "[CP] Embed Pods Frameworks";
+				"${PODS_ROOT}/Target Support Files/Pods-RNTester-macOSUnitTests/Pods-RNTester-macOSUnitTests-resources-${CONFIGURATION}-input-files.xcfilelist",
+			);
+			name = "[CP] Copy Pods Resources";
 			outputFileListPaths = (
-<<<<<<< HEAD
-			);
-			outputPaths = (
-				"$(DERIVED_FILE_DIR)/Pods-RNTester-macOSUnitTests-checkManifestLockResult.txt",
-=======
-				"${PODS_ROOT}/Target Support Files/Pods-RNTester/Pods-RNTester-frameworks-${CONFIGURATION}-output-files.xcfilelist",
->>>>>>> 4e92f609
+				"${PODS_ROOT}/Target Support Files/Pods-RNTester-macOSUnitTests/Pods-RNTester-macOSUnitTests-resources-${CONFIGURATION}-output-files.xcfilelist",
 			);
 			runOnlyForDeploymentPostprocessing = 0;
 			shellPath = /bin/sh;
-			shellScript = "\"${PODS_ROOT}/Target Support Files/Pods-RNTester/Pods-RNTester-frameworks.sh\"\n";
+			shellScript = "\"${PODS_ROOT}/Target Support Files/Pods-RNTester-macOSUnitTests/Pods-RNTester-macOSUnitTests-resources.sh\"\n";
 			showEnvVarsInLog = 0;
 		};
-<<<<<<< HEAD
-		50B879565970A75DFE25B7EE /* [CP] Check Pods Manifest.lock */ = {
-=======
-		4F27ACC9DB890B37D6C267F1 /* [CP] Embed Pods Frameworks */ = {
->>>>>>> 4e92f609
+		3106AC984814CBD2BBC7D019 /* [CP] Copy Pods Resources */ = {
 			isa = PBXShellScriptBuildPhase;
 			buildActionMask = 2147483647;
 			files = (
 			);
 			inputFileListPaths = (
-<<<<<<< HEAD
+				"${PODS_ROOT}/Target Support Files/Pods-RNTester-macOS/Pods-RNTester-macOS-resources-${CONFIGURATION}-input-files.xcfilelist",
+			);
+			name = "[CP] Copy Pods Resources";
+			outputFileListPaths = (
+				"${PODS_ROOT}/Target Support Files/Pods-RNTester-macOS/Pods-RNTester-macOS-resources-${CONFIGURATION}-output-files.xcfilelist",
+			);
+			runOnlyForDeploymentPostprocessing = 0;
+			shellPath = /bin/sh;
+			shellScript = "\"${PODS_ROOT}/Target Support Files/Pods-RNTester-macOS/Pods-RNTester-macOS-resources.sh\"\n";
+			showEnvVarsInLog = 0;
+		};
+		4F76596957F7356516B534CE /* [CP] Check Pods Manifest.lock */ = {
+			isa = PBXShellScriptBuildPhase;
+			buildActionMask = 2147483647;
+			files = (
+			);
+			inputFileListPaths = (
 			);
 			inputPaths = (
 				"${PODS_PODFILE_DIR_PATH}/Podfile.lock",
@@ -892,21 +795,58 @@
 			shellScript = "diff \"${PODS_PODFILE_DIR_PATH}/Podfile.lock\" \"${PODS_ROOT}/Manifest.lock\" > /dev/null\nif [ $? != 0 ] ; then\n    # print error to STDERR\n    echo \"error: The sandbox is not in sync with the Podfile.lock. Run 'pod install' or update your CocoaPods installation.\" >&2\n    exit 1\nfi\n# This output is used by Xcode 'outputs' to avoid re-running this script phase.\necho \"SUCCESS\" > \"${SCRIPT_OUTPUT_FILE_0}\"\n";
 			showEnvVarsInLog = 0;
 		};
-		5B3DF47EFF3E5838425AB0AD /* [CP] Check Pods Manifest.lock */ = {
-=======
-				"${PODS_ROOT}/Target Support Files/Pods-RNTesterIntegrationTests/Pods-RNTesterIntegrationTests-frameworks-${CONFIGURATION}-input-files.xcfilelist",
-			);
-			name = "[CP] Embed Pods Frameworks";
+		5625E703156DD564DE9175B0 /* [CP] Copy Pods Resources */ = {
+			isa = PBXShellScriptBuildPhase;
+			buildActionMask = 2147483647;
+			files = (
+			);
+			inputFileListPaths = (
+				"${PODS_ROOT}/Target Support Files/Pods-RNTester/Pods-RNTester-resources-${CONFIGURATION}-input-files.xcfilelist",
+			);
+			name = "[CP] Copy Pods Resources";
 			outputFileListPaths = (
-				"${PODS_ROOT}/Target Support Files/Pods-RNTesterIntegrationTests/Pods-RNTesterIntegrationTests-frameworks-${CONFIGURATION}-output-files.xcfilelist",
+				"${PODS_ROOT}/Target Support Files/Pods-RNTester/Pods-RNTester-resources-${CONFIGURATION}-output-files.xcfilelist",
 			);
 			runOnlyForDeploymentPostprocessing = 0;
 			shellPath = /bin/sh;
-			shellScript = "\"${PODS_ROOT}/Target Support Files/Pods-RNTesterIntegrationTests/Pods-RNTesterIntegrationTests-frameworks.sh\"\n";
+			shellScript = "\"${PODS_ROOT}/Target Support Files/Pods-RNTester/Pods-RNTester-resources.sh\"\n";
 			showEnvVarsInLog = 0;
 		};
-		4F76596957F7356516B534CE /* [CP] Check Pods Manifest.lock */ = {
->>>>>>> 4e92f609
+		68CD48B71D2BCB2C007E06A9 /* Build JS Bundle */ = {
+			isa = PBXShellScriptBuildPhase;
+			buildActionMask = 2147483647;
+			files = (
+			);
+			inputPaths = (
+				"$(SRCROOT)/.xcode.env.local",
+				"$(SRCROOT)/.xcode.env",
+			);
+			name = "Build JS Bundle";
+			outputPaths = (
+			);
+			runOnlyForDeploymentPostprocessing = 0;
+			shellPath = /bin/sh;
+			shellScript = "set -e\n\nexport PROJECT_ROOT=\"$SRCROOT\"\nexport ENTRY_FILE=\"$SRCROOT/js/RNTesterApp.ios.js\"\nexport SOURCEMAP_FILE=../sourcemap.ios.map\n# export FORCE_BUNDLING=true \n\nWITH_ENVIRONMENT=\"../react-native/scripts/xcode/with-environment.sh\"\nREACT_NATIVE_XCODE=\"../react-native/scripts/react-native-xcode.sh\"\n\n/bin/sh -c \"$WITH_ENVIRONMENT $REACT_NATIVE_XCODE\"\n";
+		};
+		79E8BE2B119D4C5CCD2F04B3 /* [RN] Copy Hermes Framework */ = {
+			isa = PBXShellScriptBuildPhase;
+			buildActionMask = 2147483647;
+			files = (
+			);
+			inputFileListPaths = (
+			);
+			inputPaths = (
+			);
+			name = "[RN] Copy Hermes Framework";
+			outputFileListPaths = (
+			);
+			outputPaths = (
+			);
+			runOnlyForDeploymentPostprocessing = 0;
+			shellPath = /bin/sh;
+			shellScript = ". ../react-native/sdks/hermes-engine/utils/copy-hermes-xcode.sh\n";
+		};
+		90B28A8FF4F9F5E4A8F2D512 /* [CP] Check Pods Manifest.lock */ = {
 			isa = PBXShellScriptBuildPhase;
 			buildActionMask = 2147483647;
 			files = (
@@ -921,92 +861,14 @@
 			outputFileListPaths = (
 			);
 			outputPaths = (
-<<<<<<< HEAD
 				"$(DERIVED_FILE_DIR)/Pods-RNTester-macOSIntegrationTests-checkManifestLockResult.txt",
-=======
-				"$(DERIVED_FILE_DIR)/Pods-RNTesterUnitTests-checkManifestLockResult.txt",
->>>>>>> 4e92f609
 			);
 			runOnlyForDeploymentPostprocessing = 0;
 			shellPath = /bin/sh;
 			shellScript = "diff \"${PODS_PODFILE_DIR_PATH}/Podfile.lock\" \"${PODS_ROOT}/Manifest.lock\" > /dev/null\nif [ $? != 0 ] ; then\n    # print error to STDERR\n    echo \"error: The sandbox is not in sync with the Podfile.lock. Run 'pod install' or update your CocoaPods installation.\" >&2\n    exit 1\nfi\n# This output is used by Xcode 'outputs' to avoid re-running this script phase.\necho \"SUCCESS\" > \"${SCRIPT_OUTPUT_FILE_0}\"\n";
 			showEnvVarsInLog = 0;
 		};
-<<<<<<< HEAD
-		5CD1530D75BEF0C8C14A60AD /* [CP] Copy Pods Resources */ = {
-=======
-		5625E703156DD564DE9175B0 /* [CP] Copy Pods Resources */ = {
->>>>>>> 4e92f609
-			isa = PBXShellScriptBuildPhase;
-			buildActionMask = 2147483647;
-			files = (
-			);
-			inputFileListPaths = (
-				"${PODS_ROOT}/Target Support Files/Pods-RNTester/Pods-RNTester-resources-${CONFIGURATION}-input-files.xcfilelist",
-			);
-			name = "[CP] Copy Pods Resources";
-			outputFileListPaths = (
-				"${PODS_ROOT}/Target Support Files/Pods-RNTester/Pods-RNTester-resources-${CONFIGURATION}-output-files.xcfilelist",
-			);
-			runOnlyForDeploymentPostprocessing = 0;
-			shellPath = /bin/sh;
-			shellScript = "\"${PODS_ROOT}/Target Support Files/Pods-RNTester/Pods-RNTester-resources.sh\"\n";
-			showEnvVarsInLog = 0;
-		};
-		63B9AC6D4098D9EDCCD7F242 /* [CP] Copy Pods Resources */ = {
-			isa = PBXShellScriptBuildPhase;
-			buildActionMask = 2147483647;
-			files = (
-			);
-			inputFileListPaths = (
-				"${PODS_ROOT}/Target Support Files/Pods-RNTester-macOS/Pods-RNTester-macOS-resources-${CONFIGURATION}-input-files.xcfilelist",
-			);
-			name = "[CP] Copy Pods Resources";
-			outputFileListPaths = (
-				"${PODS_ROOT}/Target Support Files/Pods-RNTester-macOS/Pods-RNTester-macOS-resources-${CONFIGURATION}-output-files.xcfilelist",
-			);
-			runOnlyForDeploymentPostprocessing = 0;
-			shellPath = /bin/sh;
-			shellScript = "\"${PODS_ROOT}/Target Support Files/Pods-RNTester-macOS/Pods-RNTester-macOS-resources.sh\"\n";
-			showEnvVarsInLog = 0;
-		};
-		66F5AB8C2A94331500C16242 /* Build JS Bundle */ = {
-			isa = PBXShellScriptBuildPhase;
-			buildActionMask = 2147483647;
-			files = (
-			);
-			inputFileListPaths = (
-			);
-			inputPaths = (
-				"$(SRCROOT)/.xcode.env.local",
-				"$(SRCROOT)/.xcode.env",
-			);
-			name = "Build JS Bundle";
-			outputPaths = (
-			);
-			runOnlyForDeploymentPostprocessing = 0;
-			shellPath = /bin/sh;
-			shellScript = "set -e\n\nexport PROJECT_ROOT=\"$SRCROOT/\"\nexport ENTRY_FILE=\"$SRCROOT/js/RNTesterApp.macos.js\"\nexport SOURCEMAP_FILE=./sourcemap.macos.map\n# export FORCE_BUNDLING=true \n\nWITH_ENVIRONMENT=\"../react-native/scripts/xcode/with-environment.sh\"\nREACT_NATIVE_XCODE=\"../react-native/scripts/react-native-xcode.sh\"\n\n/bin/sh -c \"$WITH_ENVIRONMENT $REACT_NATIVE_XCODE\"\n";
-		};
-<<<<<<< HEAD
-		67D0F81A83A6269C88257DC7 /* [CP] Copy Pods Resources */ = {
-			isa = PBXShellScriptBuildPhase;
-			buildActionMask = 2147483647;
-			files = (
-			);
-			inputFileListPaths = (
-				"${PODS_ROOT}/Target Support Files/Pods-RNTester-macOSUnitTests/Pods-RNTester-macOSUnitTests-resources-${CONFIGURATION}-input-files.xcfilelist",
-			);
-			name = "[CP] Copy Pods Resources";
-			outputFileListPaths = (
-				"${PODS_ROOT}/Target Support Files/Pods-RNTester-macOSUnitTests/Pods-RNTester-macOSUnitTests-resources-${CONFIGURATION}-output-files.xcfilelist",
-			);
-			runOnlyForDeploymentPostprocessing = 0;
-			shellPath = /bin/sh;
-			shellScript = "\"${PODS_ROOT}/Target Support Files/Pods-RNTester-macOSUnitTests/Pods-RNTester-macOSUnitTests-resources.sh\"\n";
-			showEnvVarsInLog = 0;
-		};
-		68C22C10F9EB2C5E6C5EC63B /* [CP] Check Pods Manifest.lock */ = {
+		ABDE2A52ACD1B95E14790B5E /* [CP] Check Pods Manifest.lock */ = {
 			isa = PBXShellScriptBuildPhase;
 			buildActionMask = 2147483647;
 			files = (
@@ -1021,32 +883,36 @@
 			outputFileListPaths = (
 			);
 			outputPaths = (
-				"$(DERIVED_FILE_DIR)/Pods-RNTesterIntegrationTests-checkManifestLockResult.txt",
+				"$(DERIVED_FILE_DIR)/Pods-RNTester-checkManifestLockResult.txt",
 			);
 			runOnlyForDeploymentPostprocessing = 0;
 			shellPath = /bin/sh;
 			shellScript = "diff \"${PODS_PODFILE_DIR_PATH}/Podfile.lock\" \"${PODS_ROOT}/Manifest.lock\" > /dev/null\nif [ $? != 0 ] ; then\n    # print error to STDERR\n    echo \"error: The sandbox is not in sync with the Podfile.lock. Run 'pod install' or update your CocoaPods installation.\" >&2\n    exit 1\nfi\n# This output is used by Xcode 'outputs' to avoid re-running this script phase.\necho \"SUCCESS\" > \"${SCRIPT_OUTPUT_FILE_0}\"\n";
 			showEnvVarsInLog = 0;
 		};
-		68CD48B71D2BCB2C007E06A9 /* Build JS Bundle */ = {
+		B7EB74515CDE78D98087DD53 /* [CP] Check Pods Manifest.lock */ = {
 			isa = PBXShellScriptBuildPhase;
 			buildActionMask = 2147483647;
 			files = (
 			);
+			inputFileListPaths = (
+			);
 			inputPaths = (
-				"$(SRCROOT)/.xcode.env.local",
-				"$(SRCROOT)/.xcode.env",
-			);
-			name = "Build JS Bundle";
+				"${PODS_PODFILE_DIR_PATH}/Podfile.lock",
+				"${PODS_ROOT}/Manifest.lock",
+			);
+			name = "[CP] Check Pods Manifest.lock";
+			outputFileListPaths = (
+			);
 			outputPaths = (
+				"$(DERIVED_FILE_DIR)/Pods-RNTesterIntegrationTests-checkManifestLockResult.txt",
 			);
 			runOnlyForDeploymentPostprocessing = 0;
 			shellPath = /bin/sh;
-			shellScript = "set -e\n\nexport PROJECT_ROOT=\"$SRCROOT\"\nexport ENTRY_FILE=\"$SRCROOT/js/RNTesterApp.ios.js\"\nexport SOURCEMAP_FILE=../sourcemap.ios.map\n# export FORCE_BUNDLING=true \n\nWITH_ENVIRONMENT=\"../react-native/scripts/xcode/with-environment.sh\"\nREACT_NATIVE_XCODE=\"../react-native/scripts/react-native-xcode.sh\"\n\n/bin/sh -c \"$WITH_ENVIRONMENT $REACT_NATIVE_XCODE\"\n";
-		};
-=======
->>>>>>> 4e92f609
-		79E8BE2B119D4C5CCD2F04B3 /* [RN] Copy Hermes Framework */ = {
+			shellScript = "diff \"${PODS_PODFILE_DIR_PATH}/Podfile.lock\" \"${PODS_ROOT}/Manifest.lock\" > /dev/null\nif [ $? != 0 ] ; then\n    # print error to STDERR\n    echo \"error: The sandbox is not in sync with the Podfile.lock. Run 'pod install' or update your CocoaPods installation.\" >&2\n    exit 1\nfi\n# This output is used by Xcode 'outputs' to avoid re-running this script phase.\necho \"SUCCESS\" > \"${SCRIPT_OUTPUT_FILE_0}\"\n";
+			showEnvVarsInLog = 0;
+		};
+		B9BC065F9C5572B8BCB3A736 /* [CP] Check Pods Manifest.lock */ = {
 			isa = PBXShellScriptBuildPhase;
 			buildActionMask = 2147483647;
 			files = (
@@ -1054,48 +920,65 @@
 			inputFileListPaths = (
 			);
 			inputPaths = (
-			);
-			name = "[RN] Copy Hermes Framework";
+				"${PODS_PODFILE_DIR_PATH}/Podfile.lock",
+				"${PODS_ROOT}/Manifest.lock",
+			);
+			name = "[CP] Check Pods Manifest.lock";
 			outputFileListPaths = (
 			);
 			outputPaths = (
+				"$(DERIVED_FILE_DIR)/Pods-RNTester-macOSUnitTests-checkManifestLockResult.txt",
 			);
 			runOnlyForDeploymentPostprocessing = 0;
 			shellPath = /bin/sh;
-			shellScript = ". ../react-native/sdks/hermes-engine/utils/copy-hermes-xcode.sh\n";
-		};
-<<<<<<< HEAD
-		87CFFD3B65EC455C43217DE5 /* [CP] Copy Pods Resources */ = {
-=======
-		A904658C20543C2EDC217D15 /* [CP] Embed Pods Frameworks */ = {
->>>>>>> 4e92f609
+			shellScript = "diff \"${PODS_PODFILE_DIR_PATH}/Podfile.lock\" \"${PODS_ROOT}/Manifest.lock\" > /dev/null\nif [ $? != 0 ] ; then\n    # print error to STDERR\n    echo \"error: The sandbox is not in sync with the Podfile.lock. Run 'pod install' or update your CocoaPods installation.\" >&2\n    exit 1\nfi\n# This output is used by Xcode 'outputs' to avoid re-running this script phase.\necho \"SUCCESS\" > \"${SCRIPT_OUTPUT_FILE_0}\"\n";
+			showEnvVarsInLog = 0;
+		};
+		E446637427ECD101CAACE52B /* [CP] Copy Pods Resources */ = {
 			isa = PBXShellScriptBuildPhase;
 			buildActionMask = 2147483647;
 			files = (
 			);
 			inputFileListPaths = (
-				"${PODS_ROOT}/Target Support Files/Pods-RNTesterUnitTests/Pods-RNTesterUnitTests-frameworks-${CONFIGURATION}-input-files.xcfilelist",
-			);
-			name = "[CP] Embed Pods Frameworks";
+				"${PODS_ROOT}/Target Support Files/Pods-RNTesterIntegrationTests/Pods-RNTesterIntegrationTests-resources-${CONFIGURATION}-input-files.xcfilelist",
+			);
+			name = "[CP] Copy Pods Resources";
 			outputFileListPaths = (
-				"${PODS_ROOT}/Target Support Files/Pods-RNTesterUnitTests/Pods-RNTesterUnitTests-frameworks-${CONFIGURATION}-output-files.xcfilelist",
+				"${PODS_ROOT}/Target Support Files/Pods-RNTesterIntegrationTests/Pods-RNTesterIntegrationTests-resources-${CONFIGURATION}-output-files.xcfilelist",
 			);
 			runOnlyForDeploymentPostprocessing = 0;
 			shellPath = /bin/sh;
-			shellScript = "\"${PODS_ROOT}/Target Support Files/Pods-RNTesterUnitTests/Pods-RNTesterUnitTests-frameworks.sh\"\n";
+			shellScript = "\"${PODS_ROOT}/Target Support Files/Pods-RNTesterIntegrationTests/Pods-RNTesterIntegrationTests-resources.sh\"\n";
 			showEnvVarsInLog = 0;
 		};
-<<<<<<< HEAD
-		9D178FED6B0F8D6F2F0FF3B9 /* [CP] Copy Pods Resources */ = {
-=======
-		ABDE2A52ACD1B95E14790B5E /* [CP] Check Pods Manifest.lock */ = {
->>>>>>> 4e92f609
+		F5F2B39E894FF9936ABB6036 /* [CP] Check Pods Manifest.lock */ = {
 			isa = PBXShellScriptBuildPhase;
 			buildActionMask = 2147483647;
 			files = (
 			);
 			inputFileListPaths = (
-<<<<<<< HEAD
+			);
+			inputPaths = (
+				"${PODS_PODFILE_DIR_PATH}/Podfile.lock",
+				"${PODS_ROOT}/Manifest.lock",
+			);
+			name = "[CP] Check Pods Manifest.lock";
+			outputFileListPaths = (
+			);
+			outputPaths = (
+				"$(DERIVED_FILE_DIR)/Pods-RNTester-macOS-checkManifestLockResult.txt",
+			);
+			runOnlyForDeploymentPostprocessing = 0;
+			shellPath = /bin/sh;
+			shellScript = "diff \"${PODS_PODFILE_DIR_PATH}/Podfile.lock\" \"${PODS_ROOT}/Manifest.lock\" > /dev/null\nif [ $? != 0 ] ; then\n    # print error to STDERR\n    echo \"error: The sandbox is not in sync with the Podfile.lock. Run 'pod install' or update your CocoaPods installation.\" >&2\n    exit 1\nfi\n# This output is used by Xcode 'outputs' to avoid re-running this script phase.\necho \"SUCCESS\" > \"${SCRIPT_OUTPUT_FILE_0}\"\n";
+			showEnvVarsInLog = 0;
+		};
+		F6335E1B271BC438989C54BB /* [CP] Copy Pods Resources */ = {
+			isa = PBXShellScriptBuildPhase;
+			buildActionMask = 2147483647;
+			files = (
+			);
+			inputFileListPaths = (
 				"${PODS_ROOT}/Target Support Files/Pods-RNTester-macOSIntegrationTests/Pods-RNTester-macOSIntegrationTests-resources-${CONFIGURATION}-input-files.xcfilelist",
 			);
 			name = "[CP] Copy Pods Resources";
@@ -1105,84 +988,6 @@
 			runOnlyForDeploymentPostprocessing = 0;
 			shellPath = /bin/sh;
 			shellScript = "\"${PODS_ROOT}/Target Support Files/Pods-RNTester-macOSIntegrationTests/Pods-RNTester-macOSIntegrationTests-resources.sh\"\n";
-			showEnvVarsInLog = 0;
-		};
-		A690FFCB336252653BDD9F10 /* [CP] Check Pods Manifest.lock */ = {
-=======
-			);
-			inputPaths = (
-				"${PODS_PODFILE_DIR_PATH}/Podfile.lock",
-				"${PODS_ROOT}/Manifest.lock",
-			);
-			name = "[CP] Check Pods Manifest.lock";
-			outputFileListPaths = (
-			);
-			outputPaths = (
-				"$(DERIVED_FILE_DIR)/Pods-RNTester-checkManifestLockResult.txt",
-			);
-			runOnlyForDeploymentPostprocessing = 0;
-			shellPath = /bin/sh;
-			shellScript = "diff \"${PODS_PODFILE_DIR_PATH}/Podfile.lock\" \"${PODS_ROOT}/Manifest.lock\" > /dev/null\nif [ $? != 0 ] ; then\n    # print error to STDERR\n    echo \"error: The sandbox is not in sync with the Podfile.lock. Run 'pod install' or update your CocoaPods installation.\" >&2\n    exit 1\nfi\n# This output is used by Xcode 'outputs' to avoid re-running this script phase.\necho \"SUCCESS\" > \"${SCRIPT_OUTPUT_FILE_0}\"\n";
-			showEnvVarsInLog = 0;
-		};
-		B7EB74515CDE78D98087DD53 /* [CP] Check Pods Manifest.lock */ = {
->>>>>>> 4e92f609
-			isa = PBXShellScriptBuildPhase;
-			buildActionMask = 2147483647;
-			files = (
-			);
-			inputFileListPaths = (
-			);
-			inputPaths = (
-				"${PODS_PODFILE_DIR_PATH}/Podfile.lock",
-				"${PODS_ROOT}/Manifest.lock",
-			);
-			name = "[CP] Check Pods Manifest.lock";
-			outputFileListPaths = (
-			);
-			outputPaths = (
-<<<<<<< HEAD
-				"$(DERIVED_FILE_DIR)/Pods-RNTester-checkManifestLockResult.txt",
-=======
-				"$(DERIVED_FILE_DIR)/Pods-RNTesterIntegrationTests-checkManifestLockResult.txt",
->>>>>>> 4e92f609
-			);
-			runOnlyForDeploymentPostprocessing = 0;
-			shellPath = /bin/sh;
-			shellScript = "diff \"${PODS_PODFILE_DIR_PATH}/Podfile.lock\" \"${PODS_ROOT}/Manifest.lock\" > /dev/null\nif [ $? != 0 ] ; then\n    # print error to STDERR\n    echo \"error: The sandbox is not in sync with the Podfile.lock. Run 'pod install' or update your CocoaPods installation.\" >&2\n    exit 1\nfi\n# This output is used by Xcode 'outputs' to avoid re-running this script phase.\necho \"SUCCESS\" > \"${SCRIPT_OUTPUT_FILE_0}\"\n";
-			showEnvVarsInLog = 0;
-		};
-<<<<<<< HEAD
-		FD4DADE065D444168A7E38DF /* [CP] Copy Pods Resources */ = {
-=======
-		E446637427ECD101CAACE52B /* [CP] Copy Pods Resources */ = {
->>>>>>> 4e92f609
-			isa = PBXShellScriptBuildPhase;
-			buildActionMask = 2147483647;
-			files = (
-			);
-			inputFileListPaths = (
-<<<<<<< HEAD
-				"${PODS_ROOT}/Target Support Files/Pods-RNTesterUnitTests/Pods-RNTesterUnitTests-resources-${CONFIGURATION}-input-files.xcfilelist",
-			);
-			name = "[CP] Copy Pods Resources";
-			outputFileListPaths = (
-				"${PODS_ROOT}/Target Support Files/Pods-RNTesterUnitTests/Pods-RNTesterUnitTests-resources-${CONFIGURATION}-output-files.xcfilelist",
-			);
-			runOnlyForDeploymentPostprocessing = 0;
-			shellPath = /bin/sh;
-			shellScript = "\"${PODS_ROOT}/Target Support Files/Pods-RNTesterUnitTests/Pods-RNTesterUnitTests-resources.sh\"\n";
-=======
-				"${PODS_ROOT}/Target Support Files/Pods-RNTesterIntegrationTests/Pods-RNTesterIntegrationTests-resources-${CONFIGURATION}-input-files.xcfilelist",
-			);
-			name = "[CP] Copy Pods Resources";
-			outputFileListPaths = (
-				"${PODS_ROOT}/Target Support Files/Pods-RNTesterIntegrationTests/Pods-RNTesterIntegrationTests-resources-${CONFIGURATION}-output-files.xcfilelist",
-			);
-			runOnlyForDeploymentPostprocessing = 0;
-			shellPath = /bin/sh;
-			shellScript = "\"${PODS_ROOT}/Target Support Files/Pods-RNTesterIntegrationTests/Pods-RNTesterIntegrationTests-resources.sh\"\n";
->>>>>>> 4e92f609
 			showEnvVarsInLog = 0;
 		};
 /* End PBXShellScriptBuildPhase section */
@@ -1244,7 +1049,7 @@
 				AC73FCE929B131700003586F /* RCTLoggingTests.m in Sources */,
 				AC73FCEB29B131770003586F /* RCTUIManagerScenarioTests.m in Sources */,
 				AC73FCED29B1317D0003586F /* RNTesterTestModule.m in Sources */,
-				AC73FCEC29B1317A0003586F /* RNTesterSnapshotTests.m in Sources */,
+				AC73FCEC29B1317A0003586F /* BuildFile in Sources */,
 			);
 			runOnlyForDeploymentPostprocessing = 0;
 		};
@@ -1335,11 +1140,7 @@
 /* Begin XCBuildConfiguration section */
 		13B07F941A680F5B00A75B9A /* Debug */ = {
 			isa = XCBuildConfiguration;
-<<<<<<< HEAD
-			baseConfigurationReference = B48B1AF9A9C9D998832E8B46 /* Pods-RNTester.debug.xcconfig */;
-=======
 			baseConfigurationReference = 2734C5E31C1D7A09BF872585 /* Pods-RNTester.debug.xcconfig */;
->>>>>>> 4e92f609
 			buildSettings = {
 				ASSETCATALOG_COMPILER_APPICON_NAME = AppIcon;
 				CLANG_ENABLE_MODULES = YES;
@@ -1378,11 +1179,7 @@
 		};
 		13B07F951A680F5B00A75B9A /* Release */ = {
 			isa = XCBuildConfiguration;
-<<<<<<< HEAD
-			baseConfigurationReference = F8DC9D4019E032B4F5412B3C /* Pods-RNTester.release.xcconfig */;
-=======
-			baseConfigurationReference = 9B8542B8C590B51BD0588751 /* Pods-RNTester.release.xcconfig */;
->>>>>>> 4e92f609
+			baseConfigurationReference = EE448B25704B6F47386E69A9 /* Pods-RNTester.release.xcconfig */;
 			buildSettings = {
 				ASSETCATALOG_COMPILER_APPICON_NAME = AppIcon;
 				CLANG_ENABLE_MODULES = YES;
@@ -1508,12 +1305,8 @@
 				OTHER_LDFLAGS = (
 					"-ObjC",
 					"-lc++",
-<<<<<<< HEAD
-					"-Wl -ld_classic ",
-=======
 					"-Wl",
 					"-ld_classic",
->>>>>>> 4e92f609
 				);
 				REACT_NATIVE_PATH = "${PODS_ROOT}/../../react-native";
 				SDKROOT = iphoneos;
@@ -1608,12 +1401,8 @@
 				OTHER_LDFLAGS = (
 					"-ObjC",
 					"-lc++",
-<<<<<<< HEAD
-					"-Wl -ld_classic ",
-=======
 					"-Wl",
 					"-ld_classic",
->>>>>>> 4e92f609
 				);
 				REACT_NATIVE_PATH = "${PODS_ROOT}/../../react-native";
 				SDKROOT = iphoneos;
@@ -1828,11 +1617,7 @@
 		};
 		E7DB20A722B2BA84005AC45F /* Debug */ = {
 			isa = XCBuildConfiguration;
-<<<<<<< HEAD
-			baseConfigurationReference = 4C9A4F015156949B014F37D3 /* Pods-RNTesterUnitTests.debug.xcconfig */;
-=======
-			baseConfigurationReference = 359825B9A5AE4A3F4AA612DD /* Pods-RNTesterUnitTests.debug.xcconfig */;
->>>>>>> 4e92f609
+			baseConfigurationReference = E8475AB4E5BB7B7A87C16D41 /* Pods-RNTesterUnitTests.debug.xcconfig */;
 			buildSettings = {
 				ALWAYS_EMBED_SWIFT_STANDARD_LIBRARIES = YES;
 				CLANG_ANALYZER_NONNULL = YES;
@@ -1874,11 +1659,7 @@
 		};
 		E7DB20A822B2BA84005AC45F /* Release */ = {
 			isa = XCBuildConfiguration;
-<<<<<<< HEAD
-			baseConfigurationReference = 4964478E1EDF94FBBE68672E /* Pods-RNTesterUnitTests.release.xcconfig */;
-=======
 			baseConfigurationReference = 8BFB9C61D7BDE894E24BF24F /* Pods-RNTesterUnitTests.release.xcconfig */;
->>>>>>> 4e92f609
 			buildSettings = {
 				ALWAYS_EMBED_SWIFT_STANDARD_LIBRARIES = YES;
 				CLANG_ANALYZER_NONNULL = YES;
@@ -1920,11 +1701,7 @@
 		};
 		E7DB215B22B2F332005AC45F /* Debug */ = {
 			isa = XCBuildConfiguration;
-<<<<<<< HEAD
-			baseConfigurationReference = AE4D4DA9DA2F3F27E040F3B6 /* Pods-RNTesterIntegrationTests.debug.xcconfig */;
-=======
 			baseConfigurationReference = 66C3087F2D5BF762FE9E6422 /* Pods-RNTesterIntegrationTests.debug.xcconfig */;
->>>>>>> 4e92f609
 			buildSettings = {
 				ALWAYS_EMBED_SWIFT_STANDARD_LIBRARIES = YES;
 				BUNDLE_LOADER = "$(TEST_HOST)";
