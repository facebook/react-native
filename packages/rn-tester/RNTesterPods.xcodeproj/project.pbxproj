--- conflicted
+++ resolved
@@ -7,11 +7,7 @@
 	objects = {
 
 /* Begin PBXBuildFile section */
-<<<<<<< HEAD
-		05C2F7DDC87A628A70C2D06C /* libPods-RNTesterIntegrationTests.a in Frameworks */ = {isa = PBXBuildFile; fileRef = 65B6EA573FF170102920BEF4 /* libPods-RNTesterIntegrationTests.a */; };
 		0CBC915D60C701A81731A5A4 /* libPods-RNTester-macOS.a in Frameworks */ = {isa = PBXBuildFile; fileRef = 9C88AE81E635231C7F0F3BA4 /* libPods-RNTester-macOS.a */; };
-=======
->>>>>>> f238f153
 		13B07FC11A68108700A75B9A /* main.m in Sources */ = {isa = PBXBuildFile; fileRef = 13B07FB71A68108700A75B9A /* main.m */; };
 		272E6B3F1BEA849E001FCF37 /* UpdatePropertiesExampleView.m in Sources */ = {isa = PBXBuildFile; fileRef = 272E6B3C1BEA849E001FCF37 /* UpdatePropertiesExampleView.m */; };
 		27F441EC1BEBE5030039B79C /* FlexibleSizeExampleView.m in Sources */ = {isa = PBXBuildFile; fileRef = 27F441E81BEBE5030039B79C /* FlexibleSizeExampleView.m */; };
@@ -24,7 +20,6 @@
 		5CB07C9B226467E60039471C /* RNTesterTurboModuleProvider.mm in Sources */ = {isa = PBXBuildFile; fileRef = 5CB07C99226467E60039471C /* RNTesterTurboModuleProvider.mm */; };
 		669D2EAD284BF9C089B6AE85 /* libPods-RNTester.a in Frameworks */ = {isa = PBXBuildFile; fileRef = 8845E748A7EF4BC0568D4419 /* libPods-RNTester.a */; };
 		8145AE06241172D900A3F8DA /* LaunchScreen.storyboard in Resources */ = {isa = PBXBuildFile; fileRef = 8145AE05241172D900A3F8DA /* LaunchScreen.storyboard */; };
-<<<<<<< HEAD
 		918A215FD4EF5A828705D765 /* libPods-RNTester-macOSIntegrationTests.a in Frameworks */ = {isa = PBXBuildFile; fileRef = 474EC5CD967949D41527EECF /* libPods-RNTester-macOSIntegrationTests.a */; };
 		AC30658829B14F38007A839A /* RCTComponentPropsTests.m in Sources */ = {isa = PBXBuildFile; fileRef = E7DB20CC22B2BAA5005AC45F /* RCTComponentPropsTests.m */; };
 		AC73FCE829B1316D0003586F /* RNTesterIntegrationTests.m in Sources */ = {isa = PBXBuildFile; fileRef = E7C1241922BEC44B00DA25C0 /* RNTesterIntegrationTests.m */; };
@@ -68,11 +63,7 @@
 		ACC52FD129A47474002A2B0B /* RNTesterTurboModuleProvider.mm in Sources */ = {isa = PBXBuildFile; fileRef = 5CB07C99226467E60039471C /* RNTesterTurboModuleProvider.mm */; };
 		ACC52FF829A6C0A3002A2B0B /* AppDelegate.mm in Sources */ = {isa = PBXBuildFile; fileRef = 5C60EB1B226440DB0018C04F /* AppDelegate.mm */; };
 		ACDBF0D529B2BF0A00EEBD9E /* RNTesterUnitTestsBundle.js in Resources */ = {isa = PBXBuildFile; fileRef = E7DB20B322B2BAA4005AC45F /* RNTesterUnitTestsBundle.js */; };
-		D19DB1AC8A1EBBFA0D14DB66 /* libPods-RNTester.a in Frameworks */ = {isa = PBXBuildFile; fileRef = 25B78D39CC03C49968A739B2 /* libPods-RNTester.a */; };
-		DCD006323AC907670B0D60A1 /* libPods-RNTesterUnitTests.a in Frameworks */ = {isa = PBXBuildFile; fileRef = D4E0A9AD185CE086FAC9BD09 /* libPods-RNTesterUnitTests.a */; };
-=======
 		CD10C7A5290BD4EB0033E1ED /* RCTEventEmitterTests.m in Sources */ = {isa = PBXBuildFile; fileRef = CD10C7A4290BD4EB0033E1ED /* RCTEventEmitterTests.m */; };
->>>>>>> f238f153
 		E7C1241A22BEC44B00DA25C0 /* RNTesterIntegrationTests.m in Sources */ = {isa = PBXBuildFile; fileRef = E7C1241922BEC44B00DA25C0 /* RNTesterIntegrationTests.m */; };
 		E7DB20D122B2BAA6005AC45F /* RCTBundleURLProviderTests.m in Sources */ = {isa = PBXBuildFile; fileRef = E7DB20A922B2BAA3005AC45F /* RCTBundleURLProviderTests.m */; };
 		E7DB20D222B2BAA6005AC45F /* RCTModuleInitNotificationRaceTests.m in Sources */ = {isa = PBXBuildFile; fileRef = E7DB20AA22B2BAA3005AC45F /* RCTModuleInitNotificationRaceTests.m */; };
@@ -162,20 +153,15 @@
 		2DDEF00F1F84BF7B00DBDF73 /* Images.xcassets */ = {isa = PBXFileReference; lastKnownFileType = folder.assetcatalog; name = Images.xcassets; path = RNTester/Images.xcassets; sourceTree = "<group>"; };
 		383889D923A7398900D06C3E /* RCTConvert_UIColorTests.m */ = {isa = PBXFileReference; fileEncoding = 4; lastKnownFileType = sourcecode.c.objc; path = RCTConvert_UIColorTests.m; sourceTree = "<group>"; };
 		3D2AFAF41D646CF80089D1A3 /* legacy_image@2x.png */ = {isa = PBXFileReference; lastKnownFileType = image.png; name = "legacy_image@2x.png"; path = "RNTester/legacy_image@2x.png"; sourceTree = "<group>"; };
-<<<<<<< HEAD
-		4660B567F95EFA8D6DC14F6C /* Pods-RNTester.release.xcconfig */ = {isa = PBXFileReference; includeInIndex = 1; lastKnownFileType = text.xcconfig; name = "Pods-RNTester.release.xcconfig"; path = "Target Support Files/Pods-RNTester/Pods-RNTester.release.xcconfig"; sourceTree = "<group>"; };
 		474EC5CD967949D41527EECF /* libPods-RNTester-macOSIntegrationTests.a */ = {isa = PBXFileReference; explicitFileType = archive.ar; includeInIndex = 0; path = "libPods-RNTester-macOSIntegrationTests.a"; sourceTree = BUILT_PRODUCTS_DIR; };
+		4C9A4F015156949B014F37D3 /* Pods-RNTesterUnitTests.debug.xcconfig */ = {isa = PBXFileReference; includeInIndex = 1; lastKnownFileType = text.xcconfig; name = "Pods-RNTesterUnitTests.debug.xcconfig"; path = "Target Support Files/Pods-RNTesterUnitTests/Pods-RNTesterUnitTests.debug.xcconfig"; sourceTree = "<group>"; };
 		59BCC6695B251DC95CFA6A67 /* Pods-RNTester-macOS.debug.xcconfig */ = {isa = PBXFileReference; includeInIndex = 1; lastKnownFileType = text.xcconfig; name = "Pods-RNTester-macOS.debug.xcconfig"; path = "Target Support Files/Pods-RNTester-macOS/Pods-RNTester-macOS.debug.xcconfig"; sourceTree = "<group>"; };
-=======
-		4C9A4F015156949B014F37D3 /* Pods-RNTesterUnitTests.debug.xcconfig */ = {isa = PBXFileReference; includeInIndex = 1; lastKnownFileType = text.xcconfig; name = "Pods-RNTesterUnitTests.debug.xcconfig"; path = "Target Support Files/Pods-RNTesterUnitTests/Pods-RNTesterUnitTests.debug.xcconfig"; sourceTree = "<group>"; };
->>>>>>> f238f153
 		5C60EB1B226440DB0018C04F /* AppDelegate.mm */ = {isa = PBXFileReference; fileEncoding = 4; lastKnownFileType = sourcecode.cpp.objcpp; name = AppDelegate.mm; path = RNTester/AppDelegate.mm; sourceTree = "<group>"; };
 		5CB07C99226467E60039471C /* RNTesterTurboModuleProvider.mm */ = {isa = PBXFileReference; fileEncoding = 4; lastKnownFileType = sourcecode.cpp.objcpp; name = RNTesterTurboModuleProvider.mm; path = RNTester/RNTesterTurboModuleProvider.mm; sourceTree = "<group>"; };
 		5CB07C9A226467E60039471C /* RNTesterTurboModuleProvider.h */ = {isa = PBXFileReference; fileEncoding = 4; lastKnownFileType = sourcecode.c.h; name = RNTesterTurboModuleProvider.h; path = RNTester/RNTesterTurboModuleProvider.h; sourceTree = "<group>"; };
 		7EF713A10F318708C60DCC62 /* Pods-RNTesterUnitTests.release.xcconfig */ = {isa = PBXFileReference; includeInIndex = 1; lastKnownFileType = text.xcconfig; name = "Pods-RNTesterUnitTests.release.xcconfig"; path = "Target Support Files/Pods-RNTesterUnitTests/Pods-RNTesterUnitTests.release.xcconfig"; sourceTree = "<group>"; };
 		8145AE05241172D900A3F8DA /* LaunchScreen.storyboard */ = {isa = PBXFileReference; fileEncoding = 4; lastKnownFileType = file.storyboard; name = LaunchScreen.storyboard; path = RNTester/LaunchScreen.storyboard; sourceTree = "<group>"; };
-<<<<<<< HEAD
-		8A0B7257DD8B2945456B0F61 /* Pods-RNTesterUnitTests.release.xcconfig */ = {isa = PBXFileReference; includeInIndex = 1; lastKnownFileType = text.xcconfig; name = "Pods-RNTesterUnitTests.release.xcconfig"; path = "Target Support Files/Pods-RNTesterUnitTests/Pods-RNTesterUnitTests.release.xcconfig"; sourceTree = "<group>"; };
+		8845E748A7EF4BC0568D4419 /* libPods-RNTester.a */ = {isa = PBXFileReference; explicitFileType = archive.ar; includeInIndex = 0; path = "libPods-RNTester.a"; sourceTree = BUILT_PRODUCTS_DIR; };
 		95706B2D6A97C2C7489615A1 /* Pods-RNTester-macOSIntegrationTests.release.xcconfig */ = {isa = PBXFileReference; includeInIndex = 1; lastKnownFileType = text.xcconfig; name = "Pods-RNTester-macOSIntegrationTests.release.xcconfig"; path = "Target Support Files/Pods-RNTester-macOSIntegrationTests/Pods-RNTester-macOSIntegrationTests.release.xcconfig"; sourceTree = "<group>"; };
 		9BD1BBDA193F1DB661EDB0CF /* Pods-RNTester-macOSIntegrationTests.debug.xcconfig */ = {isa = PBXFileReference; includeInIndex = 1; lastKnownFileType = text.xcconfig; name = "Pods-RNTester-macOSIntegrationTests.debug.xcconfig"; path = "Target Support Files/Pods-RNTester-macOSIntegrationTests/Pods-RNTester-macOSIntegrationTests.debug.xcconfig"; sourceTree = "<group>"; };
 		9C88AE81E635231C7F0F3BA4 /* libPods-RNTester-macOS.a */ = {isa = PBXFileReference; explicitFileType = archive.ar; includeInIndex = 0; path = "libPods-RNTester-macOS.a"; sourceTree = BUILT_PRODUCTS_DIR; };
@@ -189,16 +175,12 @@
 		ACC52F55299ECB8A002A2B0B /* RNTester-macOSUnitTests.xctest */ = {isa = PBXFileReference; explicitFileType = wrapper.cfbundle; includeInIndex = 0; path = "RNTester-macOSUnitTests.xctest"; sourceTree = BUILT_PRODUCTS_DIR; };
 		ACC52F62299ECB97002A2B0B /* RNTester-macOSIntegrationTests.xctest */ = {isa = PBXFileReference; explicitFileType = wrapper.cfbundle; includeInIndex = 0; path = "RNTester-macOSIntegrationTests.xctest"; sourceTree = BUILT_PRODUCTS_DIR; };
 		ACC52F6B299ECDDA002A2B0B /* Info.plist */ = {isa = PBXFileReference; fileEncoding = 4; lastKnownFileType = text.plist.xml; path = Info.plist; sourceTree = "<group>"; };
-		CAEBC2296BB4BDDDCAAF4404 /* Pods-RNTester-macOS.release.xcconfig */ = {isa = PBXFileReference; includeInIndex = 1; lastKnownFileType = text.xcconfig; name = "Pods-RNTester-macOS.release.xcconfig"; path = "Target Support Files/Pods-RNTester-macOS/Pods-RNTester-macOS.release.xcconfig"; sourceTree = "<group>"; };
-		D4E0A9AD185CE086FAC9BD09 /* libPods-RNTesterUnitTests.a */ = {isa = PBXFileReference; explicitFileType = archive.ar; includeInIndex = 0; path = "libPods-RNTesterUnitTests.a"; sourceTree = BUILT_PRODUCTS_DIR; };
-		E2994DA5CC7BE9B0C836D6B6 /* Pods-RNTester-macOSUnitTests.debug.xcconfig */ = {isa = PBXFileReference; includeInIndex = 1; lastKnownFileType = text.xcconfig; name = "Pods-RNTester-macOSUnitTests.debug.xcconfig"; path = "Target Support Files/Pods-RNTester-macOSUnitTests/Pods-RNTester-macOSUnitTests.debug.xcconfig"; sourceTree = "<group>"; };
-=======
-		8845E748A7EF4BC0568D4419 /* libPods-RNTester.a */ = {isa = PBXFileReference; explicitFileType = archive.ar; includeInIndex = 0; path = "libPods-RNTester.a"; sourceTree = BUILT_PRODUCTS_DIR; };
 		AE4D4DA9DA2F3F27E040F3B6 /* Pods-RNTesterIntegrationTests.debug.xcconfig */ = {isa = PBXFileReference; includeInIndex = 1; lastKnownFileType = text.xcconfig; name = "Pods-RNTesterIntegrationTests.debug.xcconfig"; path = "Target Support Files/Pods-RNTesterIntegrationTests/Pods-RNTesterIntegrationTests.debug.xcconfig"; sourceTree = "<group>"; };
 		B48B1AF9A9C9D998832E8B46 /* Pods-RNTester.debug.xcconfig */ = {isa = PBXFileReference; includeInIndex = 1; lastKnownFileType = text.xcconfig; name = "Pods-RNTester.debug.xcconfig"; path = "Target Support Files/Pods-RNTester/Pods-RNTester.debug.xcconfig"; sourceTree = "<group>"; };
 		BF43347F8AFCCDDE032BA797 /* libPods-RNTesterIntegrationTests.a */ = {isa = PBXFileReference; explicitFileType = archive.ar; includeInIndex = 0; path = "libPods-RNTesterIntegrationTests.a"; sourceTree = BUILT_PRODUCTS_DIR; };
+		CAEBC2296BB4BDDDCAAF4404 /* Pods-RNTester-macOS.release.xcconfig */ = {isa = PBXFileReference; includeInIndex = 1; lastKnownFileType = text.xcconfig; name = "Pods-RNTester-macOS.release.xcconfig"; path = "Target Support Files/Pods-RNTester-macOS/Pods-RNTester-macOS.release.xcconfig"; sourceTree = "<group>"; };
 		CD10C7A4290BD4EB0033E1ED /* RCTEventEmitterTests.m */ = {isa = PBXFileReference; fileEncoding = 4; lastKnownFileType = sourcecode.c.objc; path = RCTEventEmitterTests.m; sourceTree = "<group>"; };
->>>>>>> f238f153
+		E2994DA5CC7BE9B0C836D6B6 /* Pods-RNTester-macOSUnitTests.debug.xcconfig */ = {isa = PBXFileReference; includeInIndex = 1; lastKnownFileType = text.xcconfig; name = "Pods-RNTester-macOSUnitTests.debug.xcconfig"; path = "Target Support Files/Pods-RNTester-macOSUnitTests/Pods-RNTester-macOSUnitTests.debug.xcconfig"; sourceTree = "<group>"; };
 		E771AEEA22B44E3100EA1189 /* Info.plist */ = {isa = PBXFileReference; fileEncoding = 4; lastKnownFileType = text.plist.xml; name = Info.plist; path = RNTester/Info.plist; sourceTree = "<group>"; };
 		E7C1241922BEC44B00DA25C0 /* RNTesterIntegrationTests.m */ = {isa = PBXFileReference; fileEncoding = 4; lastKnownFileType = sourcecode.c.objc; path = RNTesterIntegrationTests.m; sourceTree = "<group>"; };
 		E7DB209F22B2BA84005AC45F /* RNTesterUnitTests.xctest */ = {isa = PBXFileReference; explicitFileType = wrapper.cfbundle; includeInIndex = 0; path = RNTesterUnitTests.xctest; sourceTree = BUILT_PRODUCTS_DIR; };
@@ -303,12 +285,7 @@
 			buildActionMask = 2147483647;
 			files = (
 				E7DB213122B2C649005AC45F /* JavaScriptCore.framework in Frameworks */,
-<<<<<<< HEAD
-				DCD006323AC907670B0D60A1 /* libPods-RNTesterUnitTests.a in Frameworks */,
-=======
-				E7DB213222B2C67D005AC45F /* libOCMock.a in Frameworks */,
 				FC730E1D02F7CAA73FEA5B6E /* libPods-RNTesterUnitTests.a in Frameworks */,
->>>>>>> f238f153
 			);
 			runOnlyForDeploymentPostprocessing = 0;
 		};
@@ -390,18 +367,12 @@
 				E7DB211822B2BD53005AC45F /* libReact-RCTText.a */,
 				E7DB211A22B2BD53005AC45F /* libReact-RCTVibration.a */,
 				E7DB212222B2BD53005AC45F /* libyoga.a */,
-<<<<<<< HEAD
-				25B78D39CC03C49968A739B2 /* libPods-RNTester.a */,
-				65B6EA573FF170102920BEF4 /* libPods-RNTesterIntegrationTests.a */,
-				D4E0A9AD185CE086FAC9BD09 /* libPods-RNTesterUnitTests.a */,
 				9C88AE81E635231C7F0F3BA4 /* libPods-RNTester-macOS.a */,
 				07517909E4081E5D74D5DD60 /* libPods-RNTester-macOSUnitTests.a */,
 				474EC5CD967949D41527EECF /* libPods-RNTester-macOSIntegrationTests.a */,
-=======
 				8845E748A7EF4BC0568D4419 /* libPods-RNTester.a */,
 				BF43347F8AFCCDDE032BA797 /* libPods-RNTesterIntegrationTests.a */,
 				1EBA72F76995515BE489A9B9 /* libPods-RNTesterUnitTests.a */,
->>>>>>> f238f153
 			);
 			name = Frameworks;
 			sourceTree = "<group>";
@@ -474,27 +445,18 @@
 		E23BD6487B06BD71F1A86914 /* Pods */ = {
 			isa = PBXGroup;
 			children = (
-<<<<<<< HEAD
-				247CDE6543C07B3CB6A2598F /* Pods-RNTester.debug.xcconfig */,
-				4660B567F95EFA8D6DC14F6C /* Pods-RNTester.release.xcconfig */,
-				EDF27040BB5969AF2B1103C9 /* Pods-RNTesterIntegrationTests.debug.xcconfig */,
-				219F884479D3685B92672D22 /* Pods-RNTesterIntegrationTests.release.xcconfig */,
-				3AC456957EC0E18B006F4CA3 /* Pods-RNTesterUnitTests.debug.xcconfig */,
-				8A0B7257DD8B2945456B0F61 /* Pods-RNTesterUnitTests.release.xcconfig */,
 				59BCC6695B251DC95CFA6A67 /* Pods-RNTester-macOS.debug.xcconfig */,
 				CAEBC2296BB4BDDDCAAF4404 /* Pods-RNTester-macOS.release.xcconfig */,
 				E2994DA5CC7BE9B0C836D6B6 /* Pods-RNTester-macOSUnitTests.debug.xcconfig */,
 				1176CCE167820DDB6B66801A /* Pods-RNTester-macOSUnitTests.release.xcconfig */,
 				9BD1BBDA193F1DB661EDB0CF /* Pods-RNTester-macOSIntegrationTests.debug.xcconfig */,
 				95706B2D6A97C2C7489615A1 /* Pods-RNTester-macOSIntegrationTests.release.xcconfig */,
-=======
 				B48B1AF9A9C9D998832E8B46 /* Pods-RNTester.debug.xcconfig */,
 				F8DC9D4019E032B4F5412B3C /* Pods-RNTester.release.xcconfig */,
 				AE4D4DA9DA2F3F27E040F3B6 /* Pods-RNTesterIntegrationTests.debug.xcconfig */,
 				1E8EFD96A121502247D17840 /* Pods-RNTesterIntegrationTests.release.xcconfig */,
 				4C9A4F015156949B014F37D3 /* Pods-RNTesterUnitTests.debug.xcconfig */,
 				7EF713A10F318708C60DCC62 /* Pods-RNTesterUnitTests.release.xcconfig */,
->>>>>>> f238f153
 			);
 			path = Pods;
 			sourceTree = "<group>";
@@ -566,13 +528,8 @@
 				13B07F8E1A680F5B00A75B9A /* Resources */,
 				68CD48B71D2BCB2C007E06A9 /* Build JS Bundle */,
 				5CF0FD27207FC6EC00C13D65 /* Start Metro */,
-<<<<<<< HEAD
-				A8DE6393E2BB72D8FBBF6C27 /* [CP] Copy Pods Resources */,
-=======
 				79E8BE2B119D4C5CCD2F04B3 /* [RN] Copy Hermes Framework */,
-				85A8FE9D546641F2EE13218A /* [CP] Embed Pods Frameworks */,
 				5CD1530D75BEF0C8C14A60AD /* [CP] Copy Pods Resources */,
->>>>>>> f238f153
 			);
 			buildRules = (
 			);
@@ -587,11 +544,11 @@
 			isa = PBXNativeTarget;
 			buildConfigurationList = ACC52F50299ECB7B002A2B0B /* Build configuration list for PBXNativeTarget "RNTester-macOS" */;
 			buildPhases = (
-				CA97E2F92637A05EDFC04070 /* [CP] Check Pods Manifest.lock */,
+				17100A5A88BB890341C46B7A /* [CP] Check Pods Manifest.lock */,
 				ACC52F3A299ECB7A002A2B0B /* Sources */,
 				ACC52F3B299ECB7A002A2B0B /* Frameworks */,
 				ACC52F3C299ECB7A002A2B0B /* Resources */,
-				8B455F442572C522EC9CF5EA /* [CP] Copy Pods Resources */,
+				63B9AC6D4098D9EDCCD7F242 /* [CP] Copy Pods Resources */,
 			);
 			buildRules = (
 			);
@@ -606,11 +563,11 @@
 			isa = PBXNativeTarget;
 			buildConfigurationList = ACC52F5B299ECB8A002A2B0B /* Build configuration list for PBXNativeTarget "RNTester-macOSUnitTests" */;
 			buildPhases = (
-				128A4A8E27E00CB72E343795 /* [CP] Check Pods Manifest.lock */,
+				1F0A5A7F59A227EC0992C583 /* [CP] Check Pods Manifest.lock */,
 				ACC52F51299ECB8A002A2B0B /* Sources */,
 				ACC52F52299ECB8A002A2B0B /* Frameworks */,
 				ACC52F53299ECB8A002A2B0B /* Resources */,
-				7C9732D092AC1D133024E2DB /* [CP] Copy Pods Resources */,
+				67D0F81A83A6269C88257DC7 /* [CP] Copy Pods Resources */,
 			);
 			buildRules = (
 			);
@@ -626,11 +583,11 @@
 			isa = PBXNativeTarget;
 			buildConfigurationList = ACC52F68299ECB97002A2B0B /* Build configuration list for PBXNativeTarget "RNTester-macOSIntegrationTests" */;
 			buildPhases = (
-				CA4C2920C9FF16E7E1E1DE68 /* [CP] Check Pods Manifest.lock */,
+				5B3DF47EFF3E5838425AB0AD /* [CP] Check Pods Manifest.lock */,
 				ACC52F5E299ECB97002A2B0B /* Sources */,
 				ACC52F5F299ECB97002A2B0B /* Frameworks */,
 				ACC52F60299ECB97002A2B0B /* Resources */,
-				7CE85976CD10565F8BD11C25 /* [CP] Copy Pods Resources */,
+				9D178FED6B0F8D6F2F0FF3B9 /* [CP] Copy Pods Resources */,
 			);
 			buildRules = (
 			);
@@ -650,12 +607,7 @@
 				E7DB209B22B2BA84005AC45F /* Sources */,
 				E7DB209C22B2BA84005AC45F /* Frameworks */,
 				E7DB209D22B2BA84005AC45F /* Resources */,
-<<<<<<< HEAD
-				9A596313B3964A4DEB794409 /* [CP] Copy Pods Resources */,
-=======
-				7A22D72319E14AAB76967F35 /* [CP] Embed Pods Frameworks */,
 				FD4DADE065D444168A7E38DF /* [CP] Copy Pods Resources */,
->>>>>>> f238f153
 			);
 			buildRules = (
 			);
@@ -675,12 +627,7 @@
 				E7DB214F22B2F332005AC45F /* Sources */,
 				E7DB215022B2F332005AC45F /* Frameworks */,
 				E7DB215122B2F332005AC45F /* Resources */,
-<<<<<<< HEAD
-				98E057AC8860597818FB485A /* [CP] Copy Pods Resources */,
-=======
-				38841E1457DB8DB9D32DAF3C /* [CP] Embed Pods Frameworks */,
 				87CFFD3B65EC455C43217DE5 /* [CP] Copy Pods Resources */,
->>>>>>> f238f153
 			);
 			buildRules = (
 			);
@@ -797,44 +744,12 @@
 /* End PBXResourcesBuildPhase section */
 
 /* Begin PBXShellScriptBuildPhase section */
-<<<<<<< HEAD
-		128A4A8E27E00CB72E343795 /* [CP] Check Pods Manifest.lock */ = {
-=======
-		38841E1457DB8DB9D32DAF3C /* [CP] Embed Pods Frameworks */ = {
->>>>>>> f238f153
+		17100A5A88BB890341C46B7A /* [CP] Check Pods Manifest.lock */ = {
 			isa = PBXShellScriptBuildPhase;
 			buildActionMask = 2147483647;
 			files = (
 			);
 			inputFileListPaths = (
-				"${PODS_ROOT}/Target Support Files/Pods-RNTesterIntegrationTests/Pods-RNTesterIntegrationTests-frameworks-${CONFIGURATION}-input-files.xcfilelist",
-			);
-			name = "[CP] Embed Pods Frameworks";
-			outputFileListPaths = (
-<<<<<<< HEAD
-			);
-			outputPaths = (
-				"$(DERIVED_FILE_DIR)/Pods-RNTester-macOSUnitTests-checkManifestLockResult.txt",
-=======
-				"${PODS_ROOT}/Target Support Files/Pods-RNTesterIntegrationTests/Pods-RNTesterIntegrationTests-frameworks-${CONFIGURATION}-output-files.xcfilelist",
->>>>>>> f238f153
-			);
-			runOnlyForDeploymentPostprocessing = 0;
-			shellPath = /bin/sh;
-			shellScript = "\"${PODS_ROOT}/Target Support Files/Pods-RNTesterIntegrationTests/Pods-RNTesterIntegrationTests-frameworks.sh\"\n";
-			showEnvVarsInLog = 0;
-		};
-<<<<<<< HEAD
-		161EF0F0977844159431F6A5 /* [CP] Check Pods Manifest.lock */ = {
-=======
-		5CD1530D75BEF0C8C14A60AD /* [CP] Copy Pods Resources */ = {
->>>>>>> f238f153
-			isa = PBXShellScriptBuildPhase;
-			buildActionMask = 2147483647;
-			files = (
-			);
-			inputFileListPaths = (
-<<<<<<< HEAD
 			);
 			inputPaths = (
 				"${PODS_PODFILE_DIR_PATH}/Podfile.lock",
@@ -844,12 +759,63 @@
 			outputFileListPaths = (
 			);
 			outputPaths = (
-				"$(DERIVED_FILE_DIR)/Pods-RNTester-checkManifestLockResult.txt",
+				"$(DERIVED_FILE_DIR)/Pods-RNTester-macOS-checkManifestLockResult.txt",
 			);
 			runOnlyForDeploymentPostprocessing = 0;
 			shellPath = /bin/sh;
 			shellScript = "diff \"${PODS_PODFILE_DIR_PATH}/Podfile.lock\" \"${PODS_ROOT}/Manifest.lock\" > /dev/null\nif [ $? != 0 ] ; then\n    # print error to STDERR\n    echo \"error: The sandbox is not in sync with the Podfile.lock. Run 'pod install' or update your CocoaPods installation.\" >&2\n    exit 1\nfi\n# This output is used by Xcode 'outputs' to avoid re-running this script phase.\necho \"SUCCESS\" > \"${SCRIPT_OUTPUT_FILE_0}\"\n";
-=======
+			showEnvVarsInLog = 0;
+		};
+		1F0A5A7F59A227EC0992C583 /* [CP] Check Pods Manifest.lock */ = {
+			isa = PBXShellScriptBuildPhase;
+			buildActionMask = 2147483647;
+			files = (
+			);
+			inputFileListPaths = (
+			);
+			inputPaths = (
+				"${PODS_PODFILE_DIR_PATH}/Podfile.lock",
+				"${PODS_ROOT}/Manifest.lock",
+			);
+			name = "[CP] Check Pods Manifest.lock";
+			outputFileListPaths = (
+			);
+			outputPaths = (
+				"$(DERIVED_FILE_DIR)/Pods-RNTester-macOSUnitTests-checkManifestLockResult.txt",
+			);
+			runOnlyForDeploymentPostprocessing = 0;
+			shellPath = /bin/sh;
+			shellScript = "diff \"${PODS_PODFILE_DIR_PATH}/Podfile.lock\" \"${PODS_ROOT}/Manifest.lock\" > /dev/null\nif [ $? != 0 ] ; then\n    # print error to STDERR\n    echo \"error: The sandbox is not in sync with the Podfile.lock. Run 'pod install' or update your CocoaPods installation.\" >&2\n    exit 1\nfi\n# This output is used by Xcode 'outputs' to avoid re-running this script phase.\necho \"SUCCESS\" > \"${SCRIPT_OUTPUT_FILE_0}\"\n";
+			showEnvVarsInLog = 0;
+		};
+		5B3DF47EFF3E5838425AB0AD /* [CP] Check Pods Manifest.lock */ = {
+			isa = PBXShellScriptBuildPhase;
+			buildActionMask = 2147483647;
+			files = (
+			);
+			inputFileListPaths = (
+			);
+			inputPaths = (
+				"${PODS_PODFILE_DIR_PATH}/Podfile.lock",
+				"${PODS_ROOT}/Manifest.lock",
+			);
+			name = "[CP] Check Pods Manifest.lock";
+			outputFileListPaths = (
+			);
+			outputPaths = (
+				"$(DERIVED_FILE_DIR)/Pods-RNTester-macOSIntegrationTests-checkManifestLockResult.txt",
+			);
+			runOnlyForDeploymentPostprocessing = 0;
+			shellPath = /bin/sh;
+			shellScript = "diff \"${PODS_PODFILE_DIR_PATH}/Podfile.lock\" \"${PODS_ROOT}/Manifest.lock\" > /dev/null\nif [ $? != 0 ] ; then\n    # print error to STDERR\n    echo \"error: The sandbox is not in sync with the Podfile.lock. Run 'pod install' or update your CocoaPods installation.\" >&2\n    exit 1\nfi\n# This output is used by Xcode 'outputs' to avoid re-running this script phase.\necho \"SUCCESS\" > \"${SCRIPT_OUTPUT_FILE_0}\"\n";
+			showEnvVarsInLog = 0;
+		};
+		5CD1530D75BEF0C8C14A60AD /* [CP] Copy Pods Resources */ = {
+			isa = PBXShellScriptBuildPhase;
+			buildActionMask = 2147483647;
+			files = (
+			);
+			inputFileListPaths = (
 				"${PODS_ROOT}/Target Support Files/Pods-RNTester/Pods-RNTester-resources-${CONFIGURATION}-input-files.xcfilelist",
 			);
 			name = "[CP] Copy Pods Resources";
@@ -874,7 +840,40 @@
 			runOnlyForDeploymentPostprocessing = 0;
 			shellPath = /bin/sh;
 			shellScript = "set -x\n\nexport RCT_METRO_PORT=\"${RCT_METRO_PORT:=8081}\"\necho \"export RCT_METRO_PORT=${RCT_METRO_PORT}\" > \"${SRCROOT}/../../scripts/.packager.env\"\nif [ -z \"${RCT_NO_LAUNCH_PACKAGER+xxx}\" ] ; then\n  if nc -w 5 -z localhost ${RCT_METRO_PORT} ; then\n    if ! curl -s \"http://localhost:${RCT_METRO_PORT}/status\" | grep -q \"packager-status:running\" ; then\n      echo \"Port ${RCT_METRO_PORT} already in use, packager is either not running or not running correctly\"\n      exit 2\n    fi\n  else\n    open -n \"$SRCROOT/../../scripts/launchPackager.command\" || echo \"Can't start packager automatically\"\n  fi\nfi\n";
->>>>>>> f238f153
+			showEnvVarsInLog = 0;
+		};
+		63B9AC6D4098D9EDCCD7F242 /* [CP] Copy Pods Resources */ = {
+			isa = PBXShellScriptBuildPhase;
+			buildActionMask = 2147483647;
+			files = (
+			);
+			inputFileListPaths = (
+				"${PODS_ROOT}/Target Support Files/Pods-RNTester-macOS/Pods-RNTester-macOS-resources-${CONFIGURATION}-input-files.xcfilelist",
+			);
+			name = "[CP] Copy Pods Resources";
+			outputFileListPaths = (
+				"${PODS_ROOT}/Target Support Files/Pods-RNTester-macOS/Pods-RNTester-macOS-resources-${CONFIGURATION}-output-files.xcfilelist",
+			);
+			runOnlyForDeploymentPostprocessing = 0;
+			shellPath = /bin/sh;
+			shellScript = "\"${PODS_ROOT}/Target Support Files/Pods-RNTester-macOS/Pods-RNTester-macOS-resources.sh\"\n";
+			showEnvVarsInLog = 0;
+		};
+		67D0F81A83A6269C88257DC7 /* [CP] Copy Pods Resources */ = {
+			isa = PBXShellScriptBuildPhase;
+			buildActionMask = 2147483647;
+			files = (
+			);
+			inputFileListPaths = (
+				"${PODS_ROOT}/Target Support Files/Pods-RNTester-macOSUnitTests/Pods-RNTester-macOSUnitTests-resources-${CONFIGURATION}-input-files.xcfilelist",
+			);
+			name = "[CP] Copy Pods Resources";
+			outputFileListPaths = (
+				"${PODS_ROOT}/Target Support Files/Pods-RNTester-macOSUnitTests/Pods-RNTester-macOSUnitTests-resources-${CONFIGURATION}-output-files.xcfilelist",
+			);
+			runOnlyForDeploymentPostprocessing = 0;
+			shellPath = /bin/sh;
+			shellScript = "\"${PODS_ROOT}/Target Support Files/Pods-RNTester-macOSUnitTests/Pods-RNTester-macOSUnitTests-resources.sh\"\n";
 			showEnvVarsInLog = 0;
 		};
 		68C22C10F9EB2C5E6C5EC63B /* [CP] Check Pods Manifest.lock */ = {
@@ -899,9 +898,6 @@
 			shellScript = "diff \"${PODS_PODFILE_DIR_PATH}/Podfile.lock\" \"${PODS_ROOT}/Manifest.lock\" > /dev/null\nif [ $? != 0 ] ; then\n    # print error to STDERR\n    echo \"error: The sandbox is not in sync with the Podfile.lock. Run 'pod install' or update your CocoaPods installation.\" >&2\n    exit 1\nfi\n# This output is used by Xcode 'outputs' to avoid re-running this script phase.\necho \"SUCCESS\" > \"${SCRIPT_OUTPUT_FILE_0}\"\n";
 			showEnvVarsInLog = 0;
 		};
-<<<<<<< HEAD
-		5CF0FD27207FC6EC00C13D65 /* Start Metro */ = {
-=======
 		68CD48B71D2BCB2C007E06A9 /* Build JS Bundle */ = {
 			isa = PBXShellScriptBuildPhase;
 			buildActionMask = 2147483647;
@@ -919,7 +915,6 @@
 			shellScript = "set -e\n\nexport PROJECT_ROOT=\"$SRCROOT/../../\"\nexport ENTRY_FILE=\"$SRCROOT/js/RNTesterApp.ios.js\"\nexport SOURCEMAP_FILE=../sourcemap.ios.map\n# export FORCE_BUNDLING=true \n\nWITH_ENVIRONMENT=\"../../scripts/xcode/with-environment.sh\"\nREACT_NATIVE_XCODE=\"../../scripts/react-native-xcode.sh\"\n\n/bin/sh -c \"$WITH_ENVIRONMENT $REACT_NATIVE_XCODE\"\n";
 		};
 		79E8BE2B119D4C5CCD2F04B3 /* [RN] Copy Hermes Framework */ = {
->>>>>>> f238f153
 			isa = PBXShellScriptBuildPhase;
 			buildActionMask = 2147483647;
 			files = (
@@ -937,59 +932,24 @@
 			shellPath = /bin/sh;
 			shellScript = ". ../../sdks/hermes-engine/utils/copy-hermes-xcode.sh\n";
 		};
-		7A22D72319E14AAB76967F35 /* [CP] Embed Pods Frameworks */ = {
+		87CFFD3B65EC455C43217DE5 /* [CP] Copy Pods Resources */ = {
 			isa = PBXShellScriptBuildPhase;
 			buildActionMask = 2147483647;
 			files = (
 			);
 			inputFileListPaths = (
-				"${PODS_ROOT}/Target Support Files/Pods-RNTesterUnitTests/Pods-RNTesterUnitTests-frameworks-${CONFIGURATION}-input-files.xcfilelist",
-			);
-			name = "[CP] Embed Pods Frameworks";
-			outputFileListPaths = (
-				"${PODS_ROOT}/Target Support Files/Pods-RNTesterUnitTests/Pods-RNTesterUnitTests-frameworks-${CONFIGURATION}-output-files.xcfilelist",
-			);
-			runOnlyForDeploymentPostprocessing = 0;
-			shellPath = /bin/sh;
-			shellScript = "\"${PODS_ROOT}/Target Support Files/Pods-RNTesterUnitTests/Pods-RNTesterUnitTests-frameworks.sh\"\n";
-			showEnvVarsInLog = 0;
-		};
-		85A8FE9D546641F2EE13218A /* [CP] Embed Pods Frameworks */ = {
-			isa = PBXShellScriptBuildPhase;
-			buildActionMask = 2147483647;
-			files = (
-			);
-			inputFileListPaths = (
-				"${PODS_ROOT}/Target Support Files/Pods-RNTester/Pods-RNTester-frameworks-${CONFIGURATION}-input-files.xcfilelist",
-			);
-			name = "[CP] Embed Pods Frameworks";
-			outputFileListPaths = (
-				"${PODS_ROOT}/Target Support Files/Pods-RNTester/Pods-RNTester-frameworks-${CONFIGURATION}-output-files.xcfilelist",
-			);
-			runOnlyForDeploymentPostprocessing = 0;
-			shellPath = /bin/sh;
-			shellScript = "\"${PODS_ROOT}/Target Support Files/Pods-RNTester/Pods-RNTester-frameworks.sh\"\n";
-			showEnvVarsInLog = 0;
-		};
-<<<<<<< HEAD
-		7C9732D092AC1D133024E2DB /* [CP] Copy Pods Resources */ = {
-			isa = PBXShellScriptBuildPhase;
-			buildActionMask = 2147483647;
-			files = (
-			);
-			inputFileListPaths = (
-				"${PODS_ROOT}/Target Support Files/Pods-RNTester-macOSUnitTests/Pods-RNTester-macOSUnitTests-resources-${CONFIGURATION}-input-files.xcfilelist",
+				"${PODS_ROOT}/Target Support Files/Pods-RNTesterIntegrationTests/Pods-RNTesterIntegrationTests-resources-${CONFIGURATION}-input-files.xcfilelist",
 			);
 			name = "[CP] Copy Pods Resources";
 			outputFileListPaths = (
-				"${PODS_ROOT}/Target Support Files/Pods-RNTester-macOSUnitTests/Pods-RNTester-macOSUnitTests-resources-${CONFIGURATION}-output-files.xcfilelist",
+				"${PODS_ROOT}/Target Support Files/Pods-RNTesterIntegrationTests/Pods-RNTesterIntegrationTests-resources-${CONFIGURATION}-output-files.xcfilelist",
 			);
 			runOnlyForDeploymentPostprocessing = 0;
 			shellPath = /bin/sh;
-			shellScript = "\"${PODS_ROOT}/Target Support Files/Pods-RNTester-macOSUnitTests/Pods-RNTester-macOSUnitTests-resources.sh\"\n";
+			shellScript = "\"${PODS_ROOT}/Target Support Files/Pods-RNTesterIntegrationTests/Pods-RNTesterIntegrationTests-resources.sh\"\n";
 			showEnvVarsInLog = 0;
 		};
-		7CE85976CD10565F8BD11C25 /* [CP] Copy Pods Resources */ = {
+		9D178FED6B0F8D6F2F0FF3B9 /* [CP] Copy Pods Resources */ = {
 			isa = PBXShellScriptBuildPhase;
 			buildActionMask = 2147483647;
 			files = (
@@ -1006,43 +966,6 @@
 			shellScript = "\"${PODS_ROOT}/Target Support Files/Pods-RNTester-macOSIntegrationTests/Pods-RNTester-macOSIntegrationTests-resources.sh\"\n";
 			showEnvVarsInLog = 0;
 		};
-		8B455F442572C522EC9CF5EA /* [CP] Copy Pods Resources */ = {
-			isa = PBXShellScriptBuildPhase;
-			buildActionMask = 2147483647;
-			files = (
-			);
-			inputFileListPaths = (
-				"${PODS_ROOT}/Target Support Files/Pods-RNTester-macOS/Pods-RNTester-macOS-resources-${CONFIGURATION}-input-files.xcfilelist",
-			);
-			name = "[CP] Copy Pods Resources";
-			outputFileListPaths = (
-				"${PODS_ROOT}/Target Support Files/Pods-RNTester-macOS/Pods-RNTester-macOS-resources-${CONFIGURATION}-output-files.xcfilelist",
-			);
-			runOnlyForDeploymentPostprocessing = 0;
-			shellPath = /bin/sh;
-			shellScript = "\"${PODS_ROOT}/Target Support Files/Pods-RNTester-macOS/Pods-RNTester-macOS-resources.sh\"\n";
-			showEnvVarsInLog = 0;
-		};
-		98E057AC8860597818FB485A /* [CP] Copy Pods Resources */ = {
-=======
-		87CFFD3B65EC455C43217DE5 /* [CP] Copy Pods Resources */ = {
->>>>>>> f238f153
-			isa = PBXShellScriptBuildPhase;
-			buildActionMask = 2147483647;
-			files = (
-			);
-			inputFileListPaths = (
-				"${PODS_ROOT}/Target Support Files/Pods-RNTesterIntegrationTests/Pods-RNTesterIntegrationTests-resources-${CONFIGURATION}-input-files.xcfilelist",
-			);
-			name = "[CP] Copy Pods Resources";
-			outputFileListPaths = (
-				"${PODS_ROOT}/Target Support Files/Pods-RNTesterIntegrationTests/Pods-RNTesterIntegrationTests-resources-${CONFIGURATION}-output-files.xcfilelist",
-			);
-			runOnlyForDeploymentPostprocessing = 0;
-			shellPath = /bin/sh;
-			shellScript = "\"${PODS_ROOT}/Target Support Files/Pods-RNTesterIntegrationTests/Pods-RNTesterIntegrationTests-resources.sh\"\n";
-			showEnvVarsInLog = 0;
-		};
 		A690FFCB336252653BDD9F10 /* [CP] Check Pods Manifest.lock */ = {
 			isa = PBXShellScriptBuildPhase;
 			buildActionMask = 2147483647;
@@ -1102,50 +1025,6 @@
 			runOnlyForDeploymentPostprocessing = 0;
 			shellPath = /bin/sh;
 			shellScript = "\"${PODS_ROOT}/Target Support Files/Pods-RNTesterUnitTests/Pods-RNTesterUnitTests-resources.sh\"\n";
-			showEnvVarsInLog = 0;
-		};
-		CA4C2920C9FF16E7E1E1DE68 /* [CP] Check Pods Manifest.lock */ = {
-			isa = PBXShellScriptBuildPhase;
-			buildActionMask = 2147483647;
-			files = (
-			);
-			inputFileListPaths = (
-			);
-			inputPaths = (
-				"${PODS_PODFILE_DIR_PATH}/Podfile.lock",
-				"${PODS_ROOT}/Manifest.lock",
-			);
-			name = "[CP] Check Pods Manifest.lock";
-			outputFileListPaths = (
-			);
-			outputPaths = (
-				"$(DERIVED_FILE_DIR)/Pods-RNTester-macOSIntegrationTests-checkManifestLockResult.txt",
-			);
-			runOnlyForDeploymentPostprocessing = 0;
-			shellPath = /bin/sh;
-			shellScript = "diff \"${PODS_PODFILE_DIR_PATH}/Podfile.lock\" \"${PODS_ROOT}/Manifest.lock\" > /dev/null\nif [ $? != 0 ] ; then\n    # print error to STDERR\n    echo \"error: The sandbox is not in sync with the Podfile.lock. Run 'pod install' or update your CocoaPods installation.\" >&2\n    exit 1\nfi\n# This output is used by Xcode 'outputs' to avoid re-running this script phase.\necho \"SUCCESS\" > \"${SCRIPT_OUTPUT_FILE_0}\"\n";
-			showEnvVarsInLog = 0;
-		};
-		CA97E2F92637A05EDFC04070 /* [CP] Check Pods Manifest.lock */ = {
-			isa = PBXShellScriptBuildPhase;
-			buildActionMask = 2147483647;
-			files = (
-			);
-			inputFileListPaths = (
-			);
-			inputPaths = (
-				"${PODS_PODFILE_DIR_PATH}/Podfile.lock",
-				"${PODS_ROOT}/Manifest.lock",
-			);
-			name = "[CP] Check Pods Manifest.lock";
-			outputFileListPaths = (
-			);
-			outputPaths = (
-				"$(DERIVED_FILE_DIR)/Pods-RNTester-macOS-checkManifestLockResult.txt",
-			);
-			runOnlyForDeploymentPostprocessing = 0;
-			shellPath = /bin/sh;
-			shellScript = "diff \"${PODS_PODFILE_DIR_PATH}/Podfile.lock\" \"${PODS_ROOT}/Manifest.lock\" > /dev/null\nif [ $? != 0 ] ; then\n    # print error to STDERR\n    echo \"error: The sandbox is not in sync with the Podfile.lock. Run 'pod install' or update your CocoaPods installation.\" >&2\n    exit 1\nfi\n# This output is used by Xcode 'outputs' to avoid re-running this script phase.\necho \"SUCCESS\" > \"${SCRIPT_OUTPUT_FILE_0}\"\n";
 			showEnvVarsInLog = 0;
 		};
 /* End PBXShellScriptBuildPhase section */
@@ -1410,7 +1289,7 @@
 				ENABLE_BITCODE = NO;
 				ENABLE_STRICT_OBJC_MSGSEND = YES;
 				ENABLE_TESTABILITY = YES;
-				"EXCLUDED_ARCHS[sdk=iphonesimulator*]" = i386;
+				"EXCLUDED_ARCHS[sdk=iphonesimulator*]" = "";
 				GCC_C_LANGUAGE_STANDARD = gnu11;
 				GCC_DYNAMIC_NO_PIC = NO;
 				GCC_NO_COMMON_BLOCKS = YES;
@@ -1495,7 +1374,7 @@
 				ENABLE_BITCODE = NO;
 				ENABLE_NS_ASSERTIONS = NO;
 				ENABLE_STRICT_OBJC_MSGSEND = YES;
-				"EXCLUDED_ARCHS[sdk=iphonesimulator*]" = i386;
+				"EXCLUDED_ARCHS[sdk=iphonesimulator*]" = "";
 				GCC_C_LANGUAGE_STANDARD = gnu11;
 				GCC_NO_COMMON_BLOCKS = YES;
 				GCC_TREAT_INCOMPATIBLE_POINTER_TYPE_WARNINGS_AS_ERRORS = YES;
