// !$*UTF8*$!
{
	archiveVersion = 1;
	classes = {
	};
	objectVersion = 54;
	objects = {

/* Begin PBXBuildFile section */
		08E25EBE4A584CD7B70FBB1E /* libPods-RNTester.a in Frameworks */ = {isa = PBXBuildFile; fileRef = D74056A5352F0925816E50E0 /* libPods-RNTester.a */; };
		13B07FC11A68108700A75B9A /* main.m in Sources */ = {isa = PBXBuildFile; fileRef = 13B07FB71A68108700A75B9A /* main.m */; };
		2DDEF0101F84BF7B00DBDF73 /* Images.xcassets in Resources */ = {isa = PBXBuildFile; fileRef = 2DDEF00F1F84BF7B00DBDF73 /* Images.xcassets */; };
		383889DA23A7398900D06C3E /* RCTConvert_UIColorTests.m in Sources */ = {isa = PBXBuildFile; fileRef = 383889D923A7398900D06C3E /* RCTConvert_UIColorTests.m */; };
		3D2AFAF51D646CF80089D1A3 /* legacy_image@2x.png in Resources */ = {isa = PBXBuildFile; fileRef = 3D2AFAF41D646CF80089D1A3 /* legacy_image@2x.png */; };
		5C60EB1C226440DB0018C04F /* AppDelegate.mm in Sources */ = {isa = PBXBuildFile; fileRef = 5C60EB1B226440DB0018C04F /* AppDelegate.mm */; };
		8145AE06241172D900A3F8DA /* LaunchScreen.storyboard in Resources */ = {isa = PBXBuildFile; fileRef = 8145AE05241172D900A3F8DA /* LaunchScreen.storyboard */; };
		832F45BB2A8A6E1F0097B4E6 /* SwiftTest.swift in Sources */ = {isa = PBXBuildFile; fileRef = 832F45BA2A8A6E1F0097B4E6 /* SwiftTest.swift */; };
		A975CA6C2C05EADF0043F72A /* RCTNetworkTaskTests.m in Sources */ = {isa = PBXBuildFile; fileRef = A975CA6B2C05EADE0043F72A /* RCTNetworkTaskTests.m */; };
		BEB82277FE76227A15DED9EF /* libPods-RNTesterIntegrationTests.a in Frameworks */ = {isa = PBXBuildFile; fileRef = 77E101C7D8E22A8E70EE76DF /* libPods-RNTesterIntegrationTests.a */; };
		CD10C7A5290BD4EB0033E1ED /* RCTEventEmitterTests.m in Sources */ = {isa = PBXBuildFile; fileRef = CD10C7A4290BD4EB0033E1ED /* RCTEventEmitterTests.m */; };
		D626973C1F0D4ABDE2F9028A /* libPods-RNTesterUnitTests.a in Frameworks */ = {isa = PBXBuildFile; fileRef = D8DE57E3292D41E28251988A /* libPods-RNTesterUnitTests.a */; };
		E62F11832A5C6580000BF1C8 /* FlexibleSizeExampleView.mm in Sources */ = {isa = PBXBuildFile; fileRef = 27F441E81BEBE5030039B79C /* FlexibleSizeExampleView.mm */; };
		E62F11842A5C6584000BF1C8 /* UpdatePropertiesExampleView.mm in Sources */ = {isa = PBXBuildFile; fileRef = 272E6B3C1BEA849E001FCF37 /* UpdatePropertiesExampleView.mm */; };
		E7C1241A22BEC44B00DA25C0 /* RNTesterIntegrationTests.m in Sources */ = {isa = PBXBuildFile; fileRef = E7C1241922BEC44B00DA25C0 /* RNTesterIntegrationTests.m */; };
		E7DB20D122B2BAA6005AC45F /* RCTBundleURLProviderTests.m in Sources */ = {isa = PBXBuildFile; fileRef = E7DB20A922B2BAA3005AC45F /* RCTBundleURLProviderTests.m */; };
		E7DB20D222B2BAA6005AC45F /* RCTModuleInitNotificationRaceTests.m in Sources */ = {isa = PBXBuildFile; fileRef = E7DB20AA22B2BAA3005AC45F /* RCTModuleInitNotificationRaceTests.m */; };
		E7DB20D322B2BAA6005AC45F /* RCTBlobManagerTests.m in Sources */ = {isa = PBXBuildFile; fileRef = E7DB20AB22B2BAA3005AC45F /* RCTBlobManagerTests.m */; };
		E7DB20D522B2BAA6005AC45F /* RCTPerformanceLoggerTests.m in Sources */ = {isa = PBXBuildFile; fileRef = E7DB20AD22B2BAA3005AC45F /* RCTPerformanceLoggerTests.m */; };
		E7DB20D622B2BAA6005AC45F /* RCTFontTests.m in Sources */ = {isa = PBXBuildFile; fileRef = E7DB20AF22B2BAA4005AC45F /* RCTFontTests.m */; };
		E7DB20D722B2BAA6005AC45F /* RCTModuleInitTests.m in Sources */ = {isa = PBXBuildFile; fileRef = E7DB20B022B2BAA4005AC45F /* RCTModuleInitTests.m */; };
		E7DB20D822B2BAA6005AC45F /* RCTJSONTests.m in Sources */ = {isa = PBXBuildFile; fileRef = E7DB20B122B2BAA4005AC45F /* RCTJSONTests.m */; };
		E7DB20D922B2BAA6005AC45F /* RCTAnimationUtilsTests.m in Sources */ = {isa = PBXBuildFile; fileRef = E7DB20B222B2BAA4005AC45F /* RCTAnimationUtilsTests.m */; };
		E7DB20DA22B2BAA6005AC45F /* RNTesterUnitTestsBundle.js in Resources */ = {isa = PBXBuildFile; fileRef = E7DB20B322B2BAA4005AC45F /* RNTesterUnitTestsBundle.js */; };
		E7DB20DB22B2BAA6005AC45F /* RCTNativeAnimatedNodesManagerTests.m in Sources */ = {isa = PBXBuildFile; fileRef = E7DB20BE22B2BAA4005AC45F /* RCTNativeAnimatedNodesManagerTests.m */; };
		E7DB20DC22B2BAA6005AC45F /* RCTUIManagerTests.m in Sources */ = {isa = PBXBuildFile; fileRef = E7DB20BF22B2BAA4005AC45F /* RCTUIManagerTests.m */; };
		E7DB20DD22B2BAA6005AC45F /* RCTEventDispatcherTests.m in Sources */ = {isa = PBXBuildFile; fileRef = E7DB20C022B2BAA4005AC45F /* RCTEventDispatcherTests.m */; };
		E7DB20DE22B2BAA6005AC45F /* RCTUnicodeDecodeTests.m in Sources */ = {isa = PBXBuildFile; fileRef = E7DB20C122B2BAA4005AC45F /* RCTUnicodeDecodeTests.m */; };
		E7DB20DF22B2BAA6005AC45F /* RCTImageLoaderTests.m in Sources */ = {isa = PBXBuildFile; fileRef = E7DB20C222B2BAA4005AC45F /* RCTImageLoaderTests.m */; };
		E7DB20E022B2BAA6005AC45F /* RCTMethodArgumentTests.m in Sources */ = {isa = PBXBuildFile; fileRef = E7DB20C322B2BAA4005AC45F /* RCTMethodArgumentTests.m */; };
		E7DB20E122B2BAA6005AC45F /* RCTShadowViewTests.m in Sources */ = {isa = PBXBuildFile; fileRef = E7DB20C422B2BAA4005AC45F /* RCTShadowViewTests.m */; };
		E7DB20E222B2BAA6005AC45F /* RCTGzipTests.m in Sources */ = {isa = PBXBuildFile; fileRef = E7DB20C522B2BAA4005AC45F /* RCTGzipTests.m */; };
		E7DB20E322B2BAA6005AC45F /* RCTAllocationTests.m in Sources */ = {isa = PBXBuildFile; fileRef = E7DB20C622B2BAA5005AC45F /* RCTAllocationTests.m */; };
		E7DB20E422B2BAA6005AC45F /* RCTFormatErrorTests.m in Sources */ = {isa = PBXBuildFile; fileRef = E7DB20C722B2BAA5005AC45F /* RCTFormatErrorTests.m */; };
		E7DB20E522B2BAA6005AC45F /* RCTDevMenuTests.m in Sources */ = {isa = PBXBuildFile; fileRef = E7DB20C822B2BAA5005AC45F /* RCTDevMenuTests.m */; };
		E7DB20E622B2BAA6005AC45F /* RCTImageLoaderHelpers.m in Sources */ = {isa = PBXBuildFile; fileRef = E7DB20C922B2BAA5005AC45F /* RCTImageLoaderHelpers.m */; };
		E7DB20E722B2BAA6005AC45F /* RCTConvert_NSURLTests.m in Sources */ = {isa = PBXBuildFile; fileRef = E7DB20CA22B2BAA5005AC45F /* RCTConvert_NSURLTests.m */; };
		E7DB20E822B2BAA6005AC45F /* RCTModuleMethodTests.mm in Sources */ = {isa = PBXBuildFile; fileRef = E7DB20CB22B2BAA5005AC45F /* RCTModuleMethodTests.mm */; };
		E7DB20E922B2BAA6005AC45F /* RCTComponentPropsTests.m in Sources */ = {isa = PBXBuildFile; fileRef = E7DB20CC22B2BAA5005AC45F /* RCTComponentPropsTests.m */; };
		E7DB20EA22B2BAA6005AC45F /* RCTImageUtilTests.m in Sources */ = {isa = PBXBuildFile; fileRef = E7DB20CD22B2BAA5005AC45F /* RCTImageUtilTests.m */; };
		E7DB20EB22B2BAA6005AC45F /* RCTConvert_YGValueTests.m in Sources */ = {isa = PBXBuildFile; fileRef = E7DB20CE22B2BAA5005AC45F /* RCTConvert_YGValueTests.m */; };
		E7DB20EC22B2BAA6005AC45F /* RCTMultipartStreamReaderTests.m in Sources */ = {isa = PBXBuildFile; fileRef = E7DB20CF22B2BAA5005AC45F /* RCTMultipartStreamReaderTests.m */; };
		E7DB20ED22B2BAA6005AC45F /* RCTURLUtilsTests.m in Sources */ = {isa = PBXBuildFile; fileRef = E7DB20D022B2BAA5005AC45F /* RCTURLUtilsTests.m */; };
		E7DB20EE22B2BAA6005AC45F /* RCTViewTests.m in Sources */ = {isa = PBXBuildFile; fileRef = E7DB20E022B2BAA5005AC45F /* RCTViewTests.m */; };
		E7DB213122B2C649005AC45F /* JavaScriptCore.framework in Frameworks */ = {isa = PBXBuildFile; fileRef = E7DB213022B2C649005AC45F /* JavaScriptCore.framework */; };
		E7DB216222B2F3EC005AC45F /* RNTesterTestModule.m in Sources */ = {isa = PBXBuildFile; fileRef = E7DB215D22B2F3EC005AC45F /* RNTesterTestModule.m */; };
		E7DB216322B2F3EC005AC45F /* RCTLoggingTests.m in Sources */ = {isa = PBXBuildFile; fileRef = E7DB215E22B2F3EC005AC45F /* RCTLoggingTests.m */; };
		E7DB216422B2F3EC005AC45F /* RCTUIManagerScenarioTests.m in Sources */ = {isa = PBXBuildFile; fileRef = E7DB215F22B2F3EC005AC45F /* RCTUIManagerScenarioTests.m */; };
		E7DB216722B2F69F005AC45F /* JavaScriptCore.framework in Frameworks */ = {isa = PBXBuildFile; fileRef = E7DB213022B2C649005AC45F /* JavaScriptCore.framework */; };
		E7DB218C22B41FCD005AC45F /* XCTest.framework in Frameworks */ = {isa = PBXBuildFile; fileRef = E7DB218B22B41FCD005AC45F /* XCTest.framework */; };
		F0D621C32BBB9E38005960AC /* PrivacyInfo.xcprivacy in Resources */ = {isa = PBXBuildFile; fileRef = F0D621C22BBB9E38005960AC /* PrivacyInfo.xcprivacy */; };
/* End PBXBuildFile section */

/* Begin PBXContainerItemProxy section */
		ADA4EF572546F3F8000B7E75 /* PBXContainerItemProxy */ = {
			isa = PBXContainerItemProxy;
			containerPortal = 83CBB9F71A601CBA00E9B192 /* Project object */;
			proxyType = 1;
			remoteGlobalIDString = 13B07F861A680F5B00A75B9A;
			remoteInfo = RNTester;
		};
		E7DB215822B2F332005AC45F /* PBXContainerItemProxy */ = {
			isa = PBXContainerItemProxy;
			containerPortal = 83CBB9F71A601CBA00E9B192 /* Project object */;
			proxyType = 1;
			remoteGlobalIDString = 13B07F861A680F5B00A75B9A;
			remoteInfo = RNTester;
		};
/* End PBXContainerItemProxy section */

/* Begin PBXFileReference section */
		13B07F961A680F5B00A75B9A /* RNTester.app */ = {isa = PBXFileReference; explicitFileType = wrapper.application; includeInIndex = 0; path = RNTester.app; sourceTree = BUILT_PRODUCTS_DIR; };
		13B07FAF1A68108700A75B9A /* AppDelegate.h */ = {isa = PBXFileReference; fileEncoding = 4; lastKnownFileType = sourcecode.c.h; name = AppDelegate.h; path = RNTester/AppDelegate.h; sourceTree = "<group>"; };
		13B07FB61A68108700A75B9A /* Info.plist */ = {isa = PBXFileReference; fileEncoding = 4; lastKnownFileType = text.plist.xml; name = Info.plist; path = RNTester/Info.plist; sourceTree = "<group>"; };
		13B07FB71A68108700A75B9A /* main.m */ = {isa = PBXFileReference; fileEncoding = 4; lastKnownFileType = sourcecode.c.objc; name = main.m; path = RNTester/main.m; sourceTree = "<group>"; };
		272E6B3B1BEA849E001FCF37 /* UpdatePropertiesExampleView.h */ = {isa = PBXFileReference; fileEncoding = 4; lastKnownFileType = sourcecode.c.h; name = UpdatePropertiesExampleView.h; path = RNTester/NativeExampleViews/UpdatePropertiesExampleView.h; sourceTree = "<group>"; };
		272E6B3C1BEA849E001FCF37 /* UpdatePropertiesExampleView.mm */ = {isa = PBXFileReference; fileEncoding = 4; lastKnownFileType = sourcecode.cpp.objcpp; name = UpdatePropertiesExampleView.mm; path = RNTester/NativeExampleViews/UpdatePropertiesExampleView.mm; sourceTree = "<group>"; };
		2734C5E31C1D7A09BF872585 /* Pods-RNTester.debug.xcconfig */ = {isa = PBXFileReference; includeInIndex = 1; lastKnownFileType = text.xcconfig; name = "Pods-RNTester.debug.xcconfig"; path = "Target Support Files/Pods-RNTester/Pods-RNTester.debug.xcconfig"; sourceTree = "<group>"; };
		27F441E81BEBE5030039B79C /* FlexibleSizeExampleView.mm */ = {isa = PBXFileReference; fileEncoding = 4; lastKnownFileType = sourcecode.cpp.objcpp; name = FlexibleSizeExampleView.mm; path = RNTester/NativeExampleViews/FlexibleSizeExampleView.mm; sourceTree = "<group>"; };
		27F441EA1BEBE5030039B79C /* FlexibleSizeExampleView.h */ = {isa = PBXFileReference; fileEncoding = 4; lastKnownFileType = sourcecode.c.h; name = FlexibleSizeExampleView.h; path = RNTester/NativeExampleViews/FlexibleSizeExampleView.h; sourceTree = "<group>"; };
		2DDEF00F1F84BF7B00DBDF73 /* Images.xcassets */ = {isa = PBXFileReference; lastKnownFileType = folder.assetcatalog; name = Images.xcassets; path = RNTester/Images.xcassets; sourceTree = "<group>"; };
		359825B9A5AE4A3F4AA612DD /* Pods-RNTesterUnitTests.debug.xcconfig */ = {isa = PBXFileReference; includeInIndex = 1; lastKnownFileType = text.xcconfig; name = "Pods-RNTesterUnitTests.debug.xcconfig"; path = "Target Support Files/Pods-RNTesterUnitTests/Pods-RNTesterUnitTests.debug.xcconfig"; sourceTree = "<group>"; };
		383889D923A7398900D06C3E /* RCTConvert_UIColorTests.m */ = {isa = PBXFileReference; fileEncoding = 4; lastKnownFileType = sourcecode.c.objc; path = RCTConvert_UIColorTests.m; sourceTree = "<group>"; };
		3D2AFAF41D646CF80089D1A3 /* legacy_image@2x.png */ = {isa = PBXFileReference; lastKnownFileType = image.png; name = "legacy_image@2x.png"; path = "RNTester/legacy_image@2x.png"; sourceTree = "<group>"; };
		5C60EB1B226440DB0018C04F /* AppDelegate.mm */ = {isa = PBXFileReference; fileEncoding = 4; lastKnownFileType = sourcecode.cpp.objcpp; name = AppDelegate.mm; path = RNTester/AppDelegate.mm; sourceTree = "<group>"; };
		66C3087F2D5BF762FE9E6422 /* Pods-RNTesterIntegrationTests.debug.xcconfig */ = {isa = PBXFileReference; includeInIndex = 1; lastKnownFileType = text.xcconfig; name = "Pods-RNTesterIntegrationTests.debug.xcconfig"; path = "Target Support Files/Pods-RNTesterIntegrationTests/Pods-RNTesterIntegrationTests.debug.xcconfig"; sourceTree = "<group>"; };
		77E101C7D8E22A8E70EE76DF /* libPods-RNTesterIntegrationTests.a */ = {isa = PBXFileReference; explicitFileType = archive.ar; includeInIndex = 0; path = "libPods-RNTesterIntegrationTests.a"; sourceTree = BUILT_PRODUCTS_DIR; };
		7CDA7A212644C6BB8C0D00D8 /* Pods-RNTesterIntegrationTests.release.xcconfig */ = {isa = PBXFileReference; includeInIndex = 1; lastKnownFileType = text.xcconfig; name = "Pods-RNTesterIntegrationTests.release.xcconfig"; path = "Target Support Files/Pods-RNTesterIntegrationTests/Pods-RNTesterIntegrationTests.release.xcconfig"; sourceTree = "<group>"; };
		8145AE05241172D900A3F8DA /* LaunchScreen.storyboard */ = {isa = PBXFileReference; fileEncoding = 4; lastKnownFileType = file.storyboard; name = LaunchScreen.storyboard; path = RNTester/LaunchScreen.storyboard; sourceTree = "<group>"; };
		832F45BA2A8A6E1F0097B4E6 /* SwiftTest.swift */ = {isa = PBXFileReference; lastKnownFileType = sourcecode.swift; name = SwiftTest.swift; path = RNTester/SwiftTest.swift; sourceTree = "<group>"; };
		8BFB9C61D7BDE894E24BF24F /* Pods-RNTesterUnitTests.release.xcconfig */ = {isa = PBXFileReference; includeInIndex = 1; lastKnownFileType = text.xcconfig; name = "Pods-RNTesterUnitTests.release.xcconfig"; path = "Target Support Files/Pods-RNTesterUnitTests/Pods-RNTesterUnitTests.release.xcconfig"; sourceTree = "<group>"; };
		9B8542B8C590B51BD0588751 /* Pods-RNTester.release.xcconfig */ = {isa = PBXFileReference; includeInIndex = 1; lastKnownFileType = text.xcconfig; name = "Pods-RNTester.release.xcconfig"; path = "Target Support Files/Pods-RNTester/Pods-RNTester.release.xcconfig"; sourceTree = "<group>"; };
		A975CA6B2C05EADE0043F72A /* RCTNetworkTaskTests.m */ = {isa = PBXFileReference; lastKnownFileType = sourcecode.c.objc; path = RCTNetworkTaskTests.m; sourceTree = "<group>"; };
		AC474BFB29BBD4A1002BDAED /* RNTester.xctestplan */ = {isa = PBXFileReference; lastKnownFileType = text; name = RNTester.xctestplan; path = RNTester/RNTester.xctestplan; sourceTree = "<group>"; };
		CD10C7A4290BD4EB0033E1ED /* RCTEventEmitterTests.m */ = {isa = PBXFileReference; fileEncoding = 4; lastKnownFileType = sourcecode.c.objc; path = RCTEventEmitterTests.m; sourceTree = "<group>"; };
		D74056A5352F0925816E50E0 /* libPods-RNTester.a */ = {isa = PBXFileReference; explicitFileType = archive.ar; includeInIndex = 0; path = "libPods-RNTester.a"; sourceTree = BUILT_PRODUCTS_DIR; };
		D8DE57E3292D41E28251988A /* libPods-RNTesterUnitTests.a */ = {isa = PBXFileReference; explicitFileType = archive.ar; includeInIndex = 0; path = "libPods-RNTesterUnitTests.a"; sourceTree = BUILT_PRODUCTS_DIR; };
		E771AEEA22B44E3100EA1189 /* Info.plist */ = {isa = PBXFileReference; fileEncoding = 4; lastKnownFileType = text.plist.xml; name = Info.plist; path = RNTester/Info.plist; sourceTree = "<group>"; };
		E7C1241922BEC44B00DA25C0 /* RNTesterIntegrationTests.m */ = {isa = PBXFileReference; fileEncoding = 4; lastKnownFileType = sourcecode.c.objc; path = RNTesterIntegrationTests.m; sourceTree = "<group>"; };
		E7DB209F22B2BA84005AC45F /* RNTesterUnitTests.xctest */ = {isa = PBXFileReference; explicitFileType = wrapper.cfbundle; includeInIndex = 0; path = RNTesterUnitTests.xctest; sourceTree = BUILT_PRODUCTS_DIR; };
		E7DB20A322B2BA84005AC45F /* Info.plist */ = {isa = PBXFileReference; lastKnownFileType = text.plist.xml; path = Info.plist; sourceTree = "<group>"; };
		E7DB20A922B2BAA3005AC45F /* RCTBundleURLProviderTests.m */ = {isa = PBXFileReference; fileEncoding = 4; lastKnownFileType = sourcecode.c.objc; path = RCTBundleURLProviderTests.m; sourceTree = "<group>"; };
		E7DB20AA22B2BAA3005AC45F /* RCTModuleInitNotificationRaceTests.m */ = {isa = PBXFileReference; fileEncoding = 4; lastKnownFileType = sourcecode.c.objc; path = RCTModuleInitNotificationRaceTests.m; sourceTree = "<group>"; };
		E7DB20AB22B2BAA3005AC45F /* RCTBlobManagerTests.m */ = {isa = PBXFileReference; fileEncoding = 4; lastKnownFileType = sourcecode.c.objc; path = RCTBlobManagerTests.m; sourceTree = "<group>"; };
		E7DB20AD22B2BAA3005AC45F /* RCTPerformanceLoggerTests.m */ = {isa = PBXFileReference; fileEncoding = 4; lastKnownFileType = sourcecode.c.objc; path = RCTPerformanceLoggerTests.m; sourceTree = "<group>"; };
		E7DB20AE22B2BAA4005AC45F /* RCTImageLoaderHelpers.h */ = {isa = PBXFileReference; fileEncoding = 4; lastKnownFileType = sourcecode.c.h; path = RCTImageLoaderHelpers.h; sourceTree = "<group>"; };
		E7DB20AF22B2BAA4005AC45F /* RCTFontTests.m */ = {isa = PBXFileReference; fileEncoding = 4; lastKnownFileType = sourcecode.c.objc; path = RCTFontTests.m; sourceTree = "<group>"; };
		E7DB20B022B2BAA4005AC45F /* RCTModuleInitTests.m */ = {isa = PBXFileReference; fileEncoding = 4; lastKnownFileType = sourcecode.c.objc; path = RCTModuleInitTests.m; sourceTree = "<group>"; };
		E7DB20B122B2BAA4005AC45F /* RCTJSONTests.m */ = {isa = PBXFileReference; fileEncoding = 4; lastKnownFileType = sourcecode.c.objc; path = RCTJSONTests.m; sourceTree = "<group>"; };
		E7DB20B222B2BAA4005AC45F /* RCTAnimationUtilsTests.m */ = {isa = PBXFileReference; fileEncoding = 4; lastKnownFileType = sourcecode.c.objc; path = RCTAnimationUtilsTests.m; sourceTree = "<group>"; };
		E7DB20B322B2BAA4005AC45F /* RNTesterUnitTestsBundle.js */ = {isa = PBXFileReference; fileEncoding = 4; lastKnownFileType = sourcecode.javascript; path = RNTesterUnitTestsBundle.js; sourceTree = "<group>"; };
		E7DB20BE22B2BAA4005AC45F /* RCTNativeAnimatedNodesManagerTests.m */ = {isa = PBXFileReference; fileEncoding = 4; lastKnownFileType = sourcecode.c.objc; path = RCTNativeAnimatedNodesManagerTests.m; sourceTree = "<group>"; };
		E7DB20BF22B2BAA4005AC45F /* RCTUIManagerTests.m */ = {isa = PBXFileReference; fileEncoding = 4; lastKnownFileType = sourcecode.c.objc; path = RCTUIManagerTests.m; sourceTree = "<group>"; };
		E7DB20C022B2BAA4005AC45F /* RCTEventDispatcherTests.m */ = {isa = PBXFileReference; fileEncoding = 4; lastKnownFileType = sourcecode.c.objc; path = RCTEventDispatcherTests.m; sourceTree = "<group>"; };
		E7DB20C122B2BAA4005AC45F /* RCTUnicodeDecodeTests.m */ = {isa = PBXFileReference; fileEncoding = 4; lastKnownFileType = sourcecode.c.objc; path = RCTUnicodeDecodeTests.m; sourceTree = "<group>"; };
		E7DB20C222B2BAA4005AC45F /* RCTImageLoaderTests.m */ = {isa = PBXFileReference; fileEncoding = 4; lastKnownFileType = sourcecode.c.objc; path = RCTImageLoaderTests.m; sourceTree = "<group>"; };
		E7DB20C322B2BAA4005AC45F /* RCTMethodArgumentTests.m */ = {isa = PBXFileReference; fileEncoding = 4; lastKnownFileType = sourcecode.c.objc; path = RCTMethodArgumentTests.m; sourceTree = "<group>"; };
		E7DB20C422B2BAA4005AC45F /* RCTShadowViewTests.m */ = {isa = PBXFileReference; fileEncoding = 4; lastKnownFileType = sourcecode.c.objc; path = RCTShadowViewTests.m; sourceTree = "<group>"; };
		E7DB20C522B2BAA4005AC45F /* RCTGzipTests.m */ = {isa = PBXFileReference; fileEncoding = 4; lastKnownFileType = sourcecode.c.objc; path = RCTGzipTests.m; sourceTree = "<group>"; };
		E7DB20C622B2BAA5005AC45F /* RCTAllocationTests.m */ = {isa = PBXFileReference; fileEncoding = 4; lastKnownFileType = sourcecode.c.objc; path = RCTAllocationTests.m; sourceTree = "<group>"; };
		E7DB20C722B2BAA5005AC45F /* RCTFormatErrorTests.m */ = {isa = PBXFileReference; fileEncoding = 4; lastKnownFileType = sourcecode.c.objc; path = RCTFormatErrorTests.m; sourceTree = "<group>"; };
		E7DB20C822B2BAA5005AC45F /* RCTDevMenuTests.m */ = {isa = PBXFileReference; fileEncoding = 4; lastKnownFileType = sourcecode.c.objc; path = RCTDevMenuTests.m; sourceTree = "<group>"; };
		E7DB20C922B2BAA5005AC45F /* RCTImageLoaderHelpers.m */ = {isa = PBXFileReference; fileEncoding = 4; lastKnownFileType = sourcecode.c.objc; path = RCTImageLoaderHelpers.m; sourceTree = "<group>"; };
		E7DB20CA22B2BAA5005AC45F /* RCTConvert_NSURLTests.m */ = {isa = PBXFileReference; fileEncoding = 4; lastKnownFileType = sourcecode.c.objc; path = RCTConvert_NSURLTests.m; sourceTree = "<group>"; };
		E7DB20CB22B2BAA5005AC45F /* RCTModuleMethodTests.mm */ = {isa = PBXFileReference; fileEncoding = 4; lastKnownFileType = sourcecode.cpp.objcpp; path = RCTModuleMethodTests.mm; sourceTree = "<group>"; };
		E7DB20CC22B2BAA5005AC45F /* RCTComponentPropsTests.m */ = {isa = PBXFileReference; fileEncoding = 4; lastKnownFileType = sourcecode.c.objc; path = RCTComponentPropsTests.m; sourceTree = "<group>"; };
		E7DB20CD22B2BAA5005AC45F /* RCTImageUtilTests.m */ = {isa = PBXFileReference; fileEncoding = 4; lastKnownFileType = sourcecode.c.objc; path = RCTImageUtilTests.m; sourceTree = "<group>"; };
		E7DB20CE22B2BAA5005AC45F /* RCTConvert_YGValueTests.m */ = {isa = PBXFileReference; fileEncoding = 4; lastKnownFileType = sourcecode.c.objc; path = RCTConvert_YGValueTests.m; sourceTree = "<group>"; };
		E7DB20CF22B2BAA5005AC45F /* RCTMultipartStreamReaderTests.m */ = {isa = PBXFileReference; fileEncoding = 4; lastKnownFileType = sourcecode.c.objc; path = RCTMultipartStreamReaderTests.m; sourceTree = "<group>"; };
		E7DB20D022B2BAA5005AC45F /* RCTURLUtilsTests.m */ = {isa = PBXFileReference; fileEncoding = 4; lastKnownFileType = sourcecode.c.objc; path = RCTURLUtilsTests.m; sourceTree = "<group>"; };
		E7DB20E022B2BAA5005AC45F /* RCTViewTests.m */ = {isa = PBXFileReference; fileEncoding = 4; lastKnownFileType = sourcecode.c.objc; path = RCTViewTests.m; sourceTree = "<group>"; };
		E7DB20F022B2BD53005AC45F /* libDoubleConversion.a */ = {isa = PBXFileReference; explicitFileType = archive.ar; path = libDoubleConversion.a; sourceTree = BUILT_PRODUCTS_DIR; };
		E7DB20F222B2BD53005AC45F /* libFolly.a */ = {isa = PBXFileReference; explicitFileType = archive.ar; path = libFolly.a; sourceTree = BUILT_PRODUCTS_DIR; };
		E7DB20F422B2BD53005AC45F /* libglog.a */ = {isa = PBXFileReference; explicitFileType = archive.ar; path = libglog.a; sourceTree = BUILT_PRODUCTS_DIR; };
		E7DB20F822B2BD53005AC45F /* libReact-ART.a */ = {isa = PBXFileReference; explicitFileType = archive.ar; path = "libReact-ART.a"; sourceTree = BUILT_PRODUCTS_DIR; };
		E7DB20FA22B2BD53005AC45F /* libReact-Core.a */ = {isa = PBXFileReference; explicitFileType = archive.ar; path = "libReact-Core.a"; sourceTree = BUILT_PRODUCTS_DIR; };
		E7DB20FC22B2BD53005AC45F /* libReact-cxxreact.a */ = {isa = PBXFileReference; explicitFileType = archive.ar; path = "libReact-cxxreact.a"; sourceTree = BUILT_PRODUCTS_DIR; };
		E7DB210222B2BD53005AC45F /* libReact-jsi.a */ = {isa = PBXFileReference; explicitFileType = archive.ar; path = "libReact-jsi.a"; sourceTree = BUILT_PRODUCTS_DIR; };
		E7DB210422B2BD53005AC45F /* libReact-jsiexecutor.a */ = {isa = PBXFileReference; explicitFileType = archive.ar; path = "libReact-jsiexecutor.a"; sourceTree = BUILT_PRODUCTS_DIR; };
		E7DB210622B2BD53005AC45F /* libReact-jsinspector.a */ = {isa = PBXFileReference; explicitFileType = archive.ar; path = "libReact-jsinspector.a"; sourceTree = BUILT_PRODUCTS_DIR; };
		E7DB210822B2BD53005AC45F /* libReact-RCTActionSheet.a */ = {isa = PBXFileReference; explicitFileType = archive.ar; path = "libReact-RCTActionSheet.a"; sourceTree = BUILT_PRODUCTS_DIR; };
		E7DB210A22B2BD53005AC45F /* libReact-RCTAnimation.a */ = {isa = PBXFileReference; explicitFileType = archive.ar; path = "libReact-RCTAnimation.a"; sourceTree = BUILT_PRODUCTS_DIR; };
		E7DB210C22B2BD53005AC45F /* libReact-RCTBlob.a */ = {isa = PBXFileReference; explicitFileType = archive.ar; path = "libReact-RCTBlob.a"; sourceTree = BUILT_PRODUCTS_DIR; };
		E7DB210E22B2BD53005AC45F /* libReact-RCTImage.a */ = {isa = PBXFileReference; explicitFileType = archive.ar; path = "libReact-RCTImage.a"; sourceTree = BUILT_PRODUCTS_DIR; };
		E7DB211022B2BD53005AC45F /* libReact-RCTLinking.a */ = {isa = PBXFileReference; explicitFileType = archive.ar; path = "libReact-RCTLinking.a"; sourceTree = BUILT_PRODUCTS_DIR; };
		E7DB211222B2BD53005AC45F /* libReact-RCTNetwork.a */ = {isa = PBXFileReference; explicitFileType = archive.ar; path = "libReact-RCTNetwork.a"; sourceTree = BUILT_PRODUCTS_DIR; };
		E7DB211422B2BD53005AC45F /* libReact-RCTPushNotification.a */ = {isa = PBXFileReference; explicitFileType = archive.ar; path = "libReact-RCTPushNotification.a"; sourceTree = BUILT_PRODUCTS_DIR; };
		E7DB211622B2BD53005AC45F /* libReact-RCTSettings.a */ = {isa = PBXFileReference; explicitFileType = archive.ar; path = "libReact-RCTSettings.a"; sourceTree = BUILT_PRODUCTS_DIR; };
		E7DB211822B2BD53005AC45F /* libReact-RCTText.a */ = {isa = PBXFileReference; explicitFileType = archive.ar; path = "libReact-RCTText.a"; sourceTree = BUILT_PRODUCTS_DIR; };
		E7DB211A22B2BD53005AC45F /* libReact-RCTVibration.a */ = {isa = PBXFileReference; explicitFileType = archive.ar; path = "libReact-RCTVibration.a"; sourceTree = BUILT_PRODUCTS_DIR; };
		E7DB212222B2BD53005AC45F /* libyoga.a */ = {isa = PBXFileReference; explicitFileType = archive.ar; path = libyoga.a; sourceTree = BUILT_PRODUCTS_DIR; };
		E7DB213022B2C649005AC45F /* JavaScriptCore.framework */ = {isa = PBXFileReference; lastKnownFileType = wrapper.framework; name = JavaScriptCore.framework; path = System/Library/Frameworks/JavaScriptCore.framework; sourceTree = SDKROOT; };
		E7DB215322B2F332005AC45F /* RNTesterIntegrationTests.xctest */ = {isa = PBXFileReference; explicitFileType = wrapper.cfbundle; includeInIndex = 0; path = RNTesterIntegrationTests.xctest; sourceTree = BUILT_PRODUCTS_DIR; };
		E7DB215722B2F332005AC45F /* Info.plist */ = {isa = PBXFileReference; lastKnownFileType = text.plist.xml; path = Info.plist; sourceTree = "<group>"; };
		E7DB215D22B2F3EC005AC45F /* RNTesterTestModule.m */ = {isa = PBXFileReference; fileEncoding = 4; lastKnownFileType = sourcecode.c.objc; path = RNTesterTestModule.m; sourceTree = "<group>"; };
		E7DB215E22B2F3EC005AC45F /* RCTLoggingTests.m */ = {isa = PBXFileReference; fileEncoding = 4; lastKnownFileType = sourcecode.c.objc; path = RCTLoggingTests.m; sourceTree = "<group>"; };
		E7DB215F22B2F3EC005AC45F /* RCTUIManagerScenarioTests.m */ = {isa = PBXFileReference; fileEncoding = 4; lastKnownFileType = sourcecode.c.objc; path = RCTUIManagerScenarioTests.m; sourceTree = "<group>"; };
		E7DB218B22B41FCD005AC45F /* XCTest.framework */ = {isa = PBXFileReference; lastKnownFileType = wrapper.framework; path = XCTest.framework; sourceTree = DEVELOPER_DIR; };
		F0D621C22BBB9E38005960AC /* PrivacyInfo.xcprivacy */ = {isa = PBXFileReference; fileEncoding = 4; lastKnownFileType = text.xml; path = PrivacyInfo.xcprivacy; sourceTree = "<group>"; };
/* End PBXFileReference section */

/* Begin PBXFrameworksBuildPhase section */
		13B07F8C1A680F5B00A75B9A /* Frameworks */ = {
			isa = PBXFrameworksBuildPhase;
			buildActionMask = 2147483647;
			files = (
				08E25EBE4A584CD7B70FBB1E /* libPods-RNTester.a in Frameworks */,
			);
			runOnlyForDeploymentPostprocessing = 0;
		};
		E7DB209C22B2BA84005AC45F /* Frameworks */ = {
			isa = PBXFrameworksBuildPhase;
			buildActionMask = 2147483647;
			files = (
				E7DB213122B2C649005AC45F /* JavaScriptCore.framework in Frameworks */,
				D626973C1F0D4ABDE2F9028A /* libPods-RNTesterUnitTests.a in Frameworks */,
			);
			runOnlyForDeploymentPostprocessing = 0;
		};
		E7DB215022B2F332005AC45F /* Frameworks */ = {
			isa = PBXFrameworksBuildPhase;
			buildActionMask = 2147483647;
			files = (
				E7DB218C22B41FCD005AC45F /* XCTest.framework in Frameworks */,
				E7DB216722B2F69F005AC45F /* JavaScriptCore.framework in Frameworks */,
				BEB82277FE76227A15DED9EF /* libPods-RNTesterIntegrationTests.a in Frameworks */,
			);
			runOnlyForDeploymentPostprocessing = 0;
		};
/* End PBXFrameworksBuildPhase section */

/* Begin PBXGroup section */
		1323F18D1C04ABAC0091BED0 /* Supporting Files */ = {
			isa = PBXGroup;
			children = (
				3D2AFAF41D646CF80089D1A3 /* legacy_image@2x.png */,
				13B07FB61A68108700A75B9A /* Info.plist */,
			);
			name = "Supporting Files";
			sourceTree = "<group>";
		};
		13B07FAE1A68108700A75B9A /* RNTester */ = {
			isa = PBXGroup;
			children = (
				F0D621C22BBB9E38005960AC /* PrivacyInfo.xcprivacy */,
				AC474BFB29BBD4A1002BDAED /* RNTester.xctestplan */,
				E771AEEA22B44E3100EA1189 /* Info.plist */,
				13B07FAF1A68108700A75B9A /* AppDelegate.h */,
				5C60EB1B226440DB0018C04F /* AppDelegate.mm */,
				13B07FB71A68108700A75B9A /* main.m */,
				832F45BA2A8A6E1F0097B4E6 /* SwiftTest.swift */,
				2DDEF00F1F84BF7B00DBDF73 /* Images.xcassets */,
				8145AE05241172D900A3F8DA /* LaunchScreen.storyboard */,
				680759612239798500290469 /* Fabric */,
				272E6B3A1BEA846C001FCF37 /* NativeExampleViews */,
				1323F18D1C04ABAC0091BED0 /* Supporting Files */,
			);
			name = RNTester;
			sourceTree = "<group>";
		};
		272E6B3A1BEA846C001FCF37 /* NativeExampleViews */ = {
			isa = PBXGroup;
			children = (
				27F441E81BEBE5030039B79C /* FlexibleSizeExampleView.mm */,
				27F441EA1BEBE5030039B79C /* FlexibleSizeExampleView.h */,
				272E6B3B1BEA849E001FCF37 /* UpdatePropertiesExampleView.h */,
				272E6B3C1BEA849E001FCF37 /* UpdatePropertiesExampleView.mm */,
			);
			name = NativeExampleViews;
			sourceTree = "<group>";
		};
		2DE7E7D81FB2A4F3009E225D /* Frameworks */ = {
			isa = PBXGroup;
			children = (
				E7DB218B22B41FCD005AC45F /* XCTest.framework */,
				E7DB213022B2C649005AC45F /* JavaScriptCore.framework */,
				E7DB20F022B2BD53005AC45F /* libDoubleConversion.a */,
				E7DB20F222B2BD53005AC45F /* libFolly.a */,
				E7DB20F422B2BD53005AC45F /* libglog.a */,
				E7DB20F822B2BD53005AC45F /* libReact-ART.a */,
				E7DB20FA22B2BD53005AC45F /* libReact-Core.a */,
				E7DB20FC22B2BD53005AC45F /* libReact-cxxreact.a */,
				E7DB210222B2BD53005AC45F /* libReact-jsi.a */,
				E7DB210422B2BD53005AC45F /* libReact-jsiexecutor.a */,
				E7DB210622B2BD53005AC45F /* libReact-jsinspector.a */,
				E7DB210822B2BD53005AC45F /* libReact-RCTActionSheet.a */,
				E7DB210A22B2BD53005AC45F /* libReact-RCTAnimation.a */,
				E7DB210C22B2BD53005AC45F /* libReact-RCTBlob.a */,
				E7DB210E22B2BD53005AC45F /* libReact-RCTImage.a */,
				E7DB211022B2BD53005AC45F /* libReact-RCTLinking.a */,
				E7DB211222B2BD53005AC45F /* libReact-RCTNetwork.a */,
				E7DB211422B2BD53005AC45F /* libReact-RCTPushNotification.a */,
				E7DB211622B2BD53005AC45F /* libReact-RCTSettings.a */,
				E7DB211822B2BD53005AC45F /* libReact-RCTText.a */,
				E7DB211A22B2BD53005AC45F /* libReact-RCTVibration.a */,
				E7DB212222B2BD53005AC45F /* libyoga.a */,
				D74056A5352F0925816E50E0 /* libPods-RNTester.a */,
				77E101C7D8E22A8E70EE76DF /* libPods-RNTesterIntegrationTests.a */,
				D8DE57E3292D41E28251988A /* libPods-RNTesterUnitTests.a */,
			);
			name = Frameworks;
			sourceTree = "<group>";
		};
		680759612239798500290469 /* Fabric */ = {
			isa = PBXGroup;
			children = (
			);
			name = Fabric;
			sourceTree = "<group>";
		};
		83CBB9F61A601CBA00E9B192 = {
			isa = PBXGroup;
			children = (
				13B07FAE1A68108700A75B9A /* RNTester */,
				E7DB20A022B2BA84005AC45F /* RNTesterUnitTests */,
				E7DB215422B2F332005AC45F /* RNTesterIntegrationTests */,
				83CBBA001A601CBA00E9B192 /* Products */,
				2DE7E7D81FB2A4F3009E225D /* Frameworks */,
				E23BD6487B06BD71F1A86914 /* Pods */,
			);
			indentWidth = 2;
			sourceTree = "<group>";
			tabWidth = 2;
			usesTabs = 0;
		};
		83CBBA001A601CBA00E9B192 /* Products */ = {
			isa = PBXGroup;
			children = (
				13B07F961A680F5B00A75B9A /* RNTester.app */,
				E7DB209F22B2BA84005AC45F /* RNTesterUnitTests.xctest */,
				E7DB215322B2F332005AC45F /* RNTesterIntegrationTests.xctest */,
			);
			name = Products;
			sourceTree = "<group>";
		};
		E23BD6487B06BD71F1A86914 /* Pods */ = {
			isa = PBXGroup;
			children = (
				2734C5E31C1D7A09BF872585 /* Pods-RNTester.debug.xcconfig */,
				9B8542B8C590B51BD0588751 /* Pods-RNTester.release.xcconfig */,
				66C3087F2D5BF762FE9E6422 /* Pods-RNTesterIntegrationTests.debug.xcconfig */,
				7CDA7A212644C6BB8C0D00D8 /* Pods-RNTesterIntegrationTests.release.xcconfig */,
				359825B9A5AE4A3F4AA612DD /* Pods-RNTesterUnitTests.debug.xcconfig */,
				8BFB9C61D7BDE894E24BF24F /* Pods-RNTesterUnitTests.release.xcconfig */,
			);
			path = Pods;
			sourceTree = "<group>";
		};
		E7DB20A022B2BA84005AC45F /* RNTesterUnitTests */ = {
			isa = PBXGroup;
			children = (
				CD10C7A4290BD4EB0033E1ED /* RCTEventEmitterTests.m */,
				E7DB20A322B2BA84005AC45F /* Info.plist */,
				E7DB20C622B2BAA5005AC45F /* RCTAllocationTests.m */,
				E7DB20B222B2BAA4005AC45F /* RCTAnimationUtilsTests.m */,
				E7DB20AB22B2BAA3005AC45F /* RCTBlobManagerTests.m */,
				E7DB20A922B2BAA3005AC45F /* RCTBundleURLProviderTests.m */,
				E7DB20CC22B2BAA5005AC45F /* RCTComponentPropsTests.m */,
				E7DB20CA22B2BAA5005AC45F /* RCTConvert_NSURLTests.m */,
				E7DB20CE22B2BAA5005AC45F /* RCTConvert_YGValueTests.m */,
				383889D923A7398900D06C3E /* RCTConvert_UIColorTests.m */,
				E7DB20C822B2BAA5005AC45F /* RCTDevMenuTests.m */,
				E7DB20C022B2BAA4005AC45F /* RCTEventDispatcherTests.m */,
				E7DB20AF22B2BAA4005AC45F /* RCTFontTests.m */,
				E7DB20C722B2BAA5005AC45F /* RCTFormatErrorTests.m */,
				E7DB20C522B2BAA4005AC45F /* RCTGzipTests.m */,
				E7DB20AE22B2BAA4005AC45F /* RCTImageLoaderHelpers.h */,
				E7DB20C922B2BAA5005AC45F /* RCTImageLoaderHelpers.m */,
				E7DB20C222B2BAA4005AC45F /* RCTImageLoaderTests.m */,
				E7DB20CD22B2BAA5005AC45F /* RCTImageUtilTests.m */,
				E7DB20B122B2BAA4005AC45F /* RCTJSONTests.m */,
				E7DB20C322B2BAA4005AC45F /* RCTMethodArgumentTests.m */,
				E7DB20AA22B2BAA3005AC45F /* RCTModuleInitNotificationRaceTests.m */,
				E7DB20B022B2BAA4005AC45F /* RCTModuleInitTests.m */,
				E7DB20CB22B2BAA5005AC45F /* RCTModuleMethodTests.mm */,
				E7DB20CF22B2BAA5005AC45F /* RCTMultipartStreamReaderTests.m */,
				A975CA6B2C05EADE0043F72A /* RCTNetworkTaskTests.m */,
				E7DB20BE22B2BAA4005AC45F /* RCTNativeAnimatedNodesManagerTests.m */,
				E7DB20AD22B2BAA3005AC45F /* RCTPerformanceLoggerTests.m */,
				E7DB20C422B2BAA4005AC45F /* RCTShadowViewTests.m */,
				E7DB20BF22B2BAA4005AC45F /* RCTUIManagerTests.m */,
				E7DB20C122B2BAA4005AC45F /* RCTUnicodeDecodeTests.m */,
				E7DB20D022B2BAA5005AC45F /* RCTURLUtilsTests.m */,
				E7DB20E022B2BAA5005AC45F /* RCTViewTests.m */,
				E7DB20B322B2BAA4005AC45F /* RNTesterUnitTestsBundle.js */,
			);
			path = RNTesterUnitTests;
			sourceTree = "<group>";
		};
		E7DB215422B2F332005AC45F /* RNTesterIntegrationTests */ = {
			isa = PBXGroup;
			children = (
				E7C1241922BEC44B00DA25C0 /* RNTesterIntegrationTests.m */,
				E7DB215E22B2F3EC005AC45F /* RCTLoggingTests.m */,
				E7DB215F22B2F3EC005AC45F /* RCTUIManagerScenarioTests.m */,
				E7DB215D22B2F3EC005AC45F /* RNTesterTestModule.m */,
				E7DB215722B2F332005AC45F /* Info.plist */,
			);
			path = RNTesterIntegrationTests;
			sourceTree = "<group>";
		};
/* End PBXGroup section */

/* Begin PBXNativeTarget section */
		13B07F861A680F5B00A75B9A /* RNTester */ = {
			isa = PBXNativeTarget;
			buildConfigurationList = 13B07F931A680F5B00A75B9A /* Build configuration list for PBXNativeTarget "RNTester" */;
			buildPhases = (
				ABDE2A52ACD1B95E14790B5E /* [CP] Check Pods Manifest.lock */,
				13B07F871A680F5B00A75B9A /* Sources */,
				13B07F8C1A680F5B00A75B9A /* Frameworks */,
				13B07F8E1A680F5B00A75B9A /* Resources */,
				68CD48B71D2BCB2C007E06A9 /* Build JS Bundle */,
				79E8BE2B119D4C5CCD2F04B3 /* [RN] Copy Hermes Framework */,
				02B6FEF7E86B613B42F31284 /* [CP] Embed Pods Frameworks */,
				5625E703156DD564DE9175B0 /* [CP] Copy Pods Resources */,
			);
			buildRules = (
			);
			dependencies = (
			);
			name = RNTester;
			productName = "Hello World";
			productReference = 13B07F961A680F5B00A75B9A /* RNTester.app */;
			productType = "com.apple.product-type.application";
		};
		E7DB209E22B2BA84005AC45F /* RNTesterUnitTests */ = {
			isa = PBXNativeTarget;
			buildConfigurationList = E7DB20A622B2BA84005AC45F /* Build configuration list for PBXNativeTarget "RNTesterUnitTests" */;
			buildPhases = (
				4F76596957F7356516B534CE /* [CP] Check Pods Manifest.lock */,
				E7DB209B22B2BA84005AC45F /* Sources */,
				E7DB209C22B2BA84005AC45F /* Frameworks */,
				E7DB209D22B2BA84005AC45F /* Resources */,
				A904658C20543C2EDC217D15 /* [CP] Embed Pods Frameworks */,
				01934C30687B8C926E4F59CD /* [CP] Copy Pods Resources */,
			);
			buildRules = (
			);
			dependencies = (
				ADA4EF582546F3F8000B7E75 /* PBXTargetDependency */,
			);
			name = RNTesterUnitTests;
			productName = RNTesterUnitTests;
			productReference = E7DB209F22B2BA84005AC45F /* RNTesterUnitTests.xctest */;
			productType = "com.apple.product-type.bundle.unit-test";
		};
		E7DB215222B2F332005AC45F /* RNTesterIntegrationTests */ = {
			isa = PBXNativeTarget;
			buildConfigurationList = E7DB215A22B2F332005AC45F /* Build configuration list for PBXNativeTarget "RNTesterIntegrationTests" */;
			buildPhases = (
				B7EB74515CDE78D98087DD53 /* [CP] Check Pods Manifest.lock */,
				E7DB214F22B2F332005AC45F /* Sources */,
				E7DB215022B2F332005AC45F /* Frameworks */,
				E7DB215122B2F332005AC45F /* Resources */,
				4F27ACC9DB890B37D6C267F1 /* [CP] Embed Pods Frameworks */,
				E446637427ECD101CAACE52B /* [CP] Copy Pods Resources */,
			);
			buildRules = (
			);
			dependencies = (
				E7DB215922B2F332005AC45F /* PBXTargetDependency */,
			);
			name = RNTesterIntegrationTests;
			productName = RNTesterIntegrationTests;
			productReference = E7DB215322B2F332005AC45F /* RNTesterIntegrationTests.xctest */;
			productType = "com.apple.product-type.bundle.unit-test";
		};
/* End PBXNativeTarget section */

/* Begin PBXProject section */
		83CBB9F71A601CBA00E9B192 /* Project object */ = {
			isa = PBXProject;
			attributes = {
				LastUpgradeCheck = 1210;
				ORGANIZATIONNAME = Facebook;
				TargetAttributes = {
					13B07F861A680F5B00A75B9A = {
						LastSwiftMigration = 1430;
					};
					E7DB209E22B2BA84005AC45F = {
						CreatedOnToolsVersion = 10.2.1;
					};
					E7DB215222B2F332005AC45F = {
						CreatedOnToolsVersion = 10.2.1;
						TestTargetID = 13B07F861A680F5B00A75B9A;
					};
				};
			};
			buildConfigurationList = 83CBB9FA1A601CBA00E9B192 /* Build configuration list for PBXProject "RNTesterPods" */;
			compatibilityVersion = "Xcode 12.0";
			developmentRegion = en;
			hasScannedForEncodings = 0;
			knownRegions = (
				en,
				Base,
			);
			mainGroup = 83CBB9F61A601CBA00E9B192;
			productRefGroup = 83CBBA001A601CBA00E9B192 /* Products */;
			projectDirPath = "";
			projectRoot = "";
			targets = (
				13B07F861A680F5B00A75B9A /* RNTester */,
				E7DB209E22B2BA84005AC45F /* RNTesterUnitTests */,
				E7DB215222B2F332005AC45F /* RNTesterIntegrationTests */,
			);
		};
/* End PBXProject section */

/* Begin PBXResourcesBuildPhase section */
		13B07F8E1A680F5B00A75B9A /* Resources */ = {
			isa = PBXResourcesBuildPhase;
			buildActionMask = 2147483647;
			files = (
				2DDEF0101F84BF7B00DBDF73 /* Images.xcassets in Resources */,
				8145AE06241172D900A3F8DA /* LaunchScreen.storyboard in Resources */,
				F0D621C32BBB9E38005960AC /* PrivacyInfo.xcprivacy in Resources */,
				3D2AFAF51D646CF80089D1A3 /* legacy_image@2x.png in Resources */,
			);
			runOnlyForDeploymentPostprocessing = 0;
		};
		E7DB209D22B2BA84005AC45F /* Resources */ = {
			isa = PBXResourcesBuildPhase;
			buildActionMask = 2147483647;
			files = (
				E7DB20DA22B2BAA6005AC45F /* RNTesterUnitTestsBundle.js in Resources */,
			);
			runOnlyForDeploymentPostprocessing = 0;
		};
		E7DB215122B2F332005AC45F /* Resources */ = {
			isa = PBXResourcesBuildPhase;
			buildActionMask = 2147483647;
			files = (
			);
			runOnlyForDeploymentPostprocessing = 0;
		};
/* End PBXResourcesBuildPhase section */

/* Begin PBXShellScriptBuildPhase section */
		01934C30687B8C926E4F59CD /* [CP] Copy Pods Resources */ = {
			isa = PBXShellScriptBuildPhase;
			buildActionMask = 2147483647;
			files = (
			);
			inputFileListPaths = (
				"${PODS_ROOT}/Target Support Files/Pods-RNTesterUnitTests/Pods-RNTesterUnitTests-resources-${CONFIGURATION}-input-files.xcfilelist",
			);
			name = "[CP] Copy Pods Resources";
			outputFileListPaths = (
				"${PODS_ROOT}/Target Support Files/Pods-RNTesterUnitTests/Pods-RNTesterUnitTests-resources-${CONFIGURATION}-output-files.xcfilelist",
			);
			runOnlyForDeploymentPostprocessing = 0;
			shellPath = /bin/sh;
			shellScript = "\"${PODS_ROOT}/Target Support Files/Pods-RNTesterUnitTests/Pods-RNTesterUnitTests-resources.sh\"\n";
			showEnvVarsInLog = 0;
		};
		02B6FEF7E86B613B42F31284 /* [CP] Embed Pods Frameworks */ = {
			isa = PBXShellScriptBuildPhase;
			buildActionMask = 2147483647;
			files = (
			);
			inputFileListPaths = (
				"${PODS_ROOT}/Target Support Files/Pods-RNTester/Pods-RNTester-frameworks-${CONFIGURATION}-input-files.xcfilelist",
			);
			name = "[CP] Embed Pods Frameworks";
			outputFileListPaths = (
				"${PODS_ROOT}/Target Support Files/Pods-RNTester/Pods-RNTester-frameworks-${CONFIGURATION}-output-files.xcfilelist",
			);
			runOnlyForDeploymentPostprocessing = 0;
			shellPath = /bin/sh;
			shellScript = "\"${PODS_ROOT}/Target Support Files/Pods-RNTester/Pods-RNTester-frameworks.sh\"\n";
			showEnvVarsInLog = 0;
		};
		4F27ACC9DB890B37D6C267F1 /* [CP] Embed Pods Frameworks */ = {
			isa = PBXShellScriptBuildPhase;
			buildActionMask = 2147483647;
			files = (
			);
			inputFileListPaths = (
				"${PODS_ROOT}/Target Support Files/Pods-RNTesterIntegrationTests/Pods-RNTesterIntegrationTests-frameworks-${CONFIGURATION}-input-files.xcfilelist",
			);
			name = "[CP] Embed Pods Frameworks";
			outputFileListPaths = (
				"${PODS_ROOT}/Target Support Files/Pods-RNTesterIntegrationTests/Pods-RNTesterIntegrationTests-frameworks-${CONFIGURATION}-output-files.xcfilelist",
			);
			runOnlyForDeploymentPostprocessing = 0;
			shellPath = /bin/sh;
			shellScript = "\"${PODS_ROOT}/Target Support Files/Pods-RNTesterIntegrationTests/Pods-RNTesterIntegrationTests-frameworks.sh\"\n";
			showEnvVarsInLog = 0;
		};
		4F76596957F7356516B534CE /* [CP] Check Pods Manifest.lock */ = {
			isa = PBXShellScriptBuildPhase;
			buildActionMask = 2147483647;
			files = (
			);
			inputFileListPaths = (
			);
			inputPaths = (
				"${PODS_PODFILE_DIR_PATH}/Podfile.lock",
				"${PODS_ROOT}/Manifest.lock",
			);
			name = "[CP] Check Pods Manifest.lock";
			outputFileListPaths = (
			);
			outputPaths = (
				"$(DERIVED_FILE_DIR)/Pods-RNTesterUnitTests-checkManifestLockResult.txt",
			);
			runOnlyForDeploymentPostprocessing = 0;
			shellPath = /bin/sh;
			shellScript = "diff \"${PODS_PODFILE_DIR_PATH}/Podfile.lock\" \"${PODS_ROOT}/Manifest.lock\" > /dev/null\nif [ $? != 0 ] ; then\n    # print error to STDERR\n    echo \"error: The sandbox is not in sync with the Podfile.lock. Run 'pod install' or update your CocoaPods installation.\" >&2\n    exit 1\nfi\n# This output is used by Xcode 'outputs' to avoid re-running this script phase.\necho \"SUCCESS\" > \"${SCRIPT_OUTPUT_FILE_0}\"\n";
			showEnvVarsInLog = 0;
		};
		5625E703156DD564DE9175B0 /* [CP] Copy Pods Resources */ = {
			isa = PBXShellScriptBuildPhase;
			buildActionMask = 2147483647;
			files = (
			);
			inputFileListPaths = (
				"${PODS_ROOT}/Target Support Files/Pods-RNTester/Pods-RNTester-resources-${CONFIGURATION}-input-files.xcfilelist",
			);
			name = "[CP] Copy Pods Resources";
			outputFileListPaths = (
				"${PODS_ROOT}/Target Support Files/Pods-RNTester/Pods-RNTester-resources-${CONFIGURATION}-output-files.xcfilelist",
			);
			runOnlyForDeploymentPostprocessing = 0;
			shellPath = /bin/sh;
			shellScript = "\"${PODS_ROOT}/Target Support Files/Pods-RNTester/Pods-RNTester-resources.sh\"\n";
			showEnvVarsInLog = 0;
		};
		68CD48B71D2BCB2C007E06A9 /* Build JS Bundle */ = {
			isa = PBXShellScriptBuildPhase;
			buildActionMask = 2147483647;
			files = (
			);
			inputPaths = (
				"$(SRCROOT)/.xcode.env.local",
				"$(SRCROOT)/.xcode.env",
			);
			name = "Build JS Bundle";
			outputPaths = (
			);
			runOnlyForDeploymentPostprocessing = 0;
			shellPath = /bin/sh;
			shellScript = "set -e\n\nexport PROJECT_ROOT=\"$SRCROOT\"\nexport ENTRY_FILE=\"$SRCROOT/js/RNTesterApp.ios.js\"\nexport SOURCEMAP_FILE=../sourcemap.ios.map\n# export FORCE_BUNDLING=true \n\nWITH_ENVIRONMENT=\"../react-native/scripts/xcode/with-environment.sh\"\nREACT_NATIVE_XCODE=\"../react-native/scripts/react-native-xcode.sh\"\n\n/bin/sh -c \"$WITH_ENVIRONMENT $REACT_NATIVE_XCODE\"\n";
		};
		79E8BE2B119D4C5CCD2F04B3 /* [RN] Copy Hermes Framework */ = {
			isa = PBXShellScriptBuildPhase;
			buildActionMask = 2147483647;
			files = (
			);
			inputFileListPaths = (
			);
			inputPaths = (
			);
			name = "[RN] Copy Hermes Framework";
			outputFileListPaths = (
			);
			outputPaths = (
			);
			runOnlyForDeploymentPostprocessing = 0;
			shellPath = /bin/sh;
			shellScript = ". ../react-native/sdks/hermes-engine/utils/copy-hermes-xcode.sh\n";
		};
		A904658C20543C2EDC217D15 /* [CP] Embed Pods Frameworks */ = {
			isa = PBXShellScriptBuildPhase;
			buildActionMask = 2147483647;
			files = (
			);
			inputFileListPaths = (
				"${PODS_ROOT}/Target Support Files/Pods-RNTesterUnitTests/Pods-RNTesterUnitTests-frameworks-${CONFIGURATION}-input-files.xcfilelist",
			);
			name = "[CP] Embed Pods Frameworks";
			outputFileListPaths = (
				"${PODS_ROOT}/Target Support Files/Pods-RNTesterUnitTests/Pods-RNTesterUnitTests-frameworks-${CONFIGURATION}-output-files.xcfilelist",
			);
			runOnlyForDeploymentPostprocessing = 0;
			shellPath = /bin/sh;
			shellScript = "\"${PODS_ROOT}/Target Support Files/Pods-RNTesterUnitTests/Pods-RNTesterUnitTests-frameworks.sh\"\n";
			showEnvVarsInLog = 0;
		};
		ABDE2A52ACD1B95E14790B5E /* [CP] Check Pods Manifest.lock */ = {
			isa = PBXShellScriptBuildPhase;
			buildActionMask = 2147483647;
			files = (
			);
			inputFileListPaths = (
			);
			inputPaths = (
				"${PODS_PODFILE_DIR_PATH}/Podfile.lock",
				"${PODS_ROOT}/Manifest.lock",
			);
			name = "[CP] Check Pods Manifest.lock";
			outputFileListPaths = (
			);
			outputPaths = (
				"$(DERIVED_FILE_DIR)/Pods-RNTester-checkManifestLockResult.txt",
			);
			runOnlyForDeploymentPostprocessing = 0;
			shellPath = /bin/sh;
			shellScript = "diff \"${PODS_PODFILE_DIR_PATH}/Podfile.lock\" \"${PODS_ROOT}/Manifest.lock\" > /dev/null\nif [ $? != 0 ] ; then\n    # print error to STDERR\n    echo \"error: The sandbox is not in sync with the Podfile.lock. Run 'pod install' or update your CocoaPods installation.\" >&2\n    exit 1\nfi\n# This output is used by Xcode 'outputs' to avoid re-running this script phase.\necho \"SUCCESS\" > \"${SCRIPT_OUTPUT_FILE_0}\"\n";
			showEnvVarsInLog = 0;
		};
		B7EB74515CDE78D98087DD53 /* [CP] Check Pods Manifest.lock */ = {
			isa = PBXShellScriptBuildPhase;
			buildActionMask = 2147483647;
			files = (
			);
			inputFileListPaths = (
			);
			inputPaths = (
				"${PODS_PODFILE_DIR_PATH}/Podfile.lock",
				"${PODS_ROOT}/Manifest.lock",
			);
			name = "[CP] Check Pods Manifest.lock";
			outputFileListPaths = (
			);
			outputPaths = (
				"$(DERIVED_FILE_DIR)/Pods-RNTesterIntegrationTests-checkManifestLockResult.txt",
			);
			runOnlyForDeploymentPostprocessing = 0;
			shellPath = /bin/sh;
			shellScript = "diff \"${PODS_PODFILE_DIR_PATH}/Podfile.lock\" \"${PODS_ROOT}/Manifest.lock\" > /dev/null\nif [ $? != 0 ] ; then\n    # print error to STDERR\n    echo \"error: The sandbox is not in sync with the Podfile.lock. Run 'pod install' or update your CocoaPods installation.\" >&2\n    exit 1\nfi\n# This output is used by Xcode 'outputs' to avoid re-running this script phase.\necho \"SUCCESS\" > \"${SCRIPT_OUTPUT_FILE_0}\"\n";
			showEnvVarsInLog = 0;
		};
		E446637427ECD101CAACE52B /* [CP] Copy Pods Resources */ = {
			isa = PBXShellScriptBuildPhase;
			buildActionMask = 2147483647;
			files = (
			);
			inputFileListPaths = (
				"${PODS_ROOT}/Target Support Files/Pods-RNTesterIntegrationTests/Pods-RNTesterIntegrationTests-resources-${CONFIGURATION}-input-files.xcfilelist",
			);
			name = "[CP] Copy Pods Resources";
			outputFileListPaths = (
				"${PODS_ROOT}/Target Support Files/Pods-RNTesterIntegrationTests/Pods-RNTesterIntegrationTests-resources-${CONFIGURATION}-output-files.xcfilelist",
			);
			runOnlyForDeploymentPostprocessing = 0;
			shellPath = /bin/sh;
			shellScript = "\"${PODS_ROOT}/Target Support Files/Pods-RNTesterIntegrationTests/Pods-RNTesterIntegrationTests-resources.sh\"\n";
			showEnvVarsInLog = 0;
		};
/* End PBXShellScriptBuildPhase section */

/* Begin PBXSourcesBuildPhase section */
		13B07F871A680F5B00A75B9A /* Sources */ = {
			isa = PBXSourcesBuildPhase;
			buildActionMask = 2147483647;
			files = (
				E62F11842A5C6584000BF1C8 /* UpdatePropertiesExampleView.mm in Sources */,
				E62F11832A5C6580000BF1C8 /* FlexibleSizeExampleView.mm in Sources */,
				832F45BB2A8A6E1F0097B4E6 /* SwiftTest.swift in Sources */,
				5C60EB1C226440DB0018C04F /* AppDelegate.mm in Sources */,
				13B07FC11A68108700A75B9A /* main.m in Sources */,
			);
			runOnlyForDeploymentPostprocessing = 0;
		};
		E7DB209B22B2BA84005AC45F /* Sources */ = {
			isa = PBXSourcesBuildPhase;
			buildActionMask = 2147483647;
			files = (
				A975CA6C2C05EADF0043F72A /* RCTNetworkTaskTests.m in Sources */,
				E7DB20DF22B2BAA6005AC45F /* RCTImageLoaderTests.m in Sources */,
				E7DB20D222B2BAA6005AC45F /* RCTModuleInitNotificationRaceTests.m in Sources */,
				E7DB20D522B2BAA6005AC45F /* RCTPerformanceLoggerTests.m in Sources */,
				E7DB20D922B2BAA6005AC45F /* RCTAnimationUtilsTests.m in Sources */,
				E7DB20D122B2BAA6005AC45F /* RCTBundleURLProviderTests.m in Sources */,
				E7DB20EC22B2BAA6005AC45F /* RCTMultipartStreamReaderTests.m in Sources */,
				E7DB20E022B2BAA6005AC45F /* RCTMethodArgumentTests.m in Sources */,
				E7DB20E822B2BAA6005AC45F /* RCTModuleMethodTests.mm in Sources */,
				E7DB20E222B2BAA6005AC45F /* RCTGzipTests.m in Sources */,
				E7DB20ED22B2BAA6005AC45F /* RCTURLUtilsTests.m in Sources */,
				E7DB20EE22B2BAA6005AC45F /* RCTViewTests.m in Sources */,
				E7DB20D322B2BAA6005AC45F /* RCTBlobManagerTests.m in Sources */,
				E7DB20DC22B2BAA6005AC45F /* RCTUIManagerTests.m in Sources */,
				E7DB20E322B2BAA6005AC45F /* RCTAllocationTests.m in Sources */,
				383889DA23A7398900D06C3E /* RCTConvert_UIColorTests.m in Sources */,
				E7DB20E622B2BAA6005AC45F /* RCTImageLoaderHelpers.m in Sources */,
				E7DB20D622B2BAA6005AC45F /* RCTFontTests.m in Sources */,
				E7DB20DB22B2BAA6005AC45F /* RCTNativeAnimatedNodesManagerTests.m in Sources */,
				E7DB20E722B2BAA6005AC45F /* RCTConvert_NSURLTests.m in Sources */,
				E7DB20DD22B2BAA6005AC45F /* RCTEventDispatcherTests.m in Sources */,
				E7DB20E122B2BAA6005AC45F /* RCTShadowViewTests.m in Sources */,
				E7DB20EA22B2BAA6005AC45F /* RCTImageUtilTests.m in Sources */,
				E7DB20D722B2BAA6005AC45F /* RCTModuleInitTests.m in Sources */,
				E7DB20E522B2BAA6005AC45F /* RCTDevMenuTests.m in Sources */,
				E7DB20DE22B2BAA6005AC45F /* RCTUnicodeDecodeTests.m in Sources */,
				CD10C7A5290BD4EB0033E1ED /* RCTEventEmitterTests.m in Sources */,
				E7DB20E422B2BAA6005AC45F /* RCTFormatErrorTests.m in Sources */,
				E7DB20EB22B2BAA6005AC45F /* RCTConvert_YGValueTests.m in Sources */,
				E7DB20E922B2BAA6005AC45F /* RCTComponentPropsTests.m in Sources */,
				E7DB20D822B2BAA6005AC45F /* RCTJSONTests.m in Sources */,
			);
			runOnlyForDeploymentPostprocessing = 0;
		};
		E7DB214F22B2F332005AC45F /* Sources */ = {
			isa = PBXSourcesBuildPhase;
			buildActionMask = 2147483647;
			files = (
				E7DB216222B2F3EC005AC45F /* RNTesterTestModule.m in Sources */,
				E7C1241A22BEC44B00DA25C0 /* RNTesterIntegrationTests.m in Sources */,
				E7DB216322B2F3EC005AC45F /* RCTLoggingTests.m in Sources */,
				E7DB216422B2F3EC005AC45F /* RCTUIManagerScenarioTests.m in Sources */,
			);
			runOnlyForDeploymentPostprocessing = 0;
		};
/* End PBXSourcesBuildPhase section */

/* Begin PBXTargetDependency section */
		ADA4EF582546F3F8000B7E75 /* PBXTargetDependency */ = {
			isa = PBXTargetDependency;
			target = 13B07F861A680F5B00A75B9A /* RNTester */;
			targetProxy = ADA4EF572546F3F8000B7E75 /* PBXContainerItemProxy */;
		};
		E7DB215922B2F332005AC45F /* PBXTargetDependency */ = {
			isa = PBXTargetDependency;
			target = 13B07F861A680F5B00A75B9A /* RNTester */;
			targetProxy = E7DB215822B2F332005AC45F /* PBXContainerItemProxy */;
		};
/* End PBXTargetDependency section */

/* Begin XCBuildConfiguration section */
		13B07F941A680F5B00A75B9A /* Debug */ = {
			isa = XCBuildConfiguration;
			baseConfigurationReference = 2734C5E31C1D7A09BF872585 /* Pods-RNTester.debug.xcconfig */;
			buildSettings = {
				ASSETCATALOG_COMPILER_APPICON_NAME = AppIcon;
				CLANG_ENABLE_MODULES = YES;
				DEVELOPMENT_TEAM = "";
				HEADER_SEARCH_PATHS = (
					"${PODS_ROOT}/Headers/Private/Yoga",
					"$(inherited)",
				);
				INFOPLIST_FILE = "$(SRCROOT)/RNTester/Info.plist";
				IPHONEOS_DEPLOYMENT_TARGET = 15.1;
				LD_RUNPATH_SEARCH_PATHS = (
					/usr/lib/swift,
					"$(inherited)",
					"@executable_path/Frameworks",
				);
				LIBRARY_SEARCH_PATHS = (
					"\"$(SDKROOT)/usr/lib/swift\"",
					"$(inherited)",
					"$(TOOLCHAIN_DIR)/usr/lib/swift/$(PLATFORM_NAME)",
				);
				"LIBRARY_SEARCH_PATHS[arch=*]" = "$(inherited)";
				OTHER_LDFLAGS = (
					"$(inherited)",
					"-ObjC",
					"-framework",
					"\"JavaScriptCore\"",
				);
				PRODUCT_BUNDLE_IDENTIFIER = com.meta.RNTester.localDevelopment;
				PRODUCT_NAME = RNTester;
				SWIFT_OPTIMIZATION_LEVEL = "-Onone";
				SWIFT_VERSION = 5.0;
				TARGETED_DEVICE_FAMILY = "1,2";
			};
			name = Debug;
		};
		13B07F951A680F5B00A75B9A /* Release */ = {
			isa = XCBuildConfiguration;
			baseConfigurationReference = 9B8542B8C590B51BD0588751 /* Pods-RNTester.release.xcconfig */;
			buildSettings = {
				ASSETCATALOG_COMPILER_APPICON_NAME = AppIcon;
				CLANG_ENABLE_MODULES = YES;
				DEVELOPMENT_TEAM = "";
				EXCLUDED_ARCHS = "";
				HEADER_SEARCH_PATHS = (
					"${PODS_ROOT}/Headers/Private/Yoga",
					"$(inherited)",
				);
				INFOPLIST_FILE = "$(SRCROOT)/RNTester/Info.plist";
				IPHONEOS_DEPLOYMENT_TARGET = 15.1;
				LD_RUNPATH_SEARCH_PATHS = (
					/usr/lib/swift,
					"$(inherited)",
					"@executable_path/Frameworks",
				);
				LIBRARY_SEARCH_PATHS = (
					"\"$(SDKROOT)/usr/lib/swift\"",
					"$(inherited)",
					"$(TOOLCHAIN_DIR)/usr/lib/swift/$(PLATFORM_NAME)",
				);
				OTHER_LDFLAGS = (
					"$(inherited)",
					"-ObjC",
					"-framework",
					"\"JavaScriptCore\"",
				);
				PRODUCT_BUNDLE_IDENTIFIER = com.meta.RNTester.localDevelopment;
				PRODUCT_NAME = RNTester;
				SWIFT_VERSION = 5.0;
				TARGETED_DEVICE_FAMILY = "1,2";
			};
			name = Release;
		};
		83CBBA201A601CBA00E9B192 /* Debug */ = {
			isa = XCBuildConfiguration;
			buildSettings = {
				ALWAYS_SEARCH_USER_PATHS = NO;
				CC = "";
				CLANG_ANALYZER_LOCALIZABILITY_NONLOCALIZED = YES;
				CLANG_CXX_LANGUAGE_STANDARD = "c++20";
				CLANG_CXX_LIBRARY = "libc++";
				CLANG_ENABLE_MODULES = YES;
				CLANG_ENABLE_OBJC_ARC = YES;
				CLANG_WARN_ASSIGN_ENUM = YES;
				CLANG_WARN_BLOCK_CAPTURE_AUTORELEASING = YES;
				CLANG_WARN_BOOL_CONVERSION = YES;
				CLANG_WARN_COMMA = YES;
				CLANG_WARN_CONSTANT_CONVERSION = YES;
				CLANG_WARN_DEPRECATED_OBJC_IMPLEMENTATIONS = YES;
				CLANG_WARN_DIRECT_OBJC_ISA_USAGE = YES_ERROR;
				CLANG_WARN_DOCUMENTATION_COMMENTS = YES;
				CLANG_WARN_EMPTY_BODY = YES;
				CLANG_WARN_ENUM_CONVERSION = YES;
				CLANG_WARN_INFINITE_RECURSION = YES;
				CLANG_WARN_INT_CONVERSION = YES;
				CLANG_WARN_NON_LITERAL_NULL_CONVERSION = YES;
				CLANG_WARN_OBJC_IMPLICIT_ATOMIC_PROPERTIES = YES;
				CLANG_WARN_OBJC_IMPLICIT_RETAIN_SELF = YES;
				CLANG_WARN_OBJC_LITERAL_CONVERSION = YES;
				CLANG_WARN_OBJC_ROOT_CLASS = YES_ERROR;
				CLANG_WARN_QUOTED_INCLUDE_IN_FRAMEWORK_HEADER = YES;
				CLANG_WARN_RANGE_LOOP_ANALYSIS = YES;
				CLANG_WARN_STRICT_PROTOTYPES = YES;
				CLANG_WARN_SUSPICIOUS_MOVE = YES;
				CLANG_WARN_UNREACHABLE_CODE = YES;
				CLANG_WARN__DUPLICATE_METHOD_MATCH = YES;
				"CODE_SIGN_IDENTITY[sdk=iphoneos*]" = "iPhone Developer";
				COPY_PHASE_STRIP = NO;
				CXX = "";
				ENABLE_BITCODE = NO;
				ENABLE_STRICT_OBJC_MSGSEND = YES;
				ENABLE_TESTABILITY = YES;
				"EXCLUDED_ARCHS[sdk=iphonesimulator*]" = "";
				GCC_C_LANGUAGE_STANDARD = gnu11;
				GCC_DYNAMIC_NO_PIC = NO;
				GCC_NO_COMMON_BLOCKS = YES;
				GCC_OPTIMIZATION_LEVEL = 0;
				GCC_PREPROCESSOR_DEFINITIONS = (
					"DEBUG=1",
					"$(inherited)",
				);
				GCC_SYMBOLS_PRIVATE_EXTERN = NO;
				GCC_TREAT_INCOMPATIBLE_POINTER_TYPE_WARNINGS_AS_ERRORS = YES;
				GCC_WARN_64_TO_32_BIT_CONVERSION = YES;
				GCC_WARN_ABOUT_MISSING_NEWLINE = YES;
				GCC_WARN_ABOUT_MISSING_PROTOTYPES = YES;
				GCC_WARN_ABOUT_RETURN_TYPE = YES_ERROR;
				GCC_WARN_INITIALIZER_NOT_FULLY_BRACKETED = YES;
				GCC_WARN_MULTIPLE_DEFINITION_TYPES_FOR_SELECTOR = YES;
				GCC_WARN_SHADOW = YES;
				GCC_WARN_STRICT_SELECTOR_MATCH = YES;
				GCC_WARN_UNDECLARED_SELECTOR = YES;
				GCC_WARN_UNINITIALIZED_AUTOS = YES_AGGRESSIVE;
				GCC_WARN_UNKNOWN_PRAGMAS = YES;
				GCC_WARN_UNUSED_FUNCTION = YES;
				GCC_WARN_UNUSED_LABEL = YES;
				GCC_WARN_UNUSED_VARIABLE = YES;
				HEADER_SEARCH_PATHS = (
					"$(inherited)",
					"${PODS_CONFIGURATION_BUILD_DIR}/ReactCommon-Samples/ReactCommon_Samples.framework/Headers",
					"${PODS_CONFIGURATION_BUILD_DIR}/ReactCommon/ReactCommon.framework/Headers/react/nativemodule/core",
					"${PODS_CONFIGURATION_BUILD_DIR}/ReactCommon-Samples/ReactCommon_Samples.framework/Headers/platform/ios",
					"${PODS_CONFIGURATION_BUILD_DIR}/React-Fabric/React_Fabric.framework/Headers/react/renderer/components/view/platform/cxx",
					"${PODS_CONFIGURATION_BUILD_DIR}/React-NativeModulesApple/React_NativeModulesApple.framework/Headers",
					"${PODS_CONFIGURATION_BUILD_DIR}/React-graphics/React_graphics.framework/Headers/react/renderer/graphics/platform/ios",
					"${PODS_CONFIGURATION_BUILD_DIR}/ReactCommon/ReactCommon.framework/Headers",
					"${PODS_CONFIGURATION_BUILD_DIR}/React-graphics/React_graphics.framework/Headers",
				);
<<<<<<< HEAD
				IPHONEOS_DEPLOYMENT_TARGET = 13.4;
				LD = "";
				LDPLUSPLUS = "";
=======
				IPHONEOS_DEPLOYMENT_TARGET = 15.1;
>>>>>>> 04496306
				MTL_ENABLE_DEBUG_INFO = YES;
				ONLY_ACTIVE_ARCH = YES;
				OTHER_CFLAGS = "$(inherited)";
				OTHER_CPLUSPLUSFLAGS = (
					"$(OTHER_CFLAGS)",
					"-DFOLLY_NO_CONFIG",
					"-DFOLLY_MOBILE=1",
					"-DFOLLY_USE_LIBCPP=1",
					"-DFOLLY_CFG_NO_COROUTINES=1",
					"-DFOLLY_HAVE_CLOCK_GETTIME=1",
				);
				OTHER_LDFLAGS = (
					"-ObjC",
					"-lc++",
				);
				REACT_NATIVE_PATH = "${PODS_ROOT}/../../react-native";
				SDKROOT = iphoneos;
				SWIFT_ACTIVE_COMPILATION_CONDITIONS = "$(inherited) DEBUG";
				USE_HERMES = true;
				WARNING_CFLAGS = (
					"-Wextra",
					"-Wall",
					"-Wno-semicolon-before-method-body",
				);
			};
			name = Debug;
		};
		83CBBA211A601CBA00E9B192 /* Release */ = {
			isa = XCBuildConfiguration;
			buildSettings = {
				ALWAYS_SEARCH_USER_PATHS = NO;
				CC = "";
				CLANG_ANALYZER_LOCALIZABILITY_NONLOCALIZED = YES;
				CLANG_CXX_LANGUAGE_STANDARD = "c++20";
				CLANG_CXX_LIBRARY = "libc++";
				CLANG_ENABLE_MODULES = YES;
				CLANG_ENABLE_OBJC_ARC = YES;
				CLANG_WARN_ASSIGN_ENUM = YES;
				CLANG_WARN_BLOCK_CAPTURE_AUTORELEASING = YES;
				CLANG_WARN_BOOL_CONVERSION = YES;
				CLANG_WARN_COMMA = YES;
				CLANG_WARN_CONSTANT_CONVERSION = YES;
				CLANG_WARN_DEPRECATED_OBJC_IMPLEMENTATIONS = YES;
				CLANG_WARN_DIRECT_OBJC_ISA_USAGE = YES_ERROR;
				CLANG_WARN_DOCUMENTATION_COMMENTS = YES;
				CLANG_WARN_EMPTY_BODY = YES;
				CLANG_WARN_ENUM_CONVERSION = YES;
				CLANG_WARN_INFINITE_RECURSION = YES;
				CLANG_WARN_INT_CONVERSION = YES;
				CLANG_WARN_NON_LITERAL_NULL_CONVERSION = YES;
				CLANG_WARN_OBJC_IMPLICIT_ATOMIC_PROPERTIES = YES;
				CLANG_WARN_OBJC_IMPLICIT_RETAIN_SELF = YES;
				CLANG_WARN_OBJC_LITERAL_CONVERSION = YES;
				CLANG_WARN_OBJC_ROOT_CLASS = YES_ERROR;
				CLANG_WARN_QUOTED_INCLUDE_IN_FRAMEWORK_HEADER = YES;
				CLANG_WARN_RANGE_LOOP_ANALYSIS = YES;
				CLANG_WARN_STRICT_PROTOTYPES = YES;
				CLANG_WARN_SUSPICIOUS_MOVE = YES;
				CLANG_WARN_UNREACHABLE_CODE = YES;
				CLANG_WARN__DUPLICATE_METHOD_MATCH = YES;
				"CODE_SIGN_IDENTITY[sdk=iphoneos*]" = "iPhone Developer";
				COPY_PHASE_STRIP = YES;
				CXX = "";
				ENABLE_BITCODE = NO;
				ENABLE_NS_ASSERTIONS = NO;
				ENABLE_STRICT_OBJC_MSGSEND = YES;
				"EXCLUDED_ARCHS[sdk=iphonesimulator*]" = "";
				GCC_C_LANGUAGE_STANDARD = gnu11;
				GCC_NO_COMMON_BLOCKS = YES;
				GCC_TREAT_INCOMPATIBLE_POINTER_TYPE_WARNINGS_AS_ERRORS = YES;
				GCC_WARN_64_TO_32_BIT_CONVERSION = YES;
				GCC_WARN_ABOUT_MISSING_NEWLINE = YES;
				GCC_WARN_ABOUT_MISSING_PROTOTYPES = YES;
				GCC_WARN_ABOUT_RETURN_TYPE = YES_ERROR;
				GCC_WARN_INITIALIZER_NOT_FULLY_BRACKETED = YES;
				GCC_WARN_MULTIPLE_DEFINITION_TYPES_FOR_SELECTOR = YES;
				GCC_WARN_SHADOW = YES;
				GCC_WARN_STRICT_SELECTOR_MATCH = YES;
				GCC_WARN_UNDECLARED_SELECTOR = YES;
				GCC_WARN_UNINITIALIZED_AUTOS = YES_AGGRESSIVE;
				GCC_WARN_UNKNOWN_PRAGMAS = YES;
				GCC_WARN_UNUSED_FUNCTION = YES;
				GCC_WARN_UNUSED_LABEL = YES;
				GCC_WARN_UNUSED_VARIABLE = YES;
				HEADER_SEARCH_PATHS = (
					"$(inherited)",
					"${PODS_CONFIGURATION_BUILD_DIR}/ReactCommon-Samples/ReactCommon_Samples.framework/Headers",
					"${PODS_CONFIGURATION_BUILD_DIR}/ReactCommon/ReactCommon.framework/Headers/react/nativemodule/core",
					"${PODS_CONFIGURATION_BUILD_DIR}/ReactCommon-Samples/ReactCommon_Samples.framework/Headers/platform/ios",
					"${PODS_CONFIGURATION_BUILD_DIR}/React-Fabric/React_Fabric.framework/Headers/react/renderer/components/view/platform/cxx",
					"${PODS_CONFIGURATION_BUILD_DIR}/React-NativeModulesApple/React_NativeModulesApple.framework/Headers",
					"${PODS_CONFIGURATION_BUILD_DIR}/React-graphics/React_graphics.framework/Headers/react/renderer/graphics/platform/ios",
					"${PODS_CONFIGURATION_BUILD_DIR}/ReactCommon/ReactCommon.framework/Headers",
					"${PODS_CONFIGURATION_BUILD_DIR}/React-graphics/React_graphics.framework/Headers",
				);
<<<<<<< HEAD
				IPHONEOS_DEPLOYMENT_TARGET = 13.4;
				LD = "";
				LDPLUSPLUS = "";
=======
				IPHONEOS_DEPLOYMENT_TARGET = 15.1;
>>>>>>> 04496306
				MTL_ENABLE_DEBUG_INFO = NO;
				OTHER_CFLAGS = "$(inherited)";
				OTHER_CPLUSPLUSFLAGS = (
					"$(OTHER_CFLAGS)",
					"-DFOLLY_NO_CONFIG",
					"-DFOLLY_MOBILE=1",
					"-DFOLLY_USE_LIBCPP=1",
					"-DFOLLY_CFG_NO_COROUTINES=1",
					"-DFOLLY_HAVE_CLOCK_GETTIME=1",
				);
				OTHER_LDFLAGS = (
					"-ObjC",
					"-lc++",
				);
				REACT_NATIVE_PATH = "${PODS_ROOT}/../../react-native";
				SDKROOT = iphoneos;
				USE_HERMES = true;
				VALIDATE_PRODUCT = YES;
				WARNING_CFLAGS = (
					"-Wextra",
					"-Wall",
					"-Wno-semicolon-before-method-body",
				);
			};
			name = Release;
		};
		E7DB20A722B2BA84005AC45F /* Debug */ = {
			isa = XCBuildConfiguration;
			baseConfigurationReference = 359825B9A5AE4A3F4AA612DD /* Pods-RNTesterUnitTests.debug.xcconfig */;
			buildSettings = {
				ALWAYS_EMBED_SWIFT_STANDARD_LIBRARIES = YES;
				CLANG_ANALYZER_NONNULL = YES;
				CLANG_ANALYZER_NUMBER_OBJECT_CONVERSION = YES_AGGRESSIVE;
				CLANG_ENABLE_OBJC_WEAK = YES;
				CLANG_WARN_UNGUARDED_AVAILABILITY = YES_AGGRESSIVE;
				CODE_SIGN_IDENTITY = "iPhone Developer";
				DEBUG_INFORMATION_FORMAT = dwarf;
				DEVELOPMENT_TEAM = "";
				HEADER_SEARCH_PATHS = (
					"${PODS_ROOT}/Headers/Private/Yoga",
					"$(inherited)",
				);
				INFOPLIST_FILE = RNTesterUnitTests/Info.plist;
				IPHONEOS_DEPLOYMENT_TARGET = 15.1;
				LD_RUNPATH_SEARCH_PATHS = (
					"$(inherited)",
					"@executable_path/Frameworks",
					"@loader_path/Frameworks",
				);
				LIBRARY_SEARCH_PATHS = (
					"$(SDKROOT)/usr/lib/swift",
					"$(inherited)",
					"$(PROJECT_DIR)/RNTesterUnitTests",
				);
				MTL_ENABLE_DEBUG_INFO = INCLUDE_SOURCE;
				MTL_FAST_MATH = YES;
				OTHER_CFLAGS = "$(inherited)";
				OTHER_SWIFT_FLAGS = "$(inherited)";
				PRODUCT_BUNDLE_IDENTIFIER = com.meta.RNTesterUnitTests;
				PRODUCT_NAME = "$(TARGET_NAME)";
				TARGETED_DEVICE_FAMILY = "1,2";
			};
			name = Debug;
		};
		E7DB20A822B2BA84005AC45F /* Release */ = {
			isa = XCBuildConfiguration;
			baseConfigurationReference = 8BFB9C61D7BDE894E24BF24F /* Pods-RNTesterUnitTests.release.xcconfig */;
			buildSettings = {
				ALWAYS_EMBED_SWIFT_STANDARD_LIBRARIES = YES;
				CLANG_ANALYZER_NONNULL = YES;
				CLANG_ANALYZER_NUMBER_OBJECT_CONVERSION = YES_AGGRESSIVE;
				CLANG_ENABLE_OBJC_WEAK = YES;
				CLANG_WARN_UNGUARDED_AVAILABILITY = YES_AGGRESSIVE;
				CODE_SIGN_IDENTITY = "iPhone Developer";
				COPY_PHASE_STRIP = NO;
				DEBUG_INFORMATION_FORMAT = "dwarf-with-dsym";
				DEVELOPMENT_TEAM = "";
				HEADER_SEARCH_PATHS = (
					"${PODS_ROOT}/Headers/Private/Yoga",
					"$(inherited)",
				);
				INFOPLIST_FILE = RNTesterUnitTests/Info.plist;
				IPHONEOS_DEPLOYMENT_TARGET = 15.1;
				LD_RUNPATH_SEARCH_PATHS = (
					"$(inherited)",
					"@executable_path/Frameworks",
					"@loader_path/Frameworks",
				);
				LIBRARY_SEARCH_PATHS = (
					"$(SDKROOT)/usr/lib/swift",
					"$(inherited)",
					"$(PROJECT_DIR)/RNTesterUnitTests",
				);
				MTL_FAST_MATH = YES;
				OTHER_CFLAGS = "$(inherited)";
				OTHER_SWIFT_FLAGS = "$(inherited)";
				PRODUCT_BUNDLE_IDENTIFIER = com.meta.RNTesterUnitTests;
				PRODUCT_NAME = "$(TARGET_NAME)";
				TARGETED_DEVICE_FAMILY = "1,2";
			};
			name = Release;
		};
		E7DB215B22B2F332005AC45F /* Debug */ = {
			isa = XCBuildConfiguration;
			baseConfigurationReference = 66C3087F2D5BF762FE9E6422 /* Pods-RNTesterIntegrationTests.debug.xcconfig */;
			buildSettings = {
				ALWAYS_EMBED_SWIFT_STANDARD_LIBRARIES = YES;
				BUNDLE_LOADER = "$(TEST_HOST)";
				CLANG_ANALYZER_NONNULL = YES;
				CLANG_ANALYZER_NUMBER_OBJECT_CONVERSION = YES_AGGRESSIVE;
				CLANG_ENABLE_OBJC_WEAK = YES;
				CLANG_WARN_UNGUARDED_AVAILABILITY = YES_AGGRESSIVE;
				CODE_SIGN_IDENTITY = "iPhone Developer";
				DEBUG_INFORMATION_FORMAT = dwarf;
				DEVELOPMENT_TEAM = "";
				GCC_PREPROCESSOR_DEFINITIONS = (
					"FB_REFERENCE_IMAGE_DIR=\"\\\"$(SOURCE_ROOT)/RNTesterIntegrationTests/ReferenceImages\\\"\"",
					"$(inherited)",
				);
				HEADER_SEARCH_PATHS = (
					"${PODS_ROOT}/Headers/Private/Yoga",
					"$(inherited)",
				);
				INFOPLIST_FILE = RNTesterIntegrationTests/Info.plist;
				IPHONEOS_DEPLOYMENT_TARGET = 15.1;
				LD_RUNPATH_SEARCH_PATHS = (
					"$(inherited)",
					"@executable_path/Frameworks",
					"@loader_path/Frameworks",
				);
				MTL_ENABLE_DEBUG_INFO = INCLUDE_SOURCE;
				MTL_FAST_MATH = YES;
				OTHER_CFLAGS = "$(inherited)";
				OTHER_SWIFT_FLAGS = "$(inherited)";
				PRODUCT_BUNDLE_IDENTIFIER = com.meta.RNTesterIntegrationTests;
				PRODUCT_NAME = "$(TARGET_NAME)";
				TARGETED_DEVICE_FAMILY = "1,2";
				TEST_HOST = "$(BUILT_PRODUCTS_DIR)/RNTester.app/RNTester";
			};
			name = Debug;
		};
		E7DB215C22B2F332005AC45F /* Release */ = {
			isa = XCBuildConfiguration;
			baseConfigurationReference = 7CDA7A212644C6BB8C0D00D8 /* Pods-RNTesterIntegrationTests.release.xcconfig */;
			buildSettings = {
				ALWAYS_EMBED_SWIFT_STANDARD_LIBRARIES = YES;
				BUNDLE_LOADER = "$(TEST_HOST)";
				CLANG_ANALYZER_NONNULL = YES;
				CLANG_ANALYZER_NUMBER_OBJECT_CONVERSION = YES_AGGRESSIVE;
				CLANG_ENABLE_OBJC_WEAK = YES;
				CLANG_WARN_UNGUARDED_AVAILABILITY = YES_AGGRESSIVE;
				CODE_SIGN_IDENTITY = "iPhone Developer";
				COPY_PHASE_STRIP = NO;
				DEBUG_INFORMATION_FORMAT = "dwarf-with-dsym";
				DEVELOPMENT_TEAM = "";
				HEADER_SEARCH_PATHS = (
					"${PODS_ROOT}/Headers/Private/Yoga",
					"$(inherited)",
				);
				INFOPLIST_FILE = RNTesterIntegrationTests/Info.plist;
				IPHONEOS_DEPLOYMENT_TARGET = 15.1;
				LD_RUNPATH_SEARCH_PATHS = (
					"$(inherited)",
					"@executable_path/Frameworks",
					"@loader_path/Frameworks",
				);
				MTL_FAST_MATH = YES;
				OTHER_CFLAGS = "$(inherited)";
				OTHER_SWIFT_FLAGS = "$(inherited)";
				PRODUCT_BUNDLE_IDENTIFIER = com.meta.RNTesterIntegrationTests;
				PRODUCT_NAME = "$(TARGET_NAME)";
				TARGETED_DEVICE_FAMILY = "1,2";
				TEST_HOST = "$(BUILT_PRODUCTS_DIR)/RNTester.app/RNTester";
			};
			name = Release;
		};
/* End XCBuildConfiguration section */

/* Begin XCConfigurationList section */
		13B07F931A680F5B00A75B9A /* Build configuration list for PBXNativeTarget "RNTester" */ = {
			isa = XCConfigurationList;
			buildConfigurations = (
				13B07F941A680F5B00A75B9A /* Debug */,
				13B07F951A680F5B00A75B9A /* Release */,
			);
			defaultConfigurationIsVisible = 0;
			defaultConfigurationName = Release;
		};
		83CBB9FA1A601CBA00E9B192 /* Build configuration list for PBXProject "RNTesterPods" */ = {
			isa = XCConfigurationList;
			buildConfigurations = (
				83CBBA201A601CBA00E9B192 /* Debug */,
				83CBBA211A601CBA00E9B192 /* Release */,
			);
			defaultConfigurationIsVisible = 0;
			defaultConfigurationName = Release;
		};
		E7DB20A622B2BA84005AC45F /* Build configuration list for PBXNativeTarget "RNTesterUnitTests" */ = {
			isa = XCConfigurationList;
			buildConfigurations = (
				E7DB20A722B2BA84005AC45F /* Debug */,
				E7DB20A822B2BA84005AC45F /* Release */,
			);
			defaultConfigurationIsVisible = 0;
			defaultConfigurationName = Release;
		};
		E7DB215A22B2F332005AC45F /* Build configuration list for PBXNativeTarget "RNTesterIntegrationTests" */ = {
			isa = XCConfigurationList;
			buildConfigurations = (
				E7DB215B22B2F332005AC45F /* Debug */,
				E7DB215C22B2F332005AC45F /* Release */,
			);
			defaultConfigurationIsVisible = 0;
			defaultConfigurationName = Release;
		};
/* End XCConfigurationList section */
	};
	rootObject = 83CBB9F71A601CBA00E9B192 /* Project object */;
}<|MERGE_RESOLUTION|>--- conflicted
+++ resolved
@@ -867,7 +867,6 @@
 			isa = XCBuildConfiguration;
 			buildSettings = {
 				ALWAYS_SEARCH_USER_PATHS = NO;
-				CC = "";
 				CLANG_ANALYZER_LOCALIZABILITY_NONLOCALIZED = YES;
 				CLANG_CXX_LANGUAGE_STANDARD = "c++20";
 				CLANG_CXX_LIBRARY = "libc++";
@@ -898,7 +897,6 @@
 				CLANG_WARN__DUPLICATE_METHOD_MATCH = YES;
 				"CODE_SIGN_IDENTITY[sdk=iphoneos*]" = "iPhone Developer";
 				COPY_PHASE_STRIP = NO;
-				CXX = "";
 				ENABLE_BITCODE = NO;
 				ENABLE_STRICT_OBJC_MSGSEND = YES;
 				ENABLE_TESTABILITY = YES;
@@ -938,13 +936,7 @@
 					"${PODS_CONFIGURATION_BUILD_DIR}/ReactCommon/ReactCommon.framework/Headers",
 					"${PODS_CONFIGURATION_BUILD_DIR}/React-graphics/React_graphics.framework/Headers",
 				);
-<<<<<<< HEAD
-				IPHONEOS_DEPLOYMENT_TARGET = 13.4;
-				LD = "";
-				LDPLUSPLUS = "";
-=======
 				IPHONEOS_DEPLOYMENT_TARGET = 15.1;
->>>>>>> 04496306
 				MTL_ENABLE_DEBUG_INFO = YES;
 				ONLY_ACTIVE_ARCH = YES;
 				OTHER_CFLAGS = "$(inherited)";
@@ -976,7 +968,6 @@
 			isa = XCBuildConfiguration;
 			buildSettings = {
 				ALWAYS_SEARCH_USER_PATHS = NO;
-				CC = "";
 				CLANG_ANALYZER_LOCALIZABILITY_NONLOCALIZED = YES;
 				CLANG_CXX_LANGUAGE_STANDARD = "c++20";
 				CLANG_CXX_LIBRARY = "libc++";
@@ -1007,7 +998,6 @@
 				CLANG_WARN__DUPLICATE_METHOD_MATCH = YES;
 				"CODE_SIGN_IDENTITY[sdk=iphoneos*]" = "iPhone Developer";
 				COPY_PHASE_STRIP = YES;
-				CXX = "";
 				ENABLE_BITCODE = NO;
 				ENABLE_NS_ASSERTIONS = NO;
 				ENABLE_STRICT_OBJC_MSGSEND = YES;
@@ -1040,13 +1030,7 @@
 					"${PODS_CONFIGURATION_BUILD_DIR}/ReactCommon/ReactCommon.framework/Headers",
 					"${PODS_CONFIGURATION_BUILD_DIR}/React-graphics/React_graphics.framework/Headers",
 				);
-<<<<<<< HEAD
-				IPHONEOS_DEPLOYMENT_TARGET = 13.4;
-				LD = "";
-				LDPLUSPLUS = "";
-=======
 				IPHONEOS_DEPLOYMENT_TARGET = 15.1;
->>>>>>> 04496306
 				MTL_ENABLE_DEBUG_INFO = NO;
 				OTHER_CFLAGS = "$(inherited)";
 				OTHER_CPLUSPLUSFLAGS = (
