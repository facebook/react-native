// !$*UTF8*$!
{
	archiveVersion = 1;
	classes = {
	};
	objectVersion = 54;
	objects = {

/* Begin PBXBuildFile section */
		08E25EBE4A584CD7B70FBB1E /* libPods-RNTester.a in Frameworks */ = {isa = PBXBuildFile; fileRef = D74056A5352F0925816E50E0 /* libPods-RNTester.a */; };
		0CBC915D60C701A81731A5A4 /* libPods-RNTester-macOS.a in Frameworks */ = {isa = PBXBuildFile; fileRef = 9C88AE81E635231C7F0F3BA4 /* libPods-RNTester-macOS.a */; };
		0E3E8DF4F87D07566A9489D4 /* PrivacyInfo.xcprivacy in Resources */ = {isa = PBXBuildFile; fileRef = AC276E71CF27E40DFA22979F /* PrivacyInfo.xcprivacy */; };
		13B07FC11A68108700A75B9A /* main.m in Sources */ = {isa = PBXBuildFile; fileRef = 13B07FB71A68108700A75B9A /* main.m */; };
		2DDEF0101F84BF7B00DBDF73 /* Images.xcassets in Resources */ = {isa = PBXBuildFile; fileRef = 2DDEF00F1F84BF7B00DBDF73 /* Images.xcassets */; };
		34BEDB34D7F11B292D818883 /* PrivacyInfo.xcprivacy in Resources */ = {isa = PBXBuildFile; fileRef = 714974E163024D0E0A9FA2F5 /* PrivacyInfo.xcprivacy */; };
		383889DA23A7398900D06C3E /* RCTConvert_UIColorTests.m in Sources */ = {isa = PBXBuildFile; fileRef = 383889D923A7398900D06C3E /* RCTConvert_UIColorTests.m */; };
		3A87E8599EEB2C61C0F6589F /* libPods-RNTester-macOSUnitTests.a in Frameworks */ = {isa = PBXBuildFile; fileRef = 07517909E4081E5D74D5DD60 /* libPods-RNTester-macOSUnitTests.a */; };
		3D2AFAF51D646CF80089D1A3 /* legacy_image@2x.png in Resources */ = {isa = PBXBuildFile; fileRef = 3D2AFAF41D646CF80089D1A3 /* legacy_image@2x.png */; };
		5C60EB1C226440DB0018C04F /* AppDelegate.mm in Sources */ = {isa = PBXBuildFile; fileRef = 5C60EB1B226440DB0018C04F /* AppDelegate.mm */; };
		8145AE06241172D900A3F8DA /* LaunchScreen.storyboard in Resources */ = {isa = PBXBuildFile; fileRef = 8145AE05241172D900A3F8DA /* LaunchScreen.storyboard */; };
		832F45BB2A8A6E1F0097B4E6 /* SwiftTest.swift in Sources */ = {isa = PBXBuildFile; fileRef = 832F45BA2A8A6E1F0097B4E6 /* SwiftTest.swift */; };
<<<<<<< HEAD
		918A215FD4EF5A828705D765 /* libPods-RNTester-macOSIntegrationTests.a in Frameworks */ = {isa = PBXBuildFile; fileRef = 474EC5CD967949D41527EECF /* libPods-RNTester-macOSIntegrationTests.a */; };
		AC30658829B14F38007A839A /* RCTComponentPropsTests.m in Sources */ = {isa = PBXBuildFile; fileRef = E7DB20CC22B2BAA5005AC45F /* RCTComponentPropsTests.m */; };
		AC73FCE829B1316D0003586F /* RNTesterIntegrationTests.m in Sources */ = {isa = PBXBuildFile; fileRef = E7C1241922BEC44B00DA25C0 /* RNTesterIntegrationTests.m */; };
		AC73FCE929B131700003586F /* RCTLoggingTests.m in Sources */ = {isa = PBXBuildFile; fileRef = E7DB215E22B2F3EC005AC45F /* RCTLoggingTests.m */; };
		AC73FCEB29B131770003586F /* RCTUIManagerScenarioTests.m in Sources */ = {isa = PBXBuildFile; fileRef = E7DB215F22B2F3EC005AC45F /* RCTUIManagerScenarioTests.m */; };
		AC73FCED29B1317D0003586F /* RNTesterTestModule.m in Sources */ = {isa = PBXBuildFile; fileRef = E7DB215D22B2F3EC005AC45F /* RNTesterTestModule.m */; };
		AC73FCEE29B131870003586F /* RCTAllocationTests.m in Sources */ = {isa = PBXBuildFile; fileRef = E7DB20C622B2BAA5005AC45F /* RCTAllocationTests.m */; };
		AC73FCEF29B1318B0003586F /* RCTAnimationUtilsTests.m in Sources */ = {isa = PBXBuildFile; fileRef = E7DB20B222B2BAA4005AC45F /* RCTAnimationUtilsTests.m */; };
		AC73FCF029B1318E0003586F /* RCTBlobManagerTests.m in Sources */ = {isa = PBXBuildFile; fileRef = E7DB20AB22B2BAA3005AC45F /* RCTBlobManagerTests.m */; };
		AC73FCF129B131910003586F /* RCTBundleURLProviderTests.m in Sources */ = {isa = PBXBuildFile; fileRef = E7DB20A922B2BAA3005AC45F /* RCTBundleURLProviderTests.m */; };
		AC73FCF329B131960003586F /* RCTConvert_NSURLTests.m in Sources */ = {isa = PBXBuildFile; fileRef = E7DB20CA22B2BAA5005AC45F /* RCTConvert_NSURLTests.m */; };
		AC73FCF429B1319A0003586F /* RCTConvert_YGValueTests.m in Sources */ = {isa = PBXBuildFile; fileRef = E7DB20CE22B2BAA5005AC45F /* RCTConvert_YGValueTests.m */; };
		AC73FCF529B1319C0003586F /* RCTConvert_UIColorTests.m in Sources */ = {isa = PBXBuildFile; fileRef = 383889D923A7398900D06C3E /* RCTConvert_UIColorTests.m */; };
		AC73FCF629B1319F0003586F /* RCTDevMenuTests.m in Sources */ = {isa = PBXBuildFile; fileRef = E7DB20C822B2BAA5005AC45F /* RCTDevMenuTests.m */; };
		AC73FCF729B131A20003586F /* RCTEventDispatcherTests.m in Sources */ = {isa = PBXBuildFile; fileRef = E7DB20C022B2BAA4005AC45F /* RCTEventDispatcherTests.m */; };
		AC73FCF829B131A40003586F /* RCTFontTests.m in Sources */ = {isa = PBXBuildFile; fileRef = E7DB20AF22B2BAA4005AC45F /* RCTFontTests.m */; };
		AC73FCF929B131A70003586F /* RCTFormatErrorTests.m in Sources */ = {isa = PBXBuildFile; fileRef = E7DB20C722B2BAA5005AC45F /* RCTFormatErrorTests.m */; };
		AC73FCFA29B131AA0003586F /* RCTGzipTests.m in Sources */ = {isa = PBXBuildFile; fileRef = E7DB20C522B2BAA4005AC45F /* RCTGzipTests.m */; };
		AC73FCFB29B131B50003586F /* RCTImageLoaderHelpers.m in Sources */ = {isa = PBXBuildFile; fileRef = E7DB20C922B2BAA5005AC45F /* RCTImageLoaderHelpers.m */; };
		AC73FCFC29B131B80003586F /* RCTImageLoaderTests.m in Sources */ = {isa = PBXBuildFile; fileRef = E7DB20C222B2BAA4005AC45F /* RCTImageLoaderTests.m */; };
		AC73FCFD29B131BC0003586F /* RCTImageUtilTests.m in Sources */ = {isa = PBXBuildFile; fileRef = E7DB20CD22B2BAA5005AC45F /* RCTImageUtilTests.m */; };
		AC73FCFE29B131BE0003586F /* RCTJSONTests.m in Sources */ = {isa = PBXBuildFile; fileRef = E7DB20B122B2BAA4005AC45F /* RCTJSONTests.m */; };
		AC73FCFF29B131C10003586F /* RCTMethodArgumentTests.m in Sources */ = {isa = PBXBuildFile; fileRef = E7DB20C322B2BAA4005AC45F /* RCTMethodArgumentTests.m */; };
		AC73FD0029B131C30003586F /* RCTModuleInitNotificationRaceTests.m in Sources */ = {isa = PBXBuildFile; fileRef = E7DB20AA22B2BAA3005AC45F /* RCTModuleInitNotificationRaceTests.m */; };
		AC73FD0129B131C70003586F /* RCTModuleInitTests.m in Sources */ = {isa = PBXBuildFile; fileRef = E7DB20B022B2BAA4005AC45F /* RCTModuleInitTests.m */; };
		AC73FD0229B131CA0003586F /* RCTModuleMethodTests.mm in Sources */ = {isa = PBXBuildFile; fileRef = E7DB20CB22B2BAA5005AC45F /* RCTModuleMethodTests.mm */; };
		AC73FD0329B131CD0003586F /* RCTMultipartStreamReaderTests.m in Sources */ = {isa = PBXBuildFile; fileRef = E7DB20CF22B2BAA5005AC45F /* RCTMultipartStreamReaderTests.m */; };
		AC73FD0429B131D10003586F /* RCTNativeAnimatedNodesManagerTests.m in Sources */ = {isa = PBXBuildFile; fileRef = E7DB20BE22B2BAA4005AC45F /* RCTNativeAnimatedNodesManagerTests.m */; };
		AC73FD0529B131D40003586F /* RCTPerformanceLoggerTests.m in Sources */ = {isa = PBXBuildFile; fileRef = E7DB20AD22B2BAA3005AC45F /* RCTPerformanceLoggerTests.m */; };
		AC73FD0629B131D70003586F /* RCTShadowViewTests.m in Sources */ = {isa = PBXBuildFile; fileRef = E7DB20C422B2BAA4005AC45F /* RCTShadowViewTests.m */; };
		AC73FD0729B131DA0003586F /* RCTUIManagerTests.m in Sources */ = {isa = PBXBuildFile; fileRef = E7DB20BF22B2BAA4005AC45F /* RCTUIManagerTests.m */; };
		AC73FD0829B131DD0003586F /* RCTUnicodeDecodeTests.m in Sources */ = {isa = PBXBuildFile; fileRef = E7DB20C122B2BAA4005AC45F /* RCTUnicodeDecodeTests.m */; };
		AC73FD0929B131E10003586F /* RCTURLUtilsTests.m in Sources */ = {isa = PBXBuildFile; fileRef = E7DB20D022B2BAA5005AC45F /* RCTURLUtilsTests.m */; };
		AC73FD0A29B131E50003586F /* RCTViewTests.m in Sources */ = {isa = PBXBuildFile; fileRef = E7DB20E022B2BAA5005AC45F /* RCTViewTests.m */; };
		AC78A6152B5738FD00121555 /* Assets.xcassets in Resources */ = {isa = PBXBuildFile; fileRef = AC78A6142B5738FD00121555 /* Assets.xcassets */; };
		AC78A61D2B573BAA00121555 /* AppDelegate.mm in Sources */ = {isa = PBXBuildFile; fileRef = 5C60EB1B226440DB0018C04F /* AppDelegate.mm */; };
		AC78A61E2B573BAE00121555 /* main.m in Sources */ = {isa = PBXBuildFile; fileRef = 13B07FB71A68108700A75B9A /* main.m */; };
		AC78A61F2B573BB200121555 /* SwiftTest.swift in Sources */ = {isa = PBXBuildFile; fileRef = 832F45BA2A8A6E1F0097B4E6 /* SwiftTest.swift */; };
		AC78A6202B573BD300121555 /* FlexibleSizeExampleView.mm in Sources */ = {isa = PBXBuildFile; fileRef = 27F441E81BEBE5030039B79C /* FlexibleSizeExampleView.mm */; };
		AC78A6212B573BD800121555 /* UpdatePropertiesExampleView.mm in Sources */ = {isa = PBXBuildFile; fileRef = 272E6B3C1BEA849E001FCF37 /* UpdatePropertiesExampleView.mm */; };
		ACC52F47299ECB7B002A2B0B /* Assets.xcassets in Resources */ = {isa = PBXBuildFile; fileRef = ACC52F46299ECB7B002A2B0B /* Assets.xcassets */; };
		ACC52F4A299ECB7B002A2B0B /* Main.storyboard in Resources */ = {isa = PBXBuildFile; fileRef = ACC52F48299ECB7B002A2B0B /* Main.storyboard */; };
		ACC52F6C299ECDDA002A2B0B /* Info.plist in Resources */ = {isa = PBXBuildFile; fileRef = ACC52F6B299ECDDA002A2B0B /* Info.plist */; };
		ACDBF0D529B2BF0A00EEBD9E /* RNTesterUnitTestsBundle.js in Resources */ = {isa = PBXBuildFile; fileRef = E7DB20B322B2BAA4005AC45F /* RNTesterUnitTestsBundle.js */; };
=======
		A975CA6C2C05EADF0043F72A /* RCTNetworkTaskTests.m in Sources */ = {isa = PBXBuildFile; fileRef = A975CA6B2C05EADE0043F72A /* RCTNetworkTaskTests.m */; };
>>>>>>> 143f1ad2
		BEB82277FE76227A15DED9EF /* libPods-RNTesterIntegrationTests.a in Frameworks */ = {isa = PBXBuildFile; fileRef = 77E101C7D8E22A8E70EE76DF /* libPods-RNTesterIntegrationTests.a */; };
		CD10C7A5290BD4EB0033E1ED /* RCTEventEmitterTests.m in Sources */ = {isa = PBXBuildFile; fileRef = CD10C7A4290BD4EB0033E1ED /* RCTEventEmitterTests.m */; };
		D626973C1F0D4ABDE2F9028A /* libPods-RNTesterUnitTests.a in Frameworks */ = {isa = PBXBuildFile; fileRef = D8DE57E3292D41E28251988A /* libPods-RNTesterUnitTests.a */; };
		E319E5C2892523FABA38B418 /* libPods-RNTester-visionOS.a in Frameworks */ = {isa = PBXBuildFile; fileRef = CD5A82EE0F733AF40EA06F36 /* libPods-RNTester-visionOS.a */; };
		E62F11832A5C6580000BF1C8 /* FlexibleSizeExampleView.mm in Sources */ = {isa = PBXBuildFile; fileRef = 27F441E81BEBE5030039B79C /* FlexibleSizeExampleView.mm */; };
		E62F11842A5C6584000BF1C8 /* UpdatePropertiesExampleView.mm in Sources */ = {isa = PBXBuildFile; fileRef = 272E6B3C1BEA849E001FCF37 /* UpdatePropertiesExampleView.mm */; };
		E7C1241A22BEC44B00DA25C0 /* RNTesterIntegrationTests.m in Sources */ = {isa = PBXBuildFile; fileRef = E7C1241922BEC44B00DA25C0 /* RNTesterIntegrationTests.m */; };
		E7DB20D122B2BAA6005AC45F /* RCTBundleURLProviderTests.m in Sources */ = {isa = PBXBuildFile; fileRef = E7DB20A922B2BAA3005AC45F /* RCTBundleURLProviderTests.m */; };
		E7DB20D222B2BAA6005AC45F /* RCTModuleInitNotificationRaceTests.m in Sources */ = {isa = PBXBuildFile; fileRef = E7DB20AA22B2BAA3005AC45F /* RCTModuleInitNotificationRaceTests.m */; };
		E7DB20D322B2BAA6005AC45F /* RCTBlobManagerTests.m in Sources */ = {isa = PBXBuildFile; fileRef = E7DB20AB22B2BAA3005AC45F /* RCTBlobManagerTests.m */; };
		E7DB20D522B2BAA6005AC45F /* RCTPerformanceLoggerTests.m in Sources */ = {isa = PBXBuildFile; fileRef = E7DB20AD22B2BAA3005AC45F /* RCTPerformanceLoggerTests.m */; };
		E7DB20D622B2BAA6005AC45F /* RCTFontTests.m in Sources */ = {isa = PBXBuildFile; fileRef = E7DB20AF22B2BAA4005AC45F /* RCTFontTests.m */; };
		E7DB20D722B2BAA6005AC45F /* RCTModuleInitTests.m in Sources */ = {isa = PBXBuildFile; fileRef = E7DB20B022B2BAA4005AC45F /* RCTModuleInitTests.m */; };
		E7DB20D822B2BAA6005AC45F /* RCTJSONTests.m in Sources */ = {isa = PBXBuildFile; fileRef = E7DB20B122B2BAA4005AC45F /* RCTJSONTests.m */; };
		E7DB20D922B2BAA6005AC45F /* RCTAnimationUtilsTests.m in Sources */ = {isa = PBXBuildFile; fileRef = E7DB20B222B2BAA4005AC45F /* RCTAnimationUtilsTests.m */; };
		E7DB20DA22B2BAA6005AC45F /* RNTesterUnitTestsBundle.js in Resources */ = {isa = PBXBuildFile; fileRef = E7DB20B322B2BAA4005AC45F /* RNTesterUnitTestsBundle.js */; };
		E7DB20DB22B2BAA6005AC45F /* RCTNativeAnimatedNodesManagerTests.m in Sources */ = {isa = PBXBuildFile; fileRef = E7DB20BE22B2BAA4005AC45F /* RCTNativeAnimatedNodesManagerTests.m */; };
		E7DB20DC22B2BAA6005AC45F /* RCTUIManagerTests.m in Sources */ = {isa = PBXBuildFile; fileRef = E7DB20BF22B2BAA4005AC45F /* RCTUIManagerTests.m */; };
		E7DB20DD22B2BAA6005AC45F /* RCTEventDispatcherTests.m in Sources */ = {isa = PBXBuildFile; fileRef = E7DB20C022B2BAA4005AC45F /* RCTEventDispatcherTests.m */; };
		E7DB20DE22B2BAA6005AC45F /* RCTUnicodeDecodeTests.m in Sources */ = {isa = PBXBuildFile; fileRef = E7DB20C122B2BAA4005AC45F /* RCTUnicodeDecodeTests.m */; };
		E7DB20DF22B2BAA6005AC45F /* RCTImageLoaderTests.m in Sources */ = {isa = PBXBuildFile; fileRef = E7DB20C222B2BAA4005AC45F /* RCTImageLoaderTests.m */; };
		E7DB20E022B2BAA6005AC45F /* RCTMethodArgumentTests.m in Sources */ = {isa = PBXBuildFile; fileRef = E7DB20C322B2BAA4005AC45F /* RCTMethodArgumentTests.m */; };
		E7DB20E122B2BAA6005AC45F /* RCTShadowViewTests.m in Sources */ = {isa = PBXBuildFile; fileRef = E7DB20C422B2BAA4005AC45F /* RCTShadowViewTests.m */; };
		E7DB20E222B2BAA6005AC45F /* RCTGzipTests.m in Sources */ = {isa = PBXBuildFile; fileRef = E7DB20C522B2BAA4005AC45F /* RCTGzipTests.m */; };
		E7DB20E322B2BAA6005AC45F /* RCTAllocationTests.m in Sources */ = {isa = PBXBuildFile; fileRef = E7DB20C622B2BAA5005AC45F /* RCTAllocationTests.m */; };
		E7DB20E422B2BAA6005AC45F /* RCTFormatErrorTests.m in Sources */ = {isa = PBXBuildFile; fileRef = E7DB20C722B2BAA5005AC45F /* RCTFormatErrorTests.m */; };
		E7DB20E522B2BAA6005AC45F /* RCTDevMenuTests.m in Sources */ = {isa = PBXBuildFile; fileRef = E7DB20C822B2BAA5005AC45F /* RCTDevMenuTests.m */; };
		E7DB20E622B2BAA6005AC45F /* RCTImageLoaderHelpers.m in Sources */ = {isa = PBXBuildFile; fileRef = E7DB20C922B2BAA5005AC45F /* RCTImageLoaderHelpers.m */; };
		E7DB20E722B2BAA6005AC45F /* RCTConvert_NSURLTests.m in Sources */ = {isa = PBXBuildFile; fileRef = E7DB20CA22B2BAA5005AC45F /* RCTConvert_NSURLTests.m */; };
		E7DB20E822B2BAA6005AC45F /* RCTModuleMethodTests.mm in Sources */ = {isa = PBXBuildFile; fileRef = E7DB20CB22B2BAA5005AC45F /* RCTModuleMethodTests.mm */; };
		E7DB20E922B2BAA6005AC45F /* RCTComponentPropsTests.m in Sources */ = {isa = PBXBuildFile; fileRef = E7DB20CC22B2BAA5005AC45F /* RCTComponentPropsTests.m */; };
		E7DB20EA22B2BAA6005AC45F /* RCTImageUtilTests.m in Sources */ = {isa = PBXBuildFile; fileRef = E7DB20CD22B2BAA5005AC45F /* RCTImageUtilTests.m */; };
		E7DB20EB22B2BAA6005AC45F /* RCTConvert_YGValueTests.m in Sources */ = {isa = PBXBuildFile; fileRef = E7DB20CE22B2BAA5005AC45F /* RCTConvert_YGValueTests.m */; };
		E7DB20EC22B2BAA6005AC45F /* RCTMultipartStreamReaderTests.m in Sources */ = {isa = PBXBuildFile; fileRef = E7DB20CF22B2BAA5005AC45F /* RCTMultipartStreamReaderTests.m */; };
		E7DB20ED22B2BAA6005AC45F /* RCTURLUtilsTests.m in Sources */ = {isa = PBXBuildFile; fileRef = E7DB20D022B2BAA5005AC45F /* RCTURLUtilsTests.m */; };
		E7DB20EE22B2BAA6005AC45F /* RCTViewTests.m in Sources */ = {isa = PBXBuildFile; fileRef = E7DB20E022B2BAA5005AC45F /* RCTViewTests.m */; };
		E7DB213122B2C649005AC45F /* JavaScriptCore.framework in Frameworks */ = {isa = PBXBuildFile; fileRef = E7DB213022B2C649005AC45F /* JavaScriptCore.framework */; };
		E7DB216222B2F3EC005AC45F /* RNTesterTestModule.m in Sources */ = {isa = PBXBuildFile; fileRef = E7DB215D22B2F3EC005AC45F /* RNTesterTestModule.m */; };
		E7DB216322B2F3EC005AC45F /* RCTLoggingTests.m in Sources */ = {isa = PBXBuildFile; fileRef = E7DB215E22B2F3EC005AC45F /* RCTLoggingTests.m */; };
		E7DB216422B2F3EC005AC45F /* RCTUIManagerScenarioTests.m in Sources */ = {isa = PBXBuildFile; fileRef = E7DB215F22B2F3EC005AC45F /* RCTUIManagerScenarioTests.m */; };
		E7DB216722B2F69F005AC45F /* JavaScriptCore.framework in Frameworks */ = {isa = PBXBuildFile; fileRef = E7DB213022B2C649005AC45F /* JavaScriptCore.framework */; };
		E7DB218C22B41FCD005AC45F /* XCTest.framework in Frameworks */ = {isa = PBXBuildFile; fileRef = E7DB218B22B41FCD005AC45F /* XCTest.framework */; };
		F0D621C32BBB9E38005960AC /* PrivacyInfo.xcprivacy in Resources */ = {isa = PBXBuildFile; fileRef = F0D621C22BBB9E38005960AC /* PrivacyInfo.xcprivacy */; };
/* End PBXBuildFile section */

/* Begin PBXContainerItemProxy section */
		ACC52F59299ECB8A002A2B0B /* PBXContainerItemProxy */ = {
			isa = PBXContainerItemProxy;
			containerPortal = 83CBB9F71A601CBA00E9B192 /* Project object */;
			proxyType = 1;
			remoteGlobalIDString = ACC52F3D299ECB7A002A2B0B;
			remoteInfo = "RNTester-macOS";
		};
		ACC52F66299ECB97002A2B0B /* PBXContainerItemProxy */ = {
			isa = PBXContainerItemProxy;
			containerPortal = 83CBB9F71A601CBA00E9B192 /* Project object */;
			proxyType = 1;
			remoteGlobalIDString = ACC52F3D299ECB7A002A2B0B;
			remoteInfo = "RNTester-macOS";
		};
		ADA4EF572546F3F8000B7E75 /* PBXContainerItemProxy */ = {
			isa = PBXContainerItemProxy;
			containerPortal = 83CBB9F71A601CBA00E9B192 /* Project object */;
			proxyType = 1;
			remoteGlobalIDString = 13B07F861A680F5B00A75B9A;
			remoteInfo = RNTester;
		};
		E7DB215822B2F332005AC45F /* PBXContainerItemProxy */ = {
			isa = PBXContainerItemProxy;
			containerPortal = 83CBB9F71A601CBA00E9B192 /* Project object */;
			proxyType = 1;
			remoteGlobalIDString = 13B07F861A680F5B00A75B9A;
			remoteInfo = RNTester;
		};
/* End PBXContainerItemProxy section */

/* Begin PBXFileReference section */
		0553512BB0EDB0E5BC262515 /* Pods-RNTester-visionOS.release.xcconfig */ = {isa = PBXFileReference; includeInIndex = 1; lastKnownFileType = text.xcconfig; name = "Pods-RNTester-visionOS.release.xcconfig"; path = "Target Support Files/Pods-RNTester-visionOS/Pods-RNTester-visionOS.release.xcconfig"; sourceTree = "<group>"; };
		07517909E4081E5D74D5DD60 /* libPods-RNTester-macOSUnitTests.a */ = {isa = PBXFileReference; explicitFileType = archive.ar; includeInIndex = 0; path = "libPods-RNTester-macOSUnitTests.a"; sourceTree = BUILT_PRODUCTS_DIR; };
		1176CCE167820DDB6B66801A /* Pods-RNTester-macOSUnitTests.release.xcconfig */ = {isa = PBXFileReference; includeInIndex = 1; lastKnownFileType = text.xcconfig; name = "Pods-RNTester-macOSUnitTests.release.xcconfig"; path = "Target Support Files/Pods-RNTester-macOSUnitTests/Pods-RNTester-macOSUnitTests.release.xcconfig"; sourceTree = "<group>"; };
		13B07F961A680F5B00A75B9A /* RNTester.app */ = {isa = PBXFileReference; explicitFileType = wrapper.application; includeInIndex = 0; path = RNTester.app; sourceTree = BUILT_PRODUCTS_DIR; };
		13B07FAF1A68108700A75B9A /* AppDelegate.h */ = {isa = PBXFileReference; fileEncoding = 4; lastKnownFileType = sourcecode.c.h; name = AppDelegate.h; path = RNTester/AppDelegate.h; sourceTree = "<group>"; };
		13B07FB61A68108700A75B9A /* Info.plist */ = {isa = PBXFileReference; fileEncoding = 4; lastKnownFileType = text.plist.xml; name = Info.plist; path = RNTester/Info.plist; sourceTree = "<group>"; };
		13B07FB71A68108700A75B9A /* main.m */ = {isa = PBXFileReference; fileEncoding = 4; lastKnownFileType = sourcecode.c.objc; name = main.m; path = RNTester/main.m; sourceTree = "<group>"; };
		272E6B3B1BEA849E001FCF37 /* UpdatePropertiesExampleView.h */ = {isa = PBXFileReference; fileEncoding = 4; lastKnownFileType = sourcecode.c.h; name = UpdatePropertiesExampleView.h; path = RNTester/NativeExampleViews/UpdatePropertiesExampleView.h; sourceTree = "<group>"; };
		272E6B3C1BEA849E001FCF37 /* UpdatePropertiesExampleView.mm */ = {isa = PBXFileReference; fileEncoding = 4; lastKnownFileType = sourcecode.cpp.objcpp; name = UpdatePropertiesExampleView.mm; path = RNTester/NativeExampleViews/UpdatePropertiesExampleView.mm; sourceTree = "<group>"; };
		2734C5E31C1D7A09BF872585 /* Pods-RNTester.debug.xcconfig */ = {isa = PBXFileReference; includeInIndex = 1; lastKnownFileType = text.xcconfig; name = "Pods-RNTester.debug.xcconfig"; path = "Target Support Files/Pods-RNTester/Pods-RNTester.debug.xcconfig"; sourceTree = "<group>"; };
		27F441E81BEBE5030039B79C /* FlexibleSizeExampleView.mm */ = {isa = PBXFileReference; fileEncoding = 4; lastKnownFileType = sourcecode.cpp.objcpp; name = FlexibleSizeExampleView.mm; path = RNTester/NativeExampleViews/FlexibleSizeExampleView.mm; sourceTree = "<group>"; };
		27F441EA1BEBE5030039B79C /* FlexibleSizeExampleView.h */ = {isa = PBXFileReference; fileEncoding = 4; lastKnownFileType = sourcecode.c.h; name = FlexibleSizeExampleView.h; path = RNTester/NativeExampleViews/FlexibleSizeExampleView.h; sourceTree = "<group>"; };
		2DDEF00F1F84BF7B00DBDF73 /* Images.xcassets */ = {isa = PBXFileReference; lastKnownFileType = folder.assetcatalog; name = Images.xcassets; path = RNTester/Images.xcassets; sourceTree = "<group>"; };
		383889D923A7398900D06C3E /* RCTConvert_UIColorTests.m */ = {isa = PBXFileReference; fileEncoding = 4; lastKnownFileType = sourcecode.c.objc; path = RCTConvert_UIColorTests.m; sourceTree = "<group>"; };
		3D2AFAF41D646CF80089D1A3 /* legacy_image@2x.png */ = {isa = PBXFileReference; lastKnownFileType = image.png; name = "legacy_image@2x.png"; path = "RNTester/legacy_image@2x.png"; sourceTree = "<group>"; };
		474EC5CD967949D41527EECF /* libPods-RNTester-macOSIntegrationTests.a */ = {isa = PBXFileReference; explicitFileType = archive.ar; includeInIndex = 0; path = "libPods-RNTester-macOSIntegrationTests.a"; sourceTree = BUILT_PRODUCTS_DIR; };
		59BCC6695B251DC95CFA6A67 /* Pods-RNTester-macOS.debug.xcconfig */ = {isa = PBXFileReference; includeInIndex = 1; lastKnownFileType = text.xcconfig; name = "Pods-RNTester-macOS.debug.xcconfig"; path = "Target Support Files/Pods-RNTester-macOS/Pods-RNTester-macOS.debug.xcconfig"; sourceTree = "<group>"; };
		5C60EB1B226440DB0018C04F /* AppDelegate.mm */ = {isa = PBXFileReference; fileEncoding = 4; lastKnownFileType = sourcecode.cpp.objcpp; name = AppDelegate.mm; path = RNTester/AppDelegate.mm; sourceTree = "<group>"; };
		66C3087F2D5BF762FE9E6422 /* Pods-RNTesterIntegrationTests.debug.xcconfig */ = {isa = PBXFileReference; includeInIndex = 1; lastKnownFileType = text.xcconfig; name = "Pods-RNTesterIntegrationTests.debug.xcconfig"; path = "Target Support Files/Pods-RNTesterIntegrationTests/Pods-RNTesterIntegrationTests.debug.xcconfig"; sourceTree = "<group>"; };
		714974E163024D0E0A9FA2F5 /* PrivacyInfo.xcprivacy */ = {isa = PBXFileReference; includeInIndex = 1; name = PrivacyInfo.xcprivacy; path = ../PrivacyInfo.xcprivacy; sourceTree = "<group>"; };
		77E101C7D8E22A8E70EE76DF /* libPods-RNTesterIntegrationTests.a */ = {isa = PBXFileReference; explicitFileType = archive.ar; includeInIndex = 0; path = "libPods-RNTesterIntegrationTests.a"; sourceTree = BUILT_PRODUCTS_DIR; };
		7CDA7A212644C6BB8C0D00D8 /* Pods-RNTesterIntegrationTests.release.xcconfig */ = {isa = PBXFileReference; includeInIndex = 1; lastKnownFileType = text.xcconfig; name = "Pods-RNTesterIntegrationTests.release.xcconfig"; path = "Target Support Files/Pods-RNTesterIntegrationTests/Pods-RNTesterIntegrationTests.release.xcconfig"; sourceTree = "<group>"; };
		8145AE05241172D900A3F8DA /* LaunchScreen.storyboard */ = {isa = PBXFileReference; fileEncoding = 4; lastKnownFileType = file.storyboard; name = LaunchScreen.storyboard; path = RNTester/LaunchScreen.storyboard; sourceTree = "<group>"; };
		832F45BA2A8A6E1F0097B4E6 /* SwiftTest.swift */ = {isa = PBXFileReference; lastKnownFileType = sourcecode.swift; name = SwiftTest.swift; path = RNTester/SwiftTest.swift; sourceTree = "<group>"; };
		8BFB9C61D7BDE894E24BF24F /* Pods-RNTesterUnitTests.release.xcconfig */ = {isa = PBXFileReference; includeInIndex = 1; lastKnownFileType = text.xcconfig; name = "Pods-RNTesterUnitTests.release.xcconfig"; path = "Target Support Files/Pods-RNTesterUnitTests/Pods-RNTesterUnitTests.release.xcconfig"; sourceTree = "<group>"; };
<<<<<<< HEAD
		95706B2D6A97C2C7489615A1 /* Pods-RNTester-macOSIntegrationTests.release.xcconfig */ = {isa = PBXFileReference; includeInIndex = 1; lastKnownFileType = text.xcconfig; name = "Pods-RNTester-macOSIntegrationTests.release.xcconfig"; path = "Target Support Files/Pods-RNTester-macOSIntegrationTests/Pods-RNTester-macOSIntegrationTests.release.xcconfig"; sourceTree = "<group>"; };
		9BD1BBDA193F1DB661EDB0CF /* Pods-RNTester-macOSIntegrationTests.debug.xcconfig */ = {isa = PBXFileReference; includeInIndex = 1; lastKnownFileType = text.xcconfig; name = "Pods-RNTester-macOSIntegrationTests.debug.xcconfig"; path = "Target Support Files/Pods-RNTester-macOSIntegrationTests/Pods-RNTester-macOSIntegrationTests.debug.xcconfig"; sourceTree = "<group>"; };
		9C88AE81E635231C7F0F3BA4 /* libPods-RNTester-macOS.a */ = {isa = PBXFileReference; explicitFileType = archive.ar; includeInIndex = 0; path = "libPods-RNTester-macOS.a"; sourceTree = BUILT_PRODUCTS_DIR; };
		AB8577B0E8D863BFD8BEB398 /* Pods-RNTester-visionOS.debug.xcconfig */ = {isa = PBXFileReference; includeInIndex = 1; lastKnownFileType = text.xcconfig; name = "Pods-RNTester-visionOS.debug.xcconfig"; path = "Target Support Files/Pods-RNTester-visionOS/Pods-RNTester-visionOS.debug.xcconfig"; sourceTree = "<group>"; };
		AC276E71CF27E40DFA22979F /* PrivacyInfo.xcprivacy */ = {isa = PBXFileReference; includeInIndex = 1; name = PrivacyInfo.xcprivacy; path = ../PrivacyInfo.xcprivacy; sourceTree = "<group>"; };
		AC474BFE29BBF793002BDAED /* RNTester-macOS.xctestplan */ = {isa = PBXFileReference; lastKnownFileType = text; path = "RNTester-macOS.xctestplan"; sourceTree = "<group>"; };
		AC78A60A2B5738FB00121555 /* RNTester-visionOS.app */ = {isa = PBXFileReference; explicitFileType = wrapper.application; includeInIndex = 0; path = "RNTester-visionOS.app"; sourceTree = BUILT_PRODUCTS_DIR; };
		AC78A6142B5738FD00121555 /* Assets.xcassets */ = {isa = PBXFileReference; lastKnownFileType = folder.assetcatalog; path = Assets.xcassets; sourceTree = "<group>"; };
		AC78A6192B5738FD00121555 /* Info.plist */ = {isa = PBXFileReference; lastKnownFileType = text.plist.xml; path = Info.plist; sourceTree = "<group>"; };
		ACC52F3E299ECB7A002A2B0B /* RNTester-macOS.app */ = {isa = PBXFileReference; explicitFileType = wrapper.application; includeInIndex = 0; path = "RNTester-macOS.app"; sourceTree = BUILT_PRODUCTS_DIR; };
		ACC52F46299ECB7B002A2B0B /* Assets.xcassets */ = {isa = PBXFileReference; lastKnownFileType = folder.assetcatalog; path = Assets.xcassets; sourceTree = "<group>"; };
		ACC52F49299ECB7B002A2B0B /* Base */ = {isa = PBXFileReference; lastKnownFileType = file.storyboard; name = Base; path = Base.lproj/Main.storyboard; sourceTree = "<group>"; };
		ACC52F4D299ECB7B002A2B0B /* RNTester_macOS.entitlements */ = {isa = PBXFileReference; lastKnownFileType = text.plist.entitlements; path = RNTester_macOS.entitlements; sourceTree = "<group>"; };
		ACC52F55299ECB8A002A2B0B /* RNTester-macOSUnitTests.xctest */ = {isa = PBXFileReference; explicitFileType = wrapper.cfbundle; includeInIndex = 0; path = "RNTester-macOSUnitTests.xctest"; sourceTree = BUILT_PRODUCTS_DIR; };
		ACC52F62299ECB97002A2B0B /* RNTester-macOSIntegrationTests.xctest */ = {isa = PBXFileReference; explicitFileType = wrapper.cfbundle; includeInIndex = 0; path = "RNTester-macOSIntegrationTests.xctest"; sourceTree = BUILT_PRODUCTS_DIR; };
		ACC52F6B299ECDDA002A2B0B /* Info.plist */ = {isa = PBXFileReference; fileEncoding = 4; lastKnownFileType = text.plist.xml; path = Info.plist; sourceTree = "<group>"; };
		CAEBC2296BB4BDDDCAAF4404 /* Pods-RNTester-macOS.release.xcconfig */ = {isa = PBXFileReference; includeInIndex = 1; lastKnownFileType = text.xcconfig; name = "Pods-RNTester-macOS.release.xcconfig"; path = "Target Support Files/Pods-RNTester-macOS/Pods-RNTester-macOS.release.xcconfig"; sourceTree = "<group>"; };
=======
		9B8542B8C590B51BD0588751 /* Pods-RNTester.release.xcconfig */ = {isa = PBXFileReference; includeInIndex = 1; lastKnownFileType = text.xcconfig; name = "Pods-RNTester.release.xcconfig"; path = "Target Support Files/Pods-RNTester/Pods-RNTester.release.xcconfig"; sourceTree = "<group>"; };
		A975CA6B2C05EADE0043F72A /* RCTNetworkTaskTests.m */ = {isa = PBXFileReference; lastKnownFileType = sourcecode.c.objc; path = RCTNetworkTaskTests.m; sourceTree = "<group>"; };
		AC474BFB29BBD4A1002BDAED /* RNTester.xctestplan */ = {isa = PBXFileReference; lastKnownFileType = text; name = RNTester.xctestplan; path = RNTester/RNTester.xctestplan; sourceTree = "<group>"; };
>>>>>>> 143f1ad2
		CD10C7A4290BD4EB0033E1ED /* RCTEventEmitterTests.m */ = {isa = PBXFileReference; fileEncoding = 4; lastKnownFileType = sourcecode.c.objc; path = RCTEventEmitterTests.m; sourceTree = "<group>"; };
		CD5A82EE0F733AF40EA06F36 /* libPods-RNTester-visionOS.a */ = {isa = PBXFileReference; explicitFileType = archive.ar; includeInIndex = 0; path = "libPods-RNTester-visionOS.a"; sourceTree = BUILT_PRODUCTS_DIR; };
		D74056A5352F0925816E50E0 /* libPods-RNTester.a */ = {isa = PBXFileReference; explicitFileType = archive.ar; includeInIndex = 0; path = "libPods-RNTester.a"; sourceTree = BUILT_PRODUCTS_DIR; };
		D8DE57E3292D41E28251988A /* libPods-RNTesterUnitTests.a */ = {isa = PBXFileReference; explicitFileType = archive.ar; includeInIndex = 0; path = "libPods-RNTesterUnitTests.a"; sourceTree = BUILT_PRODUCTS_DIR; };
		E2994DA5CC7BE9B0C836D6B6 /* Pods-RNTester-macOSUnitTests.debug.xcconfig */ = {isa = PBXFileReference; includeInIndex = 1; lastKnownFileType = text.xcconfig; name = "Pods-RNTester-macOSUnitTests.debug.xcconfig"; path = "Target Support Files/Pods-RNTester-macOSUnitTests/Pods-RNTester-macOSUnitTests.debug.xcconfig"; sourceTree = "<group>"; };
		E771AEEA22B44E3100EA1189 /* Info.plist */ = {isa = PBXFileReference; fileEncoding = 4; lastKnownFileType = text.plist.xml; name = Info.plist; path = RNTester/Info.plist; sourceTree = "<group>"; };
		E7C1241922BEC44B00DA25C0 /* RNTesterIntegrationTests.m */ = {isa = PBXFileReference; fileEncoding = 4; lastKnownFileType = sourcecode.c.objc; path = RNTesterIntegrationTests.m; sourceTree = "<group>"; };
		E7DB209F22B2BA84005AC45F /* RNTesterUnitTests.xctest */ = {isa = PBXFileReference; explicitFileType = wrapper.cfbundle; includeInIndex = 0; path = RNTesterUnitTests.xctest; sourceTree = BUILT_PRODUCTS_DIR; };
		E7DB20A322B2BA84005AC45F /* Info.plist */ = {isa = PBXFileReference; lastKnownFileType = text.plist.xml; path = Info.plist; sourceTree = "<group>"; };
		E7DB20A922B2BAA3005AC45F /* RCTBundleURLProviderTests.m */ = {isa = PBXFileReference; fileEncoding = 4; lastKnownFileType = sourcecode.c.objc; path = RCTBundleURLProviderTests.m; sourceTree = "<group>"; };
		E7DB20AA22B2BAA3005AC45F /* RCTModuleInitNotificationRaceTests.m */ = {isa = PBXFileReference; fileEncoding = 4; lastKnownFileType = sourcecode.c.objc; path = RCTModuleInitNotificationRaceTests.m; sourceTree = "<group>"; };
		E7DB20AB22B2BAA3005AC45F /* RCTBlobManagerTests.m */ = {isa = PBXFileReference; fileEncoding = 4; lastKnownFileType = sourcecode.c.objc; path = RCTBlobManagerTests.m; sourceTree = "<group>"; };
		E7DB20AD22B2BAA3005AC45F /* RCTPerformanceLoggerTests.m */ = {isa = PBXFileReference; fileEncoding = 4; lastKnownFileType = sourcecode.c.objc; path = RCTPerformanceLoggerTests.m; sourceTree = "<group>"; };
		E7DB20AE22B2BAA4005AC45F /* RCTImageLoaderHelpers.h */ = {isa = PBXFileReference; fileEncoding = 4; lastKnownFileType = sourcecode.c.h; path = RCTImageLoaderHelpers.h; sourceTree = "<group>"; };
		E7DB20AF22B2BAA4005AC45F /* RCTFontTests.m */ = {isa = PBXFileReference; fileEncoding = 4; lastKnownFileType = sourcecode.c.objc; path = RCTFontTests.m; sourceTree = "<group>"; };
		E7DB20B022B2BAA4005AC45F /* RCTModuleInitTests.m */ = {isa = PBXFileReference; fileEncoding = 4; lastKnownFileType = sourcecode.c.objc; path = RCTModuleInitTests.m; sourceTree = "<group>"; };
		E7DB20B122B2BAA4005AC45F /* RCTJSONTests.m */ = {isa = PBXFileReference; fileEncoding = 4; lastKnownFileType = sourcecode.c.objc; path = RCTJSONTests.m; sourceTree = "<group>"; };
		E7DB20B222B2BAA4005AC45F /* RCTAnimationUtilsTests.m */ = {isa = PBXFileReference; fileEncoding = 4; lastKnownFileType = sourcecode.c.objc; path = RCTAnimationUtilsTests.m; sourceTree = "<group>"; };
		E7DB20B322B2BAA4005AC45F /* RNTesterUnitTestsBundle.js */ = {isa = PBXFileReference; fileEncoding = 4; lastKnownFileType = sourcecode.javascript; path = RNTesterUnitTestsBundle.js; sourceTree = "<group>"; };
		E7DB20BE22B2BAA4005AC45F /* RCTNativeAnimatedNodesManagerTests.m */ = {isa = PBXFileReference; fileEncoding = 4; lastKnownFileType = sourcecode.c.objc; path = RCTNativeAnimatedNodesManagerTests.m; sourceTree = "<group>"; };
		E7DB20BF22B2BAA4005AC45F /* RCTUIManagerTests.m */ = {isa = PBXFileReference; fileEncoding = 4; lastKnownFileType = sourcecode.c.objc; path = RCTUIManagerTests.m; sourceTree = "<group>"; };
		E7DB20C022B2BAA4005AC45F /* RCTEventDispatcherTests.m */ = {isa = PBXFileReference; fileEncoding = 4; lastKnownFileType = sourcecode.c.objc; path = RCTEventDispatcherTests.m; sourceTree = "<group>"; };
		E7DB20C122B2BAA4005AC45F /* RCTUnicodeDecodeTests.m */ = {isa = PBXFileReference; fileEncoding = 4; lastKnownFileType = sourcecode.c.objc; path = RCTUnicodeDecodeTests.m; sourceTree = "<group>"; };
		E7DB20C222B2BAA4005AC45F /* RCTImageLoaderTests.m */ = {isa = PBXFileReference; fileEncoding = 4; lastKnownFileType = sourcecode.c.objc; path = RCTImageLoaderTests.m; sourceTree = "<group>"; };
		E7DB20C322B2BAA4005AC45F /* RCTMethodArgumentTests.m */ = {isa = PBXFileReference; fileEncoding = 4; lastKnownFileType = sourcecode.c.objc; path = RCTMethodArgumentTests.m; sourceTree = "<group>"; };
		E7DB20C422B2BAA4005AC45F /* RCTShadowViewTests.m */ = {isa = PBXFileReference; fileEncoding = 4; lastKnownFileType = sourcecode.c.objc; path = RCTShadowViewTests.m; sourceTree = "<group>"; };
		E7DB20C522B2BAA4005AC45F /* RCTGzipTests.m */ = {isa = PBXFileReference; fileEncoding = 4; lastKnownFileType = sourcecode.c.objc; path = RCTGzipTests.m; sourceTree = "<group>"; };
		E7DB20C622B2BAA5005AC45F /* RCTAllocationTests.m */ = {isa = PBXFileReference; fileEncoding = 4; lastKnownFileType = sourcecode.c.objc; path = RCTAllocationTests.m; sourceTree = "<group>"; };
		E7DB20C722B2BAA5005AC45F /* RCTFormatErrorTests.m */ = {isa = PBXFileReference; fileEncoding = 4; lastKnownFileType = sourcecode.c.objc; path = RCTFormatErrorTests.m; sourceTree = "<group>"; };
		E7DB20C822B2BAA5005AC45F /* RCTDevMenuTests.m */ = {isa = PBXFileReference; fileEncoding = 4; lastKnownFileType = sourcecode.c.objc; path = RCTDevMenuTests.m; sourceTree = "<group>"; };
		E7DB20C922B2BAA5005AC45F /* RCTImageLoaderHelpers.m */ = {isa = PBXFileReference; fileEncoding = 4; lastKnownFileType = sourcecode.c.objc; path = RCTImageLoaderHelpers.m; sourceTree = "<group>"; };
		E7DB20CA22B2BAA5005AC45F /* RCTConvert_NSURLTests.m */ = {isa = PBXFileReference; fileEncoding = 4; lastKnownFileType = sourcecode.c.objc; path = RCTConvert_NSURLTests.m; sourceTree = "<group>"; };
		E7DB20CB22B2BAA5005AC45F /* RCTModuleMethodTests.mm */ = {isa = PBXFileReference; fileEncoding = 4; lastKnownFileType = sourcecode.cpp.objcpp; path = RCTModuleMethodTests.mm; sourceTree = "<group>"; };
		E7DB20CC22B2BAA5005AC45F /* RCTComponentPropsTests.m */ = {isa = PBXFileReference; fileEncoding = 4; lastKnownFileType = sourcecode.c.objc; path = RCTComponentPropsTests.m; sourceTree = "<group>"; };
		E7DB20CD22B2BAA5005AC45F /* RCTImageUtilTests.m */ = {isa = PBXFileReference; fileEncoding = 4; lastKnownFileType = sourcecode.c.objc; path = RCTImageUtilTests.m; sourceTree = "<group>"; };
		E7DB20CE22B2BAA5005AC45F /* RCTConvert_YGValueTests.m */ = {isa = PBXFileReference; fileEncoding = 4; lastKnownFileType = sourcecode.c.objc; path = RCTConvert_YGValueTests.m; sourceTree = "<group>"; };
		E7DB20CF22B2BAA5005AC45F /* RCTMultipartStreamReaderTests.m */ = {isa = PBXFileReference; fileEncoding = 4; lastKnownFileType = sourcecode.c.objc; path = RCTMultipartStreamReaderTests.m; sourceTree = "<group>"; };
		E7DB20D022B2BAA5005AC45F /* RCTURLUtilsTests.m */ = {isa = PBXFileReference; fileEncoding = 4; lastKnownFileType = sourcecode.c.objc; path = RCTURLUtilsTests.m; sourceTree = "<group>"; };
		E7DB20E022B2BAA5005AC45F /* RCTViewTests.m */ = {isa = PBXFileReference; fileEncoding = 4; lastKnownFileType = sourcecode.c.objc; path = RCTViewTests.m; sourceTree = "<group>"; };
		E7DB20F022B2BD53005AC45F /* libDoubleConversion.a */ = {isa = PBXFileReference; explicitFileType = archive.ar; path = libDoubleConversion.a; sourceTree = BUILT_PRODUCTS_DIR; };
		E7DB20F222B2BD53005AC45F /* libFolly.a */ = {isa = PBXFileReference; explicitFileType = archive.ar; path = libFolly.a; sourceTree = BUILT_PRODUCTS_DIR; };
		E7DB20F422B2BD53005AC45F /* libglog.a */ = {isa = PBXFileReference; explicitFileType = archive.ar; path = libglog.a; sourceTree = BUILT_PRODUCTS_DIR; };
		E7DB20F822B2BD53005AC45F /* libReact-ART.a */ = {isa = PBXFileReference; explicitFileType = archive.ar; path = "libReact-ART.a"; sourceTree = BUILT_PRODUCTS_DIR; };
		E7DB20FA22B2BD53005AC45F /* libReact-Core.a */ = {isa = PBXFileReference; explicitFileType = archive.ar; path = "libReact-Core.a"; sourceTree = BUILT_PRODUCTS_DIR; };
		E7DB20FC22B2BD53005AC45F /* libReact-cxxreact.a */ = {isa = PBXFileReference; explicitFileType = archive.ar; path = "libReact-cxxreact.a"; sourceTree = BUILT_PRODUCTS_DIR; };
		E7DB210222B2BD53005AC45F /* libReact-jsi.a */ = {isa = PBXFileReference; explicitFileType = archive.ar; path = "libReact-jsi.a"; sourceTree = BUILT_PRODUCTS_DIR; };
		E7DB210422B2BD53005AC45F /* libReact-jsiexecutor.a */ = {isa = PBXFileReference; explicitFileType = archive.ar; path = "libReact-jsiexecutor.a"; sourceTree = BUILT_PRODUCTS_DIR; };
		E7DB210622B2BD53005AC45F /* libReact-jsinspector.a */ = {isa = PBXFileReference; explicitFileType = archive.ar; path = "libReact-jsinspector.a"; sourceTree = BUILT_PRODUCTS_DIR; };
		E7DB210822B2BD53005AC45F /* libReact-RCTActionSheet.a */ = {isa = PBXFileReference; explicitFileType = archive.ar; path = "libReact-RCTActionSheet.a"; sourceTree = BUILT_PRODUCTS_DIR; };
		E7DB210A22B2BD53005AC45F /* libReact-RCTAnimation.a */ = {isa = PBXFileReference; explicitFileType = archive.ar; path = "libReact-RCTAnimation.a"; sourceTree = BUILT_PRODUCTS_DIR; };
		E7DB210C22B2BD53005AC45F /* libReact-RCTBlob.a */ = {isa = PBXFileReference; explicitFileType = archive.ar; path = "libReact-RCTBlob.a"; sourceTree = BUILT_PRODUCTS_DIR; };
		E7DB210E22B2BD53005AC45F /* libReact-RCTImage.a */ = {isa = PBXFileReference; explicitFileType = archive.ar; path = "libReact-RCTImage.a"; sourceTree = BUILT_PRODUCTS_DIR; };
		E7DB211022B2BD53005AC45F /* libReact-RCTLinking.a */ = {isa = PBXFileReference; explicitFileType = archive.ar; path = "libReact-RCTLinking.a"; sourceTree = BUILT_PRODUCTS_DIR; };
		E7DB211222B2BD53005AC45F /* libReact-RCTNetwork.a */ = {isa = PBXFileReference; explicitFileType = archive.ar; path = "libReact-RCTNetwork.a"; sourceTree = BUILT_PRODUCTS_DIR; };
		E7DB211422B2BD53005AC45F /* libReact-RCTPushNotification.a */ = {isa = PBXFileReference; explicitFileType = archive.ar; path = "libReact-RCTPushNotification.a"; sourceTree = BUILT_PRODUCTS_DIR; };
		E7DB211622B2BD53005AC45F /* libReact-RCTSettings.a */ = {isa = PBXFileReference; explicitFileType = archive.ar; path = "libReact-RCTSettings.a"; sourceTree = BUILT_PRODUCTS_DIR; };
		E7DB211822B2BD53005AC45F /* libReact-RCTText.a */ = {isa = PBXFileReference; explicitFileType = archive.ar; path = "libReact-RCTText.a"; sourceTree = BUILT_PRODUCTS_DIR; };
		E7DB211A22B2BD53005AC45F /* libReact-RCTVibration.a */ = {isa = PBXFileReference; explicitFileType = archive.ar; path = "libReact-RCTVibration.a"; sourceTree = BUILT_PRODUCTS_DIR; };
		E7DB212222B2BD53005AC45F /* libyoga.a */ = {isa = PBXFileReference; explicitFileType = archive.ar; path = libyoga.a; sourceTree = BUILT_PRODUCTS_DIR; };
		E7DB213022B2C649005AC45F /* JavaScriptCore.framework */ = {isa = PBXFileReference; lastKnownFileType = wrapper.framework; name = JavaScriptCore.framework; path = System/Library/Frameworks/JavaScriptCore.framework; sourceTree = SDKROOT; };
		E7DB215322B2F332005AC45F /* RNTesterIntegrationTests.xctest */ = {isa = PBXFileReference; explicitFileType = wrapper.cfbundle; includeInIndex = 0; path = RNTesterIntegrationTests.xctest; sourceTree = BUILT_PRODUCTS_DIR; };
		E7DB215722B2F332005AC45F /* Info.plist */ = {isa = PBXFileReference; lastKnownFileType = text.plist.xml; path = Info.plist; sourceTree = "<group>"; };
		E7DB215D22B2F3EC005AC45F /* RNTesterTestModule.m */ = {isa = PBXFileReference; fileEncoding = 4; lastKnownFileType = sourcecode.c.objc; path = RNTesterTestModule.m; sourceTree = "<group>"; };
		E7DB215E22B2F3EC005AC45F /* RCTLoggingTests.m */ = {isa = PBXFileReference; fileEncoding = 4; lastKnownFileType = sourcecode.c.objc; path = RCTLoggingTests.m; sourceTree = "<group>"; };
		E7DB215F22B2F3EC005AC45F /* RCTUIManagerScenarioTests.m */ = {isa = PBXFileReference; fileEncoding = 4; lastKnownFileType = sourcecode.c.objc; path = RCTUIManagerScenarioTests.m; sourceTree = "<group>"; };
		E7DB218B22B41FCD005AC45F /* XCTest.framework */ = {isa = PBXFileReference; lastKnownFileType = wrapper.framework; path = XCTest.framework; sourceTree = DEVELOPER_DIR; };
		E8475AB4E5BB7B7A87C16D41 /* Pods-RNTesterUnitTests.debug.xcconfig */ = {isa = PBXFileReference; includeInIndex = 1; lastKnownFileType = text.xcconfig; name = "Pods-RNTesterUnitTests.debug.xcconfig"; path = "Target Support Files/Pods-RNTesterUnitTests/Pods-RNTesterUnitTests.debug.xcconfig"; sourceTree = "<group>"; };
		EE448B25704B6F47386E69A9 /* Pods-RNTester.release.xcconfig */ = {isa = PBXFileReference; includeInIndex = 1; lastKnownFileType = text.xcconfig; name = "Pods-RNTester.release.xcconfig"; path = "Target Support Files/Pods-RNTester/Pods-RNTester.release.xcconfig"; sourceTree = "<group>"; };
		F0D621C22BBB9E38005960AC /* PrivacyInfo.xcprivacy */ = {isa = PBXFileReference; fileEncoding = 4; lastKnownFileType = text.xml; path = PrivacyInfo.xcprivacy; sourceTree = "<group>"; };
/* End PBXFileReference section */

/* Begin PBXFrameworksBuildPhase section */
		13B07F8C1A680F5B00A75B9A /* Frameworks */ = {
			isa = PBXFrameworksBuildPhase;
			buildActionMask = 2147483647;
			files = (
				08E25EBE4A584CD7B70FBB1E /* libPods-RNTester.a in Frameworks */,
			);
			runOnlyForDeploymentPostprocessing = 0;
		};
		ACC52F3B299ECB7A002A2B0B /* Frameworks */ = {
			isa = PBXFrameworksBuildPhase;
			buildActionMask = 2147483647;
			files = (
				0CBC915D60C701A81731A5A4 /* libPods-RNTester-macOS.a in Frameworks */,
			);
			runOnlyForDeploymentPostprocessing = 0;
		};
		ACC52F52299ECB8A002A2B0B /* Frameworks */ = {
			isa = PBXFrameworksBuildPhase;
			buildActionMask = 2147483647;
			files = (
				3A87E8599EEB2C61C0F6589F /* libPods-RNTester-macOSUnitTests.a in Frameworks */,
			);
			runOnlyForDeploymentPostprocessing = 0;
		};
		ACC52F5F299ECB97002A2B0B /* Frameworks */ = {
			isa = PBXFrameworksBuildPhase;
			buildActionMask = 2147483647;
			files = (
				918A215FD4EF5A828705D765 /* libPods-RNTester-macOSIntegrationTests.a in Frameworks */,
			);
			runOnlyForDeploymentPostprocessing = 0;
		};
		AEF892198F25B84713C203D8 /* Frameworks */ = {
			isa = PBXFrameworksBuildPhase;
			buildActionMask = 2147483647;
			files = (
				E319E5C2892523FABA38B418 /* libPods-RNTester-visionOS.a in Frameworks */,
			);
			runOnlyForDeploymentPostprocessing = 0;
		};
		E7DB209C22B2BA84005AC45F /* Frameworks */ = {
			isa = PBXFrameworksBuildPhase;
			buildActionMask = 2147483647;
			files = (
				E7DB213122B2C649005AC45F /* JavaScriptCore.framework in Frameworks */,
				D626973C1F0D4ABDE2F9028A /* libPods-RNTesterUnitTests.a in Frameworks */,
			);
			runOnlyForDeploymentPostprocessing = 0;
		};
		E7DB215022B2F332005AC45F /* Frameworks */ = {
			isa = PBXFrameworksBuildPhase;
			buildActionMask = 2147483647;
			files = (
				E7DB218C22B41FCD005AC45F /* XCTest.framework in Frameworks */,
				E7DB216722B2F69F005AC45F /* JavaScriptCore.framework in Frameworks */,
				BEB82277FE76227A15DED9EF /* libPods-RNTesterIntegrationTests.a in Frameworks */,
			);
			runOnlyForDeploymentPostprocessing = 0;
		};
/* End PBXFrameworksBuildPhase section */

/* Begin PBXGroup section */
		1323F18D1C04ABAC0091BED0 /* Supporting Files */ = {
			isa = PBXGroup;
			children = (
				3D2AFAF41D646CF80089D1A3 /* legacy_image@2x.png */,
				13B07FB61A68108700A75B9A /* Info.plist */,
			);
			name = "Supporting Files";
			sourceTree = "<group>";
		};
		13B07FAE1A68108700A75B9A /* RNTester */ = {
			isa = PBXGroup;
			children = (
				F0D621C22BBB9E38005960AC /* PrivacyInfo.xcprivacy */,
				E771AEEA22B44E3100EA1189 /* Info.plist */,
				13B07FAF1A68108700A75B9A /* AppDelegate.h */,
				5C60EB1B226440DB0018C04F /* AppDelegate.mm */,
				13B07FB71A68108700A75B9A /* main.m */,
				832F45BA2A8A6E1F0097B4E6 /* SwiftTest.swift */,
				2DDEF00F1F84BF7B00DBDF73 /* Images.xcassets */,
				8145AE05241172D900A3F8DA /* LaunchScreen.storyboard */,
				680759612239798500290469 /* Fabric */,
				272E6B3A1BEA846C001FCF37 /* NativeExampleViews */,
				1323F18D1C04ABAC0091BED0 /* Supporting Files */,
			);
			name = RNTester;
			sourceTree = "<group>";
		};
		272E6B3A1BEA846C001FCF37 /* NativeExampleViews */ = {
			isa = PBXGroup;
			children = (
				27F441E81BEBE5030039B79C /* FlexibleSizeExampleView.mm */,
				27F441EA1BEBE5030039B79C /* FlexibleSizeExampleView.h */,
				272E6B3B1BEA849E001FCF37 /* UpdatePropertiesExampleView.h */,
				272E6B3C1BEA849E001FCF37 /* UpdatePropertiesExampleView.mm */,
			);
			name = NativeExampleViews;
			sourceTree = "<group>";
		};
		2DE7E7D81FB2A4F3009E225D /* Frameworks */ = {
			isa = PBXGroup;
			children = (
				E7DB218B22B41FCD005AC45F /* XCTest.framework */,
				E7DB213022B2C649005AC45F /* JavaScriptCore.framework */,
				E7DB20F022B2BD53005AC45F /* libDoubleConversion.a */,
				E7DB20F222B2BD53005AC45F /* libFolly.a */,
				E7DB20F422B2BD53005AC45F /* libglog.a */,
				E7DB20F822B2BD53005AC45F /* libReact-ART.a */,
				E7DB20FA22B2BD53005AC45F /* libReact-Core.a */,
				E7DB20FC22B2BD53005AC45F /* libReact-cxxreact.a */,
				E7DB210222B2BD53005AC45F /* libReact-jsi.a */,
				E7DB210422B2BD53005AC45F /* libReact-jsiexecutor.a */,
				E7DB210622B2BD53005AC45F /* libReact-jsinspector.a */,
				E7DB210822B2BD53005AC45F /* libReact-RCTActionSheet.a */,
				E7DB210A22B2BD53005AC45F /* libReact-RCTAnimation.a */,
				E7DB210C22B2BD53005AC45F /* libReact-RCTBlob.a */,
				E7DB210E22B2BD53005AC45F /* libReact-RCTImage.a */,
				E7DB211022B2BD53005AC45F /* libReact-RCTLinking.a */,
				E7DB211222B2BD53005AC45F /* libReact-RCTNetwork.a */,
				E7DB211422B2BD53005AC45F /* libReact-RCTPushNotification.a */,
				E7DB211622B2BD53005AC45F /* libReact-RCTSettings.a */,
				E7DB211822B2BD53005AC45F /* libReact-RCTText.a */,
				E7DB211A22B2BD53005AC45F /* libReact-RCTVibration.a */,
				E7DB212222B2BD53005AC45F /* libyoga.a */,
				9C88AE81E635231C7F0F3BA4 /* libPods-RNTester-macOS.a */,
				07517909E4081E5D74D5DD60 /* libPods-RNTester-macOSUnitTests.a */,
				474EC5CD967949D41527EECF /* libPods-RNTester-macOSIntegrationTests.a */,
				CD5A82EE0F733AF40EA06F36 /* libPods-RNTester-visionOS.a */,
				D74056A5352F0925816E50E0 /* libPods-RNTester.a */,
				77E101C7D8E22A8E70EE76DF /* libPods-RNTesterIntegrationTests.a */,
				D8DE57E3292D41E28251988A /* libPods-RNTesterUnitTests.a */,
			);
			name = Frameworks;
			sourceTree = "<group>";
		};
		680759612239798500290469 /* Fabric */ = {
			isa = PBXGroup;
			children = (
			);
			name = Fabric;
			sourceTree = "<group>";
		};
		83CBB9F61A601CBA00E9B192 = {
			isa = PBXGroup;
			children = (
				13B07FAE1A68108700A75B9A /* RNTester */,
				E7DB20A022B2BA84005AC45F /* RNTesterUnitTests */,
				E7DB215422B2F332005AC45F /* RNTesterIntegrationTests */,
				ACC52F3F299ECB7A002A2B0B /* RNTester-macOS */,
				ACC52F56299ECB8A002A2B0B /* RNTester-macOSUnitTests */,
				ACC52F63299ECB97002A2B0B /* RNTester-macOSIntegrationTests */,
				AC78A60B2B5738FB00121555 /* RNTester-visionOS */,
				83CBBA001A601CBA00E9B192 /* Products */,
				2DE7E7D81FB2A4F3009E225D /* Frameworks */,
				E23BD6487B06BD71F1A86914 /* Pods */,
			);
			indentWidth = 2;
			sourceTree = "<group>";
			tabWidth = 2;
			usesTabs = 0;
		};
		83CBBA001A601CBA00E9B192 /* Products */ = {
			isa = PBXGroup;
			children = (
				13B07F961A680F5B00A75B9A /* RNTester.app */,
				E7DB209F22B2BA84005AC45F /* RNTesterUnitTests.xctest */,
				E7DB215322B2F332005AC45F /* RNTesterIntegrationTests.xctest */,
				ACC52F3E299ECB7A002A2B0B /* RNTester-macOS.app */,
				ACC52F55299ECB8A002A2B0B /* RNTester-macOSUnitTests.xctest */,
				ACC52F62299ECB97002A2B0B /* RNTester-macOSIntegrationTests.xctest */,
				AC78A60A2B5738FB00121555 /* RNTester-visionOS.app */,
			);
			name = Products;
			sourceTree = "<group>";
		};
		AC78A60B2B5738FB00121555 /* RNTester-visionOS */ = {
			isa = PBXGroup;
			children = (
				AC78A6142B5738FD00121555 /* Assets.xcassets */,
				AC78A6192B5738FD00121555 /* Info.plist */,
				AC276E71CF27E40DFA22979F /* PrivacyInfo.xcprivacy */,
			);
			path = "RNTester-visionOS";
			sourceTree = "<group>";
		};
		ACC52F3F299ECB7A002A2B0B /* RNTester-macOS */ = {
			isa = PBXGroup;
			children = (
				ACC52F4D299ECB7B002A2B0B /* RNTester_macOS.entitlements */,
				ACC52F6B299ECDDA002A2B0B /* Info.plist */,
				ACC52F46299ECB7B002A2B0B /* Assets.xcassets */,
				ACC52F48299ECB7B002A2B0B /* Main.storyboard */,
				AC474BFE29BBF793002BDAED /* RNTester-macOS.xctestplan */,
				714974E163024D0E0A9FA2F5 /* PrivacyInfo.xcprivacy */,
			);
			path = "RNTester-macOS";
			sourceTree = "<group>";
		};
		ACC52F56299ECB8A002A2B0B /* RNTester-macOSUnitTests */ = {
			isa = PBXGroup;
			children = (
			);
			path = "RNTester-macOSUnitTests";
			sourceTree = "<group>";
		};
		ACC52F63299ECB97002A2B0B /* RNTester-macOSIntegrationTests */ = {
			isa = PBXGroup;
			children = (
			);
			path = "RNTester-macOSIntegrationTests";
			sourceTree = "<group>";
		};
		E23BD6487B06BD71F1A86914 /* Pods */ = {
			isa = PBXGroup;
			children = (
				59BCC6695B251DC95CFA6A67 /* Pods-RNTester-macOS.debug.xcconfig */,
				CAEBC2296BB4BDDDCAAF4404 /* Pods-RNTester-macOS.release.xcconfig */,
				E2994DA5CC7BE9B0C836D6B6 /* Pods-RNTester-macOSUnitTests.debug.xcconfig */,
				1176CCE167820DDB6B66801A /* Pods-RNTester-macOSUnitTests.release.xcconfig */,
				9BD1BBDA193F1DB661EDB0CF /* Pods-RNTester-macOSIntegrationTests.debug.xcconfig */,
				95706B2D6A97C2C7489615A1 /* Pods-RNTester-macOSIntegrationTests.release.xcconfig */,
				2734C5E31C1D7A09BF872585 /* Pods-RNTester.debug.xcconfig */,
				66C3087F2D5BF762FE9E6422 /* Pods-RNTesterIntegrationTests.debug.xcconfig */,
				7CDA7A212644C6BB8C0D00D8 /* Pods-RNTesterIntegrationTests.release.xcconfig */,
				8BFB9C61D7BDE894E24BF24F /* Pods-RNTesterUnitTests.release.xcconfig */,
				EE448B25704B6F47386E69A9 /* Pods-RNTester.release.xcconfig */,
				E8475AB4E5BB7B7A87C16D41 /* Pods-RNTesterUnitTests.debug.xcconfig */,
				AB8577B0E8D863BFD8BEB398 /* Pods-RNTester-visionOS.debug.xcconfig */,
				0553512BB0EDB0E5BC262515 /* Pods-RNTester-visionOS.release.xcconfig */,
			);
			path = Pods;
			sourceTree = "<group>";
		};
		E7DB20A022B2BA84005AC45F /* RNTesterUnitTests */ = {
			isa = PBXGroup;
			children = (
				CD10C7A4290BD4EB0033E1ED /* RCTEventEmitterTests.m */,
				E7DB20A322B2BA84005AC45F /* Info.plist */,
				E7DB20C622B2BAA5005AC45F /* RCTAllocationTests.m */,
				E7DB20B222B2BAA4005AC45F /* RCTAnimationUtilsTests.m */,
				E7DB20AB22B2BAA3005AC45F /* RCTBlobManagerTests.m */,
				E7DB20A922B2BAA3005AC45F /* RCTBundleURLProviderTests.m */,
				E7DB20CC22B2BAA5005AC45F /* RCTComponentPropsTests.m */,
				E7DB20CA22B2BAA5005AC45F /* RCTConvert_NSURLTests.m */,
				E7DB20CE22B2BAA5005AC45F /* RCTConvert_YGValueTests.m */,
				383889D923A7398900D06C3E /* RCTConvert_UIColorTests.m */,
				E7DB20C822B2BAA5005AC45F /* RCTDevMenuTests.m */,
				E7DB20C022B2BAA4005AC45F /* RCTEventDispatcherTests.m */,
				E7DB20AF22B2BAA4005AC45F /* RCTFontTests.m */,
				E7DB20C722B2BAA5005AC45F /* RCTFormatErrorTests.m */,
				E7DB20C522B2BAA4005AC45F /* RCTGzipTests.m */,
				E7DB20AE22B2BAA4005AC45F /* RCTImageLoaderHelpers.h */,
				E7DB20C922B2BAA5005AC45F /* RCTImageLoaderHelpers.m */,
				E7DB20C222B2BAA4005AC45F /* RCTImageLoaderTests.m */,
				E7DB20CD22B2BAA5005AC45F /* RCTImageUtilTests.m */,
				E7DB20B122B2BAA4005AC45F /* RCTJSONTests.m */,
				E7DB20C322B2BAA4005AC45F /* RCTMethodArgumentTests.m */,
				E7DB20AA22B2BAA3005AC45F /* RCTModuleInitNotificationRaceTests.m */,
				E7DB20B022B2BAA4005AC45F /* RCTModuleInitTests.m */,
				E7DB20CB22B2BAA5005AC45F /* RCTModuleMethodTests.mm */,
				E7DB20CF22B2BAA5005AC45F /* RCTMultipartStreamReaderTests.m */,
				A975CA6B2C05EADE0043F72A /* RCTNetworkTaskTests.m */,
				E7DB20BE22B2BAA4005AC45F /* RCTNativeAnimatedNodesManagerTests.m */,
				E7DB20AD22B2BAA3005AC45F /* RCTPerformanceLoggerTests.m */,
				E7DB20C422B2BAA4005AC45F /* RCTShadowViewTests.m */,
				E7DB20BF22B2BAA4005AC45F /* RCTUIManagerTests.m */,
				E7DB20C122B2BAA4005AC45F /* RCTUnicodeDecodeTests.m */,
				E7DB20D022B2BAA5005AC45F /* RCTURLUtilsTests.m */,
				E7DB20E022B2BAA5005AC45F /* RCTViewTests.m */,
				E7DB20B322B2BAA4005AC45F /* RNTesterUnitTestsBundle.js */,
			);
			path = RNTesterUnitTests;
			sourceTree = "<group>";
		};
		E7DB215422B2F332005AC45F /* RNTesterIntegrationTests */ = {
			isa = PBXGroup;
			children = (
				E7C1241922BEC44B00DA25C0 /* RNTesterIntegrationTests.m */,
				E7DB215E22B2F3EC005AC45F /* RCTLoggingTests.m */,
				E7DB215F22B2F3EC005AC45F /* RCTUIManagerScenarioTests.m */,
				E7DB215D22B2F3EC005AC45F /* RNTesterTestModule.m */,
				E7DB215722B2F332005AC45F /* Info.plist */,
			);
			path = RNTesterIntegrationTests;
			sourceTree = "<group>";
		};
/* End PBXGroup section */

/* Begin PBXNativeTarget section */
		13B07F861A680F5B00A75B9A /* RNTester */ = {
			isa = PBXNativeTarget;
			buildConfigurationList = 13B07F931A680F5B00A75B9A /* Build configuration list for PBXNativeTarget "RNTester" */;
			buildPhases = (
				ABDE2A52ACD1B95E14790B5E /* [CP] Check Pods Manifest.lock */,
				13B07F871A680F5B00A75B9A /* Sources */,
				13B07F8C1A680F5B00A75B9A /* Frameworks */,
				13B07F8E1A680F5B00A75B9A /* Resources */,
				68CD48B71D2BCB2C007E06A9 /* Build JS Bundle */,
				79E8BE2B119D4C5CCD2F04B3 /* [RN] Copy Hermes Framework */,
				5625E703156DD564DE9175B0 /* [CP] Copy Pods Resources */,
			);
			buildRules = (
			);
			dependencies = (
			);
			name = RNTester;
			productName = "Hello World";
			productReference = 13B07F961A680F5B00A75B9A /* RNTester.app */;
			productType = "com.apple.product-type.application";
		};
		AC78A6092B5738FB00121555 /* RNTester-visionOS */ = {
			isa = PBXNativeTarget;
			buildConfigurationList = AC78A61C2B5738FD00121555 /* Build configuration list for PBXNativeTarget "RNTester-visionOS" */;
			buildPhases = (
				F9A1BAAC381CE5CB1FBF6823 /* [CP] Check Pods Manifest.lock */,
				AC78A6062B5738FB00121555 /* Sources */,
				AC78A6082B5738FB00121555 /* Resources */,
				AEF892198F25B84713C203D8 /* Frameworks */,
				C5F78553891EDA0EFD90FDD9 /* [CP] Copy Pods Resources */,
			);
			buildRules = (
			);
			dependencies = (
			);
			name = "RNTester-visionOS";
			productName = "RNTester-visionOS";
			productReference = AC78A60A2B5738FB00121555 /* RNTester-visionOS.app */;
			productType = "com.apple.product-type.application";
		};
		ACC52F3D299ECB7A002A2B0B /* RNTester-macOS */ = {
			isa = PBXNativeTarget;
			buildConfigurationList = ACC52F50299ECB7B002A2B0B /* Build configuration list for PBXNativeTarget "RNTester-macOS" */;
			buildPhases = (
				F5F2B39E894FF9936ABB6036 /* [CP] Check Pods Manifest.lock */,
				13B07F871A680F5B00A75B9A /* Sources */,
				ACC52F3B299ECB7A002A2B0B /* Frameworks */,
				ACC52F3C299ECB7A002A2B0B /* Resources */,
				3106AC984814CBD2BBC7D019 /* [CP] Copy Pods Resources */,
			);
			buildRules = (
			);
			dependencies = (
			);
			name = "RNTester-macOS";
			productName = "RNTester-macOS";
			productReference = ACC52F3E299ECB7A002A2B0B /* RNTester-macOS.app */;
			productType = "com.apple.product-type.application";
		};
		ACC52F54299ECB8A002A2B0B /* RNTester-macOSUnitTests */ = {
			isa = PBXNativeTarget;
			buildConfigurationList = ACC52F5B299ECB8A002A2B0B /* Build configuration list for PBXNativeTarget "RNTester-macOSUnitTests" */;
			buildPhases = (
				B9BC065F9C5572B8BCB3A736 /* [CP] Check Pods Manifest.lock */,
				ACC52F51299ECB8A002A2B0B /* Sources */,
				ACC52F52299ECB8A002A2B0B /* Frameworks */,
				ACC52F53299ECB8A002A2B0B /* Resources */,
				186C6F79A9B283890ED5DB0D /* [CP] Copy Pods Resources */,
			);
			buildRules = (
			);
			dependencies = (
				ACC52F5A299ECB8A002A2B0B /* PBXTargetDependency */,
			);
			name = "RNTester-macOSUnitTests";
			productName = "RNTester-macOSUnitTests";
			productReference = ACC52F55299ECB8A002A2B0B /* RNTester-macOSUnitTests.xctest */;
			productType = "com.apple.product-type.bundle.unit-test";
		};
		ACC52F61299ECB97002A2B0B /* RNTester-macOSIntegrationTests */ = {
			isa = PBXNativeTarget;
			buildConfigurationList = ACC52F68299ECB97002A2B0B /* Build configuration list for PBXNativeTarget "RNTester-macOSIntegrationTests" */;
			buildPhases = (
				90B28A8FF4F9F5E4A8F2D512 /* [CP] Check Pods Manifest.lock */,
				ACC52F5E299ECB97002A2B0B /* Sources */,
				ACC52F5F299ECB97002A2B0B /* Frameworks */,
				ACC52F60299ECB97002A2B0B /* Resources */,
				F6335E1B271BC438989C54BB /* [CP] Copy Pods Resources */,
			);
			buildRules = (
			);
			dependencies = (
				ACC52F67299ECB97002A2B0B /* PBXTargetDependency */,
			);
			name = "RNTester-macOSIntegrationTests";
			productName = "RNTester-macOSIntegrationTests";
			productReference = ACC52F62299ECB97002A2B0B /* RNTester-macOSIntegrationTests.xctest */;
			productType = "com.apple.product-type.bundle.unit-test";
		};
		E7DB209E22B2BA84005AC45F /* RNTesterUnitTests */ = {
			isa = PBXNativeTarget;
			buildConfigurationList = E7DB20A622B2BA84005AC45F /* Build configuration list for PBXNativeTarget "RNTesterUnitTests" */;
			buildPhases = (
				4F76596957F7356516B534CE /* [CP] Check Pods Manifest.lock */,
				E7DB209B22B2BA84005AC45F /* Sources */,
				E7DB209C22B2BA84005AC45F /* Frameworks */,
				E7DB209D22B2BA84005AC45F /* Resources */,
				01934C30687B8C926E4F59CD /* [CP] Copy Pods Resources */,
			);
			buildRules = (
			);
			dependencies = (
				ADA4EF582546F3F8000B7E75 /* PBXTargetDependency */,
			);
			name = RNTesterUnitTests;
			productName = RNTesterUnitTests;
			productReference = E7DB209F22B2BA84005AC45F /* RNTesterUnitTests.xctest */;
			productType = "com.apple.product-type.bundle.unit-test";
		};
		E7DB215222B2F332005AC45F /* RNTesterIntegrationTests */ = {
			isa = PBXNativeTarget;
			buildConfigurationList = E7DB215A22B2F332005AC45F /* Build configuration list for PBXNativeTarget "RNTesterIntegrationTests" */;
			buildPhases = (
				B7EB74515CDE78D98087DD53 /* [CP] Check Pods Manifest.lock */,
				E7DB214F22B2F332005AC45F /* Sources */,
				E7DB215022B2F332005AC45F /* Frameworks */,
				E7DB215122B2F332005AC45F /* Resources */,
				E446637427ECD101CAACE52B /* [CP] Copy Pods Resources */,
			);
			buildRules = (
			);
			dependencies = (
				E7DB215922B2F332005AC45F /* PBXTargetDependency */,
			);
			name = RNTesterIntegrationTests;
			productName = RNTesterIntegrationTests;
			productReference = E7DB215322B2F332005AC45F /* RNTesterIntegrationTests.xctest */;
			productType = "com.apple.product-type.bundle.unit-test";
		};
/* End PBXNativeTarget section */

/* Begin PBXProject section */
		83CBB9F71A601CBA00E9B192 /* Project object */ = {
			isa = PBXProject;
			attributes = {
				LastSwiftUpdateCheck = 1520;
				LastUpgradeCheck = 1210;
				ORGANIZATIONNAME = Facebook;
				TargetAttributes = {
					13B07F861A680F5B00A75B9A = {
						LastSwiftMigration = 1430;
					};
					AC78A6092B5738FB00121555 = {
						CreatedOnToolsVersion = 15.2;
					};
					E7DB209E22B2BA84005AC45F = {
						CreatedOnToolsVersion = 10.2.1;
					};
					E7DB215222B2F332005AC45F = {
						CreatedOnToolsVersion = 10.2.1;
						TestTargetID = 13B07F861A680F5B00A75B9A;
					};
				};
			};
			buildConfigurationList = 83CBB9FA1A601CBA00E9B192 /* Build configuration list for PBXProject "RNTesterPods" */;
			compatibilityVersion = "Xcode 12.0";
			developmentRegion = en;
			hasScannedForEncodings = 0;
			knownRegions = (
				en,
				Base,
			);
			mainGroup = 83CBB9F61A601CBA00E9B192;
			productRefGroup = 83CBBA001A601CBA00E9B192 /* Products */;
			projectDirPath = "";
			projectRoot = "";
			targets = (
				13B07F861A680F5B00A75B9A /* RNTester */,
				E7DB209E22B2BA84005AC45F /* RNTesterUnitTests */,
				E7DB215222B2F332005AC45F /* RNTesterIntegrationTests */,
				ACC52F3D299ECB7A002A2B0B /* RNTester-macOS */,
				ACC52F54299ECB8A002A2B0B /* RNTester-macOSUnitTests */,
				ACC52F61299ECB97002A2B0B /* RNTester-macOSIntegrationTests */,
				AC78A6092B5738FB00121555 /* RNTester-visionOS */,
			);
		};
/* End PBXProject section */

/* Begin PBXResourcesBuildPhase section */
		13B07F8E1A680F5B00A75B9A /* Resources */ = {
			isa = PBXResourcesBuildPhase;
			buildActionMask = 2147483647;
			files = (
				2DDEF0101F84BF7B00DBDF73 /* Images.xcassets in Resources */,
				8145AE06241172D900A3F8DA /* LaunchScreen.storyboard in Resources */,
				F0D621C32BBB9E38005960AC /* PrivacyInfo.xcprivacy in Resources */,
				3D2AFAF51D646CF80089D1A3 /* legacy_image@2x.png in Resources */,
			);
			runOnlyForDeploymentPostprocessing = 0;
		};
		AC78A6082B5738FB00121555 /* Resources */ = {
			isa = PBXResourcesBuildPhase;
			buildActionMask = 2147483647;
			files = (
				AC78A6152B5738FD00121555 /* Assets.xcassets in Resources */,
				0E3E8DF4F87D07566A9489D4 /* PrivacyInfo.xcprivacy in Resources */,
			);
			runOnlyForDeploymentPostprocessing = 0;
		};
		ACC52F3C299ECB7A002A2B0B /* Resources */ = {
			isa = PBXResourcesBuildPhase;
			buildActionMask = 2147483647;
			files = (
				ACC52F47299ECB7B002A2B0B /* Assets.xcassets in Resources */,
				ACC52F4A299ECB7B002A2B0B /* Main.storyboard in Resources */,
				ACC52F6C299ECDDA002A2B0B /* Info.plist in Resources */,
				34BEDB34D7F11B292D818883 /* PrivacyInfo.xcprivacy in Resources */,
			);
			runOnlyForDeploymentPostprocessing = 0;
		};
		ACC52F53299ECB8A002A2B0B /* Resources */ = {
			isa = PBXResourcesBuildPhase;
			buildActionMask = 2147483647;
			files = (
				ACDBF0D529B2BF0A00EEBD9E /* RNTesterUnitTestsBundle.js in Resources */,
			);
			runOnlyForDeploymentPostprocessing = 0;
		};
		ACC52F60299ECB97002A2B0B /* Resources */ = {
			isa = PBXResourcesBuildPhase;
			buildActionMask = 2147483647;
			files = (
			);
			runOnlyForDeploymentPostprocessing = 0;
		};
		E7DB209D22B2BA84005AC45F /* Resources */ = {
			isa = PBXResourcesBuildPhase;
			buildActionMask = 2147483647;
			files = (
				E7DB20DA22B2BAA6005AC45F /* RNTesterUnitTestsBundle.js in Resources */,
			);
			runOnlyForDeploymentPostprocessing = 0;
		};
		E7DB215122B2F332005AC45F /* Resources */ = {
			isa = PBXResourcesBuildPhase;
			buildActionMask = 2147483647;
			files = (
			);
			runOnlyForDeploymentPostprocessing = 0;
		};
/* End PBXResourcesBuildPhase section */

/* Begin PBXShellScriptBuildPhase section */
		01934C30687B8C926E4F59CD /* [CP] Copy Pods Resources */ = {
			isa = PBXShellScriptBuildPhase;
			buildActionMask = 2147483647;
			files = (
			);
			inputFileListPaths = (
				"${PODS_ROOT}/Target Support Files/Pods-RNTesterUnitTests/Pods-RNTesterUnitTests-resources-${CONFIGURATION}-input-files.xcfilelist",
			);
			name = "[CP] Copy Pods Resources";
			outputFileListPaths = (
				"${PODS_ROOT}/Target Support Files/Pods-RNTesterUnitTests/Pods-RNTesterUnitTests-resources-${CONFIGURATION}-output-files.xcfilelist",
			);
			runOnlyForDeploymentPostprocessing = 0;
			shellPath = /bin/sh;
			shellScript = "\"${PODS_ROOT}/Target Support Files/Pods-RNTesterUnitTests/Pods-RNTesterUnitTests-resources.sh\"\n";
			showEnvVarsInLog = 0;
		};
		186C6F79A9B283890ED5DB0D /* [CP] Copy Pods Resources */ = {
			isa = PBXShellScriptBuildPhase;
			buildActionMask = 2147483647;
			files = (
			);
			inputFileListPaths = (
				"${PODS_ROOT}/Target Support Files/Pods-RNTester-macOSUnitTests/Pods-RNTester-macOSUnitTests-resources-${CONFIGURATION}-input-files.xcfilelist",
			);
			name = "[CP] Copy Pods Resources";
			outputFileListPaths = (
				"${PODS_ROOT}/Target Support Files/Pods-RNTester-macOSUnitTests/Pods-RNTester-macOSUnitTests-resources-${CONFIGURATION}-output-files.xcfilelist",
			);
			runOnlyForDeploymentPostprocessing = 0;
			shellPath = /bin/sh;
			shellScript = "\"${PODS_ROOT}/Target Support Files/Pods-RNTester-macOSUnitTests/Pods-RNTester-macOSUnitTests-resources.sh\"\n";
			showEnvVarsInLog = 0;
		};
		3106AC984814CBD2BBC7D019 /* [CP] Copy Pods Resources */ = {
			isa = PBXShellScriptBuildPhase;
			buildActionMask = 2147483647;
			files = (
			);
			inputFileListPaths = (
				"${PODS_ROOT}/Target Support Files/Pods-RNTester-macOS/Pods-RNTester-macOS-resources-${CONFIGURATION}-input-files.xcfilelist",
			);
			name = "[CP] Copy Pods Resources";
			outputFileListPaths = (
				"${PODS_ROOT}/Target Support Files/Pods-RNTester-macOS/Pods-RNTester-macOS-resources-${CONFIGURATION}-output-files.xcfilelist",
			);
			runOnlyForDeploymentPostprocessing = 0;
			shellPath = /bin/sh;
			shellScript = "\"${PODS_ROOT}/Target Support Files/Pods-RNTester-macOS/Pods-RNTester-macOS-resources.sh\"\n";
			showEnvVarsInLog = 0;
		};
		4F76596957F7356516B534CE /* [CP] Check Pods Manifest.lock */ = {
			isa = PBXShellScriptBuildPhase;
			buildActionMask = 2147483647;
			files = (
			);
			inputFileListPaths = (
			);
			inputPaths = (
				"${PODS_PODFILE_DIR_PATH}/Podfile.lock",
				"${PODS_ROOT}/Manifest.lock",
			);
			name = "[CP] Check Pods Manifest.lock";
			outputFileListPaths = (
			);
			outputPaths = (
				"$(DERIVED_FILE_DIR)/Pods-RNTesterUnitTests-checkManifestLockResult.txt",
			);
			runOnlyForDeploymentPostprocessing = 0;
			shellPath = /bin/sh;
			shellScript = "diff \"${PODS_PODFILE_DIR_PATH}/Podfile.lock\" \"${PODS_ROOT}/Manifest.lock\" > /dev/null\nif [ $? != 0 ] ; then\n    # print error to STDERR\n    echo \"error: The sandbox is not in sync with the Podfile.lock. Run 'pod install' or update your CocoaPods installation.\" >&2\n    exit 1\nfi\n# This output is used by Xcode 'outputs' to avoid re-running this script phase.\necho \"SUCCESS\" > \"${SCRIPT_OUTPUT_FILE_0}\"\n";
			showEnvVarsInLog = 0;
		};
		5625E703156DD564DE9175B0 /* [CP] Copy Pods Resources */ = {
			isa = PBXShellScriptBuildPhase;
			buildActionMask = 2147483647;
			files = (
			);
			inputFileListPaths = (
				"${PODS_ROOT}/Target Support Files/Pods-RNTester/Pods-RNTester-resources-${CONFIGURATION}-input-files.xcfilelist",
			);
			name = "[CP] Copy Pods Resources";
			outputFileListPaths = (
				"${PODS_ROOT}/Target Support Files/Pods-RNTester/Pods-RNTester-resources-${CONFIGURATION}-output-files.xcfilelist",
			);
			runOnlyForDeploymentPostprocessing = 0;
			shellPath = /bin/sh;
			shellScript = "\"${PODS_ROOT}/Target Support Files/Pods-RNTester/Pods-RNTester-resources.sh\"\n";
			showEnvVarsInLog = 0;
		};
		68CD48B71D2BCB2C007E06A9 /* Build JS Bundle */ = {
			isa = PBXShellScriptBuildPhase;
			buildActionMask = 2147483647;
			files = (
			);
			inputPaths = (
				"$(SRCROOT)/.xcode.env.local",
				"$(SRCROOT)/.xcode.env",
			);
			name = "Build JS Bundle";
			outputPaths = (
			);
			runOnlyForDeploymentPostprocessing = 0;
			shellPath = /bin/sh;
			shellScript = "set -e\n\nexport PROJECT_ROOT=\"$SRCROOT\"\nexport ENTRY_FILE=\"$SRCROOT/js/RNTesterApp.ios.js\"\nexport SOURCEMAP_FILE=../sourcemap.ios.map\n# export FORCE_BUNDLING=true \n\nWITH_ENVIRONMENT=\"../react-native/scripts/xcode/with-environment.sh\"\nREACT_NATIVE_XCODE=\"../react-native/scripts/react-native-xcode.sh\"\n\n/bin/sh -c \"$WITH_ENVIRONMENT $REACT_NATIVE_XCODE\"\n";
		};
		79E8BE2B119D4C5CCD2F04B3 /* [RN] Copy Hermes Framework */ = {
			isa = PBXShellScriptBuildPhase;
			buildActionMask = 2147483647;
			files = (
			);
			inputFileListPaths = (
			);
			inputPaths = (
			);
			name = "[RN] Copy Hermes Framework";
			outputFileListPaths = (
			);
			outputPaths = (
			);
			runOnlyForDeploymentPostprocessing = 0;
			shellPath = /bin/sh;
			shellScript = ". ../react-native/sdks/hermes-engine/utils/copy-hermes-xcode.sh\n";
		};
		90B28A8FF4F9F5E4A8F2D512 /* [CP] Check Pods Manifest.lock */ = {
			isa = PBXShellScriptBuildPhase;
			buildActionMask = 2147483647;
			files = (
			);
			inputFileListPaths = (
			);
			inputPaths = (
				"${PODS_PODFILE_DIR_PATH}/Podfile.lock",
				"${PODS_ROOT}/Manifest.lock",
			);
			name = "[CP] Check Pods Manifest.lock";
			outputFileListPaths = (
			);
			outputPaths = (
				"$(DERIVED_FILE_DIR)/Pods-RNTester-macOSIntegrationTests-checkManifestLockResult.txt",
			);
			runOnlyForDeploymentPostprocessing = 0;
			shellPath = /bin/sh;
			shellScript = "diff \"${PODS_PODFILE_DIR_PATH}/Podfile.lock\" \"${PODS_ROOT}/Manifest.lock\" > /dev/null\nif [ $? != 0 ] ; then\n    # print error to STDERR\n    echo \"error: The sandbox is not in sync with the Podfile.lock. Run 'pod install' or update your CocoaPods installation.\" >&2\n    exit 1\nfi\n# This output is used by Xcode 'outputs' to avoid re-running this script phase.\necho \"SUCCESS\" > \"${SCRIPT_OUTPUT_FILE_0}\"\n";
			showEnvVarsInLog = 0;
		};
		ABDE2A52ACD1B95E14790B5E /* [CP] Check Pods Manifest.lock */ = {
			isa = PBXShellScriptBuildPhase;
			buildActionMask = 2147483647;
			files = (
			);
			inputFileListPaths = (
			);
			inputPaths = (
				"${PODS_PODFILE_DIR_PATH}/Podfile.lock",
				"${PODS_ROOT}/Manifest.lock",
			);
			name = "[CP] Check Pods Manifest.lock";
			outputFileListPaths = (
			);
			outputPaths = (
				"$(DERIVED_FILE_DIR)/Pods-RNTester-checkManifestLockResult.txt",
			);
			runOnlyForDeploymentPostprocessing = 0;
			shellPath = /bin/sh;
			shellScript = "diff \"${PODS_PODFILE_DIR_PATH}/Podfile.lock\" \"${PODS_ROOT}/Manifest.lock\" > /dev/null\nif [ $? != 0 ] ; then\n    # print error to STDERR\n    echo \"error: The sandbox is not in sync with the Podfile.lock. Run 'pod install' or update your CocoaPods installation.\" >&2\n    exit 1\nfi\n# This output is used by Xcode 'outputs' to avoid re-running this script phase.\necho \"SUCCESS\" > \"${SCRIPT_OUTPUT_FILE_0}\"\n";
			showEnvVarsInLog = 0;
		};
		B7EB74515CDE78D98087DD53 /* [CP] Check Pods Manifest.lock */ = {
			isa = PBXShellScriptBuildPhase;
			buildActionMask = 2147483647;
			files = (
			);
			inputFileListPaths = (
			);
			inputPaths = (
				"${PODS_PODFILE_DIR_PATH}/Podfile.lock",
				"${PODS_ROOT}/Manifest.lock",
			);
			name = "[CP] Check Pods Manifest.lock";
			outputFileListPaths = (
			);
			outputPaths = (
				"$(DERIVED_FILE_DIR)/Pods-RNTesterIntegrationTests-checkManifestLockResult.txt",
			);
			runOnlyForDeploymentPostprocessing = 0;
			shellPath = /bin/sh;
			shellScript = "diff \"${PODS_PODFILE_DIR_PATH}/Podfile.lock\" \"${PODS_ROOT}/Manifest.lock\" > /dev/null\nif [ $? != 0 ] ; then\n    # print error to STDERR\n    echo \"error: The sandbox is not in sync with the Podfile.lock. Run 'pod install' or update your CocoaPods installation.\" >&2\n    exit 1\nfi\n# This output is used by Xcode 'outputs' to avoid re-running this script phase.\necho \"SUCCESS\" > \"${SCRIPT_OUTPUT_FILE_0}\"\n";
			showEnvVarsInLog = 0;
		};
		B9BC065F9C5572B8BCB3A736 /* [CP] Check Pods Manifest.lock */ = {
			isa = PBXShellScriptBuildPhase;
			buildActionMask = 2147483647;
			files = (
			);
			inputFileListPaths = (
			);
			inputPaths = (
				"${PODS_PODFILE_DIR_PATH}/Podfile.lock",
				"${PODS_ROOT}/Manifest.lock",
			);
			name = "[CP] Check Pods Manifest.lock";
			outputFileListPaths = (
			);
			outputPaths = (
				"$(DERIVED_FILE_DIR)/Pods-RNTester-macOSUnitTests-checkManifestLockResult.txt",
			);
			runOnlyForDeploymentPostprocessing = 0;
			shellPath = /bin/sh;
			shellScript = "diff \"${PODS_PODFILE_DIR_PATH}/Podfile.lock\" \"${PODS_ROOT}/Manifest.lock\" > /dev/null\nif [ $? != 0 ] ; then\n    # print error to STDERR\n    echo \"error: The sandbox is not in sync with the Podfile.lock. Run 'pod install' or update your CocoaPods installation.\" >&2\n    exit 1\nfi\n# This output is used by Xcode 'outputs' to avoid re-running this script phase.\necho \"SUCCESS\" > \"${SCRIPT_OUTPUT_FILE_0}\"\n";
			showEnvVarsInLog = 0;
		};
		C5F78553891EDA0EFD90FDD9 /* [CP] Copy Pods Resources */ = {
			isa = PBXShellScriptBuildPhase;
			buildActionMask = 2147483647;
			files = (
			);
			inputFileListPaths = (
				"${PODS_ROOT}/Target Support Files/Pods-RNTester-visionOS/Pods-RNTester-visionOS-resources-${CONFIGURATION}-input-files.xcfilelist",
			);
			name = "[CP] Copy Pods Resources";
			outputFileListPaths = (
				"${PODS_ROOT}/Target Support Files/Pods-RNTester-visionOS/Pods-RNTester-visionOS-resources-${CONFIGURATION}-output-files.xcfilelist",
			);
			runOnlyForDeploymentPostprocessing = 0;
			shellPath = /bin/sh;
			shellScript = "\"${PODS_ROOT}/Target Support Files/Pods-RNTester-visionOS/Pods-RNTester-visionOS-resources.sh\"\n";
			showEnvVarsInLog = 0;
		};
		E446637427ECD101CAACE52B /* [CP] Copy Pods Resources */ = {
			isa = PBXShellScriptBuildPhase;
			buildActionMask = 2147483647;
			files = (
			);
			inputFileListPaths = (
				"${PODS_ROOT}/Target Support Files/Pods-RNTesterIntegrationTests/Pods-RNTesterIntegrationTests-resources-${CONFIGURATION}-input-files.xcfilelist",
			);
			name = "[CP] Copy Pods Resources";
			outputFileListPaths = (
				"${PODS_ROOT}/Target Support Files/Pods-RNTesterIntegrationTests/Pods-RNTesterIntegrationTests-resources-${CONFIGURATION}-output-files.xcfilelist",
			);
			runOnlyForDeploymentPostprocessing = 0;
			shellPath = /bin/sh;
			shellScript = "\"${PODS_ROOT}/Target Support Files/Pods-RNTesterIntegrationTests/Pods-RNTesterIntegrationTests-resources.sh\"\n";
			showEnvVarsInLog = 0;
		};
		F5F2B39E894FF9936ABB6036 /* [CP] Check Pods Manifest.lock */ = {
			isa = PBXShellScriptBuildPhase;
			buildActionMask = 2147483647;
			files = (
			);
			inputFileListPaths = (
			);
			inputPaths = (
				"${PODS_PODFILE_DIR_PATH}/Podfile.lock",
				"${PODS_ROOT}/Manifest.lock",
			);
			name = "[CP] Check Pods Manifest.lock";
			outputFileListPaths = (
			);
			outputPaths = (
				"$(DERIVED_FILE_DIR)/Pods-RNTester-macOS-checkManifestLockResult.txt",
			);
			runOnlyForDeploymentPostprocessing = 0;
			shellPath = /bin/sh;
			shellScript = "diff \"${PODS_PODFILE_DIR_PATH}/Podfile.lock\" \"${PODS_ROOT}/Manifest.lock\" > /dev/null\nif [ $? != 0 ] ; then\n    # print error to STDERR\n    echo \"error: The sandbox is not in sync with the Podfile.lock. Run 'pod install' or update your CocoaPods installation.\" >&2\n    exit 1\nfi\n# This output is used by Xcode 'outputs' to avoid re-running this script phase.\necho \"SUCCESS\" > \"${SCRIPT_OUTPUT_FILE_0}\"\n";
			showEnvVarsInLog = 0;
		};
		F6335E1B271BC438989C54BB /* [CP] Copy Pods Resources */ = {
			isa = PBXShellScriptBuildPhase;
			buildActionMask = 2147483647;
			files = (
			);
			inputFileListPaths = (
				"${PODS_ROOT}/Target Support Files/Pods-RNTester-macOSIntegrationTests/Pods-RNTester-macOSIntegrationTests-resources-${CONFIGURATION}-input-files.xcfilelist",
			);
			name = "[CP] Copy Pods Resources";
			outputFileListPaths = (
				"${PODS_ROOT}/Target Support Files/Pods-RNTester-macOSIntegrationTests/Pods-RNTester-macOSIntegrationTests-resources-${CONFIGURATION}-output-files.xcfilelist",
			);
			runOnlyForDeploymentPostprocessing = 0;
			shellPath = /bin/sh;
			shellScript = "\"${PODS_ROOT}/Target Support Files/Pods-RNTester-macOSIntegrationTests/Pods-RNTester-macOSIntegrationTests-resources.sh\"\n";
			showEnvVarsInLog = 0;
		};
		F9A1BAAC381CE5CB1FBF6823 /* [CP] Check Pods Manifest.lock */ = {
			isa = PBXShellScriptBuildPhase;
			buildActionMask = 2147483647;
			files = (
			);
			inputFileListPaths = (
			);
			inputPaths = (
				"${PODS_PODFILE_DIR_PATH}/Podfile.lock",
				"${PODS_ROOT}/Manifest.lock",
			);
			name = "[CP] Check Pods Manifest.lock";
			outputFileListPaths = (
			);
			outputPaths = (
				"$(DERIVED_FILE_DIR)/Pods-RNTester-visionOS-checkManifestLockResult.txt",
			);
			runOnlyForDeploymentPostprocessing = 0;
			shellPath = /bin/sh;
			shellScript = "diff \"${PODS_PODFILE_DIR_PATH}/Podfile.lock\" \"${PODS_ROOT}/Manifest.lock\" > /dev/null\nif [ $? != 0 ] ; then\n    # print error to STDERR\n    echo \"error: The sandbox is not in sync with the Podfile.lock. Run 'pod install' or update your CocoaPods installation.\" >&2\n    exit 1\nfi\n# This output is used by Xcode 'outputs' to avoid re-running this script phase.\necho \"SUCCESS\" > \"${SCRIPT_OUTPUT_FILE_0}\"\n";
			showEnvVarsInLog = 0;
		};
/* End PBXShellScriptBuildPhase section */

/* Begin PBXSourcesBuildPhase section */
		13B07F871A680F5B00A75B9A /* Sources */ = {
			isa = PBXSourcesBuildPhase;
			buildActionMask = 2147483647;
			files = (
				E62F11842A5C6584000BF1C8 /* UpdatePropertiesExampleView.mm in Sources */,
				E62F11832A5C6580000BF1C8 /* FlexibleSizeExampleView.mm in Sources */,
				832F45BB2A8A6E1F0097B4E6 /* SwiftTest.swift in Sources */,
				5C60EB1C226440DB0018C04F /* AppDelegate.mm in Sources */,
				13B07FC11A68108700A75B9A /* main.m in Sources */,
			);
			runOnlyForDeploymentPostprocessing = 0;
		};
		AC78A6062B5738FB00121555 /* Sources */ = {
			isa = PBXSourcesBuildPhase;
			buildActionMask = 2147483647;
			files = (
				AC78A61F2B573BB200121555 /* SwiftTest.swift in Sources */,
				AC78A61E2B573BAE00121555 /* main.m in Sources */,
				AC78A6212B573BD800121555 /* UpdatePropertiesExampleView.mm in Sources */,
				AC78A61D2B573BAA00121555 /* AppDelegate.mm in Sources */,
				AC78A6202B573BD300121555 /* FlexibleSizeExampleView.mm in Sources */,
			);
			runOnlyForDeploymentPostprocessing = 0;
		};
		ACC52F51299ECB8A002A2B0B /* Sources */ = {
			isa = PBXSourcesBuildPhase;
			buildActionMask = 2147483647;
			files = (
				AC73FCEF29B1318B0003586F /* RCTAnimationUtilsTests.m in Sources */,
				AC73FD0729B131DA0003586F /* RCTUIManagerTests.m in Sources */,
				AC73FCF729B131A20003586F /* RCTEventDispatcherTests.m in Sources */,
				AC73FCF429B1319A0003586F /* RCTConvert_YGValueTests.m in Sources */,
				AC73FD0629B131D70003586F /* RCTShadowViewTests.m in Sources */,
				AC73FCFA29B131AA0003586F /* RCTGzipTests.m in Sources */,
				AC73FCFC29B131B80003586F /* RCTImageLoaderTests.m in Sources */,
				AC73FD0429B131D10003586F /* RCTNativeAnimatedNodesManagerTests.m in Sources */,
				AC73FD0929B131E10003586F /* RCTURLUtilsTests.m in Sources */,
				AC73FD0029B131C30003586F /* RCTModuleInitNotificationRaceTests.m in Sources */,
				AC73FD0A29B131E50003586F /* RCTViewTests.m in Sources */,
				AC73FCFE29B131BE0003586F /* RCTJSONTests.m in Sources */,
				AC73FCF629B1319F0003586F /* RCTDevMenuTests.m in Sources */,
				AC73FD0329B131CD0003586F /* RCTMultipartStreamReaderTests.m in Sources */,
				AC73FD0129B131C70003586F /* RCTModuleInitTests.m in Sources */,
				AC73FD0529B131D40003586F /* RCTPerformanceLoggerTests.m in Sources */,
				AC73FCF829B131A40003586F /* RCTFontTests.m in Sources */,
				AC73FD0229B131CA0003586F /* RCTModuleMethodTests.mm in Sources */,
				AC73FCF329B131960003586F /* RCTConvert_NSURLTests.m in Sources */,
				AC73FCF929B131A70003586F /* RCTFormatErrorTests.m in Sources */,
				AC73FD0829B131DD0003586F /* RCTUnicodeDecodeTests.m in Sources */,
				AC73FCEE29B131870003586F /* RCTAllocationTests.m in Sources */,
				AC73FCFD29B131BC0003586F /* RCTImageUtilTests.m in Sources */,
				AC73FCFB29B131B50003586F /* RCTImageLoaderHelpers.m in Sources */,
				AC73FCF529B1319C0003586F /* RCTConvert_UIColorTests.m in Sources */,
				AC73FCF129B131910003586F /* RCTBundleURLProviderTests.m in Sources */,
				AC73FCF029B1318E0003586F /* RCTBlobManagerTests.m in Sources */,
				AC73FCFF29B131C10003586F /* RCTMethodArgumentTests.m in Sources */,
				AC30658829B14F38007A839A /* RCTComponentPropsTests.m in Sources */,
			);
			runOnlyForDeploymentPostprocessing = 0;
		};
		ACC52F5E299ECB97002A2B0B /* Sources */ = {
			isa = PBXSourcesBuildPhase;
			buildActionMask = 2147483647;
			files = (
				AC73FCE829B1316D0003586F /* RNTesterIntegrationTests.m in Sources */,
				AC73FCE929B131700003586F /* RCTLoggingTests.m in Sources */,
				AC73FCEB29B131770003586F /* RCTUIManagerScenarioTests.m in Sources */,
				AC73FCED29B1317D0003586F /* RNTesterTestModule.m in Sources */,
			);
			runOnlyForDeploymentPostprocessing = 0;
		};
		E7DB209B22B2BA84005AC45F /* Sources */ = {
			isa = PBXSourcesBuildPhase;
			buildActionMask = 2147483647;
			files = (
				A975CA6C2C05EADF0043F72A /* RCTNetworkTaskTests.m in Sources */,
				E7DB20DF22B2BAA6005AC45F /* RCTImageLoaderTests.m in Sources */,
				E7DB20D222B2BAA6005AC45F /* RCTModuleInitNotificationRaceTests.m in Sources */,
				E7DB20D522B2BAA6005AC45F /* RCTPerformanceLoggerTests.m in Sources */,
				E7DB20D922B2BAA6005AC45F /* RCTAnimationUtilsTests.m in Sources */,
				E7DB20D122B2BAA6005AC45F /* RCTBundleURLProviderTests.m in Sources */,
				E7DB20EC22B2BAA6005AC45F /* RCTMultipartStreamReaderTests.m in Sources */,
				E7DB20E022B2BAA6005AC45F /* RCTMethodArgumentTests.m in Sources */,
				E7DB20E822B2BAA6005AC45F /* RCTModuleMethodTests.mm in Sources */,
				E7DB20E222B2BAA6005AC45F /* RCTGzipTests.m in Sources */,
				E7DB20ED22B2BAA6005AC45F /* RCTURLUtilsTests.m in Sources */,
				E7DB20EE22B2BAA6005AC45F /* RCTViewTests.m in Sources */,
				E7DB20D322B2BAA6005AC45F /* RCTBlobManagerTests.m in Sources */,
				E7DB20DC22B2BAA6005AC45F /* RCTUIManagerTests.m in Sources */,
				E7DB20E322B2BAA6005AC45F /* RCTAllocationTests.m in Sources */,
				383889DA23A7398900D06C3E /* RCTConvert_UIColorTests.m in Sources */,
				E7DB20E622B2BAA6005AC45F /* RCTImageLoaderHelpers.m in Sources */,
				E7DB20D622B2BAA6005AC45F /* RCTFontTests.m in Sources */,
				E7DB20DB22B2BAA6005AC45F /* RCTNativeAnimatedNodesManagerTests.m in Sources */,
				E7DB20E722B2BAA6005AC45F /* RCTConvert_NSURLTests.m in Sources */,
				E7DB20DD22B2BAA6005AC45F /* RCTEventDispatcherTests.m in Sources */,
				E7DB20E122B2BAA6005AC45F /* RCTShadowViewTests.m in Sources */,
				E7DB20EA22B2BAA6005AC45F /* RCTImageUtilTests.m in Sources */,
				E7DB20D722B2BAA6005AC45F /* RCTModuleInitTests.m in Sources */,
				E7DB20E522B2BAA6005AC45F /* RCTDevMenuTests.m in Sources */,
				E7DB20DE22B2BAA6005AC45F /* RCTUnicodeDecodeTests.m in Sources */,
				CD10C7A5290BD4EB0033E1ED /* RCTEventEmitterTests.m in Sources */,
				E7DB20E422B2BAA6005AC45F /* RCTFormatErrorTests.m in Sources */,
				E7DB20EB22B2BAA6005AC45F /* RCTConvert_YGValueTests.m in Sources */,
				E7DB20E922B2BAA6005AC45F /* RCTComponentPropsTests.m in Sources */,
				E7DB20D822B2BAA6005AC45F /* RCTJSONTests.m in Sources */,
			);
			runOnlyForDeploymentPostprocessing = 0;
		};
		E7DB214F22B2F332005AC45F /* Sources */ = {
			isa = PBXSourcesBuildPhase;
			buildActionMask = 2147483647;
			files = (
				E7DB216222B2F3EC005AC45F /* RNTesterTestModule.m in Sources */,
				E7C1241A22BEC44B00DA25C0 /* RNTesterIntegrationTests.m in Sources */,
				E7DB216322B2F3EC005AC45F /* RCTLoggingTests.m in Sources */,
				E7DB216422B2F3EC005AC45F /* RCTUIManagerScenarioTests.m in Sources */,
			);
			runOnlyForDeploymentPostprocessing = 0;
		};
/* End PBXSourcesBuildPhase section */

/* Begin PBXTargetDependency section */
		ACC52F5A299ECB8A002A2B0B /* PBXTargetDependency */ = {
			isa = PBXTargetDependency;
			target = ACC52F3D299ECB7A002A2B0B /* RNTester-macOS */;
			targetProxy = ACC52F59299ECB8A002A2B0B /* PBXContainerItemProxy */;
		};
		ACC52F67299ECB97002A2B0B /* PBXTargetDependency */ = {
			isa = PBXTargetDependency;
			target = ACC52F3D299ECB7A002A2B0B /* RNTester-macOS */;
			targetProxy = ACC52F66299ECB97002A2B0B /* PBXContainerItemProxy */;
		};
		ADA4EF582546F3F8000B7E75 /* PBXTargetDependency */ = {
			isa = PBXTargetDependency;
			target = 13B07F861A680F5B00A75B9A /* RNTester */;
			targetProxy = ADA4EF572546F3F8000B7E75 /* PBXContainerItemProxy */;
		};
		E7DB215922B2F332005AC45F /* PBXTargetDependency */ = {
			isa = PBXTargetDependency;
			target = 13B07F861A680F5B00A75B9A /* RNTester */;
			targetProxy = E7DB215822B2F332005AC45F /* PBXContainerItemProxy */;
		};
/* End PBXTargetDependency section */

/* Begin PBXVariantGroup section */
		ACC52F48299ECB7B002A2B0B /* Main.storyboard */ = {
			isa = PBXVariantGroup;
			children = (
				ACC52F49299ECB7B002A2B0B /* Base */,
			);
			name = Main.storyboard;
			sourceTree = "<group>";
		};
/* End PBXVariantGroup section */

/* Begin XCBuildConfiguration section */
		13B07F941A680F5B00A75B9A /* Debug */ = {
			isa = XCBuildConfiguration;
			baseConfigurationReference = 2734C5E31C1D7A09BF872585 /* Pods-RNTester.debug.xcconfig */;
			buildSettings = {
				ASSETCATALOG_COMPILER_APPICON_NAME = AppIcon;
				CLANG_ENABLE_MODULES = YES;
				DEVELOPMENT_TEAM = "";
				HEADER_SEARCH_PATHS = (
					"${PODS_ROOT}/Headers/Private/Yoga",
					"$(inherited)",
				);
				INFOPLIST_FILE = "$(SRCROOT)/RNTester/Info.plist";
				IPHONEOS_DEPLOYMENT_TARGET = 15.1;
				LD_RUNPATH_SEARCH_PATHS = (
					/usr/lib/swift,
					"$(inherited)",
					"@executable_path/Frameworks",
				);
				LIBRARY_SEARCH_PATHS = (
					"\"$(SDKROOT)/usr/lib/swift\"",
					"$(inherited)",
					"$(TOOLCHAIN_DIR)/usr/lib/swift/$(PLATFORM_NAME)",
				);
				"LIBRARY_SEARCH_PATHS[arch=*]" = "$(inherited)";
				OTHER_LDFLAGS = (
					"$(inherited)",
					"-ObjC",
					"-framework",
					"\"JavaScriptCore\"",
				);
				PRODUCT_BUNDLE_IDENTIFIER = com.meta.RNTester.localDevelopment;
				PRODUCT_NAME = RNTester;
				SWIFT_OPTIMIZATION_LEVEL = "-Onone";
				SWIFT_VERSION = 5.0;
				TARGETED_DEVICE_FAMILY = "1,2";
			};
			name = Debug;
		};
		13B07F951A680F5B00A75B9A /* Release */ = {
			isa = XCBuildConfiguration;
			baseConfigurationReference = EE448B25704B6F47386E69A9 /* Pods-RNTester.release.xcconfig */;
			buildSettings = {
				ASSETCATALOG_COMPILER_APPICON_NAME = AppIcon;
				CLANG_ENABLE_MODULES = YES;
				DEVELOPMENT_TEAM = "";
				EXCLUDED_ARCHS = "";
				HEADER_SEARCH_PATHS = (
					"${PODS_ROOT}/Headers/Private/Yoga",
					"$(inherited)",
				);
				INFOPLIST_FILE = "$(SRCROOT)/RNTester/Info.plist";
				IPHONEOS_DEPLOYMENT_TARGET = 15.1;
				LD_RUNPATH_SEARCH_PATHS = (
					/usr/lib/swift,
					"$(inherited)",
					"@executable_path/Frameworks",
				);
				LIBRARY_SEARCH_PATHS = (
					"\"$(SDKROOT)/usr/lib/swift\"",
					"$(inherited)",
					"$(TOOLCHAIN_DIR)/usr/lib/swift/$(PLATFORM_NAME)",
				);
				OTHER_LDFLAGS = (
					"$(inherited)",
					"-ObjC",
					"-framework",
					"\"JavaScriptCore\"",
				);
				PRODUCT_BUNDLE_IDENTIFIER = com.meta.RNTester.localDevelopment;
				PRODUCT_NAME = RNTester;
				SWIFT_VERSION = 5.0;
				TARGETED_DEVICE_FAMILY = "1,2";
			};
			name = Release;
		};
		83CBBA201A601CBA00E9B192 /* Debug */ = {
			isa = XCBuildConfiguration;
			buildSettings = {
				ALWAYS_SEARCH_USER_PATHS = NO;
				CLANG_ANALYZER_LOCALIZABILITY_NONLOCALIZED = YES;
				CLANG_CXX_LANGUAGE_STANDARD = "c++20";
				CLANG_CXX_LIBRARY = "libc++";
				CLANG_ENABLE_MODULES = YES;
				CLANG_ENABLE_OBJC_ARC = YES;
				CLANG_WARN_ASSIGN_ENUM = YES;
				CLANG_WARN_BLOCK_CAPTURE_AUTORELEASING = YES;
				CLANG_WARN_BOOL_CONVERSION = YES;
				CLANG_WARN_COMMA = YES;
				CLANG_WARN_CONSTANT_CONVERSION = YES;
				CLANG_WARN_DEPRECATED_OBJC_IMPLEMENTATIONS = YES;
				CLANG_WARN_DIRECT_OBJC_ISA_USAGE = YES_ERROR;
				CLANG_WARN_DOCUMENTATION_COMMENTS = YES;
				CLANG_WARN_EMPTY_BODY = YES;
				CLANG_WARN_ENUM_CONVERSION = YES;
				CLANG_WARN_INFINITE_RECURSION = YES;
				CLANG_WARN_INT_CONVERSION = YES;
				CLANG_WARN_NON_LITERAL_NULL_CONVERSION = YES;
				CLANG_WARN_OBJC_IMPLICIT_ATOMIC_PROPERTIES = YES;
				CLANG_WARN_OBJC_IMPLICIT_RETAIN_SELF = YES;
				CLANG_WARN_OBJC_LITERAL_CONVERSION = YES;
				CLANG_WARN_OBJC_ROOT_CLASS = YES_ERROR;
				CLANG_WARN_QUOTED_INCLUDE_IN_FRAMEWORK_HEADER = YES;
				CLANG_WARN_RANGE_LOOP_ANALYSIS = YES;
				CLANG_WARN_STRICT_PROTOTYPES = YES;
				CLANG_WARN_SUSPICIOUS_MOVE = YES;
				CLANG_WARN_UNREACHABLE_CODE = YES;
				CLANG_WARN__DUPLICATE_METHOD_MATCH = YES;
				"CODE_SIGN_IDENTITY[sdk=iphoneos*]" = "iPhone Developer";
				COPY_PHASE_STRIP = NO;
				ENABLE_BITCODE = NO;
				ENABLE_STRICT_OBJC_MSGSEND = YES;
				ENABLE_TESTABILITY = YES;
				"EXCLUDED_ARCHS[sdk=iphonesimulator*]" = "";
				GCC_C_LANGUAGE_STANDARD = gnu11;
				GCC_DYNAMIC_NO_PIC = NO;
				GCC_NO_COMMON_BLOCKS = YES;
				GCC_OPTIMIZATION_LEVEL = 0;
				GCC_PREPROCESSOR_DEFINITIONS = (
					"DEBUG=1",
					"$(inherited)",
				);
				GCC_SYMBOLS_PRIVATE_EXTERN = NO;
				GCC_TREAT_INCOMPATIBLE_POINTER_TYPE_WARNINGS_AS_ERRORS = YES;
				GCC_WARN_64_TO_32_BIT_CONVERSION = YES;
				GCC_WARN_ABOUT_MISSING_NEWLINE = YES;
				GCC_WARN_ABOUT_MISSING_PROTOTYPES = YES;
				GCC_WARN_ABOUT_RETURN_TYPE = YES_ERROR;
				GCC_WARN_INITIALIZER_NOT_FULLY_BRACKETED = YES;
				GCC_WARN_MULTIPLE_DEFINITION_TYPES_FOR_SELECTOR = YES;
				GCC_WARN_SHADOW = YES;
				GCC_WARN_STRICT_SELECTOR_MATCH = YES;
				GCC_WARN_UNDECLARED_SELECTOR = YES;
				GCC_WARN_UNINITIALIZED_AUTOS = YES_AGGRESSIVE;
				GCC_WARN_UNKNOWN_PRAGMAS = YES;
				GCC_WARN_UNUSED_FUNCTION = YES;
				GCC_WARN_UNUSED_LABEL = YES;
				GCC_WARN_UNUSED_VARIABLE = YES;
				HEADER_SEARCH_PATHS = (
					"$(inherited)",
					"${PODS_CONFIGURATION_BUILD_DIR}/ReactCommon-Samples/ReactCommon_Samples.framework/Headers",
					"${PODS_CONFIGURATION_BUILD_DIR}/ReactCommon/ReactCommon.framework/Headers/react/nativemodule/core",
					"${PODS_CONFIGURATION_BUILD_DIR}/ReactCommon-Samples/ReactCommon_Samples.framework/Headers/platform/ios",
					"${PODS_CONFIGURATION_BUILD_DIR}/React-Fabric/React_Fabric.framework/Headers/react/renderer/components/view/platform/cxx",
					"${PODS_CONFIGURATION_BUILD_DIR}/React-NativeModulesApple/React_NativeModulesApple.framework/Headers",
					"${PODS_CONFIGURATION_BUILD_DIR}/React-graphics/React_graphics.framework/Headers/react/renderer/graphics/platform/ios",
					"${PODS_CONFIGURATION_BUILD_DIR}/ReactCommon/ReactCommon.framework/Headers",
					"${PODS_CONFIGURATION_BUILD_DIR}/React-graphics/React_graphics.framework/Headers",
				);
				IPHONEOS_DEPLOYMENT_TARGET = 15.1;
				MTL_ENABLE_DEBUG_INFO = YES;
				ONLY_ACTIVE_ARCH = YES;
				OTHER_CFLAGS = "$(inherited)";
				OTHER_CPLUSPLUSFLAGS = (
					"$(OTHER_CFLAGS)",
					"-DFOLLY_NO_CONFIG",
					"-DFOLLY_MOBILE=1",
					"-DFOLLY_USE_LIBCPP=1",
					"-DFOLLY_CFG_NO_COROUTINES=1",
					"-DFOLLY_HAVE_CLOCK_GETTIME=1",
				);
				OTHER_LDFLAGS = (
					"-ObjC",
					"-lc++",
				);
				REACT_NATIVE_PATH = "${PODS_ROOT}/../../react-native";
				SDKROOT = iphoneos;
				SWIFT_ACTIVE_COMPILATION_CONDITIONS = "$(inherited) DEBUG";
				USE_HERMES = false;
				WARNING_CFLAGS = (
					"-Wextra",
					"-Wall",
					"-Wno-semicolon-before-method-body",
				);
			};
			name = Debug;
		};
		83CBBA211A601CBA00E9B192 /* Release */ = {
			isa = XCBuildConfiguration;
			buildSettings = {
				ALWAYS_SEARCH_USER_PATHS = NO;
				CLANG_ANALYZER_LOCALIZABILITY_NONLOCALIZED = YES;
				CLANG_CXX_LANGUAGE_STANDARD = "c++20";
				CLANG_CXX_LIBRARY = "libc++";
				CLANG_ENABLE_MODULES = YES;
				CLANG_ENABLE_OBJC_ARC = YES;
				CLANG_WARN_ASSIGN_ENUM = YES;
				CLANG_WARN_BLOCK_CAPTURE_AUTORELEASING = YES;
				CLANG_WARN_BOOL_CONVERSION = YES;
				CLANG_WARN_COMMA = YES;
				CLANG_WARN_CONSTANT_CONVERSION = YES;
				CLANG_WARN_DEPRECATED_OBJC_IMPLEMENTATIONS = YES;
				CLANG_WARN_DIRECT_OBJC_ISA_USAGE = YES_ERROR;
				CLANG_WARN_DOCUMENTATION_COMMENTS = YES;
				CLANG_WARN_EMPTY_BODY = YES;
				CLANG_WARN_ENUM_CONVERSION = YES;
				CLANG_WARN_INFINITE_RECURSION = YES;
				CLANG_WARN_INT_CONVERSION = YES;
				CLANG_WARN_NON_LITERAL_NULL_CONVERSION = YES;
				CLANG_WARN_OBJC_IMPLICIT_ATOMIC_PROPERTIES = YES;
				CLANG_WARN_OBJC_IMPLICIT_RETAIN_SELF = YES;
				CLANG_WARN_OBJC_LITERAL_CONVERSION = YES;
				CLANG_WARN_OBJC_ROOT_CLASS = YES_ERROR;
				CLANG_WARN_QUOTED_INCLUDE_IN_FRAMEWORK_HEADER = YES;
				CLANG_WARN_RANGE_LOOP_ANALYSIS = YES;
				CLANG_WARN_STRICT_PROTOTYPES = YES;
				CLANG_WARN_SUSPICIOUS_MOVE = YES;
				CLANG_WARN_UNREACHABLE_CODE = YES;
				CLANG_WARN__DUPLICATE_METHOD_MATCH = YES;
				"CODE_SIGN_IDENTITY[sdk=iphoneos*]" = "iPhone Developer";
				COPY_PHASE_STRIP = YES;
				ENABLE_BITCODE = NO;
				ENABLE_NS_ASSERTIONS = NO;
				ENABLE_STRICT_OBJC_MSGSEND = YES;
				"EXCLUDED_ARCHS[sdk=iphonesimulator*]" = "";
				GCC_C_LANGUAGE_STANDARD = gnu11;
				GCC_NO_COMMON_BLOCKS = YES;
				GCC_TREAT_INCOMPATIBLE_POINTER_TYPE_WARNINGS_AS_ERRORS = YES;
				GCC_WARN_64_TO_32_BIT_CONVERSION = YES;
				GCC_WARN_ABOUT_MISSING_NEWLINE = YES;
				GCC_WARN_ABOUT_MISSING_PROTOTYPES = YES;
				GCC_WARN_ABOUT_RETURN_TYPE = YES_ERROR;
				GCC_WARN_INITIALIZER_NOT_FULLY_BRACKETED = YES;
				GCC_WARN_MULTIPLE_DEFINITION_TYPES_FOR_SELECTOR = YES;
				GCC_WARN_SHADOW = YES;
				GCC_WARN_STRICT_SELECTOR_MATCH = YES;
				GCC_WARN_UNDECLARED_SELECTOR = YES;
				GCC_WARN_UNINITIALIZED_AUTOS = YES_AGGRESSIVE;
				GCC_WARN_UNKNOWN_PRAGMAS = YES;
				GCC_WARN_UNUSED_FUNCTION = YES;
				GCC_WARN_UNUSED_LABEL = YES;
				GCC_WARN_UNUSED_VARIABLE = YES;
				HEADER_SEARCH_PATHS = (
					"$(inherited)",
					"${PODS_CONFIGURATION_BUILD_DIR}/ReactCommon-Samples/ReactCommon_Samples.framework/Headers",
					"${PODS_CONFIGURATION_BUILD_DIR}/ReactCommon/ReactCommon.framework/Headers/react/nativemodule/core",
					"${PODS_CONFIGURATION_BUILD_DIR}/ReactCommon-Samples/ReactCommon_Samples.framework/Headers/platform/ios",
					"${PODS_CONFIGURATION_BUILD_DIR}/React-Fabric/React_Fabric.framework/Headers/react/renderer/components/view/platform/cxx",
					"${PODS_CONFIGURATION_BUILD_DIR}/React-NativeModulesApple/React_NativeModulesApple.framework/Headers",
					"${PODS_CONFIGURATION_BUILD_DIR}/React-graphics/React_graphics.framework/Headers/react/renderer/graphics/platform/ios",
					"${PODS_CONFIGURATION_BUILD_DIR}/ReactCommon/ReactCommon.framework/Headers",
					"${PODS_CONFIGURATION_BUILD_DIR}/React-graphics/React_graphics.framework/Headers",
				);
				IPHONEOS_DEPLOYMENT_TARGET = 15.1;
				MTL_ENABLE_DEBUG_INFO = NO;
				OTHER_CFLAGS = "$(inherited)";
				OTHER_CPLUSPLUSFLAGS = (
					"$(OTHER_CFLAGS)",
					"-DFOLLY_NO_CONFIG",
					"-DFOLLY_MOBILE=1",
					"-DFOLLY_USE_LIBCPP=1",
					"-DFOLLY_CFG_NO_COROUTINES=1",
					"-DFOLLY_HAVE_CLOCK_GETTIME=1",
				);
				OTHER_LDFLAGS = (
					"-ObjC",
					"-lc++",
				);
				REACT_NATIVE_PATH = "${PODS_ROOT}/../../react-native";
				SDKROOT = iphoneos;
				USE_HERMES = false;
				VALIDATE_PRODUCT = YES;
				WARNING_CFLAGS = (
					"-Wextra",
					"-Wall",
					"-Wno-semicolon-before-method-body",
				);
			};
			name = Release;
		};
		AC78A61A2B5738FD00121555 /* Debug */ = {
			isa = XCBuildConfiguration;
			baseConfigurationReference = AB8577B0E8D863BFD8BEB398 /* Pods-RNTester-visionOS.debug.xcconfig */;
			buildSettings = {
				ASSETCATALOG_COMPILER_APPICON_NAME = AppIcon;
				ASSETCATALOG_COMPILER_GENERATE_SWIFT_ASSET_SYMBOL_EXTENSIONS = YES;
				ASSETCATALOG_COMPILER_GLOBAL_ACCENT_COLOR_NAME = AccentColor;
				CLANG_ANALYZER_NONNULL = YES;
				CLANG_ANALYZER_NUMBER_OBJECT_CONVERSION = YES_AGGRESSIVE;
				CLANG_CXX_LANGUAGE_STANDARD = "gnu++20";
				CLANG_ENABLE_OBJC_WEAK = YES;
				CLANG_WARN_UNGUARDED_AVAILABILITY = YES_AGGRESSIVE;
				CODE_SIGN_STYLE = Automatic;
				CURRENT_PROJECT_VERSION = 1;
				DEBUG_INFORMATION_FORMAT = dwarf;
				DEVELOPMENT_ASSET_PATHS = "\"RNTester-visionOS/Preview Content\"";
				ENABLE_PREVIEWS = YES;
				GCC_C_LANGUAGE_STANDARD = gnu17;
				GENERATE_INFOPLIST_FILE = YES;
				HEADER_SEARCH_PATHS = (
					"${PODS_ROOT}/Headers/Private/Yoga",
					"$(inherited)",
				);
				INFOPLIST_FILE = "$(TARGET_NAME)/Info.plist";
				LD_RUNPATH_SEARCH_PATHS = (
					"$(inherited)",
					"@executable_path/Frameworks",
				);
				LOCALIZATION_PREFERS_STRING_CATALOGS = YES;
				MARKETING_VERSION = 1.0;
				MTL_ENABLE_DEBUG_INFO = INCLUDE_SOURCE;
				MTL_FAST_MATH = YES;
				PRODUCT_BUNDLE_IDENTIFIER = "Microsoft.RNTester-visionOS";
				PRODUCT_NAME = "$(TARGET_NAME)";
				SDKROOT = xros;
				SUPPORTED_PLATFORMS = "xros xrsimulator";
				SWIFT_ACTIVE_COMPILATION_CONDITIONS = "DEBUG $(inherited)";
				SWIFT_EMIT_LOC_STRINGS = YES;
				SWIFT_OPTIMIZATION_LEVEL = "-Onone";
				SWIFT_VERSION = 5.0;
				TARGETED_DEVICE_FAMILY = "1,2,7";
				XROS_DEPLOYMENT_TARGET = 1.0;
			};
			name = Debug;
		};
		AC78A61B2B5738FD00121555 /* Release */ = {
			isa = XCBuildConfiguration;
			baseConfigurationReference = 0553512BB0EDB0E5BC262515 /* Pods-RNTester-visionOS.release.xcconfig */;
			buildSettings = {
				ASSETCATALOG_COMPILER_APPICON_NAME = AppIcon;
				ASSETCATALOG_COMPILER_GENERATE_SWIFT_ASSET_SYMBOL_EXTENSIONS = YES;
				ASSETCATALOG_COMPILER_GLOBAL_ACCENT_COLOR_NAME = AccentColor;
				CLANG_ANALYZER_NONNULL = YES;
				CLANG_ANALYZER_NUMBER_OBJECT_CONVERSION = YES_AGGRESSIVE;
				CLANG_CXX_LANGUAGE_STANDARD = "gnu++20";
				CLANG_ENABLE_OBJC_WEAK = YES;
				CLANG_WARN_UNGUARDED_AVAILABILITY = YES_AGGRESSIVE;
				CODE_SIGN_STYLE = Automatic;
				COPY_PHASE_STRIP = NO;
				CURRENT_PROJECT_VERSION = 1;
				DEBUG_INFORMATION_FORMAT = "dwarf-with-dsym";
				DEVELOPMENT_ASSET_PATHS = "\"RNTester-visionOS/Preview Content\"";
				ENABLE_PREVIEWS = YES;
				GCC_C_LANGUAGE_STANDARD = gnu17;
				GENERATE_INFOPLIST_FILE = YES;
				HEADER_SEARCH_PATHS = (
					"${PODS_ROOT}/Headers/Private/Yoga",
					"$(inherited)",
				);
				INFOPLIST_FILE = "$(TARGET_NAME)/Info.plist";
				LD_RUNPATH_SEARCH_PATHS = (
					"$(inherited)",
					"@executable_path/Frameworks",
				);
				LOCALIZATION_PREFERS_STRING_CATALOGS = YES;
				MARKETING_VERSION = 1.0;
				MTL_FAST_MATH = YES;
				PRODUCT_BUNDLE_IDENTIFIER = "Microsoft.RNTester-visionOS";
				PRODUCT_NAME = "$(TARGET_NAME)";
				SDKROOT = xros;
				SUPPORTED_PLATFORMS = "xros xrsimulator";
				SWIFT_COMPILATION_MODE = wholemodule;
				SWIFT_EMIT_LOC_STRINGS = YES;
				SWIFT_VERSION = 5.0;
				TARGETED_DEVICE_FAMILY = "1,2,7";
				XROS_DEPLOYMENT_TARGET = 1.0;
			};
			name = Release;
		};
		ACC52F4E299ECB7B002A2B0B /* Debug */ = {
			isa = XCBuildConfiguration;
			baseConfigurationReference = 59BCC6695B251DC95CFA6A67 /* Pods-RNTester-macOS.debug.xcconfig */;
			buildSettings = {
				ASSETCATALOG_COMPILER_APPICON_NAME = AppIcon;
				ASSETCATALOG_COMPILER_GLOBAL_ACCENT_COLOR_NAME = AccentColor;
				CLANG_ANALYZER_NONNULL = YES;
				CLANG_ANALYZER_NUMBER_OBJECT_CONVERSION = YES_AGGRESSIVE;
				CLANG_CXX_LANGUAGE_STANDARD = "c++20";
				CLANG_ENABLE_MODULES = YES;
				CLANG_ENABLE_OBJC_WEAK = YES;
				CLANG_WARN_UNGUARDED_AVAILABILITY = YES_AGGRESSIVE;
				CODE_SIGN_ENTITLEMENTS = "RNTester-macOS/RNTester_macOS.entitlements";
				CODE_SIGN_STYLE = Automatic;
				COMBINE_HIDPI_IMAGES = YES;
				CURRENT_PROJECT_VERSION = 1;
				DEBUG_INFORMATION_FORMAT = dwarf;
				GENERATE_INFOPLIST_FILE = YES;
				HEADER_SEARCH_PATHS = (
					"${PODS_ROOT}/Headers/Private/Yoga",
					"$(inherited)",
				);
				INFOPLIST_KEY_NSHumanReadableCopyright = "Copyright © 2023 Facebook. All rights reserved.";
				INFOPLIST_KEY_NSMainStoryboardFile = Main;
				INFOPLIST_KEY_NSPrincipalClass = NSApplication;
				LD_RUNPATH_SEARCH_PATHS = (
					"$(inherited)",
					"@executable_path/../Frameworks",
				);
				MACOSX_DEPLOYMENT_TARGET = 10.15;
				MARKETING_VERSION = 1.0;
				MTL_ENABLE_DEBUG_INFO = INCLUDE_SOURCE;
				MTL_FAST_MATH = YES;
				PRODUCT_BUNDLE_IDENTIFIER = "Microsoft.RNTester-macOS";
				PRODUCT_NAME = "$(TARGET_NAME)";
				SDKROOT = macosx;
				SWIFT_EMIT_LOC_STRINGS = YES;
				SWIFT_OPTIMIZATION_LEVEL = "-Onone";
				SWIFT_VERSION = 5.0;
			};
			name = Debug;
		};
		ACC52F4F299ECB7B002A2B0B /* Release */ = {
			isa = XCBuildConfiguration;
			baseConfigurationReference = CAEBC2296BB4BDDDCAAF4404 /* Pods-RNTester-macOS.release.xcconfig */;
			buildSettings = {
				ASSETCATALOG_COMPILER_APPICON_NAME = AppIcon;
				ASSETCATALOG_COMPILER_GLOBAL_ACCENT_COLOR_NAME = AccentColor;
				CLANG_ANALYZER_NONNULL = YES;
				CLANG_ANALYZER_NUMBER_OBJECT_CONVERSION = YES_AGGRESSIVE;
				CLANG_CXX_LANGUAGE_STANDARD = "c++20";
				CLANG_ENABLE_OBJC_WEAK = YES;
				CLANG_WARN_UNGUARDED_AVAILABILITY = YES_AGGRESSIVE;
				CODE_SIGN_ENTITLEMENTS = "RNTester-macOS/RNTester_macOS.entitlements";
				CODE_SIGN_STYLE = Automatic;
				COMBINE_HIDPI_IMAGES = YES;
				COPY_PHASE_STRIP = NO;
				CURRENT_PROJECT_VERSION = 1;
				DEBUG_INFORMATION_FORMAT = "dwarf-with-dsym";
				GENERATE_INFOPLIST_FILE = YES;
				HEADER_SEARCH_PATHS = (
					"${PODS_ROOT}/Headers/Private/Yoga",
					"$(inherited)",
				);
				INFOPLIST_KEY_NSHumanReadableCopyright = "Copyright © 2023 Facebook. All rights reserved.";
				INFOPLIST_KEY_NSMainStoryboardFile = Main;
				INFOPLIST_KEY_NSPrincipalClass = NSApplication;
				LD_RUNPATH_SEARCH_PATHS = (
					"$(inherited)",
					"@executable_path/../Frameworks",
				);
				MACOSX_DEPLOYMENT_TARGET = 10.15;
				MARKETING_VERSION = 1.0;
				MTL_FAST_MATH = YES;
				PRODUCT_BUNDLE_IDENTIFIER = "Microsoft.RNTester-macOS";
				PRODUCT_NAME = "$(TARGET_NAME)";
				SDKROOT = macosx;
				SWIFT_EMIT_LOC_STRINGS = YES;
				SWIFT_OPTIMIZATION_LEVEL = "-Onone";
				SWIFT_VERSION = 5.0;
			};
			name = Release;
		};
		ACC52F5C299ECB8A002A2B0B /* Debug */ = {
			isa = XCBuildConfiguration;
			baseConfigurationReference = E2994DA5CC7BE9B0C836D6B6 /* Pods-RNTester-macOSUnitTests.debug.xcconfig */;
			buildSettings = {
				CLANG_ANALYZER_NONNULL = YES;
				CLANG_ANALYZER_NUMBER_OBJECT_CONVERSION = YES_AGGRESSIVE;
				CLANG_CXX_LANGUAGE_STANDARD = "c++20";
				CLANG_ENABLE_OBJC_WEAK = YES;
				CLANG_WARN_UNGUARDED_AVAILABILITY = YES_AGGRESSIVE;
				CODE_SIGN_STYLE = Automatic;
				CURRENT_PROJECT_VERSION = 1;
				DEBUG_INFORMATION_FORMAT = dwarf;
				GENERATE_INFOPLIST_FILE = YES;
				HEADER_SEARCH_PATHS = (
					"${PODS_ROOT}/Headers/Private/Yoga",
					"$(inherited)",
				);
				MACOSX_DEPLOYMENT_TARGET = 10.15;
				MARKETING_VERSION = 1.0;
				MTL_ENABLE_DEBUG_INFO = INCLUDE_SOURCE;
				MTL_FAST_MATH = YES;
				PRODUCT_BUNDLE_IDENTIFIER = "Microsoft.RNTester-macOSUnitTests";
				PRODUCT_NAME = "$(TARGET_NAME)";
				SDKROOT = macosx;
				SWIFT_EMIT_LOC_STRINGS = NO;
			};
			name = Debug;
		};
		ACC52F5D299ECB8A002A2B0B /* Release */ = {
			isa = XCBuildConfiguration;
			baseConfigurationReference = 1176CCE167820DDB6B66801A /* Pods-RNTester-macOSUnitTests.release.xcconfig */;
			buildSettings = {
				CLANG_ANALYZER_NONNULL = YES;
				CLANG_ANALYZER_NUMBER_OBJECT_CONVERSION = YES_AGGRESSIVE;
				CLANG_CXX_LANGUAGE_STANDARD = "c++20";
				CLANG_ENABLE_OBJC_WEAK = YES;
				CLANG_WARN_UNGUARDED_AVAILABILITY = YES_AGGRESSIVE;
				CODE_SIGN_STYLE = Automatic;
				COPY_PHASE_STRIP = NO;
				CURRENT_PROJECT_VERSION = 1;
				DEBUG_INFORMATION_FORMAT = "dwarf-with-dsym";
				GENERATE_INFOPLIST_FILE = YES;
				HEADER_SEARCH_PATHS = (
					"${PODS_ROOT}/Headers/Private/Yoga",
					"$(inherited)",
				);
				MACOSX_DEPLOYMENT_TARGET = 10.15;
				MARKETING_VERSION = 1.0;
				MTL_FAST_MATH = YES;
				PRODUCT_BUNDLE_IDENTIFIER = "Microsoft.RNTester-macOSUnitTests";
				PRODUCT_NAME = "$(TARGET_NAME)";
				SDKROOT = macosx;
				SWIFT_EMIT_LOC_STRINGS = NO;
			};
			name = Release;
		};
		ACC52F69299ECB97002A2B0B /* Debug */ = {
			isa = XCBuildConfiguration;
			baseConfigurationReference = 9BD1BBDA193F1DB661EDB0CF /* Pods-RNTester-macOSIntegrationTests.debug.xcconfig */;
			buildSettings = {
				BUNDLE_LOADER = "$(TEST_HOST)";
				CLANG_ANALYZER_NONNULL = YES;
				CLANG_ANALYZER_NUMBER_OBJECT_CONVERSION = YES_AGGRESSIVE;
				CLANG_CXX_LANGUAGE_STANDARD = "c++20";
				CLANG_ENABLE_OBJC_WEAK = YES;
				CLANG_WARN_UNGUARDED_AVAILABILITY = YES_AGGRESSIVE;
				CODE_SIGN_STYLE = Automatic;
				CURRENT_PROJECT_VERSION = 1;
				DEBUG_INFORMATION_FORMAT = dwarf;
				GENERATE_INFOPLIST_FILE = YES;
				HEADER_SEARCH_PATHS = (
					"${PODS_ROOT}/Headers/Private/Yoga",
					"$(inherited)",
				);
				MACOSX_DEPLOYMENT_TARGET = 10.15;
				MARKETING_VERSION = 1.0;
				MTL_ENABLE_DEBUG_INFO = INCLUDE_SOURCE;
				MTL_FAST_MATH = YES;
				PRODUCT_BUNDLE_IDENTIFIER = "Microsoft.RNTester-macOSIntegrationTests";
				PRODUCT_NAME = "$(TARGET_NAME)";
				SDKROOT = macosx;
				SWIFT_EMIT_LOC_STRINGS = NO;
				TEST_HOST = "$(BUILT_PRODUCTS_DIR)/RNTester-macOS.app/$(BUNDLE_EXECUTABLE_FOLDER_PATH)/RNTester-macOS";
			};
			name = Debug;
		};
		ACC52F6A299ECB97002A2B0B /* Release */ = {
			isa = XCBuildConfiguration;
			baseConfigurationReference = 95706B2D6A97C2C7489615A1 /* Pods-RNTester-macOSIntegrationTests.release.xcconfig */;
			buildSettings = {
				BUNDLE_LOADER = "$(TEST_HOST)";
				CLANG_ANALYZER_NONNULL = YES;
				CLANG_ANALYZER_NUMBER_OBJECT_CONVERSION = YES_AGGRESSIVE;
				CLANG_CXX_LANGUAGE_STANDARD = "c++20";
				CLANG_ENABLE_OBJC_WEAK = YES;
				CLANG_WARN_UNGUARDED_AVAILABILITY = YES_AGGRESSIVE;
				CODE_SIGN_STYLE = Automatic;
				COPY_PHASE_STRIP = NO;
				CURRENT_PROJECT_VERSION = 1;
				DEBUG_INFORMATION_FORMAT = "dwarf-with-dsym";
				GENERATE_INFOPLIST_FILE = YES;
				HEADER_SEARCH_PATHS = (
					"${PODS_ROOT}/Headers/Private/Yoga",
					"$(inherited)",
				);
				MACOSX_DEPLOYMENT_TARGET = 10.15;
				MARKETING_VERSION = 1.0;
				MTL_FAST_MATH = YES;
				PRODUCT_BUNDLE_IDENTIFIER = "Microsoft.RNTester-macOSIntegrationTests";
				PRODUCT_NAME = "$(TARGET_NAME)";
				SDKROOT = macosx;
				SWIFT_EMIT_LOC_STRINGS = NO;
				TEST_HOST = "$(BUILT_PRODUCTS_DIR)/RNTester-macOS.app/$(BUNDLE_EXECUTABLE_FOLDER_PATH)/RNTester-macOS";
			};
			name = Release;
		};
		E7DB20A722B2BA84005AC45F /* Debug */ = {
			isa = XCBuildConfiguration;
			baseConfigurationReference = E8475AB4E5BB7B7A87C16D41 /* Pods-RNTesterUnitTests.debug.xcconfig */;
			buildSettings = {
				ALWAYS_EMBED_SWIFT_STANDARD_LIBRARIES = YES;
				CLANG_ANALYZER_NONNULL = YES;
				CLANG_ANALYZER_NUMBER_OBJECT_CONVERSION = YES_AGGRESSIVE;
				CLANG_ENABLE_OBJC_WEAK = YES;
				CLANG_WARN_UNGUARDED_AVAILABILITY = YES_AGGRESSIVE;
				CODE_SIGN_IDENTITY = "iPhone Developer";
				DEBUG_INFORMATION_FORMAT = dwarf;
				DEVELOPMENT_TEAM = "";
				HEADER_SEARCH_PATHS = (
					"${PODS_ROOT}/Headers/Private/Yoga",
					"$(inherited)",
				);
				INFOPLIST_FILE = RNTesterUnitTests/Info.plist;
				IPHONEOS_DEPLOYMENT_TARGET = 15.1;
				LD_RUNPATH_SEARCH_PATHS = (
					"$(inherited)",
					"@executable_path/Frameworks",
					"@loader_path/Frameworks",
				);
				LIBRARY_SEARCH_PATHS = (
					"$(SDKROOT)/usr/lib/swift",
					"$(inherited)",
					"$(PROJECT_DIR)/RNTesterUnitTests",
				);
				MTL_ENABLE_DEBUG_INFO = INCLUDE_SOURCE;
				MTL_FAST_MATH = YES;
				OTHER_CFLAGS = "$(inherited)";
				OTHER_SWIFT_FLAGS = "$(inherited)";
				PRODUCT_BUNDLE_IDENTIFIER = com.meta.RNTesterUnitTests;
				PRODUCT_NAME = "$(TARGET_NAME)";
				TARGETED_DEVICE_FAMILY = "1,2";
			};
			name = Debug;
		};
		E7DB20A822B2BA84005AC45F /* Release */ = {
			isa = XCBuildConfiguration;
			baseConfigurationReference = 8BFB9C61D7BDE894E24BF24F /* Pods-RNTesterUnitTests.release.xcconfig */;
			buildSettings = {
				ALWAYS_EMBED_SWIFT_STANDARD_LIBRARIES = YES;
				CLANG_ANALYZER_NONNULL = YES;
				CLANG_ANALYZER_NUMBER_OBJECT_CONVERSION = YES_AGGRESSIVE;
				CLANG_ENABLE_OBJC_WEAK = YES;
				CLANG_WARN_UNGUARDED_AVAILABILITY = YES_AGGRESSIVE;
				CODE_SIGN_IDENTITY = "iPhone Developer";
				COPY_PHASE_STRIP = NO;
				DEBUG_INFORMATION_FORMAT = "dwarf-with-dsym";
				DEVELOPMENT_TEAM = "";
				HEADER_SEARCH_PATHS = (
					"${PODS_ROOT}/Headers/Private/Yoga",
					"$(inherited)",
				);
				INFOPLIST_FILE = RNTesterUnitTests/Info.plist;
				IPHONEOS_DEPLOYMENT_TARGET = 15.1;
				LD_RUNPATH_SEARCH_PATHS = (
					"$(inherited)",
					"@executable_path/Frameworks",
					"@loader_path/Frameworks",
				);
				LIBRARY_SEARCH_PATHS = (
					"$(SDKROOT)/usr/lib/swift",
					"$(inherited)",
					"$(PROJECT_DIR)/RNTesterUnitTests",
				);
				MTL_FAST_MATH = YES;
				OTHER_CFLAGS = "$(inherited)";
				OTHER_SWIFT_FLAGS = "$(inherited)";
				PRODUCT_BUNDLE_IDENTIFIER = com.meta.RNTesterUnitTests;
				PRODUCT_NAME = "$(TARGET_NAME)";
				TARGETED_DEVICE_FAMILY = "1,2";
			};
			name = Release;
		};
		E7DB215B22B2F332005AC45F /* Debug */ = {
			isa = XCBuildConfiguration;
			baseConfigurationReference = 66C3087F2D5BF762FE9E6422 /* Pods-RNTesterIntegrationTests.debug.xcconfig */;
			buildSettings = {
				ALWAYS_EMBED_SWIFT_STANDARD_LIBRARIES = YES;
				BUNDLE_LOADER = "$(TEST_HOST)";
				CLANG_ANALYZER_NONNULL = YES;
				CLANG_ANALYZER_NUMBER_OBJECT_CONVERSION = YES_AGGRESSIVE;
				CLANG_ENABLE_OBJC_WEAK = YES;
				CLANG_WARN_UNGUARDED_AVAILABILITY = YES_AGGRESSIVE;
				CODE_SIGN_IDENTITY = "iPhone Developer";
				DEBUG_INFORMATION_FORMAT = dwarf;
				DEVELOPMENT_TEAM = "";
				GCC_PREPROCESSOR_DEFINITIONS = (
					"FB_REFERENCE_IMAGE_DIR=\"\\\"$(SOURCE_ROOT)/RNTesterIntegrationTests/ReferenceImages\\\"\"",
					"$(inherited)",
				);
				HEADER_SEARCH_PATHS = (
					"${PODS_ROOT}/Headers/Private/Yoga",
					"$(inherited)",
				);
				INFOPLIST_FILE = RNTesterIntegrationTests/Info.plist;
				IPHONEOS_DEPLOYMENT_TARGET = 15.1;
				LD_RUNPATH_SEARCH_PATHS = (
					"$(inherited)",
					"@executable_path/Frameworks",
					"@loader_path/Frameworks",
				);
				MTL_ENABLE_DEBUG_INFO = INCLUDE_SOURCE;
				MTL_FAST_MATH = YES;
				OTHER_CFLAGS = "$(inherited)";
				OTHER_SWIFT_FLAGS = "$(inherited)";
				PRODUCT_BUNDLE_IDENTIFIER = com.meta.RNTesterIntegrationTests;
				PRODUCT_NAME = "$(TARGET_NAME)";
				TARGETED_DEVICE_FAMILY = "1,2";
				TEST_HOST = "$(BUILT_PRODUCTS_DIR)/RNTester.app/RNTester";
			};
			name = Debug;
		};
		E7DB215C22B2F332005AC45F /* Release */ = {
			isa = XCBuildConfiguration;
			baseConfigurationReference = 7CDA7A212644C6BB8C0D00D8 /* Pods-RNTesterIntegrationTests.release.xcconfig */;
			buildSettings = {
				ALWAYS_EMBED_SWIFT_STANDARD_LIBRARIES = YES;
				BUNDLE_LOADER = "$(TEST_HOST)";
				CLANG_ANALYZER_NONNULL = YES;
				CLANG_ANALYZER_NUMBER_OBJECT_CONVERSION = YES_AGGRESSIVE;
				CLANG_ENABLE_OBJC_WEAK = YES;
				CLANG_WARN_UNGUARDED_AVAILABILITY = YES_AGGRESSIVE;
				CODE_SIGN_IDENTITY = "iPhone Developer";
				COPY_PHASE_STRIP = NO;
				DEBUG_INFORMATION_FORMAT = "dwarf-with-dsym";
				DEVELOPMENT_TEAM = "";
				HEADER_SEARCH_PATHS = (
					"${PODS_ROOT}/Headers/Private/Yoga",
					"$(inherited)",
				);
				INFOPLIST_FILE = RNTesterIntegrationTests/Info.plist;
				IPHONEOS_DEPLOYMENT_TARGET = 15.1;
				LD_RUNPATH_SEARCH_PATHS = (
					"$(inherited)",
					"@executable_path/Frameworks",
					"@loader_path/Frameworks",
				);
				MTL_FAST_MATH = YES;
				OTHER_CFLAGS = "$(inherited)";
				OTHER_SWIFT_FLAGS = "$(inherited)";
				PRODUCT_BUNDLE_IDENTIFIER = com.meta.RNTesterIntegrationTests;
				PRODUCT_NAME = "$(TARGET_NAME)";
				TARGETED_DEVICE_FAMILY = "1,2";
				TEST_HOST = "$(BUILT_PRODUCTS_DIR)/RNTester.app/RNTester";
			};
			name = Release;
		};
/* End XCBuildConfiguration section */

/* Begin XCConfigurationList section */
		13B07F931A680F5B00A75B9A /* Build configuration list for PBXNativeTarget "RNTester" */ = {
			isa = XCConfigurationList;
			buildConfigurations = (
				13B07F941A680F5B00A75B9A /* Debug */,
				13B07F951A680F5B00A75B9A /* Release */,
			);
			defaultConfigurationIsVisible = 0;
			defaultConfigurationName = Release;
		};
		83CBB9FA1A601CBA00E9B192 /* Build configuration list for PBXProject "RNTesterPods" */ = {
			isa = XCConfigurationList;
			buildConfigurations = (
				83CBBA201A601CBA00E9B192 /* Debug */,
				83CBBA211A601CBA00E9B192 /* Release */,
			);
			defaultConfigurationIsVisible = 0;
			defaultConfigurationName = Release;
		};
		AC78A61C2B5738FD00121555 /* Build configuration list for PBXNativeTarget "RNTester-visionOS" */ = {
			isa = XCConfigurationList;
			buildConfigurations = (
				AC78A61A2B5738FD00121555 /* Debug */,
				AC78A61B2B5738FD00121555 /* Release */,
			);
			defaultConfigurationIsVisible = 0;
			defaultConfigurationName = Release;
		};
		ACC52F50299ECB7B002A2B0B /* Build configuration list for PBXNativeTarget "RNTester-macOS" */ = {
			isa = XCConfigurationList;
			buildConfigurations = (
				ACC52F4E299ECB7B002A2B0B /* Debug */,
				ACC52F4F299ECB7B002A2B0B /* Release */,
			);
			defaultConfigurationIsVisible = 0;
			defaultConfigurationName = Release;
		};
		ACC52F5B299ECB8A002A2B0B /* Build configuration list for PBXNativeTarget "RNTester-macOSUnitTests" */ = {
			isa = XCConfigurationList;
			buildConfigurations = (
				ACC52F5C299ECB8A002A2B0B /* Debug */,
				ACC52F5D299ECB8A002A2B0B /* Release */,
			);
			defaultConfigurationIsVisible = 0;
			defaultConfigurationName = Release;
		};
		ACC52F68299ECB97002A2B0B /* Build configuration list for PBXNativeTarget "RNTester-macOSIntegrationTests" */ = {
			isa = XCConfigurationList;
			buildConfigurations = (
				ACC52F69299ECB97002A2B0B /* Debug */,
				ACC52F6A299ECB97002A2B0B /* Release */,
			);
			defaultConfigurationIsVisible = 0;
			defaultConfigurationName = Release;
		};
		E7DB20A622B2BA84005AC45F /* Build configuration list for PBXNativeTarget "RNTesterUnitTests" */ = {
			isa = XCConfigurationList;
			buildConfigurations = (
				E7DB20A722B2BA84005AC45F /* Debug */,
				E7DB20A822B2BA84005AC45F /* Release */,
			);
			defaultConfigurationIsVisible = 0;
			defaultConfigurationName = Release;
		};
		E7DB215A22B2F332005AC45F /* Build configuration list for PBXNativeTarget "RNTesterIntegrationTests" */ = {
			isa = XCConfigurationList;
			buildConfigurations = (
				E7DB215B22B2F332005AC45F /* Debug */,
				E7DB215C22B2F332005AC45F /* Release */,
			);
			defaultConfigurationIsVisible = 0;
			defaultConfigurationName = Release;
		};
/* End XCConfigurationList section */
	};
	rootObject = 83CBB9F71A601CBA00E9B192 /* Project object */;
}<|MERGE_RESOLUTION|>--- conflicted
+++ resolved
@@ -19,8 +19,8 @@
 		5C60EB1C226440DB0018C04F /* AppDelegate.mm in Sources */ = {isa = PBXBuildFile; fileRef = 5C60EB1B226440DB0018C04F /* AppDelegate.mm */; };
 		8145AE06241172D900A3F8DA /* LaunchScreen.storyboard in Resources */ = {isa = PBXBuildFile; fileRef = 8145AE05241172D900A3F8DA /* LaunchScreen.storyboard */; };
 		832F45BB2A8A6E1F0097B4E6 /* SwiftTest.swift in Sources */ = {isa = PBXBuildFile; fileRef = 832F45BA2A8A6E1F0097B4E6 /* SwiftTest.swift */; };
-<<<<<<< HEAD
 		918A215FD4EF5A828705D765 /* libPods-RNTester-macOSIntegrationTests.a in Frameworks */ = {isa = PBXBuildFile; fileRef = 474EC5CD967949D41527EECF /* libPods-RNTester-macOSIntegrationTests.a */; };
+		A975CA6C2C05EADF0043F72A /* RCTNetworkTaskTests.m in Sources */ = {isa = PBXBuildFile; fileRef = A975CA6B2C05EADE0043F72A /* RCTNetworkTaskTests.m */; };
 		AC30658829B14F38007A839A /* RCTComponentPropsTests.m in Sources */ = {isa = PBXBuildFile; fileRef = E7DB20CC22B2BAA5005AC45F /* RCTComponentPropsTests.m */; };
 		AC73FCE829B1316D0003586F /* RNTesterIntegrationTests.m in Sources */ = {isa = PBXBuildFile; fileRef = E7C1241922BEC44B00DA25C0 /* RNTesterIntegrationTests.m */; };
 		AC73FCE929B131700003586F /* RCTLoggingTests.m in Sources */ = {isa = PBXBuildFile; fileRef = E7DB215E22B2F3EC005AC45F /* RCTLoggingTests.m */; };
@@ -64,9 +64,6 @@
 		ACC52F4A299ECB7B002A2B0B /* Main.storyboard in Resources */ = {isa = PBXBuildFile; fileRef = ACC52F48299ECB7B002A2B0B /* Main.storyboard */; };
 		ACC52F6C299ECDDA002A2B0B /* Info.plist in Resources */ = {isa = PBXBuildFile; fileRef = ACC52F6B299ECDDA002A2B0B /* Info.plist */; };
 		ACDBF0D529B2BF0A00EEBD9E /* RNTesterUnitTestsBundle.js in Resources */ = {isa = PBXBuildFile; fileRef = E7DB20B322B2BAA4005AC45F /* RNTesterUnitTestsBundle.js */; };
-=======
-		A975CA6C2C05EADF0043F72A /* RCTNetworkTaskTests.m in Sources */ = {isa = PBXBuildFile; fileRef = A975CA6B2C05EADE0043F72A /* RCTNetworkTaskTests.m */; };
->>>>>>> 143f1ad2
 		BEB82277FE76227A15DED9EF /* libPods-RNTesterIntegrationTests.a in Frameworks */ = {isa = PBXBuildFile; fileRef = 77E101C7D8E22A8E70EE76DF /* libPods-RNTesterIntegrationTests.a */; };
 		CD10C7A5290BD4EB0033E1ED /* RCTEventEmitterTests.m in Sources */ = {isa = PBXBuildFile; fileRef = CD10C7A4290BD4EB0033E1ED /* RCTEventEmitterTests.m */; };
 		D626973C1F0D4ABDE2F9028A /* libPods-RNTesterUnitTests.a in Frameworks */ = {isa = PBXBuildFile; fileRef = D8DE57E3292D41E28251988A /* libPods-RNTesterUnitTests.a */; };
@@ -169,12 +166,14 @@
 		8145AE05241172D900A3F8DA /* LaunchScreen.storyboard */ = {isa = PBXFileReference; fileEncoding = 4; lastKnownFileType = file.storyboard; name = LaunchScreen.storyboard; path = RNTester/LaunchScreen.storyboard; sourceTree = "<group>"; };
 		832F45BA2A8A6E1F0097B4E6 /* SwiftTest.swift */ = {isa = PBXFileReference; lastKnownFileType = sourcecode.swift; name = SwiftTest.swift; path = RNTester/SwiftTest.swift; sourceTree = "<group>"; };
 		8BFB9C61D7BDE894E24BF24F /* Pods-RNTesterUnitTests.release.xcconfig */ = {isa = PBXFileReference; includeInIndex = 1; lastKnownFileType = text.xcconfig; name = "Pods-RNTesterUnitTests.release.xcconfig"; path = "Target Support Files/Pods-RNTesterUnitTests/Pods-RNTesterUnitTests.release.xcconfig"; sourceTree = "<group>"; };
-<<<<<<< HEAD
 		95706B2D6A97C2C7489615A1 /* Pods-RNTester-macOSIntegrationTests.release.xcconfig */ = {isa = PBXFileReference; includeInIndex = 1; lastKnownFileType = text.xcconfig; name = "Pods-RNTester-macOSIntegrationTests.release.xcconfig"; path = "Target Support Files/Pods-RNTester-macOSIntegrationTests/Pods-RNTester-macOSIntegrationTests.release.xcconfig"; sourceTree = "<group>"; };
+		9B8542B8C590B51BD0588751 /* Pods-RNTester.release.xcconfig */ = {isa = PBXFileReference; includeInIndex = 1; lastKnownFileType = text.xcconfig; name = "Pods-RNTester.release.xcconfig"; path = "Target Support Files/Pods-RNTester/Pods-RNTester.release.xcconfig"; sourceTree = "<group>"; };
 		9BD1BBDA193F1DB661EDB0CF /* Pods-RNTester-macOSIntegrationTests.debug.xcconfig */ = {isa = PBXFileReference; includeInIndex = 1; lastKnownFileType = text.xcconfig; name = "Pods-RNTester-macOSIntegrationTests.debug.xcconfig"; path = "Target Support Files/Pods-RNTester-macOSIntegrationTests/Pods-RNTester-macOSIntegrationTests.debug.xcconfig"; sourceTree = "<group>"; };
 		9C88AE81E635231C7F0F3BA4 /* libPods-RNTester-macOS.a */ = {isa = PBXFileReference; explicitFileType = archive.ar; includeInIndex = 0; path = "libPods-RNTester-macOS.a"; sourceTree = BUILT_PRODUCTS_DIR; };
+		A975CA6B2C05EADE0043F72A /* RCTNetworkTaskTests.m */ = {isa = PBXFileReference; lastKnownFileType = sourcecode.c.objc; path = RCTNetworkTaskTests.m; sourceTree = "<group>"; };
 		AB8577B0E8D863BFD8BEB398 /* Pods-RNTester-visionOS.debug.xcconfig */ = {isa = PBXFileReference; includeInIndex = 1; lastKnownFileType = text.xcconfig; name = "Pods-RNTester-visionOS.debug.xcconfig"; path = "Target Support Files/Pods-RNTester-visionOS/Pods-RNTester-visionOS.debug.xcconfig"; sourceTree = "<group>"; };
 		AC276E71CF27E40DFA22979F /* PrivacyInfo.xcprivacy */ = {isa = PBXFileReference; includeInIndex = 1; name = PrivacyInfo.xcprivacy; path = ../PrivacyInfo.xcprivacy; sourceTree = "<group>"; };
+		AC474BFB29BBD4A1002BDAED /* RNTester.xctestplan */ = {isa = PBXFileReference; lastKnownFileType = text; name = RNTester.xctestplan; path = RNTester/RNTester.xctestplan; sourceTree = "<group>"; };
 		AC474BFE29BBF793002BDAED /* RNTester-macOS.xctestplan */ = {isa = PBXFileReference; lastKnownFileType = text; path = "RNTester-macOS.xctestplan"; sourceTree = "<group>"; };
 		AC78A60A2B5738FB00121555 /* RNTester-visionOS.app */ = {isa = PBXFileReference; explicitFileType = wrapper.application; includeInIndex = 0; path = "RNTester-visionOS.app"; sourceTree = BUILT_PRODUCTS_DIR; };
 		AC78A6142B5738FD00121555 /* Assets.xcassets */ = {isa = PBXFileReference; lastKnownFileType = folder.assetcatalog; path = Assets.xcassets; sourceTree = "<group>"; };
@@ -187,11 +186,6 @@
 		ACC52F62299ECB97002A2B0B /* RNTester-macOSIntegrationTests.xctest */ = {isa = PBXFileReference; explicitFileType = wrapper.cfbundle; includeInIndex = 0; path = "RNTester-macOSIntegrationTests.xctest"; sourceTree = BUILT_PRODUCTS_DIR; };
 		ACC52F6B299ECDDA002A2B0B /* Info.plist */ = {isa = PBXFileReference; fileEncoding = 4; lastKnownFileType = text.plist.xml; path = Info.plist; sourceTree = "<group>"; };
 		CAEBC2296BB4BDDDCAAF4404 /* Pods-RNTester-macOS.release.xcconfig */ = {isa = PBXFileReference; includeInIndex = 1; lastKnownFileType = text.xcconfig; name = "Pods-RNTester-macOS.release.xcconfig"; path = "Target Support Files/Pods-RNTester-macOS/Pods-RNTester-macOS.release.xcconfig"; sourceTree = "<group>"; };
-=======
-		9B8542B8C590B51BD0588751 /* Pods-RNTester.release.xcconfig */ = {isa = PBXFileReference; includeInIndex = 1; lastKnownFileType = text.xcconfig; name = "Pods-RNTester.release.xcconfig"; path = "Target Support Files/Pods-RNTester/Pods-RNTester.release.xcconfig"; sourceTree = "<group>"; };
-		A975CA6B2C05EADE0043F72A /* RCTNetworkTaskTests.m */ = {isa = PBXFileReference; lastKnownFileType = sourcecode.c.objc; path = RCTNetworkTaskTests.m; sourceTree = "<group>"; };
-		AC474BFB29BBD4A1002BDAED /* RNTester.xctestplan */ = {isa = PBXFileReference; lastKnownFileType = text; name = RNTester.xctestplan; path = RNTester/RNTester.xctestplan; sourceTree = "<group>"; };
->>>>>>> 143f1ad2
 		CD10C7A4290BD4EB0033E1ED /* RCTEventEmitterTests.m */ = {isa = PBXFileReference; fileEncoding = 4; lastKnownFileType = sourcecode.c.objc; path = RCTEventEmitterTests.m; sourceTree = "<group>"; };
 		CD5A82EE0F733AF40EA06F36 /* libPods-RNTester-visionOS.a */ = {isa = PBXFileReference; explicitFileType = archive.ar; includeInIndex = 0; path = "libPods-RNTester-visionOS.a"; sourceTree = BUILT_PRODUCTS_DIR; };
 		D74056A5352F0925816E50E0 /* libPods-RNTester.a */ = {isa = PBXFileReference; explicitFileType = archive.ar; includeInIndex = 0; path = "libPods-RNTester.a"; sourceTree = BUILT_PRODUCTS_DIR; };
@@ -259,7 +253,6 @@
 		E7DB215F22B2F3EC005AC45F /* RCTUIManagerScenarioTests.m */ = {isa = PBXFileReference; fileEncoding = 4; lastKnownFileType = sourcecode.c.objc; path = RCTUIManagerScenarioTests.m; sourceTree = "<group>"; };
 		E7DB218B22B41FCD005AC45F /* XCTest.framework */ = {isa = PBXFileReference; lastKnownFileType = wrapper.framework; path = XCTest.framework; sourceTree = DEVELOPER_DIR; };
 		E8475AB4E5BB7B7A87C16D41 /* Pods-RNTesterUnitTests.debug.xcconfig */ = {isa = PBXFileReference; includeInIndex = 1; lastKnownFileType = text.xcconfig; name = "Pods-RNTesterUnitTests.debug.xcconfig"; path = "Target Support Files/Pods-RNTesterUnitTests/Pods-RNTesterUnitTests.debug.xcconfig"; sourceTree = "<group>"; };
-		EE448B25704B6F47386E69A9 /* Pods-RNTester.release.xcconfig */ = {isa = PBXFileReference; includeInIndex = 1; lastKnownFileType = text.xcconfig; name = "Pods-RNTester.release.xcconfig"; path = "Target Support Files/Pods-RNTester/Pods-RNTester.release.xcconfig"; sourceTree = "<group>"; };
 		F0D621C22BBB9E38005960AC /* PrivacyInfo.xcprivacy */ = {isa = PBXFileReference; fileEncoding = 4; lastKnownFileType = text.xml; path = PrivacyInfo.xcprivacy; sourceTree = "<group>"; };
 /* End PBXFileReference section */
 
@@ -339,6 +332,7 @@
 			isa = PBXGroup;
 			children = (
 				F0D621C22BBB9E38005960AC /* PrivacyInfo.xcprivacy */,
+				AC474BFB29BBD4A1002BDAED /* RNTester.xctestplan */,
 				E771AEEA22B44E3100EA1189 /* Info.plist */,
 				13B07FAF1A68108700A75B9A /* AppDelegate.h */,
 				5C60EB1B226440DB0018C04F /* AppDelegate.mm */,
@@ -490,7 +484,7 @@
 				66C3087F2D5BF762FE9E6422 /* Pods-RNTesterIntegrationTests.debug.xcconfig */,
 				7CDA7A212644C6BB8C0D00D8 /* Pods-RNTesterIntegrationTests.release.xcconfig */,
 				8BFB9C61D7BDE894E24BF24F /* Pods-RNTesterUnitTests.release.xcconfig */,
-				EE448B25704B6F47386E69A9 /* Pods-RNTester.release.xcconfig */,
+				9B8542B8C590B51BD0588751 /* Pods-RNTester.release.xcconfig */,
 				E8475AB4E5BB7B7A87C16D41 /* Pods-RNTesterUnitTests.debug.xcconfig */,
 				AB8577B0E8D863BFD8BEB398 /* Pods-RNTester-visionOS.debug.xcconfig */,
 				0553512BB0EDB0E5BC262515 /* Pods-RNTester-visionOS.release.xcconfig */,
@@ -1314,7 +1308,7 @@
 		};
 		13B07F951A680F5B00A75B9A /* Release */ = {
 			isa = XCBuildConfiguration;
-			baseConfigurationReference = EE448B25704B6F47386E69A9 /* Pods-RNTester.release.xcconfig */;
+			baseConfigurationReference = 9B8542B8C590B51BD0588751 /* Pods-RNTester.release.xcconfig */;
 			buildSettings = {
 				ASSETCATALOG_COMPILER_APPICON_NAME = AppIcon;
 				CLANG_ENABLE_MODULES = YES;
