--- conflicted
+++ resolved
@@ -1815,13 +1815,7 @@
 				MTL_FAST_MATH = YES;
 				OTHER_CFLAGS = (
 					"$(inherited)",
-<<<<<<< HEAD
 					"-DFB_SONARKIT_ENABLED=1",
-=======
-					"$(TOOLCHAIN_DIR)/usr/lib/swift-5.0/$(PLATFORM_NAME)",
-					"$(TOOLCHAIN_DIR)/usr/lib/swift/$(PLATFORM_NAME)",
-					"\"$(SDKROOT)/usr/lib/swift\"",
->>>>>>> e60ad083
 				);
 				OTHER_SWIFT_FLAGS = "$(inherited) -Xcc -DFB_SONARKIT_ENABLED";
 				PRODUCT_NAME = "$(TARGET_NAME)";
