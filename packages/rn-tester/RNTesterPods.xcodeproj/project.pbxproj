--- conflicted
+++ resolved
@@ -589,62 +589,7 @@
 			);
 			runOnlyForDeploymentPostprocessing = 0;
 			shellPath = /bin/sh;
-<<<<<<< HEAD
-			shellScript = "export NODE_BINARY=node\nexport PROJECT_ROOT=\"$SRCROOT/../../\"\nexport SOURCEMAP_FILE=../sourcemap.ios.map\nexport FORCE_BUNDLING=true\n\"$SRCROOT/../../scripts/react-native-xcode.sh\" $SRCROOT/../../packages/rn-tester/js/RNTesterApp.ios.js\n";
-		};
-		7A5E3C3F59BF3EA884A39149 /* [CP] Embed Pods Frameworks */ = {
-			isa = PBXShellScriptBuildPhase;
-			buildActionMask = 2147483647;
-			files = (
-			);
-			inputFileListPaths = (
-				"${PODS_ROOT}/Target Support Files/Pods-RNTesterUnitTests/Pods-RNTesterUnitTests-frameworks-${CONFIGURATION}-input-files.xcfilelist",
-			);
-			name = "[CP] Embed Pods Frameworks";
-			outputFileListPaths = (
-				"${PODS_ROOT}/Target Support Files/Pods-RNTesterUnitTests/Pods-RNTesterUnitTests-frameworks-${CONFIGURATION}-output-files.xcfilelist",
-			);
-			runOnlyForDeploymentPostprocessing = 0;
-			shellPath = /bin/sh;
-			shellScript = "\"${PODS_ROOT}/Target Support Files/Pods-RNTesterUnitTests/Pods-RNTesterUnitTests-frameworks.sh\"\n";
-			showEnvVarsInLog = 0;
-		};
-		8CE34A8AABFD09C8B3A00B1D /* [CP] Embed Pods Frameworks */ = {
-			isa = PBXShellScriptBuildPhase;
-			buildActionMask = 2147483647;
-			files = (
-			);
-			inputFileListPaths = (
-				"${PODS_ROOT}/Target Support Files/Pods-RNTester/Pods-RNTester-frameworks-${CONFIGURATION}-input-files.xcfilelist",
-			);
-			name = "[CP] Embed Pods Frameworks";
-			outputFileListPaths = (
-				"${PODS_ROOT}/Target Support Files/Pods-RNTester/Pods-RNTester-frameworks-${CONFIGURATION}-output-files.xcfilelist",
-			);
-			runOnlyForDeploymentPostprocessing = 0;
-			shellPath = /bin/sh;
-			shellScript = "\"${PODS_ROOT}/Target Support Files/Pods-RNTester/Pods-RNTester-frameworks.sh\"\n";
-			showEnvVarsInLog = 0;
-		};
-		A934FCF321A9F192FD849C8A /* [CP] Embed Pods Frameworks */ = {
-			isa = PBXShellScriptBuildPhase;
-			buildActionMask = 2147483647;
-			files = (
-			);
-			inputFileListPaths = (
-				"${PODS_ROOT}/Target Support Files/Pods-RNTesterIntegrationTests/Pods-RNTesterIntegrationTests-frameworks-${CONFIGURATION}-input-files.xcfilelist",
-			);
-			name = "[CP] Embed Pods Frameworks";
-			outputFileListPaths = (
-				"${PODS_ROOT}/Target Support Files/Pods-RNTesterIntegrationTests/Pods-RNTesterIntegrationTests-frameworks-${CONFIGURATION}-output-files.xcfilelist",
-			);
-			runOnlyForDeploymentPostprocessing = 0;
-			shellPath = /bin/sh;
-			shellScript = "\"${PODS_ROOT}/Target Support Files/Pods-RNTesterIntegrationTests/Pods-RNTesterIntegrationTests-frameworks.sh\"\n";
-			showEnvVarsInLog = 0;
-=======
-			shellScript = "set -e\n\nexport NODE_BINARY=node\nexport PROJECT_ROOT=$SRCROOT/..\nexport SOURCEMAP_FILE=../sourcemap.ios.map\n# export FORCE_BUNDLING=true\n\"$SRCROOT/../../scripts/react-native-xcode.sh\" $SRCROOT/../../packages/rn-tester/js/RNTesterApp.ios.js\n";
->>>>>>> 2a634f45
+			shellScript = "set -e\n\nexport NODE_BINARY=node\nexport PROJECT_ROOT=\"$SRCROOT/../../\"\nexport SOURCEMAP_FILE=../sourcemap.ios.map\n# export FORCE_BUNDLING=true\n\"$SRCROOT/../../scripts/react-native-xcode.sh\" $SRCROOT/../../packages/rn-tester/js/RNTesterApp.ios.js\n";
 		};
 		C1C7A9D58CE1D09515F20577 /* [CP] Copy Pods Resources */ = {
 			isa = PBXShellScriptBuildPhase;
