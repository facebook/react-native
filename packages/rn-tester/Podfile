--- conflicted
+++ resolved
@@ -24,17 +24,7 @@
     fabric_enabled = true
   end
   # macOS]
-<<<<<<< HEAD
-
-  # Hermes is now enabled by default.
-  # The following line will only disable Hermes if the USE_HERMES envvar is SET to a value other than 1 (e.g. USE_HERMES=0).
-  hermes_enabled = !ENV.has_key?('USE_HERMES') || ENV['USE_HERMES'] == '1'
-  puts "Configuring #{target_name} with Fabric #{fabric_enabled ? "enabled" : "disabled"}.#{hermes_enabled ? " Using Hermes engine." : ""}"
-=======
   puts "Building RNTester with Fabric #{fabric_enabled ? "enabled" : "disabled"}."
-
-  prefix_path = "../.."
->>>>>>> bbd5cfc4
 
   if ENV['RCT_NEW_ARCH_ENABLED'] == '1'
     # Custom fabric component is only supported when using codegen discovery.
