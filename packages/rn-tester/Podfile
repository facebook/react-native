--- conflicted
+++ resolved
@@ -21,7 +21,6 @@
 def pods(options = {})
   project 'RNTesterPods.xcodeproj'
 
-<<<<<<< HEAD
   # [TODO(macOS GH#774) - don't enable Fabric on RNTester by default until it works on macOS
   fabric_enabled = false
 
@@ -37,12 +36,8 @@
   # ]TODO(macOS GH#774)
 
   # TODO(macOS GH#774) - uncomment once Fabric works on macOS
-  # puts "Building RNTester with Fabric enabled."
+  # puts "Building RNTester with Fabric #{fabric_enabled ? "enabled" : "disabled"}."
   # fabric_enabled = true
-=======
-  fabric_enabled = true
-  puts "Building RNTester with Fabric #{fabric_enabled ? "enabled" : "disabled"}."
->>>>>>> 6790cf13
 
   prefix_path = "../.."
   use_react_native!(path: prefix_path, fabric_enabled: fabric_enabled, hermes_enabled: ENV['USE_HERMES'] == '1')
