--- conflicted
+++ resolved
@@ -13,15 +13,11 @@
   use_frameworks!
 end
 
-<<<<<<< HEAD
-def pods(options = {})
-=======
 if ENV['USE_HERMES'] == '1'
   puts "Using Hermes engine"
 end
 
-def pods()
->>>>>>> 9500eb88
+def pods(options = {})
   project 'RNTesterPods.xcodeproj'
 
   # Enable TurboModule
@@ -31,13 +27,9 @@
 
   # Additional Pods which aren't included in the default Podfile
   pod 'React-RCTPushNotification', :path => "#{prefix_path}/Libraries/PushNotificationIOS"
-<<<<<<< HEAD
-  pod 'Yoga',:path => "#{prefix_path}/ReactCommon/yoga", :modular_headers => true
+  pod 'Yoga', :path => "#{prefix_path}/ReactCommon/yoga", :modular_headers => true
   pod 'React-TurboModuleCxx-WinRTPort', :path => "#{prefix_path}/ReactTurboModuleCxx"
   pod 'React-TurboModuleCxx-RNW', :podspec => "#{prefix_path}/ReactTurboModuleCxx/React-TurboModuleCxx-RNW.podspec"
-=======
-  pod 'Yoga', :path => "#{prefix_path}/ReactCommon/yoga", :modular_headers => true
->>>>>>> 9500eb88
   # Additional Pods which are classed as unstable
   #
   # To use fabric: add `fabric_enabled` option to the use_react_native method above, like below
