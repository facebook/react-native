--- conflicted
+++ resolved
@@ -3,14 +3,8 @@
 source 'https://cdn.cocoapods.org/'
 platform :ios, '11.0'
 
-<<<<<<< HEAD
-# TODO(macOS GH#214)
-# Otherwise duplicate UUIDs are being generated between the iOS and macOS targets.
-# FIXME: https://github.com/microsoft/react-native/issues/210
-=======
 # Temporary solution to suppress duplicated GUID error.
 # Can be removed once we move to generate files outside pod install.
->>>>>>> 24d41845
 install! 'cocoapods', :deterministic_uuids => false
 
 USE_FRAMEWORKS = ENV['USE_FRAMEWORKS'] == '1'
