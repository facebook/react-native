require_relative '../../scripts/react_native_pods'

source 'https://cdn.cocoapods.org/'
platform :ios, '12.4'

# Temporary solution to suppress duplicated GUID error.
# Can be removed once we move to generate files outside pod install.
install! 'cocoapods', :deterministic_uuids => false

USE_FRAMEWORKS = ENV['USE_FRAMEWORKS'] == '1'
IN_CI = ENV['CI'] == 'true'

@prefix_path = "../.."

if USE_FRAMEWORKS
  puts "Installing pods with use_frameworks!"
  use_frameworks!
end

def pods(options = {}, use_flipper: false)
  project 'RNTesterPods.xcodeproj'

  fabric_enabled = true
<<<<<<< HEAD
  hermes_enabled = ENV['USE_HERMES'] == '1'
=======
  mac_catalyst_enabled = false

  # Hermes is now enabled by default.
  # The following line will only disable Hermes if the USE_HERMES envvar is SET to a value other than 1 (e.g. USE_HERMES=0).
  hermes_enabled = !ENV.has_key?('USE_HERMES') || ENV['USE_HERMES'] == '1'
>>>>>>> 5298910c
  puts "Building RNTester with Fabric #{fabric_enabled ? "enabled" : "disabled"}.#{hermes_enabled ? " Using Hermes engine." : ""}"

  if ENV['RCT_NEW_ARCH_ENABLED'] == '1'
    # Custom fabric component is only supported when using codegen discovery.
    pod 'MyNativeView', :path => "NativeComponentExample"
  end

  use_react_native!(
    path: @prefix_path,
    fabric_enabled: fabric_enabled,
    hermes_enabled: hermes_enabled,
    flipper_configuration: use_flipper ? FlipperConfiguration.enabled : FlipperConfiguration.disabled,
    app_path: "#{Dir.pwd}",
    config_file_dir: "#{Dir.pwd}/node_modules",
    production: !ENV['PRODUCTION'].nil?
  )
  pod 'ReactCommon/turbomodule/samples', :path => "#{@prefix_path}/ReactCommon"

  # Additional Pods which aren't included in the default Podfile
  pod 'React-RCTPushNotification', :path => "#{@prefix_path}/Libraries/PushNotificationIOS"
  pod 'Yoga', :path => "#{@prefix_path}/ReactCommon/yoga", :modular_headers => true
  # Additional Pods which are classed as unstable

  # RNTester native modules and components
  pod 'ScreenshotManager', :path => "NativeModuleExample"
end

target 'RNTester' do
  pods({}, :use_flipper => !IN_CI && !USE_FRAMEWORKS)
end

target 'RNTesterUnitTests' do
  pods()
  pod 'React-RCTTest', :path => "./RCTTest"
end

target 'RNTesterIntegrationTests' do
  pods()
  pod 'React-RCTTest', :path => "./RCTTest"
end

post_install do |installer|
  mac_catalyst_enabled = false
  react_native_post_install(installer, mac_catalyst_enabled, @prefix_path)
  __apply_Xcode_12_5_M1_post_install_workaround(installer)
end<|MERGE_RESOLUTION|>--- conflicted
+++ resolved
@@ -21,15 +21,11 @@
   project 'RNTesterPods.xcodeproj'
 
   fabric_enabled = true
-<<<<<<< HEAD
-  hermes_enabled = ENV['USE_HERMES'] == '1'
-=======
   mac_catalyst_enabled = false
 
   # Hermes is now enabled by default.
   # The following line will only disable Hermes if the USE_HERMES envvar is SET to a value other than 1 (e.g. USE_HERMES=0).
   hermes_enabled = !ENV.has_key?('USE_HERMES') || ENV['USE_HERMES'] == '1'
->>>>>>> 5298910c
   puts "Building RNTester with Fabric #{fabric_enabled ? "enabled" : "disabled"}.#{hermes_enabled ? " Using Hermes engine." : ""}"
 
   if ENV['RCT_NEW_ARCH_ENABLED'] == '1'
