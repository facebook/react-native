--- conflicted
+++ resolved
@@ -1,10 +1,6 @@
 {
   "name": "@react-native/popup-menu-android",
-<<<<<<< HEAD
-  "version": "0.76.7",
-=======
   "version": "0.76.9",
->>>>>>> b6400aae
   "description": "PopupMenu for the Android platform",
   "main": "index.js",
   "files": [
@@ -25,11 +21,7 @@
   },
   "license": "MIT",
   "devDependencies": {
-<<<<<<< HEAD
-    "@react-native/codegen": "0.76.7"
-=======
     "@react-native/codegen": "0.76.9"
->>>>>>> b6400aae
   },
   "peerDependencies": {
     "@types/react": "^18.2.6",
