{
  "name": "@react-native/typescript-config",
<<<<<<< HEAD
  "version": "0.76.7",
=======
  "version": "0.76.9",
>>>>>>> b6400aae
  "description": "Default TypeScript configuration for React Native apps",
  "license": "MIT",
  "repository": {
    "type": "git",
    "url": "git+https://github.com/facebook/react-native.git",
    "directory": "packages/typescript-config"
  },
  "homepage": "https://github.com/facebook/react-native/tree/HEAD/packages/typescript-config#readme",
  "keywords": [
    "typescript",
    "tsconfig",
    "react-native"
  ],
  "bugs": "https://github.com/facebook/react-native/issues",
  "main": "tsconfig.json"
}<|MERGE_RESOLUTION|>--- conflicted
+++ resolved
@@ -1,10 +1,6 @@
 {
   "name": "@react-native/typescript-config",
-<<<<<<< HEAD
-  "version": "0.76.7",
-=======
   "version": "0.76.9",
->>>>>>> b6400aae
   "description": "Default TypeScript configuration for React Native apps",
   "license": "MIT",
   "repository": {
