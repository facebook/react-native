--- conflicted
+++ resolved
@@ -1,10 +1,6 @@
 {
   "name": "@react-native/eslint-plugin-specs",
-<<<<<<< HEAD
-  "version": "0.76.7",
-=======
   "version": "0.76.9",
->>>>>>> b6400aae
   "description": "ESLint rules to validate NativeModule and Component Specs",
   "license": "MIT",
   "repository": {
@@ -31,11 +27,7 @@
     "@babel/core": "^7.25.2",
     "@babel/plugin-transform-flow-strip-types": "^7.25.2",
     "@babel/preset-flow": "^7.24.7",
-<<<<<<< HEAD
-    "@react-native/codegen": "0.76.7",
-=======
     "@react-native/codegen": "0.76.9",
->>>>>>> b6400aae
     "make-dir": "^2.1.0",
     "pirates": "^4.0.1",
     "source-map-support": "0.5.0"
