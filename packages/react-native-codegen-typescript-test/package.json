{
  "name": "@react-native/codegen-typescript-test",
<<<<<<< HEAD
  "version": "0.76.7",
=======
  "version": "0.76.9",
>>>>>>> b6400aae
  "private": true,
  "description": "TypeScript related unit test for @react-native/codegen",
  "license": "MIT",
  "repository": {
    "type": "git",
    "url": "git+https://github.com/facebook/react-native.git",
    "directory": "packages/react-native-codegen-typescript-test"
  },
  "homepage": "https://github.com/facebook/react-native/tree/HEAD/packages/react-native-typescript-test",
  "engines": {
    "node": ">=18"
  },
  "scripts": {
    "build": "yarn clean && node scripts/build.js --verbose && tsc",
    "clean": "rimraf lib && rimraf __generated__/*.ts",
    "prepare": "yarn run build"
  },
  "dependencies": {
<<<<<<< HEAD
    "@react-native/codegen": "0.76.7"
=======
    "@react-native/codegen": "0.76.9"
>>>>>>> b6400aae
  },
  "devDependencies": {
    "@babel/core": "^7.25.2",
    "@babel/plugin-syntax-dynamic-import": "^7.8.3",
    "@babel/plugin-transform-async-to-generator": "^7.24.7",
    "@babel/plugin-transform-class-properties": "^7.25.4",
    "@babel/plugin-transform-destructuring": "^7.24.8",
    "@babel/plugin-transform-flow-strip-types": "^7.25.2",
    "@babel/plugin-transform-nullish-coalescing-operator": "^7.24.7",
    "@babel/plugin-transform-object-rest-spread": "^7.24.7",
    "@babel/plugin-transform-optional-chaining": "^7.24.8",
    "@babel/preset-env": "^7.25.3",
    "@types/jest": "^29.5.3",
    "jest": "^29.6.3",
    "rimraf": "^3.0.2"
  },
  "peerDependencies": {
    "@babel/preset-env": "^7.1.6"
  }
}<|MERGE_RESOLUTION|>--- conflicted
+++ resolved
@@ -1,10 +1,6 @@
 {
   "name": "@react-native/codegen-typescript-test",
-<<<<<<< HEAD
-  "version": "0.76.7",
-=======
   "version": "0.76.9",
->>>>>>> b6400aae
   "private": true,
   "description": "TypeScript related unit test for @react-native/codegen",
   "license": "MIT",
@@ -23,11 +19,7 @@
     "prepare": "yarn run build"
   },
   "dependencies": {
-<<<<<<< HEAD
-    "@react-native/codegen": "0.76.7"
-=======
     "@react-native/codegen": "0.76.9"
->>>>>>> b6400aae
   },
   "devDependencies": {
     "@babel/core": "^7.25.2",
