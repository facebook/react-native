{
  "name": "@react-native/codegen-typescript-test",
  "version": "0.76.0-main",
  "private": true,
  "description": "TypeScript related unit test for @react-native/codegen",
  "license": "MIT",
  "repository": {
    "type": "git",
    "url": "git+https://github.com/facebook/react-native.git",
    "directory": "packages/react-native-codegen-typescript-test"
  },
  "homepage": "https://github.com/facebook/react-native/tree/HEAD/packages/react-native-typescript-test",
  "engines": {
    "node": ">=18"
  },
  "scripts": {
    "build": "yarn clean && node scripts/build.js --verbose && tsc",
    "clean": "rimraf lib && rimraf __generated__/*.ts",
    "prepare": "yarn run build"
  },
  "dependencies": {
    "@react-native/codegen": "0.76.0-main"
  },
  "devDependencies": {
<<<<<<< HEAD
    "@babel/core": "^7.20.0",
    "@babel/plugin-syntax-dynamic-import": "^7.8.0",
    "@babel/plugin-transform-async-to-generator": "^7.20.0",
    "@babel/plugin-transform-class-properties": "^7.24.1",
    "@babel/plugin-transform-destructuring": "^7.20.0",
    "@babel/plugin-transform-flow-strip-types": "^7.20.0",
    "@babel/plugin-transform-nullish-coalescing-operator": "^7.24.1",
    "@babel/plugin-transform-object-rest-spread": "^7.24.5",
    "@babel/plugin-transform-optional-chaining": "^7.24.5",
    "@babel/preset-env": "^7.20.0",
=======
    "@babel/core": "^7.25.2",
    "@babel/plugin-transform-class-properties": "^7.25.4",
    "@babel/plugin-transform-nullish-coalescing-operator": "^7.24.7",
    "@babel/plugin-transform-object-rest-spread": "^7.24.7",
    "@babel/plugin-transform-optional-chaining": "^7.24.8",
    "@babel/plugin-syntax-dynamic-import": "^7.8.3",
    "@babel/plugin-transform-async-to-generator": "^7.24.7",
    "@babel/plugin-transform-destructuring": "^7.24.8",
    "@babel/plugin-transform-flow-strip-types": "^7.25.2",
    "@babel/preset-env": "^7.25.3",
>>>>>>> 143f1ad2
    "@types/jest": "^29.5.3",
    "jest": "^29.6.3",
    "rimraf": "^3.0.2"
  },
  "peerDependencies": {
    "@babel/preset-env": "^7.1.6"
  }
}<|MERGE_RESOLUTION|>--- conflicted
+++ resolved
@@ -22,29 +22,16 @@
     "@react-native/codegen": "0.76.0-main"
   },
   "devDependencies": {
-<<<<<<< HEAD
-    "@babel/core": "^7.20.0",
-    "@babel/plugin-syntax-dynamic-import": "^7.8.0",
-    "@babel/plugin-transform-async-to-generator": "^7.20.0",
-    "@babel/plugin-transform-class-properties": "^7.24.1",
-    "@babel/plugin-transform-destructuring": "^7.20.0",
-    "@babel/plugin-transform-flow-strip-types": "^7.20.0",
-    "@babel/plugin-transform-nullish-coalescing-operator": "^7.24.1",
-    "@babel/plugin-transform-object-rest-spread": "^7.24.5",
-    "@babel/plugin-transform-optional-chaining": "^7.24.5",
-    "@babel/preset-env": "^7.20.0",
-=======
     "@babel/core": "^7.25.2",
+    "@babel/plugin-syntax-dynamic-import": "^7.8.3",
+    "@babel/plugin-transform-async-to-generator": "^7.24.7",
     "@babel/plugin-transform-class-properties": "^7.25.4",
+    "@babel/plugin-transform-destructuring": "^7.24.8",
+    "@babel/plugin-transform-flow-strip-types": "^7.25.2",
     "@babel/plugin-transform-nullish-coalescing-operator": "^7.24.7",
     "@babel/plugin-transform-object-rest-spread": "^7.24.7",
     "@babel/plugin-transform-optional-chaining": "^7.24.8",
-    "@babel/plugin-syntax-dynamic-import": "^7.8.3",
-    "@babel/plugin-transform-async-to-generator": "^7.24.7",
-    "@babel/plugin-transform-destructuring": "^7.24.8",
-    "@babel/plugin-transform-flow-strip-types": "^7.25.2",
     "@babel/preset-env": "^7.25.3",
->>>>>>> 143f1ad2
     "@types/jest": "^29.5.3",
     "jest": "^29.6.3",
     "rimraf": "^3.0.2"
