{
  "name": "@react-native/normalize-colors",
  "version": "0.74.1",
  "description": "Color normalization for React Native.",
  "license": "MIT",
  "repository": {
    "type": "git",
    "url": "https://github.com/facebook/react-native.git",
    "directory": "packages/normalize-color"
  },
  "homepage": "https://github.com/facebook/react-native/tree/HEAD/packages/normalize-color#readme",
  "keywords": [
    "color",
    "normalization",
    "normalize-colors",
    "react-native"
  ],
<<<<<<< HEAD
  "bugs": "https://github.com/facebook/react-native/issues",
  "engines": {
    "node": ">=18"
  }
=======
  "bugs": "https://github.com/facebook/react-native/issues"
>>>>>>> c99d96b7
}<|MERGE_RESOLUTION|>--- conflicted
+++ resolved
@@ -15,12 +15,5 @@
     "normalize-colors",
     "react-native"
   ],
-<<<<<<< HEAD
-  "bugs": "https://github.com/facebook/react-native/issues",
-  "engines": {
-    "node": ">=18"
-  }
-=======
   "bugs": "https://github.com/facebook/react-native/issues"
->>>>>>> c99d96b7
 }