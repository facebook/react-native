--- conflicted
+++ resolved
@@ -1,10 +1,6 @@
 {
   "name": "@react-native/metro-babel-transformer",
-<<<<<<< HEAD
-  "version": "0.76.7",
-=======
   "version": "0.76.9",
->>>>>>> b6400aae
   "description": "Babel transformer for React Native applications.",
   "main": "src/index.js",
   "repository": {
@@ -20,11 +16,7 @@
   "license": "MIT",
   "dependencies": {
     "@babel/core": "^7.25.2",
-<<<<<<< HEAD
-    "@react-native/babel-preset": "0.76.7",
-=======
     "@react-native/babel-preset": "0.76.9",
->>>>>>> b6400aae
     "hermes-parser": "0.23.1",
     "nullthrows": "^1.1.1"
   },
