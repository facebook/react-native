{
<<<<<<< HEAD
    "name": "@react-native/test-renderer",
    "private": true,
    "version": "0.0.0",
    "description": "A Test rendering library for React Native",
    "license": "MIT",
    "devDependencies": {
        "@babel/core": "^7.20.0",
        "@babel/plugin-transform-react-jsx": "^7.0.0",
        "@babel/preset-env": "^7.20.0",
        "@babel/preset-flow": "^7.20.0"
    },
    "main": "src/index.js",
    "peerDependencies": {
        "jest": "^29.7.0"
    }
=======
  "name": "@react-native/test-renderer",
  "private": true,
  "version": "0.75.0-main",
  "description": "A Test rendering library for React Native",
  "license": "MIT",
  "devDependencies": {
    "@babel/core": "^7.20.0",
    "@babel/plugin-transform-react-jsx": "^7.0.0",
    "@babel/preset-env": "^7.20.0",
    "@babel/preset-flow": "^7.20.0"
  },
  "dependencies": {},
  "main": "src/index.js",
  "peerDependencies": {
    "jest": "^29.7.0"
  }
>>>>>>> 6f7eae5c
}<|MERGE_RESOLUTION|>--- conflicted
+++ resolved
@@ -1,21 +1,4 @@
 {
-<<<<<<< HEAD
-    "name": "@react-native/test-renderer",
-    "private": true,
-    "version": "0.0.0",
-    "description": "A Test rendering library for React Native",
-    "license": "MIT",
-    "devDependencies": {
-        "@babel/core": "^7.20.0",
-        "@babel/plugin-transform-react-jsx": "^7.0.0",
-        "@babel/preset-env": "^7.20.0",
-        "@babel/preset-flow": "^7.20.0"
-    },
-    "main": "src/index.js",
-    "peerDependencies": {
-        "jest": "^29.7.0"
-    }
-=======
   "name": "@react-native/test-renderer",
   "private": true,
   "version": "0.75.0-main",
@@ -27,10 +10,8 @@
     "@babel/preset-env": "^7.20.0",
     "@babel/preset-flow": "^7.20.0"
   },
-  "dependencies": {},
   "main": "src/index.js",
   "peerDependencies": {
     "jest": "^29.7.0"
   }
->>>>>>> 6f7eae5c
 }