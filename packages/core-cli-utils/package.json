--- conflicted
+++ resolved
@@ -1,10 +1,6 @@
 {
   "name": "@react-native/core-cli-utils",
-<<<<<<< HEAD
-  "version": "0.76.7",
-=======
   "version": "0.76.9",
->>>>>>> b6400aae
   "description": "React Native CLI library for Frameworks to build on",
   "license": "MIT",
   "main": "./src/index.flow.js",
