{
  "name": "@react-native/core-cli-utils",
  "version": "0.76.0-main",
  "description": "React Native CLI library for Frameworks to build on",
  "license": "MIT",
  "main": "./src/index.flow.js",
  "repository": {
    "type": "git",
    "url": "git+https://github.com/facebook/react-native.git",
    "directory": "packages/core-cli-utils"
  },
  "exports": {
    ".": "./src/index.js",
    "./package.json": "./package.json",
    "./version.js": "./src/public/version.js"
  },
  "homepage": "https://github.com/facebook/react-native/tree/HEAD/packages/core-cli-utils#readme",
  "keywords": [
    "cli-utils",
    "react-native"
  ],
  "bugs": "https://github.com/facebook/react-native/issues",
  "engines": {
    "node": ">=18"
  },
  "files": [
<<<<<<< HEAD
    "src"
  ]
=======
    "dist"
  ],
  "dependencies": {},
  "devDependencies": {}
>>>>>>> 143f1ad2
}<|MERGE_RESOLUTION|>--- conflicted
+++ resolved
@@ -24,13 +24,6 @@
     "node": ">=18"
   },
   "files": [
-<<<<<<< HEAD
-    "src"
+    "dist"
   ]
-=======
-    "dist"
-  ],
-  "dependencies": {},
-  "devDependencies": {}
->>>>>>> 143f1ad2
 }