{
  "name": "@react-native/oss-library-example",
  "version": "0.76.0-rc.6",
  "private": true,
  "description": "Package that includes native module exapmle, native component example, targets both the old and the new architecture. It should serve as an example of a real-world OSS library.",
  "license": "MIT",
  "homepage": "https://github.com/facebook/react-native.git",
  "repository": {
    "type": "git",
    "url": "https://github.com/facebook/react-native.git",
    "directory": "packages/react-native-test-library"
  },
  "main": "./index.js",
  "exports": {
    ".": "./index.js",
    "./package.json": "./package.json"
  },
  "scripts": {
    "build": "yarn clean && babel --out-dir lib src",
    "clean": "rimraf lib",
    "codegen": "npx react-native codegen",
    "prepare": "yarn run codegen && yarn run build"
  },
  "files": [
    "generated"
  ],
  "devDependencies": {
    "@babel/core": "^7.25.2",
<<<<<<< HEAD
    "@react-native/babel-preset": "0.76.0-main",
    "react-native-macos": "workspace:*"
=======
    "@react-native/babel-preset": "0.76.0-rc.6",
    "react-native": "0.76.0-rc.6"
>>>>>>> 007a8e12
  },
  "peerDependencies": {
    "react": "*",
    "react-native-macos": "*"
  },
  "codegenConfig": {
    "name": "OSSLibraryExampleSpec",
    "type": "all",
    "jsSrcsDir": "src",
    "outputDir": {
      "ios": "ios",
      "android": "android/src/main"
    },
    "includesGeneratedCode": true,
    "android": {
      "javaPackageName": "com.reactnative.osslibraryexample"
    }
  }
}<|MERGE_RESOLUTION|>--- conflicted
+++ resolved
@@ -26,13 +26,8 @@
   ],
   "devDependencies": {
     "@babel/core": "^7.25.2",
-<<<<<<< HEAD
-    "@react-native/babel-preset": "0.76.0-main",
+    "@react-native/babel-preset": "0.76.0-rc.6",
     "react-native-macos": "workspace:*"
-=======
-    "@react-native/babel-preset": "0.76.0-rc.6",
-    "react-native": "0.76.0-rc.6"
->>>>>>> 007a8e12
   },
   "peerDependencies": {
     "react": "*",
