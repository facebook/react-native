--- conflicted
+++ resolved
@@ -34,13 +34,8 @@
     "eslint-plugin-ft-flow": "^2.0.1",
     "eslint-plugin-jest": "^29.0.1",
     "eslint-plugin-react": "^7.30.1",
-<<<<<<< HEAD
-    "eslint-plugin-react-hooks": "^5.2.0",
+    "eslint-plugin-react-hooks": "^7.0.1",
     "eslint-plugin-react-native": "^5.0.0"
-=======
-    "eslint-plugin-react-hooks": "^7.0.1",
-    "eslint-plugin-react-native": "^4.0.0"
->>>>>>> 3f971d93
   },
   "peerDependencies": {
     "eslint": "^8.0.0 || ^9.0.0",
