{
  "name": "@react-native/eslint-config",
  "version": "0.73.0",
  "description": "ESLint config for React Native",
  "license": "MIT",
  "repository": {
    "type": "git",
    "url": "https://github.com/facebook/react-native.git",
    "directory": "packages/eslint-config-react-native"
  },
  "homepage": "https://github.com/facebook/react-native/tree/HEAD/packages/eslint-config-react-native#readme",
  "keywords": [
    "eslint",
    "config",
    "react-native"
  ],
  "bugs": "https://github.com/facebook/react-native/issues",
  "engines": {
    "node": ">=18"
  },
  "main": "index.js",
  "dependencies": {
    "@babel/core": "^7.20.0",
    "@babel/eslint-parser": "^7.20.0",
    "@react-native/eslint-plugin": "^0.73.0",
    "@typescript-eslint/eslint-plugin": "^6.1.0",
    "@typescript-eslint/parser": "^6.1.0",
    "eslint-config-prettier": "^8.5.0",
    "eslint-plugin-eslint-comments": "^3.2.0",
    "eslint-plugin-ft-flow": "^2.0.1",
    "eslint-plugin-jest": "^27.2.3",
    "eslint-plugin-prettier": "^5.0.0",
    "eslint-plugin-react": "^7.30.1",
    "eslint-plugin-react-hooks": "^4.6.0",
    "eslint-plugin-react-native": "^4.0.0"
  },
  "peerDependencies": {
    "eslint": ">=8",
    "prettier": ">=3"
  },
  "devDependencies": {
<<<<<<< HEAD
    "eslint": "^8.19.0",
    "prettier": "3.0.0"
=======
    "eslint": "^8.23.1",
    "prettier": "2.8.8"
>>>>>>> e5fe7b39
  }
}<|MERGE_RESOLUTION|>--- conflicted
+++ resolved
@@ -39,12 +39,7 @@
     "prettier": ">=3"
   },
   "devDependencies": {
-<<<<<<< HEAD
-    "eslint": "^8.19.0",
+    "eslint": "^8.23.1",
     "prettier": "3.0.0"
-=======
-    "eslint": "^8.23.1",
-    "prettier": "2.8.8"
->>>>>>> e5fe7b39
   }
 }