--- conflicted
+++ resolved
@@ -28,12 +28,7 @@
     "eslint-config-prettier": "^8.5.0",
     "eslint-plugin-eslint-comments": "^3.2.0",
     "eslint-plugin-ft-flow": "^2.0.1",
-<<<<<<< HEAD
-    "eslint-plugin-jest": "^26.5.3",
-=======
     "eslint-plugin-jest": "^27.9.0",
-    "eslint-plugin-prettier": "^4.2.1",
->>>>>>> 0c02b26c
     "eslint-plugin-react": "^7.30.1",
     "eslint-plugin-react-hooks": "^4.6.0",
     "eslint-plugin-react-native": "^4.0.0"
