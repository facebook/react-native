{
  "name": "@react-native/debugger-frontend",
<<<<<<< HEAD
  "version": "0.76.7",
=======
  "version": "0.76.9",
>>>>>>> b6400aae
  "description": "Debugger frontend for React Native based on Chrome DevTools",
  "keywords": [
    "react-native",
    "tools"
  ],
  "homepage": "https://github.com/facebook/react-native/tree/HEAD/packages/debugger-frontend#readme",
  "bugs": "https://github.com/facebook/react-native/issues",
  "repository": {
    "type": "git",
    "url": "git+https://github.com/facebook/react-native.git",
    "directory": "packages/debugger-frontend"
  },
  "license": "BSD-3-Clause",
  "files": [
    "index.js",
    "dist",
    "BUILD_INFO"
  ],
  "engines": {
    "node": ">=18"
  }
}<|MERGE_RESOLUTION|>--- conflicted
+++ resolved
@@ -1,10 +1,6 @@
 {
   "name": "@react-native/debugger-frontend",
-<<<<<<< HEAD
-  "version": "0.76.7",
-=======
   "version": "0.76.9",
->>>>>>> b6400aae
   "description": "Debugger frontend for React Native based on Chrome DevTools",
   "keywords": [
     "react-native",
