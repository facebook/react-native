# Copyright (c) Facebook, Inc. and its affiliates.
#
# This source code is licensed under the MIT license found in the
# LICENSE file in the root directory of this source tree.

require "json"

package = JSON.parse(File.read(File.join(__dir__, "package.json")))
version = package['version']

source = { :git => 'https://github.com/facebook/react-native.git' }
if version == '1000.0.0'
  # This is an unpublished version, use the latest commit hash of the react-native repo, which we’re presumably in.
  source[:commit] = `git rev-parse HEAD`.strip
else
  source[:tag] = "v#{version}"
end

folly_compiler_flags = '-DFOLLY_NO_CONFIG -DFOLLY_MOBILE=1 -DFOLLY_USE_LIBCPP=1 -Wno-comma -Wno-shorten-64-to-32'
folly_version = '2020.01.13.00'
boost_compiler_flags = '-Wno-documentation'

header_subspecs = {
  'ARTHeaders'                  => 'Libraries/ART/**/*.h',
  'CoreModulesHeaders'          => 'React/CoreModules/**/*.h',
  'RCTActionSheetHeaders'       => 'Libraries/ActionSheetIOS/*.h',
  'RCTAnimationHeaders'         => 'Libraries/NativeAnimation/{Drivers/*,Nodes/*,*}.{h}',
  'RCTBlobHeaders'              => 'Libraries/Blob/{RCTBlobManager,RCTFileReaderModule}.h',
  'RCTImageHeaders'             => 'Libraries/Image/*.h',
  'RCTLinkingHeaders'           => 'Libraries/LinkingIOS/*.h',
  'RCTNetworkHeaders'           => 'Libraries/Network/*.h',
  'RCTPushNotificationHeaders'  => 'Libraries/PushNotificationIOS/*.h',
  'RCTSettingsHeaders'          => 'Libraries/Settings/*.h',
  'RCTTextHeaders'              => 'Libraries/Text/**/*.h',
  'RCTVibrationHeaders'         => 'Libraries/Vibration/*.h',
}

Pod::Spec.new do |s|
  s.name                   = "React-Core"
  s.version                = version
  s.summary                = "The core of React Native."
  s.homepage               = "https://reactnative.dev/"
  s.license                = package["license"]
  s.author                 = "Facebook, Inc. and its affiliates"
  s.platforms              = { :ios => "10.0", :tvos => "10.0", :osx => "10.13" } # TODO(macOS ISS#2323203)
  s.source                 = source
  s.resource_bundle        = { "AccessibilityResources" => ["React/AccessibilityResources/*.lproj"]}
  s.compiler_flags         = folly_compiler_flags + ' ' + boost_compiler_flags
  s.header_dir             = "React"
  s.framework              = "JavaScriptCore"
  s.library                = "stdc++"
<<<<<<< HEAD
  s.pod_target_xcconfig    = { "HEADER_SEARCH_PATHS" => "\"$(PODS_TARGET_SRCROOT)/ReactCommon\" \"$(PODS_ROOT)/boost-for-react-native\" \"$(PODS_ROOT)/DoubleConversion\" \"$(PODS_ROOT)/RCT-Folly\"" }
=======
  s.pod_target_xcconfig    = { "HEADER_SEARCH_PATHS" => "\"$(PODS_TARGET_SRCROOT)/ReactCommon\" \"$(PODS_ROOT)/boost-for-react-native\" \"$(PODS_ROOT)/DoubleConversion\" \"$(PODS_ROOT)/Folly\"", "DEFINES_MODULE" => "YES" }
>>>>>>> 7100756b
  s.user_target_xcconfig   = { "HEADER_SEARCH_PATHS" => "\"$(PODS_ROOT)/Headers/Private/React-Core\""}
  s.default_subspec        = "Default"

  s.subspec "Default" do |ss|
    ss.source_files           = "React/**/*.{c,h,m,mm,S,cpp}"
    ss.exclude_files          = "React/CoreModules/**/*",
                                "React/DevSupport/**/*",
                                "React/Fabric/**/*",
                                "React/Inspector/**/*",
                                "React/CxxBridge/HermesExecutorFactory.*" # TODO(macOS GH#214)
    ss.ios.exclude_files      = "React/**/RCTTV*.*",

    # [TODO(macOS ISS#2323203)
                                "**/macOS/*"
    ss.osx.exclude_files      = "React/Modules/RCTRedBoxExtraDataViewController.{h,m}",
                                "React/Modules/RCTAccessibilityManager.m",
                                "React/Profiler/{RCTFPSGraph,RCTPerfMonitor}.*",
                                "React/Profiler/RCTProfileTrampoline-{arm,i386}.S",
                                "React/Base/RCTKeyCommands.*",
                                "React/Base/RCTTV*.*",
                                "React/Views/{RCTModal*,RCTMasked*,RCTTV*,RCTWrapperViewController}.*",
                                "React/Views/RefreshControl/*",
                                "React/Views/SafeAreaView/*"
    # ]TODO(macOS ISS#2323203)

    ss.tvos.exclude_files     = "React/Modules/RCTClipboard*",
                                "React/Views/RCTDatePicker*",
                                "React/Views/RCTPicker*",
                                "React/Views/RCTRefreshControl*",
                                "React/Views/RCTSlider*",
                                "React/Views/RCTSwitch*",
    ss.private_header_files   = "React/Cxx*/*.h"
  end

  # [TODO(macOS GH#214)
  s.subspec "Hermes" do |ss|
    ss.platforms = { :osx => "10.13" }
    ss.source_files = "ReactCommon/hermes/executor/*.{cpp,h}",
                      "ReactCommon/hermes/inspector/*.{cpp,h}",
                      "ReactCommon/hermes/inspector/chrome/*.{cpp,h}",
                      "ReactCommon/hermes/inspector/detail/*.{cpp,h}"
    ss.pod_target_xcconfig = { "GCC_PREPROCESSOR_DEFINITIONS" => "HERMES_ENABLE_DEBUGGER=1" }
    ss.dependency "RCT-Folly/Futures"
    ss.dependency "hermes", "~> 0.5.0"
  end
  # ]TODO(macOS GH#214)

  s.subspec "DevSupport" do |ss|
    ss.source_files = "React/DevSupport/*.{h,mm,m}",
                      "React/Inspector/*.{h,mm,m}"

    ss.dependency "React-Core/Default", version
    ss.dependency "React-Core/RCTWebSocket", version
    ss.dependency "React-jsinspector", version
  end

  s.subspec "RCTWebSocket" do |ss|
    ss.source_files = "Libraries/WebSocket/*.{h,m}"
    ss.dependency "React-Core/Default", version
  end

  # Add a subspec containing just the headers for each
  # pod that should live under <React/*.h>
  header_subspecs.each do |name, headers|
    s.subspec name do |ss|
      ss.source_files = headers
      ss.dependency "React-Core/Default"
    end
  end

  s.dependency "RCT-Folly", folly_version
  s.dependency "React-cxxreact", version
  s.dependency "React-jsi", version
  s.dependency "React-jsiexecutor", version
  s.dependency "Yoga"
  s.dependency "glog"
end<|MERGE_RESOLUTION|>--- conflicted
+++ resolved
@@ -49,11 +49,7 @@
   s.header_dir             = "React"
   s.framework              = "JavaScriptCore"
   s.library                = "stdc++"
-<<<<<<< HEAD
-  s.pod_target_xcconfig    = { "HEADER_SEARCH_PATHS" => "\"$(PODS_TARGET_SRCROOT)/ReactCommon\" \"$(PODS_ROOT)/boost-for-react-native\" \"$(PODS_ROOT)/DoubleConversion\" \"$(PODS_ROOT)/RCT-Folly\"" }
-=======
-  s.pod_target_xcconfig    = { "HEADER_SEARCH_PATHS" => "\"$(PODS_TARGET_SRCROOT)/ReactCommon\" \"$(PODS_ROOT)/boost-for-react-native\" \"$(PODS_ROOT)/DoubleConversion\" \"$(PODS_ROOT)/Folly\"", "DEFINES_MODULE" => "YES" }
->>>>>>> 7100756b
+  s.pod_target_xcconfig    = { "HEADER_SEARCH_PATHS" => "\"$(PODS_TARGET_SRCROOT)/ReactCommon\" \"$(PODS_ROOT)/boost-for-react-native\" \"$(PODS_ROOT)/DoubleConversion\" \"$(PODS_ROOT)/RCT-Folly\"", "DEFINES_MODULE" => "YES" }
   s.user_target_xcconfig   = { "HEADER_SEARCH_PATHS" => "\"$(PODS_ROOT)/Headers/Private/React-Core\""}
   s.default_subspec        = "Default"
 
