# Copyright (c) Facebook, Inc. and its affiliates.
#
# This source code is licensed under the MIT license found in the
# LICENSE file in the root directory of this source tree.

require "json"

package = JSON.parse(File.read(File.join(__dir__, "package.json")))
version = package['version']

source = { :git => 'https://github.com/facebook/react-native.git' }
if version == '1000.0.0'
  # This is an unpublished version, use the latest commit hash of the react-native repo, which we’re presumably in.
  source[:commit] = `git rev-parse HEAD`.strip
else
  source[:tag] = "v#{version}"
end

folly_compiler_flags = '-DFOLLY_NO_CONFIG -DFOLLY_MOBILE=1 -DFOLLY_USE_LIBCPP=1 -Wno-comma -Wno-shorten-64-to-32'
folly_version = '2020.01.13.00'
boost_compiler_flags = '-Wno-documentation'

header_subspecs = {
  'CoreModulesHeaders'          => 'React/CoreModules/**/*.h',
  'RCTActionSheetHeaders'       => 'Libraries/ActionSheetIOS/*.h',
  'RCTAnimationHeaders'         => 'Libraries/NativeAnimation/{Drivers/*,Nodes/*,*}.{h}',
  'RCTBlobHeaders'              => 'Libraries/Blob/{RCTBlobManager,RCTFileReaderModule}.h',
  'RCTImageHeaders'             => 'Libraries/Image/*.h',
  'RCTLinkingHeaders'           => 'Libraries/LinkingIOS/*.h',
  'RCTNetworkHeaders'           => 'Libraries/Network/*.h',
  'RCTPushNotificationHeaders'  => 'Libraries/PushNotificationIOS/*.h',
  'RCTSettingsHeaders'          => 'Libraries/Settings/*.h',
  'RCTTextHeaders'              => 'Libraries/Text/**/*.h',
  'RCTVibrationHeaders'         => 'Libraries/Vibration/*.h',
}

Pod::Spec.new do |s|
  s.name                   = "React-Core"
  s.version                = version
  s.summary                = "The core of React Native."
  s.homepage               = "https://reactnative.dev/"
  s.license                = package["license"]
  s.author                 = "Facebook, Inc. and its affiliates"
<<<<<<< HEAD
  s.platforms              = { :ios => "10.0", :tvos => "10.0", :osx => "10.14" } # TODO(macOS GH#774)
=======
  s.platforms              = { :ios => "10.0" }
>>>>>>> 21603775
  s.source                 = source
  s.resource_bundle        = { "AccessibilityResources" => ["React/AccessibilityResources/*.lproj"]}
  s.compiler_flags         = folly_compiler_flags + ' ' + boost_compiler_flags
  s.header_dir             = "React"
  s.framework              = "JavaScriptCore"
  s.library                = "stdc++"
  s.pod_target_xcconfig    = { "HEADER_SEARCH_PATHS" => "\"$(PODS_TARGET_SRCROOT)/ReactCommon\" \"$(PODS_ROOT)/boost-for-react-native\" \"$(PODS_ROOT)/DoubleConversion\" \"$(PODS_ROOT)/RCT-Folly\"", "DEFINES_MODULE" => "YES" }
  s.user_target_xcconfig   = { "HEADER_SEARCH_PATHS" => "\"$(PODS_ROOT)/Headers/Private/React-Core\""}
  s.default_subspec        = "Default"

  s.subspec "Default" do |ss|
    ss.source_files           = "React/**/*.{c,h,m,mm,S,cpp}"
    ss.exclude_files          = "React/CoreModules/**/*",
                                "React/DevSupport/**/*",
                                "React/Fabric/**/*",
                                "React/Inspector/**/*",
                                "React/Tests/**/*",
<<<<<<< HEAD
                                "React/CxxBridge/HermesExecutorFactory.*" # TODO(macOS GH#214)
    ss.ios.exclude_files      = "React/**/RCTTV*.*",

    # [TODO(macOS GH#774)
                                "**/macOS/*"
    ss.osx.exclude_files      = "React/Modules/RCTRedBoxExtraDataViewController.{h,m}",
                                "React/Modules/RCTAccessibilityManager.m",
                                "React/Profiler/{RCTFPSGraph,RCTPerfMonitor}.*",
                                "React/Profiler/RCTProfileTrampoline-{arm,i386}.S",
                                "React/Base/RCTKeyCommands.*",
                                "React/Base/RCTTV*.*",
                                "React/Views/{RCTModal*,RCTMasked*,RCTTV*,RCTWrapperViewController}.*",
                                "React/Views/RefreshControl/*",
                                "React/Views/SafeAreaView/*"
    # ]TODO(macOS GH#774)

    ss.tvos.exclude_files     = "React/Modules/RCTClipboard*",
                                "React/Views/RCTDatePicker*",
                                "React/Views/RCTPicker*",
                                "React/Views/RCTRefreshControl*",
                                "React/Views/RCTSlider*",
                                "React/Views/RCTSwitch*",
=======
                                "React/Inspector/**/*"
>>>>>>> 21603775
    ss.private_header_files   = "React/Cxx*/*.h"
  end

  s.subspec "Hermes" do |ss|
    ss.platforms = { :osx => "10.14" }
    ss.source_files = "ReactCommon/hermes/executor/*.{cpp,h}",
                      "ReactCommon/hermes/inspector/*.{cpp,h}",
                      "ReactCommon/hermes/inspector/chrome/*.{cpp,h}",
                      "ReactCommon/hermes/inspector/detail/*.{cpp,h}"
    ss.pod_target_xcconfig = { "GCC_PREPROCESSOR_DEFINITIONS" => "HERMES_ENABLE_DEBUGGER=1" }
    ss.dependency "RCT-Folly/Futures"
    ss.dependency "hermes", "~> 0.5.0"
  end

  s.subspec "DevSupport" do |ss|
    ss.source_files = "React/DevSupport/*.{h,mm,m}",
                      "React/Inspector/*.{h,mm,m}"

    ss.dependency "React-Core/Default", version
    ss.dependency "React-Core/RCTWebSocket", version
    ss.dependency "React-jsinspector", version
  end

  s.subspec "RCTWebSocket" do |ss|
    ss.source_files = "Libraries/WebSocket/*.{h,m}"
    ss.dependency "React-Core/Default", version
  end

  # Add a subspec containing just the headers for each
  # pod that should live under <React/*.h>
  header_subspecs.each do |name, headers|
    s.subspec name do |ss|
      ss.source_files = headers
      ss.dependency "React-Core/Default"
    end
  end

  s.dependency "RCT-Folly", folly_version
  s.dependency "React-cxxreact", version
  s.dependency "React-perflogger", version
  s.dependency "React-jsi", version
  s.dependency "React-jsiexecutor", version
  s.dependency "Yoga"
  s.dependency "glog"
end<|MERGE_RESOLUTION|>--- conflicted
+++ resolved
@@ -41,11 +41,7 @@
   s.homepage               = "https://reactnative.dev/"
   s.license                = package["license"]
   s.author                 = "Facebook, Inc. and its affiliates"
-<<<<<<< HEAD
-  s.platforms              = { :ios => "10.0", :tvos => "10.0", :osx => "10.14" } # TODO(macOS GH#774)
-=======
-  s.platforms              = { :ios => "10.0" }
->>>>>>> 21603775
+  s.platforms              = { :ios => "10.0", :osx => "10.14" } # TODO(macOS GH#774)
   s.source                 = source
   s.resource_bundle        = { "AccessibilityResources" => ["React/AccessibilityResources/*.lproj"]}
   s.compiler_flags         = folly_compiler_flags + ' ' + boost_compiler_flags
@@ -63,12 +59,10 @@
                                 "React/Fabric/**/*",
                                 "React/Inspector/**/*",
                                 "React/Tests/**/*",
-<<<<<<< HEAD
                                 "React/CxxBridge/HermesExecutorFactory.*" # TODO(macOS GH#214)
-    ss.ios.exclude_files      = "React/**/RCTTV*.*",
 
     # [TODO(macOS GH#774)
-                                "**/macOS/*"
+    ss.ios.exclude_files      = "**/macOS/*"
     ss.osx.exclude_files      = "React/Modules/RCTRedBoxExtraDataViewController.{h,m}",
                                 "React/Modules/RCTAccessibilityManager.m",
                                 "React/Profiler/{RCTFPSGraph,RCTPerfMonitor}.*",
@@ -79,16 +73,6 @@
                                 "React/Views/RefreshControl/*",
                                 "React/Views/SafeAreaView/*"
     # ]TODO(macOS GH#774)
-
-    ss.tvos.exclude_files     = "React/Modules/RCTClipboard*",
-                                "React/Views/RCTDatePicker*",
-                                "React/Views/RCTPicker*",
-                                "React/Views/RCTRefreshControl*",
-                                "React/Views/RCTSlider*",
-                                "React/Views/RCTSwitch*",
-=======
-                                "React/Inspector/**/*"
->>>>>>> 21603775
     ss.private_header_files   = "React/Cxx*/*.h"
   end
 
