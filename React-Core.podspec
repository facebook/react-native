# Copyright (c) Facebook, Inc. and its affiliates.
#
# This source code is licensed under the MIT license found in the
# LICENSE file in the root directory of this source tree.

require "json"

package = JSON.parse(File.read(File.join(__dir__, "package.json")))
version = package['version']

source = { :git => 'https://github.com/facebook/react-native.git' }
if version == '1000.0.0'
  # This is an unpublished version, use the latest commit hash of the react-native repo, which we’re presumably in.
  source[:commit] = `git rev-parse HEAD`.strip
else
  source[:tag] = "v#{version}"
end

folly_compiler_flags = '-DFOLLY_NO_CONFIG -DFOLLY_MOBILE=1 -DFOLLY_USE_LIBCPP=1 -Wno-comma -Wno-shorten-64-to-32'
folly_version = '2020.01.13.00'
boost_compiler_flags = '-Wno-documentation'

header_subspecs = {
  'CoreModulesHeaders'          => 'React/CoreModules/**/*.h',
  'RCTActionSheetHeaders'       => 'Libraries/ActionSheetIOS/*.h',
  'RCTAnimationHeaders'         => 'Libraries/NativeAnimation/{Drivers/*,Nodes/*,*}.{h}',
  'RCTBlobHeaders'              => 'Libraries/Blob/{RCTBlobManager,RCTFileReaderModule}.h',
  'RCTImageHeaders'             => 'Libraries/Image/*.h',
  'RCTLinkingHeaders'           => 'Libraries/LinkingIOS/*.h',
  'RCTNetworkHeaders'           => 'Libraries/Network/*.h',
  'RCTPushNotificationHeaders'  => 'Libraries/PushNotificationIOS/*.h',
  'RCTSettingsHeaders'          => 'Libraries/Settings/*.h',
  'RCTTextHeaders'              => 'Libraries/Text/**/*.h',
  'RCTVibrationHeaders'         => 'Libraries/Vibration/*.h',
}

Pod::Spec.new do |s|
  s.name                   = "React-Core"
  s.version                = version
  s.summary                = "The core of React Native."
  s.homepage               = "https://reactnative.dev/"
  s.license                = package["license"]
  s.author                 = "Facebook, Inc. and its affiliates"
  s.platforms              = { :ios => "10.0", :tvos => "10.0", :osx => "10.14" } # TODO(macOS GH#774)
  s.source                 = source
  s.resource_bundle        = { "AccessibilityResources" => ["React/AccessibilityResources/*.lproj"]}
  s.compiler_flags         = folly_compiler_flags + ' ' + boost_compiler_flags
  s.header_dir             = "React"
  s.framework              = "JavaScriptCore"
  s.library                = "stdc++"
  s.pod_target_xcconfig    = { "HEADER_SEARCH_PATHS" => "\"$(PODS_TARGET_SRCROOT)/ReactCommon\" \"$(PODS_ROOT)/boost-for-react-native\" \"$(PODS_ROOT)/DoubleConversion\" \"$(PODS_ROOT)/RCT-Folly\"", "DEFINES_MODULE" => "YES" }
  s.user_target_xcconfig   = { "HEADER_SEARCH_PATHS" => "\"$(PODS_ROOT)/Headers/Private/React-Core\""}
  s.default_subspec        = "Default"

  s.subspec "Default" do |ss|
    ss.source_files           = "React/**/*.{c,h,m,mm,S,cpp}"
    ss.exclude_files          = "React/CoreModules/**/*",
                                "React/DevSupport/**/*",
                                "React/Fabric/**/*",
<<<<<<< HEAD
                                "React/Inspector/**/*",
                                "React/CxxBridge/HermesExecutorFactory.*" # TODO(macOS GH#214)
    ss.ios.exclude_files      = "React/**/RCTTV*.*",

    # [TODO(macOS GH#774)
                                "**/macOS/*"
    ss.osx.exclude_files      = "React/Modules/RCTRedBoxExtraDataViewController.{h,m}",
                                "React/Modules/RCTAccessibilityManager.m",
                                "React/Profiler/{RCTFPSGraph,RCTPerfMonitor}.*",
                                "React/Profiler/RCTProfileTrampoline-{arm,i386}.S",
                                "React/Base/RCTKeyCommands.*",
                                "React/Base/RCTTV*.*",
                                "React/Views/{RCTModal*,RCTMasked*,RCTTV*,RCTWrapperViewController}.*",
                                "React/Views/RefreshControl/*",
                                "React/Views/SafeAreaView/*"
    # ]TODO(macOS GH#774)

=======
                                "React/Tests/**/*",
                                "React/Inspector/**/*"
    ss.ios.exclude_files      = "React/**/RCTTV*.*"
>>>>>>> 9b11cb6f
    ss.tvos.exclude_files     = "React/Modules/RCTClipboard*",
                                "React/Views/RCTDatePicker*",
                                "React/Views/RCTPicker*",
                                "React/Views/RCTRefreshControl*",
                                "React/Views/RCTSlider*",
                                "React/Views/RCTSwitch*",
    ss.private_header_files   = "React/Cxx*/*.h"
  end

  # [TODO(macOS GH#214)
  s.subspec "Hermes" do |ss|
    ss.platforms = { :osx => "10.14" }
    ss.source_files = "ReactCommon/hermes/executor/*.{cpp,h}",
                      "ReactCommon/hermes/inspector/*.{cpp,h}",
                      "ReactCommon/hermes/inspector/chrome/*.{cpp,h}",
                      "ReactCommon/hermes/inspector/detail/*.{cpp,h}"
    ss.pod_target_xcconfig = { "GCC_PREPROCESSOR_DEFINITIONS" => "HERMES_ENABLE_DEBUGGER=1" }
    ss.dependency "RCT-Folly/Futures"
    ss.dependency "hermes", "~> 0.5.0"
  end
  # ]TODO(macOS GH#214)

  s.subspec "DevSupport" do |ss|
    ss.source_files = "React/DevSupport/*.{h,mm,m}",
                      "React/Inspector/*.{h,mm,m}"

    ss.dependency "React-Core/Default", version
    ss.dependency "React-Core/RCTWebSocket", version
    ss.dependency "React-jsinspector", version
  end

  s.subspec "RCTWebSocket" do |ss|
    ss.source_files = "Libraries/WebSocket/*.{h,m}"
    ss.dependency "React-Core/Default", version
  end

  # Add a subspec containing just the headers for each
  # pod that should live under <React/*.h>
  header_subspecs.each do |name, headers|
    s.subspec name do |ss|
      ss.source_files = headers
      ss.dependency "React-Core/Default"
    end
  end

  s.dependency "RCT-Folly", folly_version
  s.dependency "React-cxxreact", version
  s.dependency "React-perflogger", version
  s.dependency "React-jsi", version
  s.dependency "React-jsiexecutor", version
  s.dependency "Yoga"
  s.dependency "glog"
end<|MERGE_RESOLUTION|>--- conflicted
+++ resolved
@@ -57,8 +57,8 @@
     ss.exclude_files          = "React/CoreModules/**/*",
                                 "React/DevSupport/**/*",
                                 "React/Fabric/**/*",
-<<<<<<< HEAD
                                 "React/Inspector/**/*",
+                                "React/Tests/**/*",
                                 "React/CxxBridge/HermesExecutorFactory.*" # TODO(macOS GH#214)
     ss.ios.exclude_files      = "React/**/RCTTV*.*",
 
@@ -75,11 +75,6 @@
                                 "React/Views/SafeAreaView/*"
     # ]TODO(macOS GH#774)
 
-=======
-                                "React/Tests/**/*",
-                                "React/Inspector/**/*"
-    ss.ios.exclude_files      = "React/**/RCTTV*.*"
->>>>>>> 9b11cb6f
     ss.tvos.exclude_files     = "React/Modules/RCTClipboard*",
                                 "React/Views/RCTDatePicker*",
                                 "React/Views/RCTPicker*",
