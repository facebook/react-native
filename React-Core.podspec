# Copyright (c) Facebook, Inc. and its affiliates.
#
# This source code is licensed under the MIT license found in the
# LICENSE file in the root directory of this source tree.

require "json"

package = JSON.parse(File.read(File.join(__dir__, "package.json")))
version = package['version']

source = { :git => 'https://github.com/facebook/react-native.git' }
if version == '1000.0.0'
  # This is an unpublished version, use the latest commit hash of the react-native repo, which we’re presumably in.
  source[:commit] = `git rev-parse HEAD`.strip
else
  source[:tag] = "v#{version}"
end

folly_compiler_flags = '-DFOLLY_NO_CONFIG -DFOLLY_MOBILE=1 -DFOLLY_USE_LIBCPP=1 -Wno-comma -Wno-shorten-64-to-32'
folly_version = '2020.01.13.00'
boost_compiler_flags = '-Wno-documentation'

header_subspecs = {
  'CoreModulesHeaders'          => 'React/CoreModules/**/*.h',
  'RCTActionSheetHeaders'       => 'Libraries/ActionSheetIOS/*.h',
  'RCTAnimationHeaders'         => 'Libraries/NativeAnimation/{Drivers/*,Nodes/*,*}.{h}',
  'RCTBlobHeaders'              => 'Libraries/Blob/{RCTBlobManager,RCTFileReaderModule}.h',
  'RCTImageHeaders'             => 'Libraries/Image/*.h',
  'RCTLinkingHeaders'           => 'Libraries/LinkingIOS/*.h',
  'RCTNetworkHeaders'           => 'Libraries/Network/*.h',
  'RCTPushNotificationHeaders'  => 'Libraries/PushNotificationIOS/*.h',
  'RCTSettingsHeaders'          => 'Libraries/Settings/*.h',
  'RCTTextHeaders'              => 'Libraries/Text/**/*.h',
  'RCTVibrationHeaders'         => 'Libraries/Vibration/*.h',
}

Pod::Spec.new do |s|
  s.name                   = "React-Core"
  s.version                = version
  s.summary                = "The core of React Native."
  s.homepage               = "https://reactnative.dev/"
  s.license                = package["license"]
  s.author                 = "Facebook, Inc. and its affiliates"
  s.platforms              = { :ios => "10.0", :tvos => "10.0", :osx => "10.14" } # TODO(macOS GH#774)
  s.source                 = source
  s.resource_bundle        = { "AccessibilityResources" => ["React/AccessibilityResources/*.lproj"]}
  s.compiler_flags         = folly_compiler_flags + ' ' + boost_compiler_flags
  s.header_dir             = "React"
  s.framework              = "JavaScriptCore"
  s.library                = "stdc++"
<<<<<<< HEAD
  s.pod_target_xcconfig    = { "HEADER_SEARCH_PATHS" => "\"$(PODS_TARGET_SRCROOT)/ReactCommon\" \"$(PODS_ROOT)/boost-for-react-native\" \"$(PODS_ROOT)/DoubleConversion\" \"$(PODS_ROOT)/RCT-Folly\"", "DEFINES_MODULE" => "YES" }
=======
  s.pod_target_xcconfig    = { "HEADER_SEARCH_PATHS" => "\"$(PODS_TARGET_SRCROOT)/ReactCommon\" \"$(PODS_ROOT)/boost-for-react-native\" \"$(PODS_ROOT)/DoubleConversion\" \"$(PODS_ROOT)/RCT-Folly\"" }
>>>>>>> 93e7a7a7
  s.user_target_xcconfig   = { "HEADER_SEARCH_PATHS" => "\"$(PODS_ROOT)/Headers/Private/React-Core\""}
  s.default_subspec        = "Default"

  s.subspec "Default" do |ss|
    ss.source_files           = "React/**/*.{c,h,m,mm,S,cpp}"
    ss.exclude_files          = "React/CoreModules/**/*",
                                "React/DevSupport/**/*",
                                "React/Fabric/**/*",
                                "React/Inspector/**/*",
                                "React/Tests/**/*",
                                "React/CxxBridge/HermesExecutorFactory.*" # TODO(macOS GH#214)
    ss.ios.exclude_files      = "React/**/RCTTV*.*",

    # [TODO(macOS GH#774)
                                "**/macOS/*"
    ss.osx.exclude_files      = "React/Modules/RCTRedBoxExtraDataViewController.{h,m}",
                                "React/Modules/RCTAccessibilityManager.m",
                                "React/Profiler/{RCTFPSGraph,RCTPerfMonitor}.*",
                                "React/Profiler/RCTProfileTrampoline-{arm,i386}.S",
                                "React/Base/RCTKeyCommands.*",
                                "React/Base/RCTTV*.*",
                                "React/Views/{RCTModal*,RCTMasked*,RCTTV*,RCTWrapperViewController}.*",
                                "React/Views/RefreshControl/*",
                                "React/Views/SafeAreaView/*"
    # ]TODO(macOS GH#774)

    ss.tvos.exclude_files     = "React/Modules/RCTClipboard*",
                                "React/Views/RCTDatePicker*",
                                "React/Views/RCTPicker*",
                                "React/Views/RCTRefreshControl*",
                                "React/Views/RCTSlider*",
                                "React/Views/RCTSwitch*",
    ss.private_header_files   = "React/Cxx*/*.h"
  end

<<<<<<< HEAD
  # [TODO(macOS GH#214)
=======
>>>>>>> 93e7a7a7
  s.subspec "Hermes" do |ss|
    ss.platforms = { :osx => "10.14" }
    ss.source_files = "ReactCommon/hermes/executor/*.{cpp,h}",
                      "ReactCommon/hermes/inspector/*.{cpp,h}",
                      "ReactCommon/hermes/inspector/chrome/*.{cpp,h}",
                      "ReactCommon/hermes/inspector/detail/*.{cpp,h}"
    ss.pod_target_xcconfig = { "GCC_PREPROCESSOR_DEFINITIONS" => "HERMES_ENABLE_DEBUGGER=1" }
    ss.dependency "RCT-Folly/Futures"
<<<<<<< HEAD
    ss.dependency "hermes", "~> 0.5.0"
  end
  # ]TODO(macOS GH#214)
=======
    ss.dependency "hermes", "~> 0.6.0"
  end
>>>>>>> 93e7a7a7

  s.subspec "DevSupport" do |ss|
    ss.source_files = "React/DevSupport/*.{h,mm,m}",
                      "React/Inspector/*.{h,mm,m}"

    ss.dependency "React-Core/Default", version
    ss.dependency "React-Core/RCTWebSocket", version
    ss.dependency "React-jsinspector", version
  end

  s.subspec "RCTWebSocket" do |ss|
    ss.source_files = "Libraries/WebSocket/*.{h,m}"
    ss.dependency "React-Core/Default", version
  end

  # Add a subspec containing just the headers for each
  # pod that should live under <React/*.h>
  header_subspecs.each do |name, headers|
    s.subspec name do |ss|
      ss.source_files = headers
      ss.dependency "React-Core/Default"
    end
  end

  s.dependency "RCT-Folly", folly_version
  s.dependency "React-cxxreact", version
  s.dependency "React-perflogger", version
  s.dependency "React-jsi", version
  s.dependency "React-jsiexecutor", version
  s.dependency "Yoga"
  s.dependency "glog"
end<|MERGE_RESOLUTION|>--- conflicted
+++ resolved
@@ -48,11 +48,7 @@
   s.header_dir             = "React"
   s.framework              = "JavaScriptCore"
   s.library                = "stdc++"
-<<<<<<< HEAD
   s.pod_target_xcconfig    = { "HEADER_SEARCH_PATHS" => "\"$(PODS_TARGET_SRCROOT)/ReactCommon\" \"$(PODS_ROOT)/boost-for-react-native\" \"$(PODS_ROOT)/DoubleConversion\" \"$(PODS_ROOT)/RCT-Folly\"", "DEFINES_MODULE" => "YES" }
-=======
-  s.pod_target_xcconfig    = { "HEADER_SEARCH_PATHS" => "\"$(PODS_TARGET_SRCROOT)/ReactCommon\" \"$(PODS_ROOT)/boost-for-react-native\" \"$(PODS_ROOT)/DoubleConversion\" \"$(PODS_ROOT)/RCT-Folly\"" }
->>>>>>> 93e7a7a7
   s.user_target_xcconfig   = { "HEADER_SEARCH_PATHS" => "\"$(PODS_ROOT)/Headers/Private/React-Core\""}
   s.default_subspec        = "Default"
 
@@ -88,10 +84,6 @@
     ss.private_header_files   = "React/Cxx*/*.h"
   end
 
-<<<<<<< HEAD
-  # [TODO(macOS GH#214)
-=======
->>>>>>> 93e7a7a7
   s.subspec "Hermes" do |ss|
     ss.platforms = { :osx => "10.14" }
     ss.source_files = "ReactCommon/hermes/executor/*.{cpp,h}",
@@ -100,14 +92,8 @@
                       "ReactCommon/hermes/inspector/detail/*.{cpp,h}"
     ss.pod_target_xcconfig = { "GCC_PREPROCESSOR_DEFINITIONS" => "HERMES_ENABLE_DEBUGGER=1" }
     ss.dependency "RCT-Folly/Futures"
-<<<<<<< HEAD
     ss.dependency "hermes", "~> 0.5.0"
   end
-  # ]TODO(macOS GH#214)
-=======
-    ss.dependency "hermes", "~> 0.6.0"
-  end
->>>>>>> 93e7a7a7
 
   s.subspec "DevSupport" do |ss|
     ss.source_files = "React/DevSupport/*.{h,mm,m}",
