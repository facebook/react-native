--- conflicted
+++ resolved
@@ -10,12 +10,8 @@
         jcenter()
     }
     dependencies {
-<<<<<<< HEAD
         classpath("com.android.tools.build:gradle:3.4.1")
-=======
-        classpath("com.android.tools.build:gradle:3.4.0")
         classpath("de.undercouch:gradle-download-task:3.4.3")
->>>>>>> 90040290
 
         // NOTE: Do not place your application dependencies here; they belong
         // in the individual module build.gradle files
